"""test that the mteb.MTEB works as intended and that encoders are correctly called and passed the correct arguments."""

from __future__ import annotations

import logging

import pytest

import mteb
import mteb.overview
<<<<<<< HEAD
from tests.mock_models import (
    MockCLIPEncoder,
    MockMocoEncoder,
)
=======
from mteb.MTEB import logger
>>>>>>> 6eb98653
from tests.mock_tasks import (
    MockImageClusteringTask,
    MockImageTextPairClassificationTask,
    MockRetrievalTask,
)

logging.basicConfig(level=logging.INFO)


@pytest.mark.parametrize(
    "task", [MockImageTextPairClassificationTask(), MockRetrievalTask()]
)
<<<<<<< HEAD
def test_task_modality_filtering(task, caplog):
    with caplog.at_level(logging.WARNING):
        model = MockMocoEncoder()
        results = mteb.evaluate(
            model,
            task,
            cache=None,
        )
        assert (
            f"Model {model.mteb_model_meta.name} support modalities {model.mteb_model_meta.modalities}"
            f" but the task {task.metadata.name} only supports {task.metadata.modalities}. Skipping task."
        ) in caplog.text
        assert len(results) == 0
=======
@patch.object(logger, "info")
def test_task_modality_filtering(mock_logger, task):
    eval = mteb.MTEB(tasks=[task])

    model_name = "baseline/random-encoder-baseline"
    model = mteb.get_model(model_name)
    model.mteb_model_meta.modalities = ["image"]

    # Run the evaluation
    eval.run(
        model=model,
        output_folder="tests/results",
        overwrite_results=True,
    )

    # Check that the task was skipped and the correct log message was generated
    task_modalities = ", ".join(
        f"'{modality}'" for modality in sorted(task.metadata.modalities)
    )
    mock_logger.assert_called_with(
        f"{model_name} only supports ['image'], but the task modalities are [{task_modalities}]."
    )
>>>>>>> 6eb98653


@pytest.mark.parametrize("task", [MockImageClusteringTask()])
def test_task_modality_filtering_model_modalities_more_than_task_modalities(task):
<<<<<<< HEAD
    scores = mteb.evaluate(
        MockCLIPEncoder(),
        task,
        cache=None,
    )
    assert len(scores) == 1
=======
    eval = mteb.MTEB(tasks=[task])

    # Run the evaluation
    eval.run(
        model=mteb.get_model("baseline/random-encoder-baseline"),
        output_folder="tests/results",
        overwrite_results=True,
    )
>>>>>>> 6eb98653
<|MERGE_RESOLUTION|>--- conflicted
+++ resolved
@@ -8,14 +8,6 @@
 
 import mteb
 import mteb.overview
-<<<<<<< HEAD
-from tests.mock_models import (
-    MockCLIPEncoder,
-    MockMocoEncoder,
-)
-=======
-from mteb.MTEB import logger
->>>>>>> 6eb98653
 from tests.mock_tasks import (
     MockImageClusteringTask,
     MockImageTextPairClassificationTask,
@@ -28,10 +20,12 @@
 @pytest.mark.parametrize(
     "task", [MockImageTextPairClassificationTask(), MockRetrievalTask()]
 )
-<<<<<<< HEAD
 def test_task_modality_filtering(task, caplog):
     with caplog.at_level(logging.WARNING):
-        model = MockMocoEncoder()
+        model_name = "baseline/random-encoder-baseline"
+        model = mteb.get_model(model_name)
+        model.mteb_model_meta.modalities = ["image"]
+
         results = mteb.evaluate(
             model,
             task,
@@ -42,48 +36,13 @@
             f" but the task {task.metadata.name} only supports {task.metadata.modalities}. Skipping task."
         ) in caplog.text
         assert len(results) == 0
-=======
-@patch.object(logger, "info")
-def test_task_modality_filtering(mock_logger, task):
-    eval = mteb.MTEB(tasks=[task])
-
-    model_name = "baseline/random-encoder-baseline"
-    model = mteb.get_model(model_name)
-    model.mteb_model_meta.modalities = ["image"]
-
-    # Run the evaluation
-    eval.run(
-        model=model,
-        output_folder="tests/results",
-        overwrite_results=True,
-    )
-
-    # Check that the task was skipped and the correct log message was generated
-    task_modalities = ", ".join(
-        f"'{modality}'" for modality in sorted(task.metadata.modalities)
-    )
-    mock_logger.assert_called_with(
-        f"{model_name} only supports ['image'], but the task modalities are [{task_modalities}]."
-    )
->>>>>>> 6eb98653
 
 
 @pytest.mark.parametrize("task", [MockImageClusteringTask()])
 def test_task_modality_filtering_model_modalities_more_than_task_modalities(task):
-<<<<<<< HEAD
     scores = mteb.evaluate(
-        MockCLIPEncoder(),
+        mteb.get_model("baseline/random-encoder-baseline"),
         task,
         cache=None,
     )
-    assert len(scores) == 1
-=======
-    eval = mteb.MTEB(tasks=[task])
-
-    # Run the evaluation
-    eval.run(
-        model=mteb.get_model("baseline/random-encoder-baseline"),
-        output_folder="tests/results",
-        overwrite_results=True,
-    )
->>>>>>> 6eb98653
+    assert len(scores) == 1