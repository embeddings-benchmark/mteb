from __future__ import annotations

from pathlib import Path

import pytest
from sentence_transformers import CrossEncoder, SentenceTransformer

import mteb
from mteb import MTEB, AbsTask
from mteb.models.model_meta import ModelMeta
from tests.test_benchmark.mock_tasks import MockRetrievalTask


@pytest.mark.parametrize(
    "training_datasets",
    [
        {"Touche2020"},  # parent task
        {"Touche2020-NL"},  # child task
    ],
)
def test_model_similar_tasks(training_datasets):
    dummy_model_meta = ModelMeta(
        name="test/test_model",
        revision="test",
        release_date=None,
        languages=None,
        loader=None,
        n_parameters=None,
        memory_usage_mb=None,
        max_tokens=None,
        embed_dim=None,
        license=None,
        open_weights=None,
        public_training_code=None,
        public_training_data=None,
        framework=[],
        reference=None,
        similarity_fn_name=None,
        use_instructions=None,
        training_datasets=training_datasets,
        adapted_from=None,
        superseded_by=None,
    )
<<<<<<< HEAD
    expected = sorted(
        [
            "NanoTouche2020Retrieval",
            "Touche2020",
            "Touche2020-Fa",
            "Touche2020-NL",
            "Touche2020-VN",
            "Touche2020-PL",
            "Touche2020Retrieval.v3",
        ]
    )
    assert sorted(dummy_model_meta.get_training_datasets()) == expected
=======
    expected = [
        "NanoTouche2020Retrieval",
        "Touche2020",
        "Touche2020-Fa",
        "Touche2020-Fa.v2",
        "Touche2020-NL",
        "Touche2020-VN",
        "Touche2020Retrieval.v3",
    ]
    assert sorted(dummy_model_meta.get_training_datasets().keys()) == expected
>>>>>>> 3306aebe


def test_model_name_without_prefix():
    with pytest.raises(ValueError):
        ModelMeta(
            name="test_model",
            revision="test",
            release_date=None,
            languages=None,
            loader=None,
            n_parameters=None,
            memory_usage_mb=None,
            max_tokens=None,
            embed_dim=None,
            license=None,
            open_weights=None,
            public_training_code=None,
            public_training_data=None,
            framework=[],
            reference=None,
            similarity_fn_name=None,
            use_instructions=None,
            training_datasets=None,
            adapted_from=None,
            superseded_by=None,
        )


def test_model_training_dataset_adapted():
    model_meta = mteb.get_model_meta("deepvk/USER-bge-m3")
    assert model_meta.adapted_from == "BAAI/bge-m3"
    # MIRACLRetrieval not in training_datasets of deepvk/USER-bge-m3, but in
    # training_datasets of BAAI/bge-m3
    assert "MIRACLRetrieval" in model_meta.get_training_datasets()


@pytest.mark.parametrize(
    ("model_name", "expected_memory"),
    [
        ("intfloat/e5-mistral-7b-instruct", 13563),  # multiple safetensors
        ("NovaSearch/jasper_en_vision_language_v1", 3802),  # bf16
        ("intfloat/multilingual-e5-small", 449),  # safetensors
        ("BAAI/bge-m3", 2167),  # pytorch_model.bin
    ],
)
def test_model_memory_usage(model_name: str, expected_memory: int | None):
    meta = mteb.get_model_meta(model_name)
    assert meta.memory_usage_mb is not None
    used_memory = round(meta.memory_usage_mb)
    assert used_memory == expected_memory


def test_model_memory_usage_api_model():
    meta = mteb.get_model_meta("openai/text-embedding-3-large")
    assert meta.memory_usage_mb is None


def test_create_model_meta_from_sentence_transformers():
    model_name = "sentence-transformers/average_word_embeddings_levy_dependency"
    revision = "6d9c09a789ad5dd126b476323fccfeeafcd90509"
    model = SentenceTransformer(model_name, revision=revision)

    meta = MTEB.create_model_meta(model)

    assert meta.embed_dim == model.get_sentence_embedding_dimension()
    assert type(meta.framework) is list
    assert meta.framework[0] == "Sentence Transformers"
    assert meta.name == model_name
    assert meta.revision == revision


def test_create_model_meta_from_cross_encoder():
    model_name = "cross-encoder/ms-marco-TinyBERT-L-2-v2"
    revision = "841d331b6f34b15d6ac0ab366ae3a3b36eeac691"
    model = CrossEncoder(model_name, revision=revision)

    meta = MTEB.create_model_meta(model)

    assert meta.name == model_name
    assert meta.revision == revision


@pytest.mark.parametrize("task", [MockRetrievalTask()])
def test_output_folder_model_meta(task: AbsTask, tmp_path: Path):
    mteb = MTEB(tasks=[task])
    model_name = "cross-encoder/ms-marco-TinyBERT-L-2-v2"
    model = CrossEncoder(model_name)
    meta = mteb.create_model_meta(model)
    output_path = mteb.create_output_folder(
        model_meta=meta, output_folder=tmp_path.as_posix()
    )

    output_path = Path(output_path)
    assert output_path.exists()
    assert output_path.is_dir()
    assert output_path.name == model.config._commit_hash
    assert output_path.parent.name == "cross-encoder__ms-marco-TinyBERT-L-2-v2"
    assert output_path.parent.parent == tmp_path


def test_model_meta_colbert():
    model_name = "colbert-ir/colbertv2.0"
    colbert_model = pytest.importorskip("pylate.models", reason="pylate not installed")
    revision = "c1e84128e85ef755c096a95bdb06b47793b13acf"
    model = colbert_model.ColBERT(model_name_or_path=model_name, revision=revision)

    meta = MTEB.create_model_meta(model)

    assert type(meta.framework) is list
    assert meta.framework[0] == "Sentence Transformers"
    assert meta.name == model_name
    assert meta.revision == revision


@pytest.mark.parametrize("model_meta", mteb.get_model_metas())
def test_check_model_name_and_revision(model_meta: ModelMeta):
    assert model_meta.name is not None
    assert model_meta.revision is not None<|MERGE_RESOLUTION|>--- conflicted
+++ resolved
@@ -41,12 +41,12 @@
         adapted_from=None,
         superseded_by=None,
     )
-<<<<<<< HEAD
     expected = sorted(
         [
             "NanoTouche2020Retrieval",
             "Touche2020",
             "Touche2020-Fa",
+            "Touche2020-Fa.v2",
             "Touche2020-NL",
             "Touche2020-VN",
             "Touche2020-PL",
@@ -54,18 +54,6 @@
         ]
     )
     assert sorted(dummy_model_meta.get_training_datasets()) == expected
-=======
-    expected = [
-        "NanoTouche2020Retrieval",
-        "Touche2020",
-        "Touche2020-Fa",
-        "Touche2020-Fa.v2",
-        "Touche2020-NL",
-        "Touche2020-VN",
-        "Touche2020Retrieval.v3",
-    ]
-    assert sorted(dummy_model_meta.get_training_datasets().keys()) == expected
->>>>>>> 3306aebe
 
 
 def test_model_name_without_prefix():
