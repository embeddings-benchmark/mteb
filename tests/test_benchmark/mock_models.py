--- conflicted
+++ resolved
@@ -14,12 +14,9 @@
 
 import mteb
 from mteb import SentenceTransformerWrapper
-<<<<<<< HEAD
 from mteb.encoder_interface import AudioBatch, PromptType
-=======
 from mteb.encoder_interface import PromptType
 from mteb.model_meta import ModelMeta
->>>>>>> c40747fd
 from tests.test_benchmark.task_grid import MOCK_TASK_TEST_GRID
 
 
@@ -93,7 +90,6 @@
         return torch.randn(image_embeddings.shape[0], text_embeddings.shape[0])
 
 
-<<<<<<< HEAD
 class MockAudioEncoder:
     def __init__(self):
         self.embedding_dim = 768
@@ -132,7 +128,8 @@
         **kwargs: Any,
     ):
         return torch.randn(len(texts), self.embedding_dim)
-=======
+    
+    
 class MockMocoEncoder:
     mteb_model_meta = ModelMeta(
         name="MockMocoModel",
@@ -170,7 +167,6 @@
 
     def calculate_probs(self, text_embeddings, image_embeddings):
         pass
->>>>>>> c40747fd
 
 
 class MockSentenceTransformer(SentenceTransformer):
