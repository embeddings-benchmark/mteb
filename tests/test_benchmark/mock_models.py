--- conflicted
+++ resolved
@@ -14,11 +14,7 @@
 
 import mteb
 from mteb import SentenceTransformerWrapper
-<<<<<<< HEAD
-from mteb.encoder_interface import AudioBatch, PromptType
-=======
 from mteb.encoder_interface import PromptType
->>>>>>> 8d87f41a
 from mteb.model_meta import ModelMeta
 from tests.test_benchmark.task_grid import MOCK_TASK_TEST_GRID
 
@@ -93,49 +89,6 @@
         return torch.randn(image_embeddings.shape[0], text_embeddings.shape[0])
 
 
-<<<<<<< HEAD
-class MockAudioEncoder:
-    def __init__(self):
-        self.embedding_dim = 768
-
-    def get_audio_embeddings(
-        self,
-        audio: AudioBatch,
-        **kwargs,
-    ):
-        if isinstance(audio, DataLoader):
-            all_embeddings = []
-            for batch in audio:
-                batch_size = len(batch)
-                all_embeddings.append(np.random.rand(batch_size, self.embedding_dim))
-            return np.concatenate(all_embeddings)
-        else:
-            total_samples = len(audio)
-            return np.random.rand(total_samples, self.embedding_dim)
-
-    def get_text_embeddings(
-        self,
-        texts,
-        **kwargs,
-    ):
-        return np.random.rand(len(texts), self.embedding_dim)
-
-    def calculate_probs(
-        self, text_embeddings: np.ndarray, audio_embeddings: np.ndarray
-    ):
-        return torch.randn(text_embeddings.shape[0], audio_embeddings.shape[0])
-
-    def get_fused_embeddings(
-        self,
-        audio: AudioBatch | None = None,
-        texts: list[str] | None = None,
-        **kwargs: Any,
-    ):
-        return torch.randn(len(texts), self.embedding_dim)
-
-
-=======
->>>>>>> 8d87f41a
 class MockMocoEncoder:
     mteb_model_meta = ModelMeta(
         name="mock/MockMocoModel",
