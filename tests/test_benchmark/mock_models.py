"""Mock models to be used for testing"""

from __future__ import annotations

from typing import Any, Literal

import numpy as np
import torch
from numpy import ndarray
from sentence_transformers import CrossEncoder, SentenceTransformer
from torch import Tensor
from torch.utils.data import DataLoader

from mteb.abstasks.task_metadata import TaskMetadata
from mteb.load_results.task_results import Namespace
from mteb.models.abs_encoder import AbsEncoder
from mteb.models.model_meta import ModelMeta
from mteb.models.sentence_transformer_wrapper import SentenceTransformerEncoderWrapper
from mteb.types import Array, BatchedInput, PromptType


<<<<<<< HEAD
class AbsMockEncoder(AbsEncoder):
    def __init__(self):
        pass

    def encode(
        self,
        inputs: DataLoader[BatchedInput],
        *,
        task_metadata: TaskMetadata,
        hf_split: str,
        hf_subset: str,
        prompt_type: PromptType | None = None,
        **kwargs: Any,
    ) -> Array:
        return np.random.rand(len(inputs.dataset), 10)  # noqa: NPY002
=======
class MockNumpyEncoder(mteb.Encoder):
    def __init__(self, seed: int | None = None):
        if seed is not None:
            self.rng = np.random.default_rng(seed)
        else:
            self.rng = np.random.default_rng()

    def encode(self, sentences, prompt_name: str | None = None, **kwargs):
        return self.rng.random((len(sentences), 10))
>>>>>>> 9586697f


class MockNumpyEncoder(AbsMockEncoder):
    mteb_model_meta = ModelMeta(
        loader=None,
        name="mock/MockNumpyEncoder",
        languages=["eng-Latn"],
        revision="1",
        release_date=None,
        modalities=["text"],
        n_parameters=None,
        memory_usage_mb=None,
        max_tokens=None,
        embed_dim=None,
        license=None,
        open_weights=True,
        public_training_code=None,
        public_training_data=None,
        framework=["NumPy"],
        reference=None,
        similarity_fn_name=None,
        use_instructions=False,
        training_datasets=None,
    )

    def encode(
        self,
        inputs: DataLoader[BatchedInput],
        *,
        task_metadata: TaskMetadata,
        hf_split: str,
        hf_subset: str,
        prompt_type: PromptType | None = None,
        **kwargs: Any,
    ) -> Array:
        return np.random.rand(len(inputs.dataset), 10)  # type: ignore # noqa: NPY002


class MockTorchEncoder(AbsMockEncoder):
    def encode(
        self,
        inputs: DataLoader[BatchedInput],
        *,
        task_metadata: TaskMetadata,
        hf_split: str,
        hf_subset: str,
        prompt_type: PromptType | None = None,
        **kwargs: Any,
    ) -> Array:
        return torch.randn(len(inputs.dataset), 10)


class MockTorchfp16Encoder(AbsMockEncoder):
    def encode(
        self,
        inputs: DataLoader[BatchedInput],
        *,
        task_metadata: TaskMetadata,
        hf_split: str,
        hf_subset: str,
        prompt_type: PromptType | None = None,
        **kwargs: Any,
    ) -> Array:
        return torch.randn(len(inputs.dataset), 10, dtype=torch.float16)  # type: ignore


class MockCLIPEncoder(AbsMockEncoder):
    mteb_model_meta = ModelMeta(
        loader=None,
        name="mock/MockCLIPModel",
        languages=["eng-Latn"],
        revision="3d74acf9a28c67741b2f4f2ea7635f0aaf6f0268",
        release_date="2021-02-06",
        modalities=["image", "text"],
        n_parameters=86_600_000,
        memory_usage_mb=330,
        max_tokens=None,
        embed_dim=768,
        license=None,
        open_weights=True,
        public_training_code=None,
        public_training_data=None,
        framework=["PyTorch"],
        reference="https://huggingface.co/openai/clip-vit-base-patch32",
        similarity_fn_name=None,
        use_instructions=False,
        training_datasets=None,
    )
    model_card_data = mteb_model_meta

    def encode(
        self,
        inputs: DataLoader[BatchedInput],
        *,
        task_metadata: TaskMetadata,
        hf_split: str,
        hf_subset: str,
        prompt_type: PromptType | None = None,
        **kwargs: Any,
    ) -> Array:
        return torch.randn(len(inputs.dataset), 10)


class MockMocoEncoder(AbsMockEncoder):
    mteb_model_meta = ModelMeta(
        loader=None,
        name="mock/MockMocoModel",
        languages=["eng-Latn"],
        revision="7d091cd70772c5c0ecf7f00b5f12ca609a99d69d",
        release_date="2024-01-01",
        modalities=["image"],
        n_parameters=86_600_000,
        memory_usage_mb=330,
        max_tokens=None,
        embed_dim=768,
        license=None,
        open_weights=True,
        public_training_code=None,
        public_training_data=None,
        framework=["PyTorch"],
        reference="https://github.com/facebookresearch/moco-v3",
        similarity_fn_name=None,
        use_instructions=False,
        training_datasets=None,
    )


class MockSentenceTransformer(SentenceTransformer):
    """Ensure that data types not supported by the encoder are converted to the supported data type."""

    model_card_data = Namespace(
        model_name="mock/MockSentenceTransformer",
        base_model_revision="1.0.0",
    )

    def __init__(self):
        self._modules = {}
        pass

    def encode(
        self,
        sentences: list[str],
        prompt_name: str | None = None,
        prompt: str | None = None,
        batch_size: int = 32,
        show_progress_bar: bool | None = None,
        output_value: Literal["sentence_embedding", "token_embeddings"]
        | None = "sentence_embedding",
        precision: Literal["float32", "int8", "uint8", "binary", "ubinary"] = "float32",
        convert_to_numpy: bool = True,
        convert_to_tensor: bool = False,
        device: str | None = None,
        normalize_embeddings: bool = False,
        **kwargs: Any,
    ) -> ndarray:
        rng_state = np.random.RandomState(42)
        return rng_state.randn(len(sentences), 10)

    @staticmethod
    def get_sentence_embedding_dimension() -> int:
        return 10


class MockSentenceTransformersbf16Encoder(MockSentenceTransformer):
    def encode(
        self,
        sentences: str | list[str],
        prompt_name: str | None = None,
        prompt: str | None = None,
        batch_size: int = 32,
        show_progress_bar: bool | None = None,
        output_value: Literal["sentence_embedding", "token_embeddings"]
        | None = "sentence_embedding",
        precision: Literal["float32", "int8", "uint8", "binary", "ubinary"] = "float32",
        convert_to_numpy: bool = True,
        convert_to_tensor: bool = False,
        device: str = None,
        normalize_embeddings: bool = False,
        **kwargs,
    ) -> list[Tensor] | np.ndarray | Tensor:
        return torch.randn(len(sentences), 10, dtype=torch.bfloat16)  # type: ignore


class MockSentenceTransformerWrapper(SentenceTransformerEncoderWrapper):
    def __init__(
        self,
        model: str | SentenceTransformer | CrossEncoder,
        revision: str | None = None,
        model_prompts: dict[str, str] | None = None,
        **kwargs,
    ) -> None:
        """Wrapper for SentenceTransformer models.

        Args:
            model: The SentenceTransformer model to use. Can be a string (model name), a SentenceTransformer model, or a CrossEncoder model.
            revision: The revision of the model to use.
            model_prompts: A dictionary mapping task names to prompt names.
                First priority is given to the composed prompt of task name + prompt type (query or document), then to the specific task prompt,
                then to the composed prompt of task type + prompt type, then to the specific task type prompt,
                and finally to the specific prompt type.
            **kwargs: Additional arguments to pass to the SentenceTransformer model.
        """
        if isinstance(model, str):
            self.model = SentenceTransformer(
                model, revision=revision, trust_remote_code=True, **kwargs
            )
        else:
            self.model = model

        if (
            model_prompts is None
            and hasattr(self.model, "prompts")
            and len(self.model.prompts) > 0
        ):
            model_prompts = self.model.prompts
        elif model_prompts is not None and hasattr(self.model, "prompts"):
            self.model.prompts = model_prompts
        self.model_prompts = model_prompts

    def encode(
        self,
        inputs: DataLoader[BatchedInput],
        *,
        task_metadata: TaskMetadata,
        hf_split: str,
        hf_subset: str,
        prompt_type: PromptType | None = None,
        **kwargs: Any,
    ) -> Array:
        prompt_name = self.get_prompt_name(task_metadata, prompt_type)

        embeddings = self.model.encode(
            inputs,
            prompt_name=prompt_name,
            **kwargs,  # sometimes in kwargs can be return_tensors=True
        )
        if isinstance(embeddings, torch.Tensor):
            embeddings = embeddings.cpu().detach().float().numpy()
        return embeddings<|MERGE_RESOLUTION|>--- conflicted
+++ resolved
@@ -19,7 +19,6 @@
 from mteb.types import Array, BatchedInput, PromptType
 
 
-<<<<<<< HEAD
 class AbsMockEncoder(AbsEncoder):
     def __init__(self):
         pass
@@ -35,17 +34,6 @@
         **kwargs: Any,
     ) -> Array:
         return np.random.rand(len(inputs.dataset), 10)  # noqa: NPY002
-=======
-class MockNumpyEncoder(mteb.Encoder):
-    def __init__(self, seed: int | None = None):
-        if seed is not None:
-            self.rng = np.random.default_rng(seed)
-        else:
-            self.rng = np.random.default_rng()
-
-    def encode(self, sentences, prompt_name: str | None = None, **kwargs):
-        return self.rng.random((len(sentences), 10))
->>>>>>> 9586697f
 
 
 class MockNumpyEncoder(AbsMockEncoder):
