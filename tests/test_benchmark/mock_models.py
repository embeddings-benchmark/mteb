--- conflicted
+++ resolved
@@ -14,11 +14,7 @@
 
 import mteb
 from mteb import SentenceTransformerWrapper
-<<<<<<< HEAD
 from mteb.encoder_interface import AudioBatch, PromptType
-=======
-from mteb.encoder_interface import PromptType
->>>>>>> a52ea2f7
 from mteb.model_meta import ModelMeta
 from tests.test_benchmark.task_grid import MOCK_TASK_TEST_GRID
 
@@ -50,11 +46,7 @@
 class MockCLIPEncoder:
     mteb_model_meta = ModelMeta(
         name="mock/MockCLIPModel",
-<<<<<<< HEAD
-        languages=["eng_Latn"],
-=======
         languages=["eng-Latn"],
->>>>>>> a52ea2f7
         revision="3d74acf9a28c67741b2f4f2ea7635f0aaf6f0268",
         release_date="2021-02-06",
         modalities=["image", "text"],
@@ -97,11 +89,10 @@
         return torch.randn(image_embeddings.shape[0], text_embeddings.shape[0])
 
 
-<<<<<<< HEAD
 class MockAudioEncoder:
     mteb_model_meta = ModelMeta(
         name="mock/MockAudioEncoder",
-        languages=["eng_Latn"],
+        languages=["eng-Latn"],
         revision="7d091cd70772c5c0ecf7f00b5f12ca609a99d69d",
         release_date="2024-01-01",
         modalities=["audio"],
@@ -163,13 +154,7 @@
 class MockMocoEncoder:
     mteb_model_meta = ModelMeta(
         name="mock/MockMocoModel",
-        languages=["eng_Latn"],
-=======
-class MockMocoEncoder:
-    mteb_model_meta = ModelMeta(
-        name="mock/MockMocoModel",
         languages=["eng-Latn"],
->>>>>>> a52ea2f7
         revision="7d091cd70772c5c0ecf7f00b5f12ca609a99d69d",
         release_date="2024-01-01",
         modalities=["image"],
