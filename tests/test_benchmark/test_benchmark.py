--- conflicted
+++ resolved
@@ -9,11 +9,7 @@
 
 import numpy as np
 import pytest
-<<<<<<< HEAD
 from torch.utils.data import DataLoader
-=======
-import torch
->>>>>>> cfa27d72
 
 import mteb
 import mteb.overview
@@ -21,11 +17,7 @@
 from mteb.abstasks.task_metadata import TaskMetadata
 from mteb.create_meta import generate_readme
 from mteb.evaluation.MTEB import logger
-<<<<<<< HEAD
 from mteb.types import Array, BatchedInput, PromptType
-=======
-from mteb.models.wrapper import Wrapper
->>>>>>> cfa27d72
 
 from .mock_models import (
     AbsMockEncoder,
@@ -148,12 +140,7 @@
     class EncoderWithoutInstructions(MockSentenceTransformer):
         prompts = {}
 
-<<<<<<< HEAD
         def encode(self, sentences: DataLoader, **kwargs):
-=======
-    class EncoderWithoutInstructions(MockSentenceTransformer):
-        def encode(self, sentences, **kwargs):
->>>>>>> cfa27d72
             assert kwargs["prompt_name"] is None
             return super().encode(sentences, **kwargs)
 
@@ -359,7 +346,7 @@
     """Test that the task name is split correctly into task name and prompt type
     for tasks with multiple `-` in their names.
     """
-    Wrapper.validate_task_to_prompt_name({task_name: task_name})
+    AbsMockEncoder.validate_task_to_prompt_name({task_name: task_name})
 
 
 @pytest.mark.parametrize(
