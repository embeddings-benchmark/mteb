--- conflicted
+++ resolved
@@ -138,15 +138,10 @@
             return np.zeros((len(sentences.dataset), 10))
 
     class EncoderWithoutInstructions(MockSentenceTransformer):
-<<<<<<< HEAD
         prompts = {}
 
         def encode(self, sentences: DataLoader, **kwargs):
-            assert kwargs["prompt_name"] is None
-=======
-        def encode(self, sentences, **kwargs):
             assert kwargs["prompt"] is None
->>>>>>> 9586697f
             return super().encode(sentences, **kwargs)
 
     if isinstance(task_name, AbsTask):
