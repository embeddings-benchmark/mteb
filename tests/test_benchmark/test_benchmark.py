--- conflicted
+++ resolved
@@ -390,11 +390,7 @@
         f"'{modality}'" for modality in sorted(task.metadata.modalities)
     )
     mock_logger.assert_called_with(
-<<<<<<< HEAD
-        f"MockMocoModel only supports ['image'], but the task modalities are [{task_modalities}]."
-=======
         f"mock/MockMocoModel only supports ['image'], but the task modalities are [{task_modalities}]."
->>>>>>> 42068c62
     )
 
 
