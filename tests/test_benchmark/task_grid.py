--- conflicted
+++ resolved
@@ -14,14 +14,10 @@
 from .mock_tasks import (
     MockAny2AnyRetrievalI2TTask,
     MockAny2AnyRetrievalT2ITask,
-<<<<<<< HEAD
-    MockAudioMultilabelClassificationLogRegTask,
-    MockAudioZeroshotClassificationTask,
-=======
->>>>>>> 890f0db0
     MockAudioClusteringTask,
     MockAudioMultilabelClassificationLogRegTask,
     MockAudioMultilabelClassificationTask,
+    MockAudioZeroshotClassificationTask,
     MockBitextMiningTask,
     MockClassificationTask,
     MockClusteringFastTask,
@@ -145,13 +141,9 @@
 
 MOCK_MAEB_TASK_GRID = [
     MockAudioClusteringTask(),
-<<<<<<< HEAD
-    MockAudioZeroshotClassificationTask(),
-    MockAudioMultilabelClassificationLogRegTask()
-=======
     MockAudioMultilabelClassificationTask(),
     MockAudioMultilabelClassificationLogRegTask(),
->>>>>>> 890f0db0
+    MockAudioZeroshotClassificationTask(),
 ]
 
 
