"""This implements minimal viable mock tasks for testing the benchmarking framework."""

from __future__ import annotations

from datasets import Dataset, DatasetDict

from mteb.abstasks import MultilingualTask
from mteb.abstasks.AbsTaskBitextMining import AbsTaskBitextMining
from mteb.abstasks.AbsTaskClassification import AbsTaskClassification
from mteb.abstasks.AbsTaskClustering import AbsTaskClustering
from mteb.abstasks.AbsTaskClusteringFast import AbsTaskClusteringFast
from mteb.abstasks.AbsTaskMultilabelClassification import (
    AbsTaskMultilabelClassification,
)
from mteb.abstasks.AbsTaskPairClassification import AbsTaskPairClassification
from mteb.abstasks.AbsTaskReranking import AbsTaskReranking
from mteb.abstasks.AbsTaskRetrieval import AbsTaskRetrieval
from mteb.abstasks.AbsTaskSTS import AbsTaskSTS
from mteb.abstasks.AbsTaskSummarization import AbsTaskSummarization
from mteb.abstasks.TaskMetadata import TaskMetadata

general_args = {
    "description": "a mock task for testing",
    "reference": "https://github.com/embeddings-benchmark/mteb",
    "dataset": {
        "path": "NA",
        "revision": "NA",
    },
    "category": "s2s",
    "eval_splits": ["test"],
    "eval_langs": ["eng-Latn"],
    "date": ("2022-12-22", "2022-12-22"),
    "dialect": ["Written"],
    "domains": [],
    "task_subtypes": [],
    "license": "cc-by-4.0",
    "annotations_creators": "derived",
    "modalities": ["text"],
    "sample_creation": "found",
    "bibtex_citation": "",
}

multilingual_eval_langs = {
    "eng": ["eng-Latn"],
    "fra": ["fra-Latn"],
}


class MockClassificationTask(AbsTaskClassification):
    expected_stats = {
        "test": {
            "num_samples": 2,
            "number_of_characters": 52,
            "average_text_length": 26.0,
            "unique_labels": 2,
            "labels": {"0": {"count": 1}, "1": {"count": 1}},
        }
    }

    metadata = TaskMetadata(
        type="Classification",
        name="MockClassificationTask",
        main_score="accuracy",
        **general_args,  # type: ignore
    )

    def load_data(self, **kwargs):
        texts = ["This is a test sentence", "This is another test sentence"]
        labels = [0, 1]

        self.dataset = DatasetDict(
            {
                "test": Dataset.from_dict(
                    {
                        "text": texts,
                        "label": labels,
                    }
                ),
                "train": Dataset.from_dict(
                    {
                        "text": texts,
                        "label": labels,
                    }
                ),
            }
        )
        self.data_loaded = True


class MockMultilingualClassificationTask(AbsTaskClassification, MultilingualTask):
    expected_stats = {
        "test": {
            "num_samples": 4,
            "number_of_characters": 104,
            "average_text_length": 26.0,
            "unique_labels": 2,
            "labels": {"0": {"count": 2}, "1": {"count": 2}},
            "hf_subset_descriptive_stats": {
                "eng": {
                    "num_samples": 2,
                    "number_of_characters": 52,
                    "average_text_length": 26.0,
                    "unique_labels": 2,
                    "labels": {"0": {"count": 1}, "1": {"count": 1}},
                },
                "fra": {
                    "num_samples": 2,
                    "number_of_characters": 52,
                    "average_text_length": 26.0,
                    "unique_labels": 2,
                    "labels": {"0": {"count": 1}, "1": {"count": 1}},
                },
            },
        }
    }

    metadata = TaskMetadata(
        type="Classification",
        name="MockMultilingualClassificationTask",
        main_score="accuracy",
        **general_args,  # type: ignore
    )
    metadata.eval_langs = multilingual_eval_langs

    def load_data(self, **kwargs):
        texts = ["This is a test sentence", "This is another test sentence"]
        labels = [0, 1]
        data = {
            "test": Dataset.from_dict(
                {
                    "text": texts,
                    "label": labels,
                }
            ),
            "train": Dataset.from_dict(
                {
                    "text": texts,
                    "label": labels,
                }
            ),
        }

        self.dataset = DatasetDict(
            {
                "eng": data,
                "fra": data,
            }
        )
        self.data_loaded = True


class MockBitextMiningTask(AbsTaskBitextMining):
    expected_stats = {
        "test": {
            "average_sentence1_length": 26.0,
            "average_sentence2_length": 30.5,
            "num_samples": 2,
            "number_of_characters": 113,
        }
    }

    metadata = TaskMetadata(
        type="BitextMining",
        name="MockBitextMiningTask",
        main_score="accuracy",
        **general_args,  # type: ignore
    )

    def load_data(self, **kwargs):
        sentence1 = ["This is a test sentence", "This is another test sentence"]
        sentence2 = [
            "dette er en test sætning",
            "denne her matche ikke den ovenstående",
        ]  # "this is a test sentence", "this does not match the above"

        self.dataset = DatasetDict(
            {
                "test": Dataset.from_dict(
                    {
                        "sentence1": sentence1,
                        "sentence2": sentence2,
                    }
                ),
            }
        )
        self.data_loaded = True


class MockMultilingualBitextMiningTask(AbsTaskBitextMining, MultilingualTask):
    expected_stats = {
        "test": {
            "average_sentence1_length": 26.0,
            "average_sentence2_length": 30.5,
            "num_samples": 4,
            "number_of_characters": 226,
            "hf_subset_descriptive_stats": {
                "eng": {
                    "average_sentence1_length": 26.0,
                    "average_sentence2_length": 30.5,
                    "num_samples": 2,
                    "number_of_characters": 113,
                },
                "fra": {
                    "average_sentence1_length": 26.0,
                    "average_sentence2_length": 30.5,
                    "num_samples": 2,
                    "number_of_characters": 113,
                },
            },
        }
    }

    metadata = TaskMetadata(
        type="BitextMining",
        name="MockMultilingualBitextMiningTask",
        main_score="accuracy",
        **general_args,  # type: ignore
    )
    metadata.eval_langs = multilingual_eval_langs

    def load_data(self, **kwargs):
        sentence1 = ["This is a test sentence", "This is another test sentence"]
        sentence2 = [
            "dette er en test sætning",
            "denne her matche ikke den ovenstående",
        ]  # "this is a test sentence", "this does not match the above"
        data = {
            "test": Dataset.from_dict(
                {
                    "sentence1": sentence1,
                    "sentence2": sentence2,
                }
            ),
        }
        self.dataset = DatasetDict(
            {
                "eng": data,
                "fra": data,
            }
        )
        self.data_loaded = True


class MockMultilingualParallelBitextMiningTask(AbsTaskBitextMining, MultilingualTask):
    parallel_subsets = True
    expected_stats = {
        "test": {
            "average_sentence1_length": 28.25,
            "average_sentence2_length": 28.25,
            "num_samples": 4,
            "number_of_characters": 226,
            "hf_subset_descriptive_stats": {
                "eng_Latn-fra_Latn": {
                    "average_sentence1_length": 26.0,
                    "average_sentence2_length": 30.5,
                    "num_samples": 2,
                    "number_of_characters": 113,
                },
                "fra_Latn-eng_Latn": {
                    "average_sentence1_length": 30.5,
                    "average_sentence2_length": 26.0,
                    "num_samples": 2,
                    "number_of_characters": 113,
                },
            },
        }
    }

    metadata = TaskMetadata(
        type="BitextMining",
        name="MockMultilingualParallelBitextMiningTask",
        main_score="accuracy",
        **general_args,  # type: ignore
    )
    metadata.eval_langs = {
        "eng_Latn-fra_Latn": ["eng-Latn", "fra-Latn"],
        "fra_Latn-eng_Latn": ["eng-Latn", "fra-Latn"],
    }

    def load_data(self, **kwargs):
        sentence1 = ["This is a test sentence", "This is another test sentence"]
        sentence2 = [
            "dette er en test sætning",
            "denne her matche ikke den ovenstående",
        ]  # "this is a test sentence", "this does not match the above"

        self.dataset = DatasetDict(
            {
                "test": Dataset.from_dict(
                    {
                        "eng_Latn": sentence1,
                        "fra_Latn": sentence2,
                    }
                ),
            }
        )
        self.data_loaded = True


class MockClusteringTask(AbsTaskClustering):
    expected_stats = {
        "test": {
            "num_samples": 1,
            "number_of_characters": 3,
            "average_text_length": 3.0,
            "average_labels_per_text": 3.0,
            "unique_labels": 3,
            "labels": {"0": {"count": 1}, "1": {"count": 1}, "2": {"count": 1}},
        }
    }

    metadata = TaskMetadata(
        type="Clustering",
        name="MockClusteringTask",
        main_score="v_measure",
        **general_args,  # type: ignore
    )

    def load_data(self, **kwargs):
        sentences = [
            [
                "This is a test sentence",
                "This is another test sentence",
                "This is a third test sentence",
            ]
        ]
        labels = [[0, 1, 2]]

        self.dataset = DatasetDict(
            {
                "test": Dataset.from_dict(
                    {
                        "sentences": sentences,
                        "labels": labels,
                    }
                ),
            }
        )
        self.data_loaded = True


class MockMultilingualClusteringTask(AbsTaskClustering, MultilingualTask):
    expected_stats = {
        "test": {
            "num_samples": 2,
            "number_of_characters": 6,
            "average_text_length": 3.0,
            "average_labels_per_text": 3.0,
            "unique_labels": 3,
            "labels": {"0": {"count": 2}, "1": {"count": 2}, "2": {"count": 2}},
            "hf_subset_descriptive_stats": {
                "eng": {
                    "num_samples": 1,
                    "number_of_characters": 3,
                    "average_text_length": 3.0,
                    "average_labels_per_text": 3.0,
                    "unique_labels": 3,
                    "labels": {"0": {"count": 1}, "1": {"count": 1}, "2": {"count": 1}},
                },
                "fra": {
                    "num_samples": 1,
                    "number_of_characters": 3,
                    "average_text_length": 3.0,
                    "average_labels_per_text": 3.0,
                    "unique_labels": 3,
                    "labels": {"0": {"count": 1}, "1": {"count": 1}, "2": {"count": 1}},
                },
            },
        }
    }

    metadata = TaskMetadata(
        type="Clustering",
        name="MockMultilingualClusteringTask",
        main_score="v_measure",
        **general_args,  # type: ignore
    )
    metadata.eval_langs = multilingual_eval_langs

    def load_data(self, **kwargs):
        sentences = [
            [
                "This is a test sentence",
                "This is another test sentence",
                "This is a third test sentence",
            ]
        ]
        labels = [[0, 1, 2]]
        data = {
            "test": Dataset.from_dict(
                {
                    "sentences": sentences,
                    "labels": labels,
                }
            ),
        }

        self.dataset = DatasetDict(
            {
                "eng": data,
                "fra": data,
            }
        )
        self.data_loaded = True


class MockClusteringFastTask(AbsTaskClusteringFast):
    max_document_to_embed = 3
    max_fraction_of_documents_to_embed = None
    expected_stats = {
        "test": {
            "num_samples": 3,
            "number_of_characters": 81,
            "average_text_length": 27.0,
            "average_labels_per_text": 1.0,
            "unique_labels": 3,
            "labels": {"0": {"count": 1}, "1": {"count": 1}, "2": {"count": 1}},
        }
    }

    metadata = TaskMetadata(
        type="Clustering",
        name="MockClusteringFastTask",
        main_score="v_measure",
        **general_args,  # type: ignore
    )

    def load_data(self, **kwargs):
        sentences = [
            "This is a test sentence",
            "This is another test sentence",
            "This is a third test sentence",
        ]
        labels = [0, 1, 2]

        self.dataset = DatasetDict(
            {
                "test": Dataset.from_dict(
                    {
                        "sentences": sentences,
                        "labels": labels,
                    }
                ),
            }
        )
        self.data_loaded = True


class MockMultilingualClusteringFastTask(AbsTaskClusteringFast, MultilingualTask):
    max_document_to_embed = 3
    max_fraction_of_documents_to_embed = None
    expected_stats = {
        "test": {
            "num_samples": 6,
            "number_of_characters": 162,
            "average_text_length": 27.0,
            "average_labels_per_text": 1.0,
            "unique_labels": 3,
            "labels": {"0": {"count": 2}, "1": {"count": 2}, "2": {"count": 2}},
            "hf_subset_descriptive_stats": {
                "eng": {
                    "num_samples": 3,
                    "number_of_characters": 81,
                    "average_text_length": 27.0,
                    "average_labels_per_text": 1.0,
                    "unique_labels": 3,
                    "labels": {"0": {"count": 1}, "1": {"count": 1}, "2": {"count": 1}},
                },
                "fra": {
                    "num_samples": 3,
                    "number_of_characters": 81,
                    "average_text_length": 27.0,
                    "average_labels_per_text": 1.0,
                    "unique_labels": 3,
                    "labels": {"0": {"count": 1}, "1": {"count": 1}, "2": {"count": 1}},
                },
            },
        }
    }

    metadata = TaskMetadata(
        type="Clustering",
        name="MockMultilingualClusteringFastTask",
        main_score="v_measure",
        **general_args,  # type: ignore
    )
    metadata.eval_langs = multilingual_eval_langs

    def load_data(self, **kwargs):
        sentences = [
            "This is a test sentence",
            "This is another test sentence",
            "This is a third test sentence",
        ]
        labels = [0, 1, 2]
        data = {
            "test": Dataset.from_dict(
                {
                    "sentences": sentences,
                    "labels": labels,
                }
            ),
        }

        self.dataset = DatasetDict(
            {
                "eng": data,
                "fra": data,
            }
        )
        self.data_loaded = True


class MockPairClassificationTask(AbsTaskPairClassification):
    expected_stats = {
        "test": {
            "num_samples": 2,
            "number_of_characters": 113,
            "avg_sentence1_len": 26.0,
            "avg_sentence2_len": 30.5,
            "unique_labels": 2,
            "labels": {"1": {"count": 1}, "0": {"count": 1}},
        }
    }

    metadata = TaskMetadata(
        type="PairClassification",
        name="MockPairClassificationTask",
        main_score="similarity_ap",
        **general_args,  # type: ignore
    )

    def load_data(self, **kwargs):
        sentence1 = [["This is a test sentence", "This is another test sentence"]]
        sentence2 = [
            [
                "dette er en test sætning",
                "denne her matche ikke den ovenstående",
            ]
        ]  # "this is a test sentence", "this does not match the above"
        labels = [[1, 0]]

        self.dataset = DatasetDict(
            {
                "test": Dataset.from_dict(
                    {
                        "sentence1": sentence1,
                        "sentence2": sentence2,
                        "labels": labels,
                    }
                ),
            }
        )
        self.data_loaded = True


class MockMultilingualPairClassificationTask(
    AbsTaskPairClassification, MultilingualTask
):
    expected_stats = {
        "test": {
            "num_samples": 4,
            "number_of_characters": 226,
            "avg_sentence1_len": 26.0,
            "avg_sentence2_len": 30.5,
            "unique_labels": 2,
            "labels": {"1": {"count": 2}, "0": {"count": 2}},
            "hf_subset_descriptive_stats": {
                "eng": {
                    "num_samples": 2,
                    "number_of_characters": 113,
                    "avg_sentence1_len": 26.0,
                    "avg_sentence2_len": 30.5,
                    "unique_labels": 2,
                    "labels": {"1": {"count": 1}, "0": {"count": 1}},
                },
                "fra": {
                    "num_samples": 2,
                    "number_of_characters": 113,
                    "avg_sentence1_len": 26.0,
                    "avg_sentence2_len": 30.5,
                    "unique_labels": 2,
                    "labels": {"1": {"count": 1}, "0": {"count": 1}},
                },
            },
        }
    }

    metadata = TaskMetadata(
        type="PairClassification",
        name="MockMultilingualPairClassificationTask",
        main_score="similarity_ap",
        **general_args,  # type: ignore
    )
    metadata.eval_langs = multilingual_eval_langs

    def load_data(self, **kwargs):
        sentence1 = ["This is a test sentence", "This is another test sentence"]
        sentence2 = [
            "dette er en test sætning",
            "denne her matche ikke den ovenstående",
        ]
        # "this is a test sentence", "this does not match the above"
        labels = [1, 0]
        data = {
            "test": [
                {
                    "sentence1": sentence1,
                    "sentence2": sentence2,
                    "labels": labels,
                }
            ]
        }

        self.dataset = DatasetDict(
            {
                "eng": data,
                "fra": data,
            }
        )
        self.data_loaded = True


class MockSTSTask(AbsTaskSTS):
    expected_stats = {
        "test": {
            "num_samples": 2,
            "number_of_characters": 113,
            "average_sentence1_len": 26.0,
            "average_sentence2_len": 30.5,
            "avg_score": 0.5,
        }
    }

    metadata = TaskMetadata(
        type="STS",
        name="MockSTSTask",
        main_score="cosine_spearman",
        **general_args,  # type: ignore
    )

    def load_data(self, **kwargs):
        sentence1 = ["This is a test sentence", "This is another test sentence"]
        sentence2 = [
            "dette er en test sætning",
            "denne her matche ikke den ovenstående",
        ]  # "this is a test sentence", "this does not match the above"
        scores = [1, 0]

        self.dataset = DatasetDict(
            {
                "test": Dataset.from_dict(
                    {
                        "sentence1": sentence1,
                        "sentence2": sentence2,
                        "score": scores,
                    }
                ),
            }
        )
        self.data_loaded = True

    @property
    def metadata_dict(self) -> dict[str, str]:
        metadata_dict = super().metadata_dict
        metadata_dict["min_score"] = 0
        metadata_dict["max_score"] = 1
        return metadata_dict


class MockMultilingualSTSTask(AbsTaskSTS, MultilingualTask):
    expected_stats = {
        "test": {
            "num_samples": 4,
            "number_of_characters": 226,
            "average_sentence1_len": 26.0,
            "average_sentence2_len": 30.5,
            "avg_score": 0.5,
            "hf_subset_descriptive_stats": {
                "eng": {
                    "num_samples": 2,
                    "number_of_characters": 113,
                    "average_sentence1_len": 26.0,
                    "average_sentence2_len": 30.5,
                    "avg_score": 0.5,
                },
                "fra": {
                    "num_samples": 2,
                    "number_of_characters": 113,
                    "average_sentence1_len": 26.0,
                    "average_sentence2_len": 30.5,
                    "avg_score": 0.5,
                },
            },
        }
    }

    metadata = TaskMetadata(
        type="STS",
        name="MockMultilingualSTSTask",
        main_score="cosine_spearman",
        **general_args,  # type: ignore
    )
    metadata.eval_langs = multilingual_eval_langs

    def load_data(self, **kwargs):
        sentence1 = ["This is a test sentence", "This is another test sentence"]
        sentence2 = [
            "dette er en test sætning",
            "denne her matche ikke den ovenstående",
        ]  # "this is a test sentence", "this does not match the above"
        scores = [1, 0]
        data = {
            "test": Dataset.from_dict(
                {
                    "sentence1": sentence1,
                    "sentence2": sentence2,
                    "score": scores,
                }
            ),
        }

        self.dataset = DatasetDict(
            {
                "eng": data,
                "fra": data,
            }
        )
        self.data_loaded = True

    @property
    def metadata_dict(self) -> dict[str, str]:
        metadata_dict = super().metadata_dict
        metadata_dict["min_score"] = 0
        metadata_dict["max_score"] = 1
        return metadata_dict


class MockSummarizationTask(AbsTaskSummarization):
    expected_stats = {
        "test": {
            "num_samples": 2,
            "number_of_characters": 60,
            "avg_text_len": 26.0,
            "avg_human_summaries_len": 2.0,
            "avg_machine_summaries_len": 2.0,
            "avg_relevance": 0.5,
        }
    }

    metadata = TaskMetadata(
        type="Summarization",
        name="MockSummarizationTask",
        main_score="cosine_spearman",
        **general_args,  # type: ignore
    )

    def load_data(self, **kwargs):
        texts = ["This is a test sentence", "This is another test sentence"]
        human_summaries = [
            ["This is a summary", "This is another summary"],
            ["This is a summary", "This is another summary"],
        ]
        machine_summaries = [
            ["This is a machine summary", "This is another machine summary"],
            ["This is a machine summary", "This is another machine summary"],
        ]
        relevance = [[1, 0], [0, 1]]

        self.dataset = DatasetDict(
            {
                "test": Dataset.from_dict(
                    {
                        "text": texts,
                        "human_summaries": human_summaries,
                        "machine_summaries": machine_summaries,
                        "relevance": relevance,
                    }
                ),
            }
        )
        self.data_loaded = True

    @property
    def metadata_dict(self) -> dict[str, str]:
        metadata_dict = super().metadata_dict
        metadata_dict["min_score"] = 0
        metadata_dict["max_score"] = 1
        return metadata_dict


class MockMultilingualSummarizationTask(AbsTaskSummarization, MultilingualTask):
    expected_stats = {
        "test": {
            "num_samples": 4,
            "number_of_characters": 120,
            "avg_text_len": 26.0,
            "avg_human_summaries_len": 2.0,
            "avg_machine_summaries_len": 2.0,
            "avg_relevance": 0.5,
            "hf_subset_descriptive_stats": {
                "eng": {
                    "num_samples": 2,
                    "number_of_characters": 60,
                    "avg_text_len": 26.0,
                    "avg_human_summaries_len": 2.0,
                    "avg_machine_summaries_len": 2.0,
                    "avg_relevance": 0.5,
                },
                "fra": {
                    "num_samples": 2,
                    "number_of_characters": 60,
                    "avg_text_len": 26.0,
                    "avg_human_summaries_len": 2.0,
                    "avg_machine_summaries_len": 2.0,
                    "avg_relevance": 0.5,
                },
            },
        }
    }

    metadata = TaskMetadata(
        type="Summarization",
        name="MockMultilingualSummarizationTask",
        main_score="cosine_spearman",
        **general_args,  # type: ignore
    )
    metadata.eval_langs = multilingual_eval_langs

    def load_data(self, **kwargs):
        texts = ["This is a test sentence", "This is another test sentence"]
        human_summaries = [
            ["This is a summary", "This is another summary"],
            ["This is a summary", "This is another summary"],
        ]
        machine_summaries = [
            ["This is a machine summary", "This is another machine summary"],
            ["This is a machine summary", "This is another machine summary"],
        ]
        relevance = [[1, 0], [0, 1]]
        data = {
            "test": Dataset.from_dict(
                {
                    "text": texts,
                    "human_summaries": human_summaries,
                    "machine_summaries": machine_summaries,
                    "relevance": relevance,
                }
            ),
        }
        self.dataset = DatasetDict(
            {
                "eng": data,
                "fra": data,
            }
        )
        self.data_loaded = True

    @property
    def metadata_dict(self) -> dict[str, str]:
        metadata_dict = super().metadata_dict
        metadata_dict["min_score"] = 0
        metadata_dict["max_score"] = 1
        return metadata_dict


class MockRerankingTask(AbsTaskReranking):
    expected_stats = {
        "test": {
            "num_samples": 2,
            "number_of_characters": 172,
            "num_positive": 2,
            "num_negative": 2,
            "avg_query_len": 26.0,
            "avg_positive_len": 30.0,
            "avg_negative_len": 30.0,
        }
    }

    metadata = TaskMetadata(
        type="Reranking",
        name="MockRerankingTask",
<<<<<<< HEAD
        main_score="map_at_1000",
        descriptive_stats={
            "test": {
                "average_document_length": 27.0,
                "average_query_length": 26.0,
                "average_instruction_length": 0,
                "num_documents": 2,
                "num_queries": 2,
                "average_top_ranked_per_query": 2.0,
                "num_instructions": 0,
                "average_relevant_docs_per_query": 1.0,
            }
        },
=======
        main_score="map",
>>>>>>> fccf034b
        **general_args,  # type: ignore
    )

    def load_data(self, **kwargs):
        self.queries = {
            "test": {
                "q1": "This is a test sentence",
                "q2": "This is another test sentence",
            }
        }
        self.corpus = {
            "test": {
                "d1": "This is a positive sentence",
                "d2": "This is a negative sentence",
            }
        }

        self.relevant_docs = {
            "test": {
                "q1": {"d1": 1, "d2": 0},
                "q2": {"d1": 0, "d2": 1},
            },
        }

        self.top_ranked = {
            "test": {
                "q1": ["d1", "d2"],
                "q2": ["d2", "d1"],
            },
        }
        self.instructions = None
        self.data_loaded = True


class MockMultilingualRerankingTask(AbsTaskReranking, MultilingualTask):
    expected_stats = {
        "test": {
            "num_samples": 4,
            "number_of_characters": 344,
            "num_positive": 4,
            "num_negative": 4,
            "avg_query_len": 26.0,
            "avg_positive_len": 30.0,
            "avg_negative_len": 30.0,
            "hf_subset_descriptive_stats": {
                "eng": {
                    "num_samples": 2,
                    "number_of_characters": 172,
                    "num_positive": 2,
                    "num_negative": 2,
                    "avg_query_len": 26.0,
                    "avg_positive_len": 30.0,
                    "avg_negative_len": 30.0,
                },
                "fra": {
                    "num_samples": 2,
                    "number_of_characters": 172,
                    "num_positive": 2,
                    "num_negative": 2,
                    "avg_query_len": 26.0,
                    "avg_positive_len": 30.0,
                    "avg_negative_len": 30.0,
                },
            },
        }
    }

    metadata = TaskMetadata(
        type="Reranking",
        name="MockMultilingualRerankingTask",
<<<<<<< HEAD
        main_score="map_at_10",
        descriptive_stats={
            "test": {
                "average_document_length": 30.0,
                "average_query_length": 26.0,
                "num_documents": 4,
                "num_queries": 4,
                "num_instructions": 0,
                "average_relevant_docs_per_query": 1.0,
                "average_instruction_length": 0,
                "average_top_ranked_per_query": 2.0,
                "hf_subset_descriptive_stats": {
                    "eng": {
                        "average_document_length": 30.0,
                        "average_query_length": 26.0,
                        "average_instruction_length": 0,
                        "average_top_ranked_per_query": 2.0,
                        "num_instructions": 0,
                        "num_documents": 2,
                        "num_queries": 2,
                        "average_relevant_docs_per_query": 1.0,
                    },
                    "fra": {
                        "average_document_length": 30.0,
                        "average_query_length": 26.0,
                        "num_documents": 2,
                        "num_queries": 2,
                        "average_relevant_docs_per_query": 1.0,
                        "average_instruction_length": 0,
                        "average_top_ranked_per_query": 2.0,
                        "num_instructions": 0,
                    },
                },
            }
        },
=======
        main_score="map",
>>>>>>> fccf034b
        **general_args,  # type: ignore
    )
    metadata.eval_langs = multilingual_eval_langs

    def load_data(self, **kwargs):
        queries = {
            "test": {
                "q1": "This is a test sentence",
                "q2": "This is another test sentence",
            }
        }
        self.queries = {"eng": queries, "fra": queries}
        corpus = {
            "test": {
                "d1": "This is a positive sentence",
                "d2": "This is another positive sentence",
            }
        }
        self.corpus = {"eng": corpus, "fra": corpus}

        relevant_docs = {
            "test": {
                "q1": {"d1": 1, "d2": 0},
                "q2": {"d1": 0, "d2": 1},
            },
        }
        self.relevant_docs = {
            "eng": relevant_docs,
            "fra": relevant_docs,
        }
        top_ranked = {
            "test": {
                "q1": ["d1", "d2"],
                "q2": ["d2", "d1"],
            },
        }
        self.top_ranked = {
            "eng": top_ranked,
            "fra": top_ranked,
        }
        self.instructions = None
        self.data_loaded = True


class MockRetrievalTask(AbsTaskRetrieval):
    expected_stats = {
        "test": {
            "num_samples": 4,
            "number_of_characters": 56.0,
            "average_document_length": 15.0,
            "average_query_length": 13.0,
            "num_documents": 2,
            "num_queries": 2,
            "average_relevant_docs_per_query": 1.0,
        }
    }

    metadata = TaskMetadata(
        type="Retrieval",
        name="MockRetrievalTask",
        main_score="ndcg_at_10",
<<<<<<< HEAD
        descriptive_stats={
            "test": {
                "average_document_length": 30.0,
                "average_query_length": 26.0,
                "num_documents": 2,
                "num_queries": 2,
                "average_relevant_docs_per_query": 1.0,
                "average_top_ranked_per_query": 0,
                "average_instruction_length": 0,
                "num_instructions": 0,
            }
        },
=======
>>>>>>> fccf034b
        **general_args,  # type: ignore
    )

    def load_data(self, **kwargs):
        self.queries = {
            "test": {
                "q1": "This is a test sentence",
                "q2": "This is another test sentence",
            }
        }
        self.corpus = {
            "test": {
                "d1": "This is a positive sentence",
                "d2": "This is another positive sentence",
            }
        }

        self.relevant_docs = {
            "test": {
                "q1": {"d1": 1, "d2": 0},
                "q2": {"d1": 0, "d2": 1},
            },
        }
        self.top_ranked = None
        self.instructions = None
        self.data_loaded = True


class MockMultilingualRetrievalTask(AbsTaskRetrieval, MultilingualTask):
    expected_stats = {
        "test": {
            "number_of_characters": 56.0,
            "num_samples": 8,
            "num_queries": 4,
            "num_documents": 4,
            "average_document_length": 7.5,
            "average_query_length": 6.5,
            "average_relevant_docs_per_query": 1.0,
            "hf_subset_descriptive_stats": {
                "eng": {
                    "number_of_characters": 56.0,
                    "num_samples": 4,
                    "num_queries": 2,
                    "num_documents": 2,
                    "average_document_length": 15.0,
                    "average_query_length": 13.0,
                    "average_relevant_docs_per_query": 1.0,
                },
                "fra": {
                    "number_of_characters": 56.0,
                    "num_samples": 4,
                    "num_queries": 2,
                    "num_documents": 2,
                    "average_document_length": 15.0,
                    "average_query_length": 13.0,
                    "average_relevant_docs_per_query": 1.0,
                },
            },
        }
    }

    metadata = TaskMetadata(
        type="Retrieval",
        name="MockMultilingualRetrievalTask",
        main_score="ndcg_at_10",
<<<<<<< HEAD
        descriptive_stats={
            "test": {
                "average_document_length": 30.0,
                "average_query_length": 26.0,
                "num_documents": 4,
                "num_queries": 4,
                "average_relevant_docs_per_query": 1.0,
                "num_instructions": 0,
                "average_top_ranked_per_query": 0,
                "average_instruction_length": 0,
                "hf_subset_descriptive_stats": {
                    "eng": {
                        "average_document_length": 30.0,
                        "average_query_length": 26.0,
                        "num_documents": 2,
                        "num_queries": 2,
                        "average_relevant_docs_per_query": 1.0,
                        "average_top_ranked_per_query": 0,
                        "average_instruction_length": 0,
                        "num_instructions": 0,
                    },
                    "fra": {
                        "average_document_length": 30.0,
                        "average_query_length": 26.0,
                        "num_documents": 2,
                        "num_queries": 2,
                        "average_relevant_docs_per_query": 1.0,
                        "average_top_ranked_per_query": 0,
                        "average_instruction_length": 0,
                        "num_instructions": 0,
                    },
                },
            }
        },
=======
>>>>>>> fccf034b
        **general_args,  # type: ignore
    )
    metadata.eval_langs = multilingual_eval_langs

    def load_data(self, **kwargs):
        queries = {
            "test": {
                "q1": "This is a test sentence",
                "q2": "This is another test sentence",
            }
        }
        self.queries = {"eng": queries, "fra": queries}
        corpus = {
            "test": {
                "d1": "This is a positive sentence",
                "d2": "This is another positive sentence",
            }
        }
        self.corpus = {"eng": corpus, "fra": corpus}

        relevant_docs = {
            "test": {
                "q1": {"d1": 1, "d2": 0},
                "q2": {"d1": 0, "d2": 1},
            },
        }
        self.relevant_docs = {
            "eng": relevant_docs,
            "fra": relevant_docs,
        }
        self.top_ranked = None
        self.instructions = None
        self.data_loaded = True


class MockMultilabelClassification(AbsTaskMultilabelClassification):
    expected_stats = {
        "test": {
            "average_text_length": 26.0,
            "number_of_characters": 156,
            "average_label_per_text": 2.0,
            "num_samples": 6,
            "unique_labels": 2,
            "labels": {"0": {"count": 6}, "1": {"count": 6}},
        }
    }

    metadata = TaskMetadata(
        type="MultilabelClassification",
        name="MockMultilabelClassification",
        main_score="lrap",
        **general_args,  # type: ignore
    )

    def load_data(self, **kwargs):
        texts = ["This is a test sentence", "This is another test sentence"] * 3
        labels = [[0, 1], [1, 0]] * 3

        self.dataset = DatasetDict(
            {
                "test": Dataset.from_dict(
                    {
                        "text": texts,
                        "label": labels,
                    }
                ),
                "train": Dataset.from_dict(
                    {
                        "text": texts,
                        "label": labels,
                    }
                ),
            }
        )
        self.data_loaded = True


class MockMultilingualMultilabelClassification(
    AbsTaskMultilabelClassification, MultilingualTask
):
    expected_stats = {
        "test": {
            "average_text_length": 26.0,
            "number_of_characters": 312,
            "average_label_per_text": 2.0,
            "num_samples": 12,
            "unique_labels": 2,
            "labels": {"0": {"count": 12}, "1": {"count": 12}},
            "hf_subset_descriptive_stats": {
                "eng": {
                    "average_text_length": 26.0,
                    "number_of_characters": 156,
                    "average_label_per_text": 2.0,
                    "num_samples": 6,
                    "unique_labels": 2,
                    "labels": {"0": {"count": 6}, "1": {"count": 6}},
                },
                "fra": {
                    "average_text_length": 26.0,
                    "number_of_characters": 156,
                    "average_label_per_text": 2.0,
                    "num_samples": 6,
                    "unique_labels": 2,
                    "labels": {"0": {"count": 6}, "1": {"count": 6}},
                },
            },
        }
    }

    metadata = TaskMetadata(
        type="MultilabelClassification",
        name="MockMultilingualMultilabelClassification",
        main_score="lrap",
        **general_args,  # type: ignore
    )
    metadata.eval_langs = multilingual_eval_langs

    def load_data(self, **kwargs):
        texts = ["This is a test sentence", "This is another test sentence"] * 3
        labels = [[0, 1], [1, 0]] * 3

        data = {
            "test": Dataset.from_dict(
                {
                    "text": texts,
                    "label": labels,
                }
            ),
            "train": Dataset.from_dict(
                {
                    "text": texts,
                    "label": labels,
                }
            ),
        }

        self.dataset = DatasetDict(
            {
                "eng": data,
                "fra": data,
            }
        )
        self.data_loaded = True


class MockInstructionRetrieval(AbsTaskRetrieval):
    do_length_ablation = True
    expected_stats = {
        "test": {
            "average_changed_instruction_length": 37.0,
            "average_document_length": 30.0,
            "average_instruction_length": 29.0,
            "average_query_length": 26.0,
            "average_relevant_docs_per_query": 1.0,
            "average_top_ranked_per_query": 2.0,
            "num_docs": 2,
            "num_queries": 2,
            "num_samples": 4,
            "number_of_characters": 244,
        }
    }

    metadata = TaskMetadata(
        type="InstructionRetrieval",
<<<<<<< HEAD
        name="MockInstructionRetrieval",
        main_score="ndcg_at_10",
        descriptive_stats={
            "test": {
                "num_documents": 2,
                "num_queries": 2,
                "average_document_length": 30.0,
                "average_query_length": 26.0,
                "average_instruction_length": 29.0,
                "average_relevant_docs_per_query": 1.0,
                "average_top_ranked_per_query": 0,
                "num_instructions": 2,
            }
        },
=======
        name="MockInstructionRetrival",
        main_score="p-MRR",
>>>>>>> fccf034b
        **general_args,  # type: ignore
    )

    def load_data(self, **kwargs):
        self.queries = {
            "test": {
                "q1": "This is a test sentence",
                "q2": "This is another test sentence",
            }
        }
        self.corpus = {
            "test": {
                "d1": "This is a positive sentence",
                "d2": "This is another positive sentence",
            }
        }

        self.relevant_docs = {
            "test": {
                "q1": {"d1": 1, "d2": 0},
                "q2": {"d1": 0, "d2": 1},
            },
        }
        self.instructions = {
            "test": {
                "q1": "This is a test instruction",
                "q2": "This is another test instruction",
            }
        }
        self.top_ranked = None
        self.data_loaded = True


class MockInstructionReranking(AbsTaskReranking):
    do_length_ablation = True
    metadata = TaskMetadata(
        type="InstructionReranking",
        name="MockInstructionReranking",
        main_score="ndcg_at_10",
        descriptive_stats={
            "test": {
                "num_documents": 2,
                "num_queries": 2,
                "num_instructions": 2,
                "average_document_length": 30.0,
                "average_query_length": 26.0,
                "average_instruction_length": 29.0,
                "average_relevant_docs_per_query": 1.0,
                "average_top_ranked_per_query": 2.0,
            }
        },
        **general_args,  # type: ignore
    )

    def load_data(self, **kwargs):
        self.queries = {
            "test": {
                "q1": "This is a test sentence",
                "q2": "This is another test sentence",
            }
        }
        self.corpus = {
            "test": {
                "d1": "This is a positive sentence",
                "d2": "This is another positive sentence",
            }
        }

        self.relevant_docs = {
            "test": {
                "q1": {"d1": 1, "d2": 0},
                "q2": {"d1": 0, "d2": 1},
            },
        }
        self.instructions = {
            "test": {
                "q1": "This is a test instruction",
                "q2": "This is another test instruction",
            }
        }
        self.top_ranked = {
            "test": {
                "q1": ["d1", "d2"],
                "q2": ["d2", "d1"],
            }
        }
        self.data_loaded = True


class MockMultilingualInstructionRetrieval(AbsTaskRetrieval, MultilingualTask):
    do_length_ablation = True
    expected_stats = {
        "test": {
            "num_samples": 8,
            "num_docs": 4,
            "num_queries": 4,
            "number_of_characters": 488,
            "average_document_length": 30.0,
            "average_query_length": 26.0,
            "average_instruction_length": 29.0,
            "average_changed_instruction_length": 37.0,
            "average_relevant_docs_per_query": 1.0,
            "average_top_ranked_per_query": 2.0,
            "hf_subset_descriptive_stats": {
                "eng": {
                    "num_samples": 4,
                    "num_docs": 2,
                    "num_queries": 2,
                    "number_of_characters": 244,
                    "average_document_length": 30.0,
                    "average_query_length": 26.0,
                    "average_instruction_length": 29.0,
                    "average_changed_instruction_length": 37.0,
                    "average_relevant_docs_per_query": 1.0,
                    "average_top_ranked_per_query": 2.0,
                },
                "fra": {
                    "num_samples": 4,
                    "num_docs": 2,
                    "num_queries": 2,
                    "number_of_characters": 244,
                    "average_document_length": 30.0,
                    "average_query_length": 26.0,
                    "average_instruction_length": 29.0,
                    "average_changed_instruction_length": 37.0,
                    "average_relevant_docs_per_query": 1.0,
                    "average_top_ranked_per_query": 2.0,
                },
            },
        }
    }

    metadata = TaskMetadata(
        type="InstructionRetrieval",
<<<<<<< HEAD
        name="MockMultilingualInstructionRetrieval",
        main_score="ndcg_at_10",
        descriptive_stats={
            "test": {
                "num_documents": 4,
                "num_queries": 4,
                "num_instructions": 4,
                "average_document_length": 30.0,
                "average_query_length": 26.0,
                "average_instruction_length": 29.0,
                "average_relevant_docs_per_query": 1.0,
                "average_top_ranked_per_query": 0,
                "hf_subset_descriptive_stats": {
                    "eng": {
                        "num_documents": 2,
                        "num_queries": 2,
                        "num_instructions": 2,
                        "average_document_length": 30.0,
                        "average_query_length": 26.0,
                        "average_instruction_length": 29.0,
                        "average_relevant_docs_per_query": 1.0,
                        "average_top_ranked_per_query": 0,
                    },
                    "fra": {
                        "num_documents": 2,
                        "num_queries": 2,
                        "num_instructions": 2,
                        "average_document_length": 30.0,
                        "average_query_length": 26.0,
                        "average_instruction_length": 29.0,
                        "average_relevant_docs_per_query": 1.0,
                        "average_top_ranked_per_query": 0,
                    },
                },
            }
        },
=======
        name="MockMultilingualInstructionRetrival",
        main_score="p-MRR",
>>>>>>> fccf034b
        **general_args,  # type: ignore
    )
    metadata.eval_langs = multilingual_eval_langs

    def load_data(self, **kwargs):
        queries = {
            "test": {
                "q1": "This is a test sentence",
                "q2": "This is another test sentence",
            }
        }
        self.queries = {
            "eng": queries,
            "fra": queries,
        }
        corpus = {
            "test": {
                "d1": "This is a positive sentence",
                "d2": "This is another positive sentence",
            }
        }
        self.corpus = {
            "eng": corpus,
            "fra": corpus,
        }

        relevant_docs = {
            "test": {
                "q1": {"d1": 1, "d2": 0},
                "q2": {"d1": 0, "d2": 1},
            },
        }
        self.relevant_docs = {
            "eng": relevant_docs,
            "fra": relevant_docs,
        }

        instructions = {
            "test": {
                "q1": "This is a test instruction",
                "q2": "This is another test instruction",
            }
        }
        self.instructions = {
            "eng": instructions,
            "fra": instructions,
        }
        self.top_ranked = None


class MockMultilingualInstructionReranking(AbsTaskReranking, MultilingualTask):
    do_length_ablation = True
    metadata = TaskMetadata(
        type="InstructionReranking",
        name="MockMultilingualInstructionReranking",
        main_score="ndcg_at_10",
        descriptive_stats={
            "test": {
                "num_documents": 4,
                "num_queries": 4,
                "num_instructions": 4,
                "average_document_length": 30.0,
                "average_query_length": 26.0,
                "average_instruction_length": 29.0,
                "average_relevant_docs_per_query": 1.0,
                "average_top_ranked_per_query": 2.0,
                "hf_subset_descriptive_stats": {
                    "eng": {
                        "num_documents": 2,
                        "num_queries": 2,
                        "num_instructions": 2,
                        "average_document_length": 30.0,
                        "average_query_length": 26.0,
                        "average_instruction_length": 29.0,
                        "average_relevant_docs_per_query": 1.0,
                        "average_top_ranked_per_query": 2.0,
                    },
                    "fra": {
                        "num_documents": 2,
                        "num_queries": 2,
                        "num_instructions": 2,
                        "average_document_length": 30.0,
                        "average_query_length": 26.0,
                        "average_instruction_length": 29.0,
                        "average_relevant_docs_per_query": 1.0,
                        "average_top_ranked_per_query": 2.0,
                    },
                },
            }
        },
        **general_args,  # type: ignore
    )
    metadata.eval_langs = multilingual_eval_langs

    def load_data(self, **kwargs):
        queries = {
            "test": {
                "q1": "This is a test sentence",
                "q2": "This is another test sentence",
            }
        }
        self.queries = {
            "eng": queries,
            "fra": queries,
        }
        corpus = {
            "test": {
                "d1": "This is a positive sentence",
                "d2": "This is another positive sentence",
            }
        }

        self.corpus = {
            "eng": corpus,
            "fra": corpus,
        }

        relevant_docs = {
            "test": {
                "q1": {"d1": 1, "d2": 0},
                "q2": {"d1": 0, "d2": 1},
            },
        }

        self.relevant_docs = {
            "eng": relevant_docs,
            "fra": relevant_docs,
        }

        instructions = {
            "test": {
                "q1": "This is a test instruction",
                "q2": "This is another test instruction",
            }
        }
        self.instructions = {
            "eng": instructions,
            "fra": instructions,
        }
        top_ranked = {
            "test": {
                "q1": ["d1", "d2"],
                "q2": ["d2", "d1"],
            }
        }
        self.top_ranked = {
            "eng": top_ranked,
            "fra": top_ranked,
        }
        self.data_loaded = True<|MERGE_RESOLUTION|>--- conflicted
+++ resolved
@@ -867,36 +867,23 @@
 class MockRerankingTask(AbsTaskReranking):
     expected_stats = {
         "test": {
-            "num_samples": 2,
-            "number_of_characters": 172,
-            "num_positive": 2,
-            "num_negative": 2,
-            "avg_query_len": 26.0,
-            "avg_positive_len": 30.0,
-            "avg_negative_len": 30.0,
+            "average_document_length": 13.5,
+            "average_query_length": 13.0,
+            "average_instruction_length": 0,
+            "num_documents": 2,
+            "num_queries": 2,
+            "average_top_ranked_per_query": 2.0,
+            "num_instructions": 0,
+            "average_relevant_docs_per_query": 1.0,
+            "number_of_characters": 53.0,
+            "num_samples": 4,
         }
     }
 
     metadata = TaskMetadata(
         type="Reranking",
         name="MockRerankingTask",
-<<<<<<< HEAD
-        main_score="map_at_1000",
-        descriptive_stats={
-            "test": {
-                "average_document_length": 27.0,
-                "average_query_length": 26.0,
-                "average_instruction_length": 0,
-                "num_documents": 2,
-                "num_queries": 2,
-                "average_top_ranked_per_query": 2.0,
-                "num_instructions": 0,
-                "average_relevant_docs_per_query": 1.0,
-            }
-        },
-=======
-        main_score="map",
->>>>>>> fccf034b
+        main_score="map_at_1000",            
         **general_args,  # type: ignore
     )
 
@@ -934,78 +921,49 @@
 class MockMultilingualRerankingTask(AbsTaskReranking, MultilingualTask):
     expected_stats = {
         "test": {
-            "num_samples": 4,
-            "number_of_characters": 344,
-            "num_positive": 4,
-            "num_negative": 4,
-            "avg_query_len": 26.0,
-            "avg_positive_len": 30.0,
-            "avg_negative_len": 30.0,
+            "average_document_length": 7.5,
+            "average_query_length": 6.5,
+            "num_documents": 4,
+            "num_queries": 4,
+            "num_instructions": 0,
+            "average_relevant_docs_per_query": 1.0,
+            "average_instruction_length": 0,
+            "average_top_ranked_per_query": 2.0,
+            "num_samples": 8,
+            "number_of_characters": 56.0,
             "hf_subset_descriptive_stats": {
                 "eng": {
-                    "num_samples": 2,
-                    "number_of_characters": 172,
-                    "num_positive": 2,
-                    "num_negative": 2,
-                    "avg_query_len": 26.0,
-                    "avg_positive_len": 30.0,
-                    "avg_negative_len": 30.0,
+                    "average_document_length": 15.0,
+                    "average_query_length": 13.0,
+                    "average_instruction_length": 0,
+                    "average_top_ranked_per_query": 2.0,
+                    "num_instructions": 0,
+                    "num_documents": 2,
+                    "num_queries": 2,
+                    "average_relevant_docs_per_query": 1.0,
+                    "num_samples": 4,
+                    "number_of_characters": 56.0,
                 },
                 "fra": {
-                    "num_samples": 2,
-                    "number_of_characters": 172,
-                    "num_positive": 2,
-                    "num_negative": 2,
-                    "avg_query_len": 26.0,
-                    "avg_positive_len": 30.0,
-                    "avg_negative_len": 30.0,
-                },
-            },
+                    "average_document_length": 15.0,
+                    "average_query_length": 13.0,
+                    "num_documents": 2,
+                    "num_queries": 2,
+                    "average_relevant_docs_per_query": 1.0,
+                    "average_instruction_length": 0,
+                    "average_top_ranked_per_query": 2.0,
+                    "num_instructions": 0,
+                    "num_samples": 4,
+                    "number_of_characters": 56.0,
+                },
+            }
         }
     }
 
     metadata = TaskMetadata(
         type="Reranking",
         name="MockMultilingualRerankingTask",
-<<<<<<< HEAD
         main_score="map_at_10",
-        descriptive_stats={
-            "test": {
-                "average_document_length": 30.0,
-                "average_query_length": 26.0,
-                "num_documents": 4,
-                "num_queries": 4,
-                "num_instructions": 0,
-                "average_relevant_docs_per_query": 1.0,
-                "average_instruction_length": 0,
-                "average_top_ranked_per_query": 2.0,
-                "hf_subset_descriptive_stats": {
-                    "eng": {
-                        "average_document_length": 30.0,
-                        "average_query_length": 26.0,
-                        "average_instruction_length": 0,
-                        "average_top_ranked_per_query": 2.0,
-                        "num_instructions": 0,
-                        "num_documents": 2,
-                        "num_queries": 2,
-                        "average_relevant_docs_per_query": 1.0,
-                    },
-                    "fra": {
-                        "average_document_length": 30.0,
-                        "average_query_length": 26.0,
-                        "num_documents": 2,
-                        "num_queries": 2,
-                        "average_relevant_docs_per_query": 1.0,
-                        "average_instruction_length": 0,
-                        "average_top_ranked_per_query": 2.0,
-                        "num_instructions": 0,
-                    },
-                },
-            }
-        },
-=======
-        main_score="map",
->>>>>>> fccf034b
         **general_args,  # type: ignore
     )
     metadata.eval_langs = multilingual_eval_langs
@@ -1053,13 +1011,16 @@
 class MockRetrievalTask(AbsTaskRetrieval):
     expected_stats = {
         "test": {
-            "num_samples": 4,
-            "number_of_characters": 56.0,
             "average_document_length": 15.0,
             "average_query_length": 13.0,
             "num_documents": 2,
             "num_queries": 2,
             "average_relevant_docs_per_query": 1.0,
+            "average_top_ranked_per_query": 0,
+            "average_instruction_length": 0,
+            "num_instructions": 0,
+            "num_samples": 4,
+            "number_of_characters": 56.0,
         }
     }
 
@@ -1067,21 +1028,6 @@
         type="Retrieval",
         name="MockRetrievalTask",
         main_score="ndcg_at_10",
-<<<<<<< HEAD
-        descriptive_stats={
-            "test": {
-                "average_document_length": 30.0,
-                "average_query_length": 26.0,
-                "num_documents": 2,
-                "num_queries": 2,
-                "average_relevant_docs_per_query": 1.0,
-                "average_top_ranked_per_query": 0,
-                "average_instruction_length": 0,
-                "num_instructions": 0,
-            }
-        },
-=======
->>>>>>> fccf034b
         **general_args,  # type: ignore
     )
 
@@ -1113,31 +1059,40 @@
 class MockMultilingualRetrievalTask(AbsTaskRetrieval, MultilingualTask):
     expected_stats = {
         "test": {
-            "number_of_characters": 56.0,
-            "num_samples": 8,
-            "num_queries": 4,
-            "num_documents": 4,
             "average_document_length": 7.5,
             "average_query_length": 6.5,
+            "num_documents": 4,
+            "num_queries": 4,
             "average_relevant_docs_per_query": 1.0,
+            "num_instructions": 0,
+            "average_top_ranked_per_query": 0,
+            "average_instruction_length": 0,
+            "num_samples": 8,
+            "number_of_characters": 56.0,
             "hf_subset_descriptive_stats": {
                 "eng": {
-                    "number_of_characters": 56.0,
-                    "num_samples": 4,
-                    "num_queries": 2,
-                    "num_documents": 2,
                     "average_document_length": 15.0,
                     "average_query_length": 13.0,
+                    "num_documents": 2,
+                    "num_queries": 2,
                     "average_relevant_docs_per_query": 1.0,
+                    "average_top_ranked_per_query": 0,
+                    "average_instruction_length": 0,
+                    "num_instructions": 0,
+                    "num_samples": 4,
+                    "number_of_characters": 56.0,
                 },
                 "fra": {
-                    "number_of_characters": 56.0,
-                    "num_samples": 4,
-                    "num_queries": 2,
-                    "num_documents": 2,
                     "average_document_length": 15.0,
                     "average_query_length": 13.0,
+                    "num_documents": 2,
+                    "num_queries": 2,
                     "average_relevant_docs_per_query": 1.0,
+                    "average_top_ranked_per_query": 0,
+                    "average_instruction_length": 0,
+                    "num_instructions": 0,
+                    "num_samples": 4,
+                    "number_of_characters": 56.0,
                 },
             },
         }
@@ -1147,43 +1102,6 @@
         type="Retrieval",
         name="MockMultilingualRetrievalTask",
         main_score="ndcg_at_10",
-<<<<<<< HEAD
-        descriptive_stats={
-            "test": {
-                "average_document_length": 30.0,
-                "average_query_length": 26.0,
-                "num_documents": 4,
-                "num_queries": 4,
-                "average_relevant_docs_per_query": 1.0,
-                "num_instructions": 0,
-                "average_top_ranked_per_query": 0,
-                "average_instruction_length": 0,
-                "hf_subset_descriptive_stats": {
-                    "eng": {
-                        "average_document_length": 30.0,
-                        "average_query_length": 26.0,
-                        "num_documents": 2,
-                        "num_queries": 2,
-                        "average_relevant_docs_per_query": 1.0,
-                        "average_top_ranked_per_query": 0,
-                        "average_instruction_length": 0,
-                        "num_instructions": 0,
-                    },
-                    "fra": {
-                        "average_document_length": 30.0,
-                        "average_query_length": 26.0,
-                        "num_documents": 2,
-                        "num_queries": 2,
-                        "average_relevant_docs_per_query": 1.0,
-                        "average_top_ranked_per_query": 0,
-                        "average_instruction_length": 0,
-                        "num_instructions": 0,
-                    },
-                },
-            }
-        },
-=======
->>>>>>> fccf034b
         **general_args,  # type: ignore
     )
     metadata.eval_langs = multilingual_eval_langs
@@ -1330,43 +1248,25 @@
 
 
 class MockInstructionRetrieval(AbsTaskRetrieval):
-    do_length_ablation = True
-    expected_stats = {
-        "test": {
-            "average_changed_instruction_length": 37.0,
-            "average_document_length": 30.0,
-            "average_instruction_length": 29.0,
-            "average_query_length": 26.0,
-            "average_relevant_docs_per_query": 1.0,
-            "average_top_ranked_per_query": 2.0,
-            "num_docs": 2,
-            "num_queries": 2,
-            "num_samples": 4,
-            "number_of_characters": 244,
-        }
-    }
-
-    metadata = TaskMetadata(
-        type="InstructionRetrieval",
-<<<<<<< HEAD
-        name="MockInstructionRetrieval",
-        main_score="ndcg_at_10",
-        descriptive_stats={
-            "test": {
+    expected_stats = {
+       "test": {
                 "num_documents": 2,
                 "num_queries": 2,
-                "average_document_length": 30.0,
-                "average_query_length": 26.0,
+                "average_document_length": 15.0,
+                "average_query_length": 13.0,
                 "average_instruction_length": 29.0,
                 "average_relevant_docs_per_query": 1.0,
                 "average_top_ranked_per_query": 0,
                 "num_instructions": 2,
-            }
-        },
-=======
-        name="MockInstructionRetrival",
-        main_score="p-MRR",
->>>>>>> fccf034b
+                "num_samples": 4,
+                "number_of_characters": 56.0
+            }
+    }
+
+    metadata = TaskMetadata(
+        type="InstructionRetrieval",
+        name="MockInstructionRetrieval",
+        main_score="ndcg_at_10",
         **general_args,  # type: ignore
     )
 
@@ -1401,147 +1301,205 @@
 
 
 class MockInstructionReranking(AbsTaskReranking):
-    do_length_ablation = True
+    expected_stats = {
+        "test": {
+                "num_documents": 2,
+                "num_queries": 2,
+                "num_instructions": 2,
+                "average_document_length": 15.0,
+                "average_query_length": 13.0,
+                "average_instruction_length": 29.0,
+                "average_relevant_docs_per_query": 1.0,
+                "average_top_ranked_per_query": 2.0,
+                "num_samples": 4,
+                "number_of_characters": 56.0
+        }
+    }
+
     metadata = TaskMetadata(
         type="InstructionReranking",
         name="MockInstructionReranking",
         main_score="ndcg_at_10",
-        descriptive_stats={
-            "test": {
-                "num_documents": 2,
-                "num_queries": 2,
-                "num_instructions": 2,
-                "average_document_length": 30.0,
-                "average_query_length": 26.0,
+        **general_args,  # type: ignore
+    )
+
+    def load_data(self, **kwargs):
+        self.queries = {
+            "test": {
+                "q1": "This is a test sentence",
+                "q2": "This is another test sentence",
+            }
+        }
+        self.corpus = {
+            "test": {
+                "d1": "This is a positive sentence",
+                "d2": "This is another positive sentence",
+            }
+        }
+
+        self.relevant_docs = {
+            "test": {
+                "q1": {"d1": 1, "d2": 0},
+                "q2": {"d1": 0, "d2": 1},
+            },
+        }
+        self.instructions = {
+            "test": {
+                "q1": "This is a test instruction",
+                "q2": "This is another test instruction",
+            }
+        }
+        self.top_ranked = {
+            "test": {
+                "q1": ["d1", "d2"],
+                "q2": ["d2", "d1"],
+            }
+        }
+        self.data_loaded = True
+
+
+class MockMultilingualInstructionRetrieval(AbsTaskRetrieval, MultilingualTask):
+    expected_stats = {
+    "test": {
+            "num_documents": 4,
+            "num_queries": 4,
+            "num_instructions": 4,
+            "average_document_length": 7.5,
+            "average_query_length": 6.5,
+            "average_instruction_length": 29.0,
+            "average_relevant_docs_per_query": 1.0,
+            "average_top_ranked_per_query": 0,
+            "num_samples": 8,
+            "number_of_characters": 56.0,
+            "hf_subset_descriptive_stats": {
+                "eng": {
+                    "num_documents": 2,
+                    "num_queries": 2,
+                    "num_instructions": 2,
+                    "average_document_length": 15.0,
+                    "average_query_length": 13.0,
+                    "average_instruction_length": 29.0,
+                    "average_relevant_docs_per_query": 1.0,
+                    "average_top_ranked_per_query": 0,
+                    "num_samples": 4,
+                    "number_of_characters": 56.0,
+                },
+                "fra": {
+                    "num_documents": 2,
+                    "num_queries": 2,
+                    "num_instructions": 2,
+                    "average_document_length": 15.0,
+                    "average_query_length": 13.0,
+                    "average_instruction_length": 29.0,
+                    "average_relevant_docs_per_query": 1.0,
+                    "average_top_ranked_per_query": 0,
+                    "num_samples": 4,
+                    "number_of_characters": 56.0,
+                },
+            },
+        }
+    }
+
+    metadata = TaskMetadata(
+        type="InstructionRetrieval",
+        name="MockMultilingualInstructionRetrieval",
+        main_score="ndcg_at_10",
+        **general_args,  # type: ignore
+    )
+    metadata.eval_langs = multilingual_eval_langs
+
+    def load_data(self, **kwargs):
+        queries = {
+            "test": {
+                "q1": "This is a test sentence",
+                "q2": "This is another test sentence",
+            }
+        }
+        self.queries = {
+            "eng": queries,
+            "fra": queries,
+        }
+        corpus = {
+            "test": {
+                "d1": "This is a positive sentence",
+                "d2": "This is another positive sentence",
+            }
+        }
+        self.corpus = {
+            "eng": corpus,
+            "fra": corpus,
+        }
+
+        relevant_docs = {
+            "test": {
+                "q1": {"d1": 1, "d2": 0},
+                "q2": {"d1": 0, "d2": 1},
+            },
+        }
+        self.relevant_docs = {
+            "eng": relevant_docs,
+            "fra": relevant_docs,
+        }
+
+        instructions = {
+            "test": {
+                "q1": "This is a test instruction",
+                "q2": "This is another test instruction",
+            }
+        }
+        self.instructions = {
+            "eng": instructions,
+            "fra": instructions,
+        }
+        self.top_ranked = None
+
+
+class MockMultilingualInstructionReranking(AbsTaskReranking, MultilingualTask):
+    expected_stats = {
+        "test": {
+                "num_documents": 4,
+                "num_queries": 4,
+                "num_instructions": 4,
+                "average_document_length": 7.5,
+                "average_query_length": 6.5,
                 "average_instruction_length": 29.0,
                 "average_relevant_docs_per_query": 1.0,
                 "average_top_ranked_per_query": 2.0,
-            }
-        },
-        **general_args,  # type: ignore
-    )
-
-    def load_data(self, **kwargs):
-        self.queries = {
-            "test": {
-                "q1": "This is a test sentence",
-                "q2": "This is another test sentence",
-            }
-        }
-        self.corpus = {
-            "test": {
-                "d1": "This is a positive sentence",
-                "d2": "This is another positive sentence",
-            }
-        }
-
-        self.relevant_docs = {
-            "test": {
-                "q1": {"d1": 1, "d2": 0},
-                "q2": {"d1": 0, "d2": 1},
-            },
-        }
-        self.instructions = {
-            "test": {
-                "q1": "This is a test instruction",
-                "q2": "This is another test instruction",
-            }
-        }
-        self.top_ranked = {
-            "test": {
-                "q1": ["d1", "d2"],
-                "q2": ["d2", "d1"],
-            }
-        }
-        self.data_loaded = True
-
-
-class MockMultilingualInstructionRetrieval(AbsTaskRetrieval, MultilingualTask):
-    do_length_ablation = True
-    expected_stats = {
-        "test": {
-            "num_samples": 8,
-            "num_docs": 4,
-            "num_queries": 4,
-            "number_of_characters": 488,
-            "average_document_length": 30.0,
-            "average_query_length": 26.0,
-            "average_instruction_length": 29.0,
-            "average_changed_instruction_length": 37.0,
-            "average_relevant_docs_per_query": 1.0,
-            "average_top_ranked_per_query": 2.0,
-            "hf_subset_descriptive_stats": {
-                "eng": {
-                    "num_samples": 4,
-                    "num_docs": 2,
-                    "num_queries": 2,
-                    "number_of_characters": 244,
-                    "average_document_length": 30.0,
-                    "average_query_length": 26.0,
-                    "average_instruction_length": 29.0,
-                    "average_changed_instruction_length": 37.0,
-                    "average_relevant_docs_per_query": 1.0,
-                    "average_top_ranked_per_query": 2.0,
-                },
-                "fra": {
-                    "num_samples": 4,
-                    "num_docs": 2,
-                    "num_queries": 2,
-                    "number_of_characters": 244,
-                    "average_document_length": 30.0,
-                    "average_query_length": 26.0,
-                    "average_instruction_length": 29.0,
-                    "average_changed_instruction_length": 37.0,
-                    "average_relevant_docs_per_query": 1.0,
-                    "average_top_ranked_per_query": 2.0,
-                },
-            },
-        }
-    }
-
-    metadata = TaskMetadata(
-        type="InstructionRetrieval",
-<<<<<<< HEAD
-        name="MockMultilingualInstructionRetrieval",
-        main_score="ndcg_at_10",
-        descriptive_stats={
-            "test": {
-                "num_documents": 4,
-                "num_queries": 4,
-                "num_instructions": 4,
-                "average_document_length": 30.0,
-                "average_query_length": 26.0,
-                "average_instruction_length": 29.0,
-                "average_relevant_docs_per_query": 1.0,
-                "average_top_ranked_per_query": 0,
+                "num_samples": 8,
+                "number_of_characters": 56.0,
                 "hf_subset_descriptive_stats": {
                     "eng": {
                         "num_documents": 2,
                         "num_queries": 2,
                         "num_instructions": 2,
-                        "average_document_length": 30.0,
-                        "average_query_length": 26.0,
+                        "average_document_length": 15.0,
+                        "average_query_length": 13.0,
                         "average_instruction_length": 29.0,
                         "average_relevant_docs_per_query": 1.0,
-                        "average_top_ranked_per_query": 0,
+                        "average_top_ranked_per_query": 2.0,
+                        "num_samples": 4,
+                        "number_of_characters": 56.0,
                     },
                     "fra": {
                         "num_documents": 2,
                         "num_queries": 2,
                         "num_instructions": 2,
-                        "average_document_length": 30.0,
-                        "average_query_length": 26.0,
+                        "average_document_length": 15.0,
+                        "average_query_length": 13.0,
                         "average_instruction_length": 29.0,
                         "average_relevant_docs_per_query": 1.0,
-                        "average_top_ranked_per_query": 0,
+                        "average_top_ranked_per_query": 2.0,
+                        "num_samples": 4,
+                        "number_of_characters": 56.0,
                     },
                 },
             }
-        },
-=======
-        name="MockMultilingualInstructionRetrival",
-        main_score="p-MRR",
->>>>>>> fccf034b
+    }
+
+    metadata = TaskMetadata(
+        type="InstructionReranking",
+        name="MockMultilingualInstructionReranking",
+        main_score="ndcg_at_10",
         **general_args,  # type: ignore
     )
     metadata.eval_langs = multilingual_eval_langs
@@ -1563,6 +1521,7 @@
                 "d2": "This is another positive sentence",
             }
         }
+
         self.corpus = {
             "eng": corpus,
             "fra": corpus,
@@ -1574,6 +1533,7 @@
                 "q2": {"d1": 0, "d2": 1},
             },
         }
+
         self.relevant_docs = {
             "eng": relevant_docs,
             "fra": relevant_docs,
@@ -1589,98 +1549,6 @@
             "eng": instructions,
             "fra": instructions,
         }
-        self.top_ranked = None
-
-
-class MockMultilingualInstructionReranking(AbsTaskReranking, MultilingualTask):
-    do_length_ablation = True
-    metadata = TaskMetadata(
-        type="InstructionReranking",
-        name="MockMultilingualInstructionReranking",
-        main_score="ndcg_at_10",
-        descriptive_stats={
-            "test": {
-                "num_documents": 4,
-                "num_queries": 4,
-                "num_instructions": 4,
-                "average_document_length": 30.0,
-                "average_query_length": 26.0,
-                "average_instruction_length": 29.0,
-                "average_relevant_docs_per_query": 1.0,
-                "average_top_ranked_per_query": 2.0,
-                "hf_subset_descriptive_stats": {
-                    "eng": {
-                        "num_documents": 2,
-                        "num_queries": 2,
-                        "num_instructions": 2,
-                        "average_document_length": 30.0,
-                        "average_query_length": 26.0,
-                        "average_instruction_length": 29.0,
-                        "average_relevant_docs_per_query": 1.0,
-                        "average_top_ranked_per_query": 2.0,
-                    },
-                    "fra": {
-                        "num_documents": 2,
-                        "num_queries": 2,
-                        "num_instructions": 2,
-                        "average_document_length": 30.0,
-                        "average_query_length": 26.0,
-                        "average_instruction_length": 29.0,
-                        "average_relevant_docs_per_query": 1.0,
-                        "average_top_ranked_per_query": 2.0,
-                    },
-                },
-            }
-        },
-        **general_args,  # type: ignore
-    )
-    metadata.eval_langs = multilingual_eval_langs
-
-    def load_data(self, **kwargs):
-        queries = {
-            "test": {
-                "q1": "This is a test sentence",
-                "q2": "This is another test sentence",
-            }
-        }
-        self.queries = {
-            "eng": queries,
-            "fra": queries,
-        }
-        corpus = {
-            "test": {
-                "d1": "This is a positive sentence",
-                "d2": "This is another positive sentence",
-            }
-        }
-
-        self.corpus = {
-            "eng": corpus,
-            "fra": corpus,
-        }
-
-        relevant_docs = {
-            "test": {
-                "q1": {"d1": 1, "d2": 0},
-                "q2": {"d1": 0, "d2": 1},
-            },
-        }
-
-        self.relevant_docs = {
-            "eng": relevant_docs,
-            "fra": relevant_docs,
-        }
-
-        instructions = {
-            "test": {
-                "q1": "This is a test instruction",
-                "q2": "This is another test instruction",
-            }
-        }
-        self.instructions = {
-            "eng": instructions,
-            "fra": instructions,
-        }
         top_ranked = {
             "test": {
                 "q1": ["d1", "d2"],
