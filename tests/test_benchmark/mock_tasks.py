--- conflicted
+++ resolved
@@ -1117,18 +1117,6 @@
 class MockRerankingTask(AbsTaskReranking):
     expected_stats = {
         "test": {
-<<<<<<< HEAD
-            "average_document_length": 13.5,
-            "average_query_length": 13.0,
-            "average_instruction_length": 0,
-            "num_documents": 2,
-            "num_queries": 2,
-            "average_top_ranked_per_query": 2.0,
-            "num_instructions": 0,
-            "average_relevant_docs_per_query": 1.0,
-            "number_of_characters": 53.0,
-            "num_samples": 4,
-=======
             "num_samples": 2,
             "number_of_characters": 172,
             "num_positive": 2,
@@ -1145,7 +1133,6 @@
             "avg_negative_length": 30.0,
             "max_negative_length": 33,
             "unique_negative": 2,
->>>>>>> 78c0e4eb
         }
     }
 
@@ -1190,42 +1177,6 @@
 class MockMultilingualRerankingTask(AbsTaskReranking, MultilingualTask):
     expected_stats = {
         "test": {
-<<<<<<< HEAD
-            "average_document_length": 7.5,
-            "average_query_length": 6.5,
-            "num_documents": 4,
-            "num_queries": 4,
-            "num_instructions": 0,
-            "average_relevant_docs_per_query": 1.0,
-            "average_instruction_length": 0,
-            "average_top_ranked_per_query": 2.0,
-            "num_samples": 8,
-            "number_of_characters": 56.0,
-            "hf_subset_descriptive_stats": {
-                "eng": {
-                    "average_document_length": 15.0,
-                    "average_query_length": 13.0,
-                    "average_instruction_length": 0,
-                    "average_top_ranked_per_query": 2.0,
-                    "num_instructions": 0,
-                    "num_documents": 2,
-                    "num_queries": 2,
-                    "average_relevant_docs_per_query": 1.0,
-                    "num_samples": 4,
-                    "number_of_characters": 56.0,
-                },
-                "fra": {
-                    "average_document_length": 15.0,
-                    "average_query_length": 13.0,
-                    "num_documents": 2,
-                    "num_queries": 2,
-                    "average_relevant_docs_per_query": 1.0,
-                    "average_instruction_length": 0,
-                    "average_top_ranked_per_query": 2.0,
-                    "num_instructions": 0,
-                    "num_samples": 4,
-                    "number_of_characters": 56.0,
-=======
             "num_samples": 4,
             "number_of_characters": 344,
             "num_positive": 4,
@@ -1278,7 +1229,6 @@
                     "avg_negative_length": 30.0,
                     "max_negative_length": 33,
                     "unique_negative": 2,
->>>>>>> 78c0e4eb
                 },
             },
         }
@@ -1335,18 +1285,6 @@
 class MockRetrievalTask(AbsTaskRetrieval):
     expected_stats = {
         "test": {
-<<<<<<< HEAD
-            "average_document_length": 15.0,
-            "average_query_length": 13.0,
-            "num_documents": 2,
-            "num_queries": 2,
-            "average_relevant_docs_per_query": 1.0,
-            "average_top_ranked_per_query": 0,
-            "average_instruction_length": 0,
-            "num_instructions": 0,
-            "num_samples": 4,
-            "number_of_characters": 56.0,
-=======
             "number_of_characters": 112,
             "num_samples": 4,
             "num_queries": 2,
@@ -1363,7 +1301,6 @@
             "average_relevant_docs_per_query": 2.0,
             "max_relevant_docs_per_query": 2,
             "unique_relevant_docs": 2,
->>>>>>> 78c0e4eb
         }
     }
 
@@ -1402,42 +1339,6 @@
 class MockMultilingualRetrievalTask(AbsTaskRetrieval, MultilingualTask):
     expected_stats = {
         "test": {
-<<<<<<< HEAD
-            "average_document_length": 7.5,
-            "average_query_length": 6.5,
-            "num_documents": 4,
-            "num_queries": 4,
-            "average_relevant_docs_per_query": 1.0,
-            "num_instructions": 0,
-            "average_top_ranked_per_query": 0,
-            "average_instruction_length": 0,
-            "num_samples": 8,
-            "number_of_characters": 56.0,
-            "hf_subset_descriptive_stats": {
-                "eng": {
-                    "average_document_length": 15.0,
-                    "average_query_length": 13.0,
-                    "num_documents": 2,
-                    "num_queries": 2,
-                    "average_relevant_docs_per_query": 1.0,
-                    "average_top_ranked_per_query": 0,
-                    "average_instruction_length": 0,
-                    "num_instructions": 0,
-                    "num_samples": 4,
-                    "number_of_characters": 56.0,
-                },
-                "fra": {
-                    "average_document_length": 15.0,
-                    "average_query_length": 13.0,
-                    "num_documents": 2,
-                    "num_queries": 2,
-                    "average_relevant_docs_per_query": 1.0,
-                    "average_top_ranked_per_query": 0,
-                    "average_instruction_length": 0,
-                    "num_instructions": 0,
-                    "num_samples": 4,
-                    "number_of_characters": 56.0,
-=======
             "number_of_characters": 224,
             "num_samples": 8,
             "num_queries": 4,
@@ -1490,7 +1391,6 @@
                     "average_relevant_docs_per_query": 2.0,
                     "max_relevant_docs_per_query": 2,
                     "unique_relevant_docs": 2,
->>>>>>> 78c0e4eb
                 },
             },
         }
@@ -1732,18 +1632,6 @@
 class MockInstructionRetrieval(AbsTaskRetrieval):
     expected_stats = {
         "test": {
-<<<<<<< HEAD
-            "num_documents": 2,
-            "num_queries": 2,
-            "average_document_length": 15.0,
-            "average_query_length": 13.0,
-            "average_instruction_length": 29.0,
-            "average_relevant_docs_per_query": 1.0,
-            "average_top_ranked_per_query": 0,
-            "num_instructions": 2,
-            "num_samples": 4,
-            "number_of_characters": 56.0,
-=======
             "num_samples": 4,
             "num_docs": 2,
             "num_queries": 2,
@@ -1770,7 +1658,6 @@
             "min_average_top_ranked_per_query": 2,
             "average_top_ranked_per_query": 2.0,
             "max_average_top_ranked_per_query": 2,
->>>>>>> 78c0e4eb
         }
     }
 
@@ -1872,18 +1759,9 @@
 class MockMultilingualInstructionRetrieval(AbsTaskRetrieval, MultilingualTask):
     expected_stats = {
         "test": {
-            "num_documents": 4,
+            "num_samples": 8,
+            "num_docs": 4,
             "num_queries": 4,
-<<<<<<< HEAD
-            "num_instructions": 4,
-            "average_document_length": 7.5,
-            "average_query_length": 6.5,
-            "average_instruction_length": 29.0,
-            "average_relevant_docs_per_query": 1.0,
-            "average_top_ranked_per_query": 0,
-            "num_samples": 8,
-            "number_of_characters": 56.0,
-=======
             "number_of_characters": 488,
             "min_document_length": 27,
             "average_document_length": 30.0,
@@ -1907,21 +1785,11 @@
             "min_average_top_ranked_per_query": 2,
             "average_top_ranked_per_query": 2.0,
             "max_average_top_ranked_per_query": 2,
->>>>>>> 78c0e4eb
             "hf_subset_descriptive_stats": {
                 "eng": {
-                    "num_documents": 2,
+                    "num_samples": 4,
+                    "num_docs": 2,
                     "num_queries": 2,
-<<<<<<< HEAD
-                    "num_instructions": 2,
-                    "average_document_length": 15.0,
-                    "average_query_length": 13.0,
-                    "average_instruction_length": 29.0,
-                    "average_relevant_docs_per_query": 1.0,
-                    "average_top_ranked_per_query": 0,
-                    "num_samples": 4,
-                    "number_of_characters": 56.0,
-=======
                     "number_of_characters": 244,
                     "min_document_length": 27,
                     "average_document_length": 30.0,
@@ -1945,21 +1813,11 @@
                     "min_average_top_ranked_per_query": 2,
                     "average_top_ranked_per_query": 2.0,
                     "max_average_top_ranked_per_query": 2,
->>>>>>> 78c0e4eb
                 },
                 "fra": {
-                    "num_documents": 2,
+                    "num_samples": 4,
+                    "num_docs": 2,
                     "num_queries": 2,
-<<<<<<< HEAD
-                    "num_instructions": 2,
-                    "average_document_length": 15.0,
-                    "average_query_length": 13.0,
-                    "average_instruction_length": 29.0,
-                    "average_relevant_docs_per_query": 1.0,
-                    "average_top_ranked_per_query": 0,
-                    "num_samples": 4,
-                    "number_of_characters": 56.0,
-=======
                     "number_of_characters": 244,
                     "min_document_length": 27,
                     "average_document_length": 30.0,
@@ -1983,15 +1841,14 @@
                     "min_average_top_ranked_per_query": 2,
                     "average_top_ranked_per_query": 2.0,
                     "max_average_top_ranked_per_query": 2,
->>>>>>> 78c0e4eb
-                },
-            },
-        }
-    }
-
-    metadata = TaskMetadata(
-        type="InstructionRetrieval",
-        name="MockMultilingualInstructionRetrieval",
+                },
+            },
+        }
+    }
+
+    metadata = TaskMetadata(
+        type="InstructionReranking",
+        name="MockMultilingualInstructionReranking",
         main_score="ndcg_at_10",
         **general_args,  # type: ignore
     )
@@ -2014,6 +1871,7 @@
                 "d2": "This is another positive sentence",
             }
         }
+
         self.corpus = {
             "eng": corpus,
             "fra": corpus,
@@ -2025,6 +1883,7 @@
                 "q2": {"d1": 0, "d2": 1},
             },
         }
+
         self.relevant_docs = {
             "eng": relevant_docs,
             "fra": relevant_docs,
@@ -2040,104 +1899,6 @@
             "eng": instructions,
             "fra": instructions,
         }
-        self.top_ranked = None
-
-
-class MockMultilingualInstructionReranking(AbsTaskReranking, MultilingualTask):
-    expected_stats = {
-        "test": {
-            "num_documents": 4,
-            "num_queries": 4,
-            "num_instructions": 4,
-            "average_document_length": 7.5,
-            "average_query_length": 6.5,
-            "average_instruction_length": 29.0,
-            "average_relevant_docs_per_query": 1.0,
-            "average_top_ranked_per_query": 2.0,
-            "num_samples": 8,
-            "number_of_characters": 56.0,
-            "hf_subset_descriptive_stats": {
-                "eng": {
-                    "num_documents": 2,
-                    "num_queries": 2,
-                    "num_instructions": 2,
-                    "average_document_length": 15.0,
-                    "average_query_length": 13.0,
-                    "average_instruction_length": 29.0,
-                    "average_relevant_docs_per_query": 1.0,
-                    "average_top_ranked_per_query": 2.0,
-                    "num_samples": 4,
-                    "number_of_characters": 56.0,
-                },
-                "fra": {
-                    "num_documents": 2,
-                    "num_queries": 2,
-                    "num_instructions": 2,
-                    "average_document_length": 15.0,
-                    "average_query_length": 13.0,
-                    "average_instruction_length": 29.0,
-                    "average_relevant_docs_per_query": 1.0,
-                    "average_top_ranked_per_query": 2.0,
-                    "num_samples": 4,
-                    "number_of_characters": 56.0,
-                },
-            },
-        }
-    }
-
-    metadata = TaskMetadata(
-        type="InstructionReranking",
-        name="MockMultilingualInstructionReranking",
-        main_score="ndcg_at_10",
-        **general_args,  # type: ignore
-    )
-    metadata.eval_langs = multilingual_eval_langs
-
-    def load_data(self, **kwargs):
-        queries = {
-            "test": {
-                "q1": "This is a test sentence",
-                "q2": "This is another test sentence",
-            }
-        }
-        self.queries = {
-            "eng": queries,
-            "fra": queries,
-        }
-        corpus = {
-            "test": {
-                "d1": "This is a positive sentence",
-                "d2": "This is another positive sentence",
-            }
-        }
-
-        self.corpus = {
-            "eng": corpus,
-            "fra": corpus,
-        }
-
-        relevant_docs = {
-            "test": {
-                "q1": {"d1": 1, "d2": 0},
-                "q2": {"d1": 0, "d2": 1},
-            },
-        }
-
-        self.relevant_docs = {
-            "eng": relevant_docs,
-            "fra": relevant_docs,
-        }
-
-        instructions = {
-            "test": {
-                "q1": "This is a test instruction",
-                "q2": "This is another test instruction",
-            }
-        }
-        self.instructions = {
-            "eng": instructions,
-            "fra": instructions,
-        }
         top_ranked = {
             "test": {
                 "q1": ["d1", "d2"],
