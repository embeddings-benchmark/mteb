"""This implements minimal viable mock tasks for testing the benchmarking framework."""

from __future__ import annotations

from datasets import Dataset, DatasetDict

from mteb.abstasks import MultilingualTask
from mteb.abstasks.AbsTaskBitextMining import AbsTaskBitextMining
from mteb.abstasks.AbsTaskClassification import AbsTaskClassification
from mteb.abstasks.AbsTaskClustering import AbsTaskClustering
from mteb.abstasks.AbsTaskClusteringFast import AbsTaskClusteringFast
from mteb.abstasks.AbsTaskInstructionRetrieval import AbsTaskInstructionRetrieval
from mteb.abstasks.AbsTaskMultilabelClassification import (
    AbsTaskMultilabelClassification,
)
from mteb.abstasks.AbsTaskPairClassification import AbsTaskPairClassification
from mteb.abstasks.AbsTaskReranking import AbsTaskReranking
from mteb.abstasks.AbsTaskRetrieval import AbsTaskRetrieval
from mteb.abstasks.AbsTaskSTS import AbsTaskSTS
from mteb.abstasks.AbsTaskSummarization import AbsTaskSummarization
from mteb.abstasks.TaskMetadata import TaskMetadata

general_args = {
    "description": "a mock task for testing",
    "reference": "https://github.com/embeddings-benchmark/mteb",
    "dataset": {
        "path": "NA",
        "revision": "NA",
    },
    "category": "s2s",
    "eval_splits": ["test"],
    "eval_langs": ["eng-Latn"],
    "date": ("2022-12-22", "2022-12-22"),
    "dialect": ["Written"],
    "domains": [],
    "task_subtypes": [],
    "license": "NA",
    "annotations_creators": "derived",
    "modalities": ["text"],
    "sample_creation": "found",
    "bibtex_citation": "",
<<<<<<< HEAD
    "descriptive_stats": {},
=======
}

multilingual_eval_langs = {
    "eng": ["eng-Latn"],
    "fra": ["fra-Latn"],
>>>>>>> 16b22201
}


class MockClassificationTask(AbsTaskClassification):
    metadata = TaskMetadata(
        type="Classification",
        name="MockClassificationTask",
        main_score="accuracy",
        **general_args,  # type: ignore
        descriptive_stats={
            "test": {
                "num_samples": 2,
                "average_text_length": 26.0,
                "unique_labels": 2,
                "labels": {"0": {"count": 1}, "1": {"count": 1}},
            },
            "train": {
                "num_samples": 2,
                "average_text_length": 26.0,
                "unique_labels": 2,
                "labels": {"0": {"count": 1}, "1": {"count": 1}},
            },
        },
    )

    def load_data(self, **kwargs):
        texts = ["This is a test sentence", "This is another test sentence"]
        labels = [0, 1]

        self.dataset = DatasetDict(
            {
                "test": Dataset.from_dict(
                    {
                        "text": texts,
                        "label": labels,
                    }
                ),
                "train": Dataset.from_dict(
                    {
                        "text": texts,
                        "label": labels,
                    }
                ),
            }
        )
        self.data_loaded = True


class MockMultilingualClassificationTask(AbsTaskClassification, MultilingualTask):
    metadata = TaskMetadata(
        type="Classification",
        name="MockMultilingualClassificationTask",
        main_score="accuracy",
        descriptive_stats={
            "test": {
                "num_samples": 4,
                "average_text_length": 26.0,
                "unique_labels": 2,
                "labels": {"0": {"count": 2}, "1": {"count": 2}},
                "hf_subset_descriptive_stats": {},
                "eng": {
                    "num_samples": 2,
                    "average_text_length": 26.0,
                    "unique_labels": 2,
                    "labels": {"0": {"count": 1}, "1": {"count": 1}},
                },
                "fra": {
                    "num_samples": 2,
                    "average_text_length": 26.0,
                    "unique_labels": 2,
                    "labels": {"0": {"count": 1}, "1": {"count": 1}},
                },
            },
            "train": {
                "num_samples": 4,
                "average_text_length": 26.0,
                "unique_labels": 2,
                "labels": {"0": {"count": 2}, "1": {"count": 2}},
                "hf_subset_descriptive_stats": {},
                "eng": {
                    "num_samples": 2,
                    "average_text_length": 26.0,
                    "unique_labels": 2,
                    "labels": {"0": {"count": 1}, "1": {"count": 1}},
                },
                "fra": {
                    "num_samples": 2,
                    "average_text_length": 26.0,
                    "unique_labels": 2,
                    "labels": {"0": {"count": 1}, "1": {"count": 1}},
                },
            },
        },
        **general_args,  # type: ignore
    )
    metadata.eval_langs = multilingual_eval_langs

    def load_data(self, **kwargs):
        texts = ["This is a test sentence", "This is another test sentence"]
        labels = [0, 1]
        data = {
            "test": Dataset.from_dict(
                {
                    "text": texts,
                    "label": labels,
                }
            ),
            "train": Dataset.from_dict(
                {
                    "text": texts,
                    "label": labels,
                }
            ),
        }

        self.dataset = DatasetDict(
            {
                "eng": data,
                "fra": data,
            }
        )
        self.data_loaded = True


class MockBitextMiningTask(AbsTaskBitextMining):
    metadata = TaskMetadata(
        type="BitextMining",
        name="MockBitextMiningTask",
        main_score="accuracy",
        descriptive_stats={
            "test": {
                "average_sentence1_length": 26.0,
                "average_sentence2_length": 30.5,
                "num_samples": 2,
            }
        },
        **general_args,  # type: ignore
    )

    def load_data(self, **kwargs):
        sentence1 = ["This is a test sentence", "This is another test sentence"]
        sentence2 = [
            "dette er en test sætning",
            "denne her matche ikke den ovenstående",
        ]  # "this is a test sentence", "this does not match the above"

        self.dataset = DatasetDict(
            {
                "test": Dataset.from_dict(
                    {
                        "sentence1": sentence1,
                        "sentence2": sentence2,
                    }
                ),
            }
        )
        self.data_loaded = True


class MockMultilingualBitextMiningTask(AbsTaskBitextMining, MultilingualTask):
    metadata = TaskMetadata(
        type="BitextMining",
        name="MockMultilingualBitextMiningTask",
        main_score="accuracy",
        descriptive_stats={
            "test": {
                "average_sentence1_length": 26.0,
                "average_sentence2_length": 30.5,
                "num_samples": 4,
                "hf_subset_descriptive_stats": {
                    "eng": {
                        "average_sentence1_length": 26.0,
                        "average_sentence2_length": 30.5,
                        "num_samples": 2,
                    },
                    "fra": {
                        "average_sentence1_length": 26.0,
                        "average_sentence2_length": 30.5,
                        "num_samples": 2,
                    },
                },
            }
        },
        **general_args,  # type: ignore
    )
    metadata.eval_langs = multilingual_eval_langs

    def load_data(self, **kwargs):
        sentence1 = ["This is a test sentence", "This is another test sentence"]
        sentence2 = [
            "dette er en test sætning",
            "denne her matche ikke den ovenstående",
        ]  # "this is a test sentence", "this does not match the above"
        data = {
            "test": Dataset.from_dict(
                {
                    "sentence1": sentence1,
                    "sentence2": sentence2,
                }
            ),
        }
        self.dataset = DatasetDict(
            {
                "eng": data,
                "fra": data,
            }
        )
        self.data_loaded = True


class MockMultilingualParallelBitextMiningTask(AbsTaskBitextMining, MultilingualTask):
    parallel_subsets = True

    metadata = TaskMetadata(
        type="BitextMining",
        name="MockMultilingualParallelBitextMiningTask",
        main_score="accuracy",
        descriptive_stats={
            "test": {
                "average_sentence1_length": 28.25,
                "average_sentence2_length": 28.25,
                "num_samples": 4,
                "hf_subset_descriptive_stats": {
                    "eng_Latn-fra_Latn": {
                        "average_sentence1_length": 26.0,
                        "average_sentence2_length": 30.5,
                        "num_samples": 2,
                    },
                    "fra_Latn-eng_Latn": {
                        "average_sentence1_length": 30.5,
                        "average_sentence2_length": 26.0,
                        "num_samples": 2,
                    },
                },
            }
        },
        **general_args,  # type: ignore
    )
    metadata.eval_langs = {
        "eng_Latn-fra_Latn": ["eng-Latn", "fra-Latn"],
        "fra_Latn-eng_Latn": ["eng-Latn", "fra-Latn"],
    }

    def load_data(self, **kwargs):
        sentence1 = ["This is a test sentence", "This is another test sentence"]
        sentence2 = [
            "dette er en test sætning",
            "denne her matche ikke den ovenstående",
        ]  # "this is a test sentence", "this does not match the above"

        self.dataset = DatasetDict(
            {
                "test": Dataset.from_dict(
                    {
                        "eng_Latn": sentence1,
                        "fra_Latn": sentence2,
                    }
                ),
            }
        )
        self.data_loaded = True


class MockClusteringTask(AbsTaskClustering):
    metadata = TaskMetadata(
        type="Clustering",
        name="MockClusteringTask",
        main_score="v_measure",
        descriptive_stats={
            "test": {
                "num_samples": 1,
                "average_text_length": 3.0,
                "average_labels_per_text": 3.0,
                "unique_labels": 3,
                "labels": {"0": {"count": 1}, "1": {"count": 1}, "2": {"count": 1}},
            }
        },
        **general_args,  # type: ignore
    )

    def load_data(self, **kwargs):
        sentences = [
            [
                "This is a test sentence",
                "This is another test sentence",
                "This is a third test sentence",
            ]
        ]
        labels = [[0, 1, 2]]

        self.dataset = DatasetDict(
            {
                "test": Dataset.from_dict(
                    {
                        "sentences": sentences,
                        "labels": labels,
                    }
                ),
            }
        )
        self.data_loaded = True


class MockMultilingualClusteringTask(AbsTaskClustering, MultilingualTask):
    metadata = TaskMetadata(
        type="Clustering",
        name="MockMultilingualClusteringTask",
        main_score="v_measure",
        descriptive_stats={
            "test": {
                "num_samples": 2,
                "average_text_length": 3.0,
                "average_labels_per_text": 3.0,
                "unique_labels": 3,
                "labels": {"0": {"count": 2}, "1": {"count": 2}, "2": {"count": 2}},
                "hf_subset_descriptive_stats": {
                    "eng": {
                        "num_samples": 1,
                        "average_text_length": 3.0,
                        "average_labels_per_text": 3.0,
                        "unique_labels": 3,
                        "labels": {
                            "0": {"count": 1},
                            "1": {"count": 1},
                            "2": {"count": 1},
                        },
                    },
                    "fra": {
                        "num_samples": 1,
                        "average_text_length": 3.0,
                        "average_labels_per_text": 3.0,
                        "unique_labels": 3,
                        "labels": {
                            "0": {"count": 1},
                            "1": {"count": 1},
                            "2": {"count": 1},
                        },
                    },
                },
            }
        },
        **general_args,  # type: ignore
    )
    metadata.eval_langs = multilingual_eval_langs

    def load_data(self, **kwargs):
        sentences = [
            [
                "This is a test sentence",
                "This is another test sentence",
                "This is a third test sentence",
            ]
        ]
        labels = [[0, 1, 2]]
        data = {
            "test": Dataset.from_dict(
                {
                    "sentences": sentences,
                    "labels": labels,
                }
            ),
        }

        self.dataset = DatasetDict(
            {
                "eng": data,
                "fra": data,
            }
        )
        self.data_loaded = True


class MockClusteringFastTask(AbsTaskClusteringFast):
    max_document_to_embed = 3
    max_fraction_of_documents_to_embed = None
    metadata = TaskMetadata(
        type="Clustering",
        name="MockClusteringFastTask",
        main_score="v_measure",
        descriptive_stats={
            "test": {
                "num_samples": 3,
                "average_text_length": 27.0,
                "average_labels_per_text": 1.0,
                "unique_labels": 3,
                "labels": {"0": {"count": 1}, "1": {"count": 1}, "2": {"count": 1}},
            }
        },
        **general_args,  # type: ignore
    )

    def load_data(self, **kwargs):
        sentences = [
            "This is a test sentence",
            "This is another test sentence",
            "This is a third test sentence",
        ]
        labels = [0, 1, 2]

        self.dataset = DatasetDict(
            {
                "test": Dataset.from_dict(
                    {
                        "sentences": sentences,
                        "labels": labels,
                    }
                ),
            }
        )
        self.data_loaded = True


class MockMultilingualClusteringFastTask(AbsTaskClusteringFast, MultilingualTask):
    max_document_to_embed = 3
    max_fraction_of_documents_to_embed = None
    metadata = TaskMetadata(
        type="Clustering",
        name="MockMultilingualClusteringFastTask",
        main_score="v_measure",
        descriptive_stats={
            "test": {
                "num_samples": 6,
                "average_text_length": 27.0,
                "average_labels_per_text": 1.0,
                "unique_labels": 3,
                "labels": {"0": {"count": 2}, "1": {"count": 2}, "2": {"count": 2}},
                "hf_subset_descriptive_stats": {
                    "eng": {
                        "num_samples": 3,
                        "average_text_length": 27.0,
                        "average_labels_per_text": 1.0,
                        "unique_labels": 3,
                        "labels": {
                            "0": {"count": 1},
                            "1": {"count": 1},
                            "2": {"count": 1},
                        },
                    },
                    "fra": {
                        "num_samples": 3,
                        "average_text_length": 27.0,
                        "average_labels_per_text": 1.0,
                        "unique_labels": 3,
                        "labels": {
                            "0": {"count": 1},
                            "1": {"count": 1},
                            "2": {"count": 1},
                        },
                    },
                },
            }
        },
        **general_args,  # type: ignore
    )
    metadata.eval_langs = multilingual_eval_langs

    def load_data(self, **kwargs):
        sentences = [
            "This is a test sentence",
            "This is another test sentence",
            "This is a third test sentence",
        ]
        labels = [0, 1, 2]
        data = {
            "test": Dataset.from_dict(
                {
                    "sentences": sentences,
                    "labels": labels,
                }
            ),
        }

        self.dataset = DatasetDict(
            {
                "eng": data,
                "fra": data,
            }
        )
        self.data_loaded = True


class MockPairClassificationTask(AbsTaskPairClassification):
    metadata = TaskMetadata(
        type="PairClassification",
        name="MockPairClassificationTask",
        main_score="similarity_ap",
        descriptive_stats={
            "test": {
                "num_samples": 2,
                "avg_sentence1_len": 26.0,
                "avg_sentence2_len": 30.5,
                "unique_labels": 2,
                "labels": {"1": {"count": 1}, "0": {"count": 1}},
            }
        },
        **general_args,  # type: ignore
    )

    def load_data(self, **kwargs):
        sentence1 = [["This is a test sentence", "This is another test sentence"]]
        sentence2 = [
            [
                "dette er en test sætning",
                "denne her matche ikke den ovenstående",
            ]
        ]  # "this is a test sentence", "this does not match the above"
        labels = [[1, 0]]

        self.dataset = DatasetDict(
            {
                "test": Dataset.from_dict(
                    {
                        "sentence1": sentence1,
                        "sentence2": sentence2,
                        "labels": labels,
                    }
                ),
            }
        )
        self.data_loaded = True


class MockMultilingualPairClassificationTask(
    AbsTaskPairClassification, MultilingualTask
):
    metadata = TaskMetadata(
        type="PairClassification",
        name="MockMultilingualPairClassificationTask",
        main_score="similarity_ap",
        descriptive_stats={
            "test": {
                "num_samples": 4,
                "avg_sentence1_len": 26.0,
                "avg_sentence2_len": 30.5,
                "unique_labels": 2,
                "labels": {"1": {"count": 2}, "0": {"count": 2}},
                "hf_subset_descriptive_stats": {
                    "eng": {
                        "num_samples": 2,
                        "avg_sentence1_len": 26.0,
                        "avg_sentence2_len": 30.5,
                        "unique_labels": 2,
                        "labels": {"1": {"count": 1}, "0": {"count": 1}},
                    },
                    "fra": {
                        "num_samples": 2,
                        "avg_sentence1_len": 26.0,
                        "avg_sentence2_len": 30.5,
                        "unique_labels": 2,
                        "labels": {"1": {"count": 1}, "0": {"count": 1}},
                    },
                },
            }
        },
        **general_args,  # type: ignore
    )
    metadata.eval_langs = multilingual_eval_langs

    def load_data(self, **kwargs):
        sentence1 = ["This is a test sentence", "This is another test sentence"]
        sentence2 = [
            "dette er en test sætning",
            "denne her matche ikke den ovenstående",
        ]
        # "this is a test sentence", "this does not match the above"
        labels = [1, 0]
        data = {
            "test": [
                {
                    "sentence1": sentence1,
                    "sentence2": sentence2,
                    "labels": labels,
                }
            ]
        }

        self.dataset = DatasetDict(
            {
                "eng": data,
                "fra": data,
            }
        )
        self.data_loaded = True


class MockSTSTask(AbsTaskSTS):
    metadata = TaskMetadata(
        type="STS",
        name="MockSTSTask",
        main_score="cosine_spearman",
        descriptive_stats={
            "test": {
                "num_samples": 2,
                "average_sentence1_len": 26.0,
                "average_sentence2_len": 30.5,
                "avg_score": 0.5,
            }
        },
        **general_args,  # type: ignore
    )

    def load_data(self, **kwargs):
        sentence1 = ["This is a test sentence", "This is another test sentence"]
        sentence2 = [
            "dette er en test sætning",
            "denne her matche ikke den ovenstående",
        ]  # "this is a test sentence", "this does not match the above"
        scores = [1, 0]

        self.dataset = DatasetDict(
            {
                "test": Dataset.from_dict(
                    {
                        "sentence1": sentence1,
                        "sentence2": sentence2,
                        "score": scores,
                    }
                ),
            }
        )
        self.data_loaded = True

    @property
    def metadata_dict(self) -> dict[str, str]:
        metadata_dict = super().metadata_dict
        metadata_dict["min_score"] = 0
        metadata_dict["max_score"] = 1
        return metadata_dict


class MockMultilingualSTSTask(AbsTaskSTS, MultilingualTask):
    metadata = TaskMetadata(
        type="STS",
        name="MockMultilingualSTSTask",
        main_score="cosine_spearman",
        descriptive_stats={
            "test": {
                "num_samples": 4,
                "average_sentence1_len": 26.0,
                "average_sentence2_len": 30.5,
                "avg_score": 0.5,
                "hf_subset_descriptive_stats": {
                    "eng": {
                        "num_samples": 2,
                        "average_sentence1_len": 26.0,
                        "average_sentence2_len": 30.5,
                        "avg_score": 0.5,
                    },
                    "fra": {
                        "num_samples": 2,
                        "average_sentence1_len": 26.0,
                        "average_sentence2_len": 30.5,
                        "avg_score": 0.5,
                    },
                },
            }
        },
        **general_args,  # type: ignore
    )
    metadata.eval_langs = multilingual_eval_langs

    def load_data(self, **kwargs):
        sentence1 = ["This is a test sentence", "This is another test sentence"]
        sentence2 = [
            "dette er en test sætning",
            "denne her matche ikke den ovenstående",
        ]  # "this is a test sentence", "this does not match the above"
        scores = [1, 0]
        data = {
            "test": Dataset.from_dict(
                {
                    "sentence1": sentence1,
                    "sentence2": sentence2,
                    "score": scores,
                }
            ),
        }

        self.dataset = DatasetDict(
            {
                "eng": data,
                "fra": data,
            }
        )
        self.data_loaded = True

    @property
    def metadata_dict(self) -> dict[str, str]:
        metadata_dict = super().metadata_dict
        metadata_dict["min_score"] = 0
        metadata_dict["max_score"] = 1
        return metadata_dict


class MockSummarizationTask(AbsTaskSummarization):
    metadata = TaskMetadata(
        type="Summarization",
        name="MockSummarizationTask",
        main_score="cosine_spearman",
        descriptive_stats={
            "test": {
                "num_samples": 2,
                "avg_text_len": 26.0,
                "avg_human_summaries_len": 2.0,
                "avg_machine_summaries_len": 2.0,
                "avg_relevance": 0.5,
            }
        },
        **general_args,  # type: ignore
    )

    def load_data(self, **kwargs):
        texts = ["This is a test sentence", "This is another test sentence"]
        human_summaries = [
            ["This is a summary", "This is another summary"],
            ["This is a summary", "This is another summary"],
        ]
        machine_summaries = [
            ["This is a machine summary", "This is another machine summary"],
            ["This is a machine summary", "This is another machine summary"],
        ]
        relevance = [[1, 0], [0, 1]]

        self.dataset = DatasetDict(
            {
                "test": Dataset.from_dict(
                    {
                        "text": texts,
                        "human_summaries": human_summaries,
                        "machine_summaries": machine_summaries,
                        "relevance": relevance,
                    }
                ),
            }
        )
        self.data_loaded = True

    @property
    def metadata_dict(self) -> dict[str, str]:
        metadata_dict = super().metadata_dict
        metadata_dict["min_score"] = 0
        metadata_dict["max_score"] = 1
        return metadata_dict


class MockMultilingualSummarizationTask(AbsTaskSummarization, MultilingualTask):
    metadata = TaskMetadata(
        type="Summarization",
        name="MockMultilingualSummarizationTask",
        main_score="cosine_spearman",
        descriptive_stats={
            "test": {
                "num_samples": 4,
                "avg_text_len": 26.0,
                "avg_human_summaries_len": 2.0,
                "avg_machine_summaries_len": 2.0,
                "avg_relevance": 0.5,
                "hf_subset_descriptive_stats": {
                    "eng": {
                        "num_samples": 2,
                        "avg_text_len": 26.0,
                        "avg_human_summaries_len": 2.0,
                        "avg_machine_summaries_len": 2.0,
                        "avg_relevance": 0.5,
                    },
                    "fra": {
                        "num_samples": 2,
                        "avg_text_len": 26.0,
                        "avg_human_summaries_len": 2.0,
                        "avg_machine_summaries_len": 2.0,
                        "avg_relevance": 0.5,
                    },
                },
            }
        },
        **general_args,  # type: ignore
    )
    metadata.eval_langs = multilingual_eval_langs

    def load_data(self, **kwargs):
        texts = ["This is a test sentence", "This is another test sentence"]
        human_summaries = [
            ["This is a summary", "This is another summary"],
            ["This is a summary", "This is another summary"],
        ]
        machine_summaries = [
            ["This is a machine summary", "This is another machine summary"],
            ["This is a machine summary", "This is another machine summary"],
        ]
        relevance = [[1, 0], [0, 1]]
        data = {
            "test": Dataset.from_dict(
                {
                    "text": texts,
                    "human_summaries": human_summaries,
                    "machine_summaries": machine_summaries,
                    "relevance": relevance,
                }
            ),
        }
        self.dataset = DatasetDict(
            {
                "eng": data,
                "fra": data,
            }
        )
        self.data_loaded = True

    @property
    def metadata_dict(self) -> dict[str, str]:
        metadata_dict = super().metadata_dict
        metadata_dict["min_score"] = 0
        metadata_dict["max_score"] = 1
        return metadata_dict


class MockRerankingTask(AbsTaskReranking):
    metadata = TaskMetadata(
        type="Reranking",
        name="MockRerankingTask",
        main_score="map",
        descriptive_stats={
            "test": {
                "num_samples": 2,
                "num_positive": 2,
                "num_negative": 2,
                "avg_query_len": 26.0,
                "avg_positive_len": 30.0,
                "avg_negative_len": 30.0,
            }
        },
        **general_args,  # type: ignore
    )

    def load_data(self, **kwargs):
        query = ["This is a test sentence", "This is another test sentence"]
        positive = [
            "This is a positive sentence",
            "This is another positive sentence",
        ]
        negative = [
            "This is a negative sentence",
            "This is another negative sentence",
        ]

        self.dataset = DatasetDict(
            {
                "test": Dataset.from_dict(
                    {
                        "query": query,
                        "positive": positive,
                        "negative": negative,
                    }
                ),
            }
        )
        self.data_loaded = True


class MockMultilingualRerankingTask(AbsTaskReranking, MultilingualTask):
    metadata = TaskMetadata(
        type="Reranking",
        name="MockMultilingualRerankingTask",
        main_score="map",
        descriptive_stats={
            "test": {
                "num_samples": 4,
                "num_positive": 4,
                "num_negative": 4,
                "avg_query_len": 26.0,
                "avg_positive_len": 30.0,
                "avg_negative_len": 30.0,
                "hf_subset_descriptive_stats": {
                    "eng": {
                        "num_samples": 2,
                        "num_positive": 2,
                        "num_negative": 2,
                        "avg_query_len": 26.0,
                        "avg_positive_len": 30.0,
                        "avg_negative_len": 30.0,
                    },
                    "fra": {
                        "num_samples": 2,
                        "num_positive": 2,
                        "num_negative": 2,
                        "avg_query_len": 26.0,
                        "avg_positive_len": 30.0,
                        "avg_negative_len": 30.0,
                    },
                },
            }
        },
        **general_args,  # type: ignore
    )
    metadata.eval_langs = multilingual_eval_langs

    def load_data(self, **kwargs):
        query = ["This is a test sentence", "This is another test sentence"]
        positive = [
            "This is a positive sentence",
            "This is another positive sentence",
        ]
        negative = [
            "This is a negative sentence",
            "This is another negative sentence",
        ]
        data = {
            "test": Dataset.from_dict(
                {
                    "query": query,
                    "positive": positive,
                    "negative": negative,
                }
            ),
        }
        self.dataset = DatasetDict(
            {
                "eng": data,
                "fra": data,
            }
        )
        self.data_loaded = True


class MockRetrievalTask(AbsTaskRetrieval):
    metadata = TaskMetadata(
        type="Retrieval",
        name="MockRetrievalTask",
        main_score="ndcg_at_10",
        descriptive_stats={
            "test": {
                "average_document_length": 30.0,
                "average_query_length": 26.0,
                "num_documents": 2,
                "num_queries": 2,
                "average_relevant_docs_per_query": 1.0,
            }
        },
        **general_args,  # type: ignore
    )

    def load_data(self, **kwargs):
        self.queries = {
            "test": {
                "q1": "This is a test sentence",
                "q2": "This is another test sentence",
            }
        }
        self.corpus = {
            "test": {
                "d1": {"text": "This is a positive sentence"},
                "d2": {"text": "This is another positive sentence"},
            }
        }

        self.relevant_docs = {
            "test": {
                "q1": {"d1": 1, "d2": 0},
                "q2": {"d1": 0, "d2": 1},
            },
        }
        self.data_loaded = True


class MockMultilingualRetrievalTask(AbsTaskRetrieval, MultilingualTask):
    metadata = TaskMetadata(
        type="Retrieval",
        name="MockMultilingualRetrievalTask",
        main_score="ndcg_at_10",
        descriptive_stats={
            "test": {
                "average_document_length": 30.0,
                "average_query_length": 26.0,
                "num_documents": 4,
                "num_queries": 4,
                "average_relevant_docs_per_query": 1.0,
                "hf_subset_descriptive_stats": {
                    "eng": {
                        "average_document_length": 30.0,
                        "average_query_length": 26.0,
                        "num_documents": 2,
                        "num_queries": 2,
                        "average_relevant_docs_per_query": 1.0,
                    },
                    "fra": {
                        "average_document_length": 30.0,
                        "average_query_length": 26.0,
                        "num_documents": 2,
                        "num_queries": 2,
                        "average_relevant_docs_per_query": 1.0,
                    },
                },
            }
        },
        **general_args,  # type: ignore
    )
    metadata.eval_langs = multilingual_eval_langs

    def load_data(self, **kwargs):
        queries = {
            "test": {
                "q1": "This is a test sentence",
                "q2": "This is another test sentence",
            }
        }
        self.queries = {"eng": queries, "fra": queries}
        corpus = {
            "test": {
                "d1": {"text": "This is a positive sentence"},
                "d2": {"text": "This is another positive sentence"},
            }
        }
        self.corpus = {"eng": corpus, "fra": corpus}

        relevant_docs = {
            "test": {
                "q1": {"d1": 1, "d2": 0},
                "q2": {"d1": 0, "d2": 1},
            },
        }
        self.relevant_docs = {
            "eng": relevant_docs,
            "fra": relevant_docs,
        }
        self.data_loaded = True


class MockMultilabelClassification(AbsTaskMultilabelClassification):
    metadata = TaskMetadata(
        type="MultilabelClassification",
        name="MockMultilabelClassification",
        main_score="lrap",
        descriptive_stats={
            "test": {
                "average_text_length": 26.0,
                "average_label_per_text": 2.0,
                "num_samples": 6,
                "unique_labels": 2,
                "labels": {"0": {"count": 6}, "1": {"count": 6}},
            }
        },
        **general_args,  # type: ignore
    )

    def load_data(self, **kwargs):
        texts = ["This is a test sentence", "This is another test sentence"] * 3
        labels = [[0, 1], [1, 0]] * 3

        self.dataset = DatasetDict(
            {
                "test": Dataset.from_dict(
                    {
                        "text": texts,
                        "label": labels,
                    }
                ),
                "train": Dataset.from_dict(
                    {
                        "text": texts,
                        "label": labels,
                    }
                ),
            }
        )
        self.data_loaded = True


<<<<<<< HEAD
=======
class MockMultilingualMultilabelClassification(
    AbsTaskMultilabelClassification, MultilingualTask
):
    metadata = TaskMetadata(
        type="MultilabelClassification",
        name="MockMultilingualMultilabelClassification",
        main_score="lrap",
        descriptive_stats={
            "test": {
                "average_text_length": 26.0,
                "average_label_per_text": 2.0,
                "num_samples": 12,
                "unique_labels": 2,
                "labels": {"0": {"count": 12}, "1": {"count": 12}},
                "hf_subset_descriptive_stats": {
                    "eng": {
                        "average_text_length": 26.0,
                        "average_label_per_text": 2.0,
                        "num_samples": 6,
                        "unique_labels": 2,
                        "labels": {"0": {"count": 6}, "1": {"count": 6}},
                    },
                    "fra": {
                        "average_text_length": 26.0,
                        "average_label_per_text": 2.0,
                        "num_samples": 6,
                        "unique_labels": 2,
                        "labels": {"0": {"count": 6}, "1": {"count": 6}},
                    },
                },
            }
        },
        **general_args,  # type: ignore
    )
    metadata.eval_langs = multilingual_eval_langs

    def load_data(self, **kwargs):
        texts = ["This is a test sentence", "This is another test sentence"] * 3
        labels = [[0, 1], [1, 0]] * 3

        data = {
            "test": Dataset.from_dict(
                {
                    "text": texts,
                    "label": labels,
                }
            ),
            "train": Dataset.from_dict(
                {
                    "text": texts,
                    "label": labels,
                }
            ),
        }

        self.dataset = DatasetDict(
            {
                "eng": data,
                "fra": data,
            }
        )
        self.data_loaded = True


>>>>>>> 16b22201
class MockInstructionRetrival(AbsTaskInstructionRetrieval):
    do_length_ablation = True
    metadata = TaskMetadata(
        type="InstructionRetrieval",
        name="MockInstructionRetrival",
        main_score="p-MRR",
<<<<<<< HEAD
=======
        descriptive_stats={
            "test": {
                "num_docs": 2,
                "num_queries": 2,
                "average_document_length": 30.0,
                "average_query_length": 26.0,
                "average_instruction_length": 29.0,
                "average_changed_instruction_length": 37.0,
                "average_relevant_docs_per_query": 1.0,
                "average_top_ranked_per_query": 2.0,
            }
        },
>>>>>>> 16b22201
        **general_args,  # type: ignore
    )

    def load_data(self, **kwargs):
        self.queries = {
            "test": {
                "q1": "This is a test sentence",
                "q2": "This is another test sentence",
            }
        }
        self.corpus = {
            "test": {
                "d1": {"text": "This is a positive sentence"},
                "d2": {"text": "This is another positive sentence"},
            }
        }

        self.og_relevant_docs = {
            "test": {
                "q1": {"d1": 1, "d2": 0},
                "q2": {"d1": 0, "d2": 1},
            },
        }
        self.og_instructions = {
            "test": {
                "This is a test sentence": "This is a test instruction",
                "This is another test sentence": "This is another test instruction",
            }
        }
        self.changed_instructions = {
            "test": {
                "This is a test sentence": "This is a changed test instruction",
                "This is another test sentence": "This is changed another test instruction",
            }
        }
        self.changed_relevant_docs = {
            "test": {
                "q1": {"d1": 0, "d2": 1},
                "q2": {"d1": 1, "d2": 0},
            }
        }

        self.top_ranked = {
            "test": {
                "q1": ["d1", "d2"],
                "q2": ["d2", "d1"],
            }
        }

        self.keywords = {
            "test": {
                "This is a test sentence": "test1",
                "This is another test sentence": "test2",
            }
        }
        self.short_instructions = {
            "test": {
                "This is a test sentence": "short1",
                "This is another test sentence": "short2",
            }
        }
<<<<<<< HEAD
=======
        self.data_loaded = True


class MockMultilingualInstructionRetrival(
    AbsTaskInstructionRetrieval, MultilingualTask
):
    do_length_ablation = True
    metadata = TaskMetadata(
        type="InstructionRetrieval",
        name="MockMultilingualInstructionRetrival",
        main_score="p-MRR",
        descriptive_stats={
            "test": {
                "num_docs": 4,
                "num_queries": 4,
                "average_document_length": 30.0,
                "average_query_length": 26.0,
                "average_instruction_length": 29.0,
                "average_changed_instruction_length": 37.0,
                "average_relevant_docs_per_query": 1.0,
                "average_top_ranked_per_query": 2.0,
                "hf_subset_descriptive_stats": {
                    "eng": {
                        "num_docs": 2,
                        "num_queries": 2,
                        "average_document_length": 30.0,
                        "average_query_length": 26.0,
                        "average_instruction_length": 29.0,
                        "average_changed_instruction_length": 37.0,
                        "average_relevant_docs_per_query": 1.0,
                        "average_top_ranked_per_query": 2.0,
                    },
                    "fra": {
                        "num_docs": 2,
                        "num_queries": 2,
                        "average_document_length": 30.0,
                        "average_query_length": 26.0,
                        "average_instruction_length": 29.0,
                        "average_changed_instruction_length": 37.0,
                        "average_relevant_docs_per_query": 1.0,
                        "average_top_ranked_per_query": 2.0,
                    },
                },
            }
        },
        **general_args,  # type: ignore
    )
    metadata.eval_langs = multilingual_eval_langs

    def load_data(self, **kwargs):
        queries = {
            "test": {
                "q1": "This is a test sentence",
                "q2": "This is another test sentence",
            }
        }
        self.queries = {
            "eng": queries,
            "fra": queries,
        }
        corpus = {
            "test": {
                "d1": {"text": "This is a positive sentence"},
                "d2": {"text": "This is another positive sentence"},
            }
        }
        self.corpus = {
            "eng": corpus,
            "fra": corpus,
        }

        og_relevant_docs = {
            "test": {
                "q1": {"d1": 1, "d2": 0},
                "q2": {"d1": 0, "d2": 1},
            },
        }
        self.og_relevant_docs = {
            "eng": og_relevant_docs,
            "fra": og_relevant_docs,
        }

        og_instructions = {
            "test": {
                "This is a test sentence": "This is a test instruction",
                "This is another test sentence": "This is another test instruction",
            }
        }
        self.og_instructions = {
            "eng": og_instructions,
            "fra": og_instructions,
        }
        changed_instructions = {
            "test": {
                "This is a test sentence": "This is a changed test instruction",
                "This is another test sentence": "This is changed another test instruction",
            }
        }
        self.changed_instructions = {
            "eng": changed_instructions,
            "fra": changed_instructions,
        }
        changed_relevant_docs = {
            "test": {
                "q1": {"d1": 0, "d2": 1},
                "q2": {"d1": 1, "d2": 0},
            }
        }
        self.changed_relevant_docs = {
            "eng": changed_relevant_docs,
            "fra": changed_relevant_docs,
        }

        top_ranked = {
            "test": {
                "q1": ["d1", "d2"],
                "q2": ["d2", "d1"],
            }
        }
        self.top_ranked = {
            "eng": top_ranked,
            "fra": top_ranked,
        }

        keywords = {
            "test": {
                "This is a test sentence": "test1",
                "This is another test sentence": "test2",
            }
        }
        self.keywords = {
            "eng": keywords,
            "fra": keywords,
        }
        short_instructions = {
            "test": {
                "This is a test sentence": "short1",
                "This is another test sentence": "short2",
            }
        }
        self.short_instructions = {
            "eng": short_instructions,
            "fra": short_instructions,
        }
>>>>>>> 16b22201
        self.data_loaded = True<|MERGE_RESOLUTION|>--- conflicted
+++ resolved
@@ -39,15 +39,11 @@
     "modalities": ["text"],
     "sample_creation": "found",
     "bibtex_citation": "",
-<<<<<<< HEAD
-    "descriptive_stats": {},
-=======
 }
 
 multilingual_eval_langs = {
     "eng": ["eng-Latn"],
     "fra": ["fra-Latn"],
->>>>>>> 16b22201
 }
 
 
@@ -1115,8 +1111,6 @@
         self.data_loaded = True
 
 
-<<<<<<< HEAD
-=======
 class MockMultilingualMultilabelClassification(
     AbsTaskMultilabelClassification, MultilingualTask
 ):
@@ -1181,15 +1175,12 @@
         self.data_loaded = True
 
 
->>>>>>> 16b22201
 class MockInstructionRetrival(AbsTaskInstructionRetrieval):
     do_length_ablation = True
     metadata = TaskMetadata(
         type="InstructionRetrieval",
         name="MockInstructionRetrival",
         main_score="p-MRR",
-<<<<<<< HEAD
-=======
         descriptive_stats={
             "test": {
                 "num_docs": 2,
@@ -1202,7 +1193,6 @@
                 "average_top_ranked_per_query": 2.0,
             }
         },
->>>>>>> 16b22201
         **general_args,  # type: ignore
     )
 
@@ -1264,8 +1254,6 @@
                 "This is another test sentence": "short2",
             }
         }
-<<<<<<< HEAD
-=======
         self.data_loaded = True
 
 
@@ -1410,5 +1398,4 @@
             "eng": short_instructions,
             "fra": short_instructions,
         }
->>>>>>> 16b22201
         self.data_loaded = True