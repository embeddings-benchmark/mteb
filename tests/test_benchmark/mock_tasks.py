"""This implements minimal viable mock tasks for testing the benchmarking framework."""

from __future__ import annotations

import numpy as np
from datasets import Dataset, DatasetDict
from PIL import Image

from mteb.abstasks.AbsTaskBitextMining import AbsTaskBitextMining
from mteb.abstasks.AbsTaskClassification import AbsTaskClassification
from mteb.abstasks.AbsTaskClustering import AbsTaskClustering
from mteb.abstasks.AbsTaskClusteringFast import AbsTaskClusteringFast
from mteb.abstasks.AbsTaskMultilabelClassification import (
    AbsTaskMultilabelClassification,
)
from mteb.abstasks.AbsTaskPairClassification import AbsTaskPairClassification
from mteb.abstasks.AbsTaskRetrieval import AbsTaskRetrieval
from mteb.abstasks.AbsTaskSTS import AbsTaskSTS
from mteb.abstasks.AbsTaskSummarization import AbsTaskSummarization
from mteb.abstasks.Image.AbsTaskAny2AnyMultiChoice import AbsTaskAny2AnyMultiChoice
from mteb.abstasks.Image.AbsTaskAny2AnyRetrieval import AbsTaskAny2AnyRetrieval
from mteb.abstasks.Image.AbsTaskImageClassification import AbsTaskImageClassification
from mteb.abstasks.Image.AbsTaskImageClustering import AbsTaskImageClustering
from mteb.abstasks.Image.AbsTaskImageMultilabelClassification import (  # noqa
    AbsTaskImageMultilabelClassification,
)
from mteb.abstasks.Image.AbsTaskImageTextPairClassification import (
    AbsTaskImageTextPairClassification,
)
from mteb.abstasks.Image.AbsTaskVisualSTS import AbsTaskVisualSTS
from mteb.abstasks.Image.AbsTaskZeroShotClassification import (
    AbsTaskZeroShotClassification,
)
from mteb.abstasks.TaskMetadata import TaskMetadata

general_args = {
    "description": "a mock task for testing",
    "reference": "https://github.com/embeddings-benchmark/mteb",
    "dataset": {
        "path": "NA",
        "revision": "NA",
    },
    "category": "t2t",
    "eval_splits": ["test"],
    "eval_langs": ["eng-Latn"],
    "date": ("2022-12-22", "2022-12-22"),
    "dialect": ["Written"],
    "domains": [],
    "task_subtypes": [],
    "license": "cc-by-4.0",
    "annotations_creators": "derived",
    "modalities": ["text"],
    "sample_creation": "found",
    "bibtex_citation": "",
}

multilingual_eval_langs = {
    "eng": ["eng-Latn"],
    "fra": ["fra-Latn"],
}


class MockClassificationTask(AbsTaskClassification):
    expected_stats = {
        "test": {
            "num_samples": 2,
            "number_of_characters": 52,
            "number_texts_intersect_with_train": 1,
            "min_text_length": 23,
            "average_text_length": 26.0,
            "max_text_length": 29,
            "unique_texts": 2,
            "min_labels_per_text": 1,
            "average_label_per_text": 1.0,
            "max_labels_per_text": 1,
            "unique_labels": 2,
            "labels": {"0": {"count": 1}, "1": {"count": 1}},
        },
        "train": {
            "num_samples": 2,
            "number_of_characters": 53,
            "number_texts_intersect_with_train": None,
            "min_text_length": 23,
            "average_text_length": 26.5,
            "max_text_length": 30,
            "unique_texts": 2,
            "min_labels_per_text": 1,
            "average_label_per_text": 1.0,
            "max_labels_per_text": 1,
            "unique_labels": 2,
            "labels": {"0": {"count": 1}, "1": {"count": 1}},
        },
    }

    metadata = TaskMetadata(
        type="Classification",
        name="MockClassificationTask",
        main_score="accuracy",
        **general_args,  # type: ignore
    )

    def load_data(self, **kwargs):
        train_texts = ["This is a test sentence", "This is another train sentence"]
        test_texts = ["This is a test sentence", "This is another test sentence"]

        labels = [0, 1]

        self.dataset = DatasetDict(
            {
                "test": Dataset.from_dict(
                    {
                        "text": test_texts,
                        "label": labels,
                    }
                ),
                "train": Dataset.from_dict(
                    {
                        "text": train_texts,
                        "label": labels,
                    }
                ),
            }
        )
        self.data_loaded = True


class MockMultilingualClassificationTask(AbsTaskClassification):
    expected_stats = {
        "test": {
            "num_samples": 4,
            "number_of_characters": 104,
            "number_texts_intersect_with_train": 1,
            "min_text_length": 23,
            "average_text_length": 26.0,
            "max_text_length": 29,
            "unique_texts": 2,
            "min_labels_per_text": 1,
            "average_label_per_text": 1.0,
            "max_labels_per_text": 1,
            "unique_labels": 2,
            "labels": {"0": {"count": 2}, "1": {"count": 2}},
            "hf_subset_descriptive_stats": {
                "eng": {
                    "num_samples": 2,
                    "number_of_characters": 52,
                    "number_texts_intersect_with_train": 1,
                    "min_text_length": 23,
                    "average_text_length": 26.0,
                    "max_text_length": 29,
                    "unique_texts": 2,
                    "min_labels_per_text": 1,
                    "average_label_per_text": 1.0,
                    "max_labels_per_text": 1,
                    "unique_labels": 2,
                    "labels": {"0": {"count": 1}, "1": {"count": 1}},
                },
                "fra": {
                    "num_samples": 2,
                    "number_of_characters": 52,
                    "number_texts_intersect_with_train": 1,
                    "min_text_length": 23,
                    "average_text_length": 26.0,
                    "max_text_length": 29,
                    "unique_texts": 2,
                    "min_labels_per_text": 1,
                    "average_label_per_text": 1.0,
                    "max_labels_per_text": 1,
                    "unique_labels": 2,
                    "labels": {"0": {"count": 1}, "1": {"count": 1}},
                },
            },
        },
        "train": {
            "num_samples": 4,
            "number_of_characters": 106,
            "number_texts_intersect_with_train": None,
            "min_text_length": 23,
            "average_text_length": 26.5,
            "max_text_length": 30,
            "unique_texts": 2,
            "min_labels_per_text": 1,
            "average_label_per_text": 1.0,
            "max_labels_per_text": 1,
            "unique_labels": 2,
            "labels": {"0": {"count": 2}, "1": {"count": 2}},
            "hf_subset_descriptive_stats": {
                "eng": {
                    "num_samples": 2,
                    "number_of_characters": 53,
                    "number_texts_intersect_with_train": None,
                    "min_text_length": 23,
                    "average_text_length": 26.5,
                    "max_text_length": 30,
                    "unique_texts": 2,
                    "min_labels_per_text": 1,
                    "average_label_per_text": 1.0,
                    "max_labels_per_text": 1,
                    "unique_labels": 2,
                    "labels": {"0": {"count": 1}, "1": {"count": 1}},
                },
                "fra": {
                    "num_samples": 2,
                    "number_of_characters": 53,
                    "number_texts_intersect_with_train": None,
                    "min_text_length": 23,
                    "average_text_length": 26.5,
                    "max_text_length": 30,
                    "unique_texts": 2,
                    "min_labels_per_text": 1,
                    "average_label_per_text": 1.0,
                    "max_labels_per_text": 1,
                    "unique_labels": 2,
                    "labels": {"0": {"count": 1}, "1": {"count": 1}},
                },
            },
        },
    }

    metadata = TaskMetadata(
        type="Classification",
        name="MockMultilingualClassificationTask",
        main_score="accuracy",
        **general_args,  # type: ignore
    )
    metadata.eval_langs = multilingual_eval_langs

    def load_data(self, **kwargs):
        train_texts = ["This is a test sentence", "This is another train sentence"]
        test_texts = ["This is a test sentence", "This is another test sentence"]
        labels = [0, 1]
        data = {
            "test": Dataset.from_dict(
                {
                    "text": test_texts,
                    "label": labels,
                }
            ),
            "train": Dataset.from_dict(
                {
                    "text": train_texts,
                    "label": labels,
                }
            ),
        }

        self.dataset = DatasetDict(
            {
                "eng": data,
                "fra": data,
            }
        )
        self.data_loaded = True


class MockBitextMiningTask(AbsTaskBitextMining):
    expected_stats = {
        "test": {
            "num_samples": 2,
            "number_of_characters": 113,
            "unique_pairs": 2,
            "min_sentence1_length": 23,
            "average_sentence1_length": 26.0,
            "max_sentence1_length": 29,
            "unique_sentence1": 2,
            "min_sentence2_length": 24,
            "average_sentence2_length": 30.5,
            "max_sentence2_length": 37,
            "unique_sentence2": 2,
        }
    }

    metadata = TaskMetadata(
        type="BitextMining",
        name="MockBitextMiningTask",
        main_score="accuracy",
        **general_args,  # type: ignore
    )

    def load_data(self, **kwargs):
        sentence1 = ["This is a test sentence", "This is another test sentence"]
        sentence2 = [
            "dette er en test sætning",
            "denne her matche ikke den ovenstående",
        ]  # "this is a test sentence", "this does not match the above"

        self.dataset = DatasetDict(
            {
                "test": Dataset.from_dict(
                    {
                        "sentence1": sentence1,
                        "sentence2": sentence2,
                    }
                ),
            }
        )
        self.data_loaded = True


class MockMultilingualBitextMiningTask(AbsTaskBitextMining):
    expected_stats = {
        "test": {
            "num_samples": 4,
            "number_of_characters": 226,
            "unique_pairs": 2,
            "min_sentence1_length": 23,
            "average_sentence1_length": 26.0,
            "max_sentence1_length": 29,
            "unique_sentence1": 2,
            "min_sentence2_length": 24,
            "average_sentence2_length": 30.5,
            "max_sentence2_length": 37,
            "unique_sentence2": 2,
            "hf_subset_descriptive_stats": {
                "eng": {
                    "num_samples": 2,
                    "number_of_characters": 113,
                    "unique_pairs": 2,
                    "min_sentence1_length": 23,
                    "average_sentence1_length": 26.0,
                    "max_sentence1_length": 29,
                    "unique_sentence1": 2,
                    "min_sentence2_length": 24,
                    "average_sentence2_length": 30.5,
                    "max_sentence2_length": 37,
                    "unique_sentence2": 2,
                },
                "fra": {
                    "num_samples": 2,
                    "number_of_characters": 113,
                    "unique_pairs": 2,
                    "min_sentence1_length": 23,
                    "average_sentence1_length": 26.0,
                    "max_sentence1_length": 29,
                    "unique_sentence1": 2,
                    "min_sentence2_length": 24,
                    "average_sentence2_length": 30.5,
                    "max_sentence2_length": 37,
                    "unique_sentence2": 2,
                },
            },
        }
    }

    metadata = TaskMetadata(
        type="BitextMining",
        name="MockMultilingualBitextMiningTask",
        main_score="accuracy",
        **general_args,  # type: ignore
    )
    metadata.eval_langs = multilingual_eval_langs

    def load_data(self, **kwargs):
        sentence1 = ["This is a test sentence", "This is another test sentence"]
        sentence2 = [
            "dette er en test sætning",
            "denne her matche ikke den ovenstående",
        ]  # "this is a test sentence", "this does not match the above"
        data = {
            "test": Dataset.from_dict(
                {
                    "sentence1": sentence1,
                    "sentence2": sentence2,
                }
            ),
        }
        self.dataset = DatasetDict(
            {
                "eng": data,
                "fra": data,
            }
        )
        self.data_loaded = True


class MockMultilingualParallelBitextMiningTask(AbsTaskBitextMining):
    parallel_subsets = True
    expected_stats = {
        "test": {
            "num_samples": 4,
            "number_of_characters": 226,
            "unique_pairs": 4,
            "min_sentence1_length": 23,
            "average_sentence1_length": 28.25,
            "max_sentence1_length": 37,
            "unique_sentence1": 4,
            "min_sentence2_length": 23,
            "average_sentence2_length": 28.25,
            "max_sentence2_length": 37,
            "unique_sentence2": 4,
            "hf_subset_descriptive_stats": {
                "eng_Latn-fra_Latn": {
                    "num_samples": 2,
                    "number_of_characters": 113,
                    "unique_pairs": 2,
                    "min_sentence1_length": 23,
                    "average_sentence1_length": 26.0,
                    "max_sentence1_length": 29,
                    "unique_sentence1": 2,
                    "min_sentence2_length": 24,
                    "average_sentence2_length": 30.5,
                    "max_sentence2_length": 37,
                    "unique_sentence2": 2,
                },
                "fra_Latn-eng_Latn": {
                    "num_samples": 2,
                    "number_of_characters": 113,
                    "unique_pairs": 2,
                    "min_sentence1_length": 24,
                    "average_sentence1_length": 30.5,
                    "max_sentence1_length": 37,
                    "unique_sentence1": 2,
                    "min_sentence2_length": 23,
                    "average_sentence2_length": 26.0,
                    "max_sentence2_length": 29,
                    "unique_sentence2": 2,
                },
            },
        }
    }

    metadata = TaskMetadata(
        type="BitextMining",
        name="MockMultilingualParallelBitextMiningTask",
        main_score="accuracy",
        **general_args,  # type: ignore
    )
    metadata.eval_langs = {
        "eng_Latn-fra_Latn": ["eng-Latn", "fra-Latn"],
        "fra_Latn-eng_Latn": ["eng-Latn", "fra-Latn"],
    }

    def load_data(self, **kwargs):
        sentence1 = ["This is a test sentence", "This is another test sentence"]
        sentence2 = [
            "dette er en test sætning",
            "denne her matche ikke den ovenstående",
        ]  # "this is a test sentence", "this does not match the above"

        self.dataset = DatasetDict(
            {
                "test": Dataset.from_dict(
                    {
                        "eng_Latn": sentence1,
                        "fra_Latn": sentence2,
                    }
                ),
            }
        )
        self.data_loaded = True


class MockClusteringTask(AbsTaskClustering):
    expected_stats = {
        "test": {
            "num_samples": 1,
            "number_of_characters": 3,
            "min_text_length": 3,
            "average_text_length": 3.0,
            "max_text_length": 3,
            "unique_texts": 3,
            "min_labels_per_text": 1,
            "average_labels_per_text": 3.0,
            "max_labels_per_text": 1,
            "unique_labels": 3,
            "labels": {"0": {"count": 1}, "1": {"count": 1}, "2": {"count": 1}},
        }
    }

    metadata = TaskMetadata(
        type="Clustering",
        name="MockClusteringTask",
        main_score="v_measure",
        **general_args,  # type: ignore
    )

    def load_data(self, **kwargs):
        sentences = [
            [
                "This is a test sentence",
                "This is another test sentence",
                "This is a third test sentence",
            ]
        ]
        labels = [[0, 1, 2]]

        self.dataset = DatasetDict(
            {
                "test": Dataset.from_dict(
                    {
                        "sentences": sentences,
                        "labels": labels,
                    }
                ),
            }
        )
        self.data_loaded = True


class MockMultilingualClusteringTask(AbsTaskClustering):
    expected_stats = {
        "test": {
            "num_samples": 2,
            "number_of_characters": 6,
            "min_text_length": 3,
            "average_text_length": 3.0,
            "max_text_length": 3,
            "unique_texts": 3,
            "min_labels_per_text": 2,
            "average_labels_per_text": 3.0,
            "max_labels_per_text": 2,
            "unique_labels": 3,
            "labels": {"0": {"count": 2}, "1": {"count": 2}, "2": {"count": 2}},
            "hf_subset_descriptive_stats": {
                "eng": {
                    "num_samples": 1,
                    "number_of_characters": 3,
                    "min_text_length": 3,
                    "average_text_length": 3.0,
                    "max_text_length": 3,
                    "unique_texts": 3,
                    "min_labels_per_text": 1,
                    "average_labels_per_text": 3.0,
                    "max_labels_per_text": 1,
                    "unique_labels": 3,
                    "labels": {"0": {"count": 1}, "1": {"count": 1}, "2": {"count": 1}},
                },
                "fra": {
                    "num_samples": 1,
                    "number_of_characters": 3,
                    "min_text_length": 3,
                    "average_text_length": 3.0,
                    "max_text_length": 3,
                    "unique_texts": 3,
                    "min_labels_per_text": 1,
                    "average_labels_per_text": 3.0,
                    "max_labels_per_text": 1,
                    "unique_labels": 3,
                    "labels": {"0": {"count": 1}, "1": {"count": 1}, "2": {"count": 1}},
                },
            },
        }
    }

    metadata = TaskMetadata(
        type="Clustering",
        name="MockMultilingualClusteringTask",
        main_score="v_measure",
        **general_args,  # type: ignore
    )
    metadata.eval_langs = multilingual_eval_langs

    def load_data(self, **kwargs):
        sentences = [
            [
                "This is a test sentence",
                "This is another test sentence",
                "This is a third test sentence",
            ]
        ]
        labels = [[0, 1, 2]]
        data = {
            "test": Dataset.from_dict(
                {
                    "sentences": sentences,
                    "labels": labels,
                }
            ),
        }

        self.dataset = DatasetDict(
            {
                "eng": data,
                "fra": data,
            }
        )
        self.data_loaded = True


class MockClusteringFastTask(AbsTaskClusteringFast):
    max_document_to_embed = 3
    max_fraction_of_documents_to_embed = None
    expected_stats = {
        "test": {
            "num_samples": 3,
            "number_of_characters": 81,
            "min_text_length": 23,
            "average_text_length": 27.0,
            "max_text_length": 29,
            "unique_texts": 2,
            "min_labels_per_text": 1,
            "average_labels_per_text": 1.0,
            "max_labels_per_text": 1,
            "unique_labels": 3,
            "labels": {"0": {"count": 1}, "1": {"count": 1}, "2": {"count": 1}},
        }
    }

    metadata = TaskMetadata(
        type="Clustering",
        name="MockClusteringFastTask",
        main_score="v_measure",
        **general_args,  # type: ignore
    )

    def load_data(self, **kwargs):
        sentences = [
            "This is a test sentence",
            "This is another test sentence",
            "This is a third test sentence",
        ]
        labels = [0, 1, 2]

        self.dataset = DatasetDict(
            {
                "test": Dataset.from_dict(
                    {
                        "sentences": sentences,
                        "labels": labels,
                    }
                ),
            }
        )
        self.data_loaded = True


class MockMultilingualClusteringFastTask(AbsTaskClusteringFast):
    max_document_to_embed = 3
    max_fraction_of_documents_to_embed = None
    expected_stats = {
        "test": {
            "num_samples": 6,
            "number_of_characters": 162,
            "min_text_length": 23,
            "average_text_length": 27.0,
            "max_text_length": 29,
            "unique_texts": 2,
            "min_labels_per_text": 2,
            "average_labels_per_text": 1.0,
            "max_labels_per_text": 2,
            "unique_labels": 3,
            "labels": {"0": {"count": 2}, "1": {"count": 2}, "2": {"count": 2}},
            "hf_subset_descriptive_stats": {
                "eng": {
                    "num_samples": 3,
                    "number_of_characters": 81,
                    "min_text_length": 23,
                    "average_text_length": 27.0,
                    "max_text_length": 29,
                    "unique_texts": 2,
                    "min_labels_per_text": 1,
                    "average_labels_per_text": 1.0,
                    "max_labels_per_text": 1,
                    "unique_labels": 3,
                    "labels": {"0": {"count": 1}, "1": {"count": 1}, "2": {"count": 1}},
                },
                "fra": {
                    "num_samples": 3,
                    "number_of_characters": 81,
                    "min_text_length": 23,
                    "average_text_length": 27.0,
                    "max_text_length": 29,
                    "unique_texts": 2,
                    "min_labels_per_text": 1,
                    "average_labels_per_text": 1.0,
                    "max_labels_per_text": 1,
                    "unique_labels": 3,
                    "labels": {"0": {"count": 1}, "1": {"count": 1}, "2": {"count": 1}},
                },
            },
        }
    }

    metadata = TaskMetadata(
        type="Clustering",
        name="MockMultilingualClusteringFastTask",
        main_score="v_measure",
        **general_args,  # type: ignore
    )
    metadata.eval_langs = multilingual_eval_langs

    def load_data(self, **kwargs):
        sentences = [
            "This is a test sentence",
            "This is another test sentence",
            "This is a third test sentence",
        ]
        labels = [0, 1, 2]
        data = {
            "test": Dataset.from_dict(
                {
                    "sentences": sentences,
                    "labels": labels,
                }
            ),
        }

        self.dataset = DatasetDict(
            {
                "eng": data,
                "fra": data,
            }
        )
        self.data_loaded = True


class MockPairClassificationTask(AbsTaskPairClassification):
    expected_stats = {
        "test": {
            "num_samples": 2,
            "number_of_characters": 113,
            "unique_pairs": 2,
            "min_sentence1_length": 23,
            "avg_sentence1_length": 26.0,
            "max_sentence1_length": 29,
            "unique_sentence1": 2,
            "min_sentence2_length": 24,
            "avg_sentence2_length": 30.5,
            "max_sentence2_length": 37,
            "unique_sentence2": 2,
            "unique_labels": 2,
            "labels": {"1": {"count": 1}, "0": {"count": 1}},
        }
    }

    metadata = TaskMetadata(
        type="PairClassification",
        name="MockPairClassificationTask",
        main_score="similarity_ap",
        **general_args,  # type: ignore
    )

    def load_data(self, **kwargs):
        sentence1 = [["This is a test sentence", "This is another test sentence"]]
        sentence2 = [
            [
                "dette er en test sætning",
                "denne her matche ikke den ovenstående",
            ]
        ]  # "this is a test sentence", "this does not match the above"
        labels = [[1, 0]]

        self.dataset = DatasetDict(
            {
                "test": Dataset.from_dict(
                    {
                        "sentence1": sentence1,
                        "sentence2": sentence2,
                        "labels": labels,
                    }
                ),
            }
        )
        self.data_loaded = True


class MockMultilingualPairClassificationTask(AbsTaskPairClassification):
    expected_stats = {
        "test": {
            "num_samples": 4,
            "number_of_characters": 226,
            "unique_pairs": 2,
            "min_sentence1_length": 23,
            "avg_sentence1_length": 26.0,
            "max_sentence1_length": 29,
            "unique_sentence1": 2,
            "min_sentence2_length": 24,
            "avg_sentence2_length": 30.5,
            "max_sentence2_length": 37,
            "unique_sentence2": 2,
            "unique_labels": 2,
            "labels": {"1": {"count": 2}, "0": {"count": 2}},
            "hf_subset_descriptive_stats": {
                "eng": {
                    "num_samples": 2,
                    "number_of_characters": 113,
                    "unique_pairs": 2,
                    "min_sentence1_length": 23,
                    "avg_sentence1_length": 26.0,
                    "max_sentence1_length": 29,
                    "unique_sentence1": 2,
                    "min_sentence2_length": 24,
                    "avg_sentence2_length": 30.5,
                    "max_sentence2_length": 37,
                    "unique_sentence2": 2,
                    "unique_labels": 2,
                    "labels": {"1": {"count": 1}, "0": {"count": 1}},
                },
                "fra": {
                    "num_samples": 2,
                    "number_of_characters": 113,
                    "unique_pairs": 2,
                    "min_sentence1_length": 23,
                    "avg_sentence1_length": 26.0,
                    "max_sentence1_length": 29,
                    "unique_sentence1": 2,
                    "min_sentence2_length": 24,
                    "avg_sentence2_length": 30.5,
                    "max_sentence2_length": 37,
                    "unique_sentence2": 2,
                    "unique_labels": 2,
                    "labels": {"1": {"count": 1}, "0": {"count": 1}},
                },
            },
        }
    }

    metadata = TaskMetadata(
        type="PairClassification",
        name="MockMultilingualPairClassificationTask",
        main_score="similarity_ap",
        **general_args,  # type: ignore
    )
    metadata.eval_langs = multilingual_eval_langs

    def load_data(self, **kwargs):
        sentence1 = ["This is a test sentence", "This is another test sentence"]
        sentence2 = [
            "dette er en test sætning",
            "denne her matche ikke den ovenstående",
        ]
        # "this is a test sentence", "this does not match the above"
        labels = [1, 0]
        data = {
            "test": [
                {
                    "sentence1": sentence1,
                    "sentence2": sentence2,
                    "labels": labels,
                }
            ]
        }

        self.dataset = DatasetDict(
            {
                "eng": data,
                "fra": data,
            }
        )
        self.data_loaded = True


class MockSTSTask(AbsTaskSTS):
    expected_stats = {
        "test": {
            "num_samples": 2,
            "number_of_characters": 113,
            "unique_pairs": 2,
            "min_sentence1_length": 23,
            "average_sentence1_len": 26.0,
            "max_sentence1_length": 29,
            "unique_sentence1": 2,
            "min_sentence2_length": 24,
            "average_sentence2_len": 30.5,
            "max_sentence2_length": 37,
            "unique_sentence2": 2,
            "min_score": 0,
            "avg_score": 0.5,
            "max_score": 1,
        }
    }

    metadata = TaskMetadata(
        type="STS",
        name="MockSTSTask",
        main_score="cosine_spearman",
        **general_args,  # type: ignore
    )

    def load_data(self, **kwargs):
        sentence1 = ["This is a test sentence", "This is another test sentence"]
        sentence2 = [
            "dette er en test sætning",
            "denne her matche ikke den ovenstående",
        ]  # "this is a test sentence", "this does not match the above"
        scores = [1, 0]

        self.dataset = DatasetDict(
            {
                "test": Dataset.from_dict(
                    {
                        "sentence1": sentence1,
                        "sentence2": sentence2,
                        "score": scores,
                    }
                ),
            }
        )
        self.data_loaded = True

    min_score = 0
    max_score = 1


class MockMultilingualSTSTask(AbsTaskSTS):
    expected_stats = {
        "test": {
            "num_samples": 4,
            "number_of_characters": 226,
            "unique_pairs": 2,
            "min_sentence1_length": 23,
            "average_sentence1_len": 26.0,
            "max_sentence1_length": 29,
            "unique_sentence1": 2,
            "min_sentence2_length": 24,
            "average_sentence2_len": 30.5,
            "max_sentence2_length": 37,
            "unique_sentence2": 2,
            "min_score": 0,
            "avg_score": 0.5,
            "max_score": 1,
            "hf_subset_descriptive_stats": {
                "eng": {
                    "num_samples": 2,
                    "number_of_characters": 113,
                    "unique_pairs": 2,
                    "min_sentence1_length": 23,
                    "average_sentence1_len": 26.0,
                    "max_sentence1_length": 29,
                    "unique_sentence1": 2,
                    "min_sentence2_length": 24,
                    "average_sentence2_len": 30.5,
                    "max_sentence2_length": 37,
                    "unique_sentence2": 2,
                    "min_score": 0,
                    "avg_score": 0.5,
                    "max_score": 1,
                },
                "fra": {
                    "num_samples": 2,
                    "number_of_characters": 113,
                    "unique_pairs": 2,
                    "min_sentence1_length": 23,
                    "average_sentence1_len": 26.0,
                    "max_sentence1_length": 29,
                    "unique_sentence1": 2,
                    "min_sentence2_length": 24,
                    "average_sentence2_len": 30.5,
                    "max_sentence2_length": 37,
                    "unique_sentence2": 2,
                    "min_score": 0,
                    "avg_score": 0.5,
                    "max_score": 1,
                },
            },
        }
    }

    metadata = TaskMetadata(
        type="STS",
        name="MockMultilingualSTSTask",
        main_score="cosine_spearman",
        **general_args,  # type: ignore
    )
    metadata.eval_langs = multilingual_eval_langs

    def load_data(self, **kwargs):
        sentence1 = ["This is a test sentence", "This is another test sentence"]
        sentence2 = [
            "dette er en test sætning",
            "denne her matche ikke den ovenstående",
        ]  # "this is a test sentence", "this does not match the above"
        scores = [1, 0]
        data = {
            "test": Dataset.from_dict(
                {
                    "sentence1": sentence1,
                    "sentence2": sentence2,
                    "score": scores,
                }
            ),
        }

        self.dataset = {}
        for lang in self.hf_subsets:
            self.dataset[lang] = data

        self.data_loaded = True

    min_score = 0
    max_score = 1


class MockSummarizationTask(AbsTaskSummarization):
    expected_stats = {
        "test": {
            "num_samples": 2,
            "number_of_characters": 60,
            "min_text_length": 23,
            "avg_text_length": 26.0,
            "max_text_length": 29,
            "unique_texts": 2,
            "min_human_summaries_length": 2,
            "avg_human_summaries_length": 2.0,
            "max_human_summaries_length": 2,
            "unique_human_summaries": 2,
            "min_machine_summaries_length": 2,
            "avg_machine_summaries_length": 2.0,
            "max_machine_summaries_length": 2,
            "unique_machine_summaries": 2,
            "min_relevance": [0, 1],
            "avg_relevance": 0.5,
            "max_relevance": [1, 0],
        }
    }

    metadata = TaskMetadata(
        type="Summarization",
        name="MockSummarizationTask",
        main_score="cosine_spearman",
        **general_args,  # type: ignore
    )

    def load_data(self, **kwargs):
        texts = ["This is a test sentence", "This is another test sentence"]
        human_summaries = [
            ["This is a summary", "This is another summary"],
            ["This is a summary", "This is another summary"],
        ]
        machine_summaries = [
            ["This is a machine summary", "This is another machine summary"],
            ["This is a machine summary", "This is another machine summary"],
        ]
        relevance = [[1, 0], [0, 1]]

        self.dataset = DatasetDict(
            {
                "test": Dataset.from_dict(
                    {
                        "text": texts,
                        "human_summaries": human_summaries,
                        "machine_summaries": machine_summaries,
                        "relevance": relevance,
                    }
                ),
            }
        )
        self.data_loaded = True

    min_score = 0
    max_score = 1


class MockMultilingualSummarizationTask(AbsTaskSummarization):
    expected_stats = {
        "test": {
            "num_samples": 4,
            "number_of_characters": 120,
            "min_text_length": 23,
            "avg_text_length": 26.0,
            "max_text_length": 29,
            "unique_texts": 2,
            "min_human_summaries_length": 2,
            "avg_human_summaries_length": 2.0,
            "max_human_summaries_length": 2,
            "unique_human_summaries": 2,
            "min_machine_summaries_length": 2,
            "avg_machine_summaries_length": 2.0,
            "max_machine_summaries_length": 2,
            "unique_machine_summaries": 2,
            "min_relevance": [0, 1],
            "avg_relevance": 0.5,
            "max_relevance": [1, 0],
            "hf_subset_descriptive_stats": {
                "eng": {
                    "num_samples": 2,
                    "number_of_characters": 60,
                    "min_text_length": 23,
                    "avg_text_length": 26.0,
                    "max_text_length": 29,
                    "unique_texts": 2,
                    "min_human_summaries_length": 2,
                    "avg_human_summaries_length": 2.0,
                    "max_human_summaries_length": 2,
                    "unique_human_summaries": 2,
                    "min_machine_summaries_length": 2,
                    "avg_machine_summaries_length": 2.0,
                    "max_machine_summaries_length": 2,
                    "unique_machine_summaries": 2,
                    "min_relevance": [0, 1],
                    "avg_relevance": 0.5,
                    "max_relevance": [1, 0],
                },
                "fra": {
                    "num_samples": 2,
                    "number_of_characters": 60,
                    "min_text_length": 23,
                    "avg_text_length": 26.0,
                    "max_text_length": 29,
                    "unique_texts": 2,
                    "min_human_summaries_length": 2,
                    "avg_human_summaries_length": 2.0,
                    "max_human_summaries_length": 2,
                    "unique_human_summaries": 2,
                    "min_machine_summaries_length": 2,
                    "avg_machine_summaries_length": 2.0,
                    "max_machine_summaries_length": 2,
                    "unique_machine_summaries": 2,
                    "min_relevance": [0, 1],
                    "avg_relevance": 0.5,
                    "max_relevance": [1, 0],
                },
            },
        }
    }

    metadata = TaskMetadata(
        type="Summarization",
        name="MockMultilingualSummarizationTask",
        main_score="cosine_spearman",
        **general_args,  # type: ignore
    )
    metadata.eval_langs = multilingual_eval_langs

    def load_data(self, **kwargs):
        texts = ["This is a test sentence", "This is another test sentence"]
        human_summaries = [
            ["This is a summary", "This is another summary"],
            ["This is a summary", "This is another summary"],
        ]
        machine_summaries = [
            ["This is a machine summary", "This is another machine summary"],
            ["This is a machine summary", "This is another machine summary"],
        ]
        relevance = [[1, 0], [0, 1]]
        data = {
            "test": Dataset.from_dict(
                {
                    "text": texts,
                    "human_summaries": human_summaries,
                    "machine_summaries": machine_summaries,
                    "relevance": relevance,
                }
            ),
        }
        self.dataset = DatasetDict(
            {
                "eng": data,
                "fra": data,
            }
        )
        self.data_loaded = True

    min_score = 0
    max_score = 1


class MockRerankingTask(AbsTaskRetrieval):
    expected_stats = {
        "test": {
            "num_samples": 4,
            "number_of_characters": 106,
            "num_documents": 2,
            "min_document_length": 27,
            "average_document_length": 27.0,
            "max_document_length": 27,
            "unique_documents": 2,
            "num_queries": 2,
            "min_query_length": 23,
            "average_query_length": 26.0,
            "max_query_length": 29,
            "unique_queries": 2,
            "none_queries": 0,
            "num_relevant_docs": 4,
            "min_relevant_docs_per_query": 2,
            "average_relevant_docs_per_query": 1.0,
            "max_relevant_docs_per_query": 2,
            "unique_relevant_docs": 2,
            "num_instructions": None,
            "min_instruction_length": None,
            "average_instruction_length": None,
            "max_instruction_length": None,
            "unique_instructions": None,
            "num_top_ranked": 2,
            "min_top_ranked_per_query": 2,
            "average_top_ranked_per_query": 2.0,
            "max_top_ranked_per_query": 2,
        }
    }

    metadata = TaskMetadata(
        type="Reranking",
        name="MockRerankingTask",
        main_score="map_at_1000",
        **general_args,  # type: ignore
    )

    def load_data(self, **kwargs):
        self.queries = {
            "test": {
                "q1": "This is a test sentence",
                "q2": "This is another test sentence",
            }
        }
        self.corpus = {
            "test": {
                "d1": "This is a positive sentence",
                "d2": "This is a negative sentence",
            }
        }

        self.relevant_docs = {
            "test": {
                "q1": {"d1": 1, "d2": 0},
                "q2": {"d1": 0, "d2": 1},
            },
        }

        self.top_ranked = {
            "test": {
                "q1": ["d1", "d2"],
                "q2": ["d2", "d1"],
            },
        }
        self.instructions = None
        self.data_loaded = True


class MockMultilingualRerankingTask(AbsTaskRetrieval):
    expected_stats = {
        "test": {
            "num_samples": 8,
            "number_of_characters": 224,
            "num_documents": 4,
            "min_document_length": 27,
            "average_document_length": 30.0,
            "max_document_length": 33,
            "unique_documents": 4,
            "num_queries": 4,
            "min_query_length": 23,
            "average_query_length": 26.0,
            "max_query_length": 29,
            "unique_queries": 4,
            "none_queries": 0,
            "num_relevant_docs": 8,
            "min_relevant_docs_per_query": 2,
            "average_relevant_docs_per_query": 1.0,
            "max_relevant_docs_per_query": 2,
            "unique_relevant_docs": 4,
            "num_instructions": None,
            "min_instruction_length": None,
            "average_instruction_length": None,
            "max_instruction_length": None,
            "unique_instructions": None,
            "num_top_ranked": 4,
            "min_top_ranked_per_query": 2,
            "average_top_ranked_per_query": 2.0,
            "max_top_ranked_per_query": 2,
            "hf_subset_descriptive_stats": {
                "eng": {
                    "num_samples": 4,
                    "number_of_characters": 112,
                    "num_documents": 2,
                    "min_document_length": 27,
                    "average_document_length": 30.0,
                    "max_document_length": 33,
                    "unique_documents": 2,
                    "num_queries": 2,
                    "min_query_length": 23,
                    "average_query_length": 26.0,
                    "max_query_length": 29,
                    "unique_queries": 2,
                    "none_queries": 0,
                    "num_relevant_docs": 4,
                    "min_relevant_docs_per_query": 2,
                    "average_relevant_docs_per_query": 1.0,
                    "max_relevant_docs_per_query": 2,
                    "unique_relevant_docs": 2,
                    "num_instructions": None,
                    "min_instruction_length": None,
                    "average_instruction_length": None,
                    "max_instruction_length": None,
                    "unique_instructions": None,
                    "num_top_ranked": 2,
                    "min_top_ranked_per_query": 2,
                    "average_top_ranked_per_query": 2.0,
                    "max_top_ranked_per_query": 2,
                },
                "fra": {
                    "num_samples": 4,
                    "number_of_characters": 112,
                    "num_documents": 2,
                    "min_document_length": 27,
                    "average_document_length": 30.0,
                    "max_document_length": 33,
                    "unique_documents": 2,
                    "num_queries": 2,
                    "min_query_length": 23,
                    "average_query_length": 26.0,
                    "max_query_length": 29,
                    "unique_queries": 2,
                    "none_queries": 0,
                    "num_relevant_docs": 4,
                    "min_relevant_docs_per_query": 2,
                    "average_relevant_docs_per_query": 1.0,
                    "max_relevant_docs_per_query": 2,
                    "unique_relevant_docs": 2,
                    "num_instructions": None,
                    "min_instruction_length": None,
                    "average_instruction_length": None,
                    "max_instruction_length": None,
                    "unique_instructions": None,
                    "num_top_ranked": 2,
                    "min_top_ranked_per_query": 2,
                    "average_top_ranked_per_query": 2.0,
                    "max_top_ranked_per_query": 2,
                },
            },
        }
    }

    metadata = TaskMetadata(
        type="Reranking",
        name="MockMultilingualRerankingTask",
        main_score="map_at_10",
        **general_args,  # type: ignore
    )
    metadata.eval_langs = multilingual_eval_langs

    def load_data(self, **kwargs):
        queries = {
            "test": {
                "q1": "This is a test sentence",
                "q2": "This is another test sentence",
            }
        }
        self.queries = {"eng": queries, "fra": queries}
        corpus = {
            "test": {
                "d1": "This is a positive sentence",
                "d2": "This is another positive sentence",
            }
        }
        self.corpus = {"eng": corpus, "fra": corpus}

        relevant_docs = {
            "test": {
                "q1": {"d1": 1, "d2": 0},
                "q2": {"d1": 0, "d2": 1},
            },
        }
        self.relevant_docs = {
            "eng": relevant_docs,
            "fra": relevant_docs,
        }
        top_ranked = {
            "test": {
                "q1": ["d1", "d2"],
                "q2": ["d2", "d1"],
            },
        }
        self.top_ranked = {
            "eng": top_ranked,
            "fra": top_ranked,
        }
        self.instructions = None
        self.data_loaded = True


class MockRetrievalTask(AbsTaskRetrieval):
    expected_stats = {
        "val": {
            "num_samples": 4,
            "number_of_characters": 112,
            "num_documents": 2,
            "min_document_length": 27,
            "average_document_length": 30.0,
            "max_document_length": 33,
            "unique_documents": 2,
            "num_queries": 2,
            "min_query_length": 23,
            "average_query_length": 26.0,
            "max_query_length": 29,
            "unique_queries": 2,
            "none_queries": 0,
            "num_relevant_docs": 4,
            "min_relevant_docs_per_query": 2,
            "average_relevant_docs_per_query": 1.0,
            "max_relevant_docs_per_query": 2,
            "unique_relevant_docs": 2,
            "num_instructions": None,
            "min_instruction_length": None,
            "average_instruction_length": None,
            "max_instruction_length": None,
            "unique_instructions": None,
            "num_top_ranked": None,
            "min_top_ranked_per_query": None,
            "average_top_ranked_per_query": None,
            "max_top_ranked_per_query": None,
        },
        "test": {
            "num_samples": 4,
            "number_of_characters": 112,
            "num_documents": 2,
            "min_document_length": 27,
            "average_document_length": 30.0,
            "max_document_length": 33,
            "unique_documents": 2,
            "num_queries": 2,
            "min_query_length": 23,
            "average_query_length": 26.0,
            "max_query_length": 29,
            "unique_queries": 2,
            "none_queries": 0,
            "num_relevant_docs": 4,
            "min_relevant_docs_per_query": 2,
            "average_relevant_docs_per_query": 1.0,
            "max_relevant_docs_per_query": 2,
            "unique_relevant_docs": 2,
            "num_instructions": None,
            "min_instruction_length": None,
            "average_instruction_length": None,
            "max_instruction_length": None,
            "unique_instructions": None,
            "num_top_ranked": None,
            "min_top_ranked_per_query": None,
            "average_top_ranked_per_query": None,
            "max_top_ranked_per_query": None,
        },
    }

    metadata = TaskMetadata(
        type="Retrieval",
        name="MockRetrievalTask",
        main_score="ndcg_at_10",
        **dict(general_args | {"eval_splits": ["val", "test"]}),  # type: ignore
    )

    def load_data(self, **kwargs):
        self.queries = {
            "test": {
                "q1": "This is a test sentence",
                "q2": "This is another test sentence",
            },
            "val": {
                "q1": "This is a test sentence",
                "q2": "This is another test sentence",
            },
        }

        self.corpus = {
            "test": {
                "d1": "This is a positive sentence",
                "d2": "This is another positive sentence",
            },
            "val": {
                "d1": "This is a positive sentence",
                "d2": "This is another positive sentence",
            },
        }

        self.relevant_docs = {
            "test": {
                "q1": {"d1": 1, "d2": 0},
                "q2": {"d1": 0, "d2": 1},
            },
            "val": {
                "q1": {"d1": 1, "d2": 0},
                "q2": {"d1": 0, "d2": 1},
            },
        }
        self.top_ranked = None
        self.instructions = None
        self.data_loaded = True


class MockMultilingualRetrievalTask(AbsTaskRetrieval):
    expected_stats = {
        "val": {
            "num_samples": 8,
            "number_of_characters": 224,
            "num_documents": 4,
            "min_document_length": 27,
            "average_document_length": 30.0,
            "max_document_length": 33,
            "unique_documents": 4,
            "num_queries": 4,
            "min_query_length": 23,
            "average_query_length": 26.0,
            "max_query_length": 29,
            "unique_queries": 4,
            "none_queries": 0,
            "num_relevant_docs": 8,
            "min_relevant_docs_per_query": 2,
            "average_relevant_docs_per_query": 1.0,
            "max_relevant_docs_per_query": 2,
            "unique_relevant_docs": 4,
            "num_instructions": None,
            "min_instruction_length": None,
            "average_instruction_length": None,
            "max_instruction_length": None,
            "unique_instructions": None,
            "num_top_ranked": None,
            "min_top_ranked_per_query": None,
            "average_top_ranked_per_query": None,
            "max_top_ranked_per_query": None,
            "hf_subset_descriptive_stats": {
                "eng": {
                    "num_samples": 4,
                    "number_of_characters": 112,
                    "num_documents": 2,
                    "min_document_length": 27,
                    "average_document_length": 30.0,
                    "max_document_length": 33,
                    "unique_documents": 2,
                    "num_queries": 2,
                    "min_query_length": 23,
                    "average_query_length": 26.0,
                    "max_query_length": 29,
                    "unique_queries": 2,
                    "none_queries": 0,
                    "num_relevant_docs": 4,
                    "min_relevant_docs_per_query": 2,
                    "average_relevant_docs_per_query": 1.0,
                    "max_relevant_docs_per_query": 2,
                    "unique_relevant_docs": 2,
                    "num_instructions": None,
                    "min_instruction_length": None,
                    "average_instruction_length": None,
                    "max_instruction_length": None,
                    "unique_instructions": None,
                    "num_top_ranked": None,
                    "min_top_ranked_per_query": None,
                    "average_top_ranked_per_query": None,
                    "max_top_ranked_per_query": None,
                },
                "fra": {
                    "num_samples": 4,
                    "number_of_characters": 112,
                    "num_documents": 2,
                    "min_document_length": 27,
                    "average_document_length": 30.0,
                    "max_document_length": 33,
                    "unique_documents": 2,
                    "num_queries": 2,
                    "min_query_length": 23,
                    "average_query_length": 26.0,
                    "max_query_length": 29,
                    "unique_queries": 2,
                    "none_queries": 0,
                    "num_relevant_docs": 4,
                    "min_relevant_docs_per_query": 2,
                    "average_relevant_docs_per_query": 1.0,
                    "max_relevant_docs_per_query": 2,
                    "unique_relevant_docs": 2,
                    "num_instructions": None,
                    "min_instruction_length": None,
                    "average_instruction_length": None,
                    "max_instruction_length": None,
                    "unique_instructions": None,
                    "num_top_ranked": None,
                    "min_top_ranked_per_query": None,
                    "average_top_ranked_per_query": None,
                    "max_top_ranked_per_query": None,
                },
            },
        },
        "test": {
            "num_samples": 8,
            "number_of_characters": 224,
            "num_documents": 4,
            "min_document_length": 27,
            "average_document_length": 30.0,
            "max_document_length": 33,
            "unique_documents": 4,
            "num_queries": 4,
            "min_query_length": 23,
            "average_query_length": 26.0,
            "max_query_length": 29,
            "unique_queries": 4,
            "none_queries": 0,
            "num_relevant_docs": 8,
            "min_relevant_docs_per_query": 2,
            "average_relevant_docs_per_query": 1.0,
            "max_relevant_docs_per_query": 2,
            "unique_relevant_docs": 4,
            "num_instructions": None,
            "min_instruction_length": None,
            "average_instruction_length": None,
            "max_instruction_length": None,
            "unique_instructions": None,
            "num_top_ranked": None,
            "min_top_ranked_per_query": None,
            "average_top_ranked_per_query": None,
            "max_top_ranked_per_query": None,
            "hf_subset_descriptive_stats": {
                "eng": {
                    "num_samples": 4,
                    "number_of_characters": 112,
                    "num_documents": 2,
                    "min_document_length": 27,
                    "average_document_length": 30.0,
                    "max_document_length": 33,
                    "unique_documents": 2,
                    "num_queries": 2,
                    "min_query_length": 23,
                    "average_query_length": 26.0,
                    "max_query_length": 29,
                    "unique_queries": 2,
                    "none_queries": 0,
                    "num_relevant_docs": 4,
                    "min_relevant_docs_per_query": 2,
                    "average_relevant_docs_per_query": 1.0,
                    "max_relevant_docs_per_query": 2,
                    "unique_relevant_docs": 2,
                    "num_instructions": None,
                    "min_instruction_length": None,
                    "average_instruction_length": None,
                    "max_instruction_length": None,
                    "unique_instructions": None,
                    "num_top_ranked": None,
                    "min_top_ranked_per_query": None,
                    "average_top_ranked_per_query": None,
                    "max_top_ranked_per_query": None,
                },
                "fra": {
                    "num_samples": 4,
                    "number_of_characters": 112,
                    "num_documents": 2,
                    "min_document_length": 27,
                    "average_document_length": 30.0,
                    "max_document_length": 33,
                    "unique_documents": 2,
                    "num_queries": 2,
                    "min_query_length": 23,
                    "average_query_length": 26.0,
                    "max_query_length": 29,
                    "unique_queries": 2,
                    "none_queries": 0,
                    "num_relevant_docs": 4,
                    "min_relevant_docs_per_query": 2,
                    "average_relevant_docs_per_query": 1.0,
                    "max_relevant_docs_per_query": 2,
                    "unique_relevant_docs": 2,
                    "num_instructions": None,
                    "min_instruction_length": None,
                    "average_instruction_length": None,
                    "max_instruction_length": None,
                    "unique_instructions": None,
                    "num_top_ranked": None,
                    "min_top_ranked_per_query": None,
                    "average_top_ranked_per_query": None,
                    "max_top_ranked_per_query": None,
                },
            },
        },
    }

    metadata = TaskMetadata(
        type="Retrieval",
        name="MockMultilingualRetrievalTask",
        main_score="ndcg_at_10",
        **dict(general_args | {"eval_splits": ["val", "test"]}),  # type: ignore
    )
    metadata.eval_langs = multilingual_eval_langs

    def load_data(self, **kwargs):
        queries = {
            "test": {
                "q1": "This is a test sentence",
                "q2": "This is another test sentence",
            },
            "val": {
                "q1": "This is a test sentence",
                "q2": "This is another test sentence",
            },
        }
        self.queries = {"eng": queries, "fra": queries}
        corpus = {
            "test": {
                "d1": "This is a positive sentence",
                "d2": "This is another positive sentence",
            },
            "val": {
                "d1": "This is a positive sentence",
                "d2": "This is another positive sentence",
            },
        }
        self.corpus = {"eng": corpus, "fra": corpus}

        relevant_docs = {
            "test": {
                "q1": {"d1": 1, "d2": 0},
                "q2": {"d1": 0, "d2": 1},
            },
            "val": {
                "q1": {"d1": 1, "d2": 0},
                "q2": {"d1": 0, "d2": 1},
            },
        }
        self.relevant_docs = {
            "eng": relevant_docs,
            "fra": relevant_docs,
        }
        self.top_ranked = None
        self.instructions = None
        self.data_loaded = True


class MockMultilabelClassification(AbsTaskMultilabelClassification):
    expected_stats = {
        "test": {
            "num_samples": 6,
            "number_of_characters": 156,
            "number_texts_intersect_with_train": 1,
            "min_text_length": 23,
            "average_text_length": 26.0,
            "max_text_length": 29,
            "unique_texts": 2,
            "min_labels_per_text": 2,
            "average_label_per_text": 2.0,
            "max_labels_per_text": 2,
            "unique_labels": 2,
            "labels": {"0": {"count": 6}, "1": {"count": 6}},
        },
        "train": {
            "num_samples": 6,
            "number_of_characters": 159,
            "number_texts_intersect_with_train": None,
            "min_text_length": 23,
            "average_text_length": 26.5,
            "max_text_length": 30,
            "unique_texts": 2,
            "min_labels_per_text": 2,
            "average_label_per_text": 2.0,
            "max_labels_per_text": 2,
            "unique_labels": 2,
            "labels": {"0": {"count": 6}, "1": {"count": 6}},
        },
    }

    metadata = TaskMetadata(
        type="MultilabelClassification",
        name="MockMultilabelClassification",
        main_score="lrap",
        **general_args,  # type: ignore
    )

    def load_data(self, **kwargs):
        train_texts = ["This is a test sentence", "This is another train sentence"] * 3
        test_texts = ["This is a test sentence", "This is another test sentence"] * 3
        labels = [[0, 1], [1, 0]] * 3

        self.dataset = DatasetDict(
            {
                "test": Dataset.from_dict(
                    {
                        "text": test_texts,
                        "label": labels,
                    }
                ),
                "train": Dataset.from_dict(
                    {
                        "text": train_texts,
                        "label": labels,
                    }
                ),
            }
        )
        self.data_loaded = True


class MockMultilingualMultilabelClassification(AbsTaskMultilabelClassification):
    expected_stats = {
        "test": {
            "num_samples": 12,
            "number_of_characters": 312,
            "number_texts_intersect_with_train": 1,
            "min_text_length": 23,
            "average_text_length": 26.0,
            "max_text_length": 29,
            "unique_texts": 2,
            "min_labels_per_text": 2,
            "average_label_per_text": 2.0,
            "max_labels_per_text": 2,
            "unique_labels": 2,
            "labels": {"0": {"count": 12}, "1": {"count": 12}},
            "hf_subset_descriptive_stats": {
                "eng": {
                    "num_samples": 6,
                    "number_of_characters": 156,
                    "number_texts_intersect_with_train": 1,
                    "min_text_length": 23,
                    "average_text_length": 26.0,
                    "max_text_length": 29,
                    "unique_texts": 2,
                    "min_labels_per_text": 2,
                    "average_label_per_text": 2.0,
                    "max_labels_per_text": 2,
                    "unique_labels": 2,
                    "labels": {"0": {"count": 6}, "1": {"count": 6}},
                },
                "fra": {
                    "num_samples": 6,
                    "number_of_characters": 156,
                    "number_texts_intersect_with_train": 1,
                    "min_text_length": 23,
                    "average_text_length": 26.0,
                    "max_text_length": 29,
                    "unique_texts": 2,
                    "min_labels_per_text": 2,
                    "average_label_per_text": 2.0,
                    "max_labels_per_text": 2,
                    "unique_labels": 2,
                    "labels": {"0": {"count": 6}, "1": {"count": 6}},
                },
            },
        },
        "train": {
            "num_samples": 12,
            "number_of_characters": 318,
            "number_texts_intersect_with_train": None,
            "min_text_length": 23,
            "average_text_length": 26.5,
            "max_text_length": 30,
            "unique_texts": 2,
            "min_labels_per_text": 2,
            "average_label_per_text": 2.0,
            "max_labels_per_text": 2,
            "unique_labels": 2,
            "labels": {"0": {"count": 12}, "1": {"count": 12}},
            "hf_subset_descriptive_stats": {
                "eng": {
                    "num_samples": 6,
                    "number_of_characters": 159,
                    "number_texts_intersect_with_train": None,
                    "min_text_length": 23,
                    "average_text_length": 26.5,
                    "max_text_length": 30,
                    "unique_texts": 2,
                    "min_labels_per_text": 2,
                    "average_label_per_text": 2.0,
                    "max_labels_per_text": 2,
                    "unique_labels": 2,
                    "labels": {"0": {"count": 6}, "1": {"count": 6}},
                },
                "fra": {
                    "num_samples": 6,
                    "number_of_characters": 159,
                    "number_texts_intersect_with_train": None,
                    "min_text_length": 23,
                    "average_text_length": 26.5,
                    "max_text_length": 30,
                    "unique_texts": 2,
                    "min_labels_per_text": 2,
                    "average_label_per_text": 2.0,
                    "max_labels_per_text": 2,
                    "unique_labels": 2,
                    "labels": {"0": {"count": 6}, "1": {"count": 6}},
                },
            },
        },
    }

    metadata = TaskMetadata(
        type="MultilabelClassification",
        name="MockMultilingualMultilabelClassification",
        main_score="lrap",
        **general_args,  # type: ignore
    )
    metadata.eval_langs = multilingual_eval_langs

    def load_data(self, **kwargs):
        train_texts = ["This is a test sentence", "This is another train sentence"] * 3
        test_texts = ["This is a test sentence", "This is another test sentence"] * 3
        labels = [[0, 1], [1, 0]] * 3

        data = {
            "test": Dataset.from_dict(
                {
                    "text": test_texts,
                    "label": labels,
                }
            ),
            "train": Dataset.from_dict(
                {
                    "text": train_texts,
                    "label": labels,
                }
            ),
        }

        self.dataset = DatasetDict(
            {
                "eng": data,
                "fra": data,
            }
        )
        self.data_loaded = True


class MockInstructionRetrieval(AbsTaskRetrieval):
    expected_stats = {
        "test": {
            "num_samples": 4,
            "number_of_characters": 112,
            "num_documents": 2,
            "min_document_length": 27,
            "average_document_length": 30.0,
            "max_document_length": 33,
            "unique_documents": 2,
            "num_queries": 2,
            "min_query_length": 23,
            "average_query_length": 26.0,
            "max_query_length": 29,
            "unique_queries": 2,
            "none_queries": 0,
            "num_relevant_docs": 4,
            "min_relevant_docs_per_query": 2,
            "average_relevant_docs_per_query": 1.0,
            "max_relevant_docs_per_query": 2,
            "unique_relevant_docs": 2,
            "num_instructions": 2,
            "min_instruction_length": 26,
            "average_instruction_length": 58,
            "max_instruction_length": 32,
            "unique_instructions": 2,
            "num_top_ranked": None,
            "min_top_ranked_per_query": None,
            "average_top_ranked_per_query": None,
            "max_top_ranked_per_query": None,
        }
    }

    metadata = TaskMetadata(
        type="InstructionRetrieval",
        name="MockInstructionRetrieval",
        main_score="ndcg_at_10",
        **general_args,  # type: ignore
    )

    def load_data(self, **kwargs):
        self.queries = {
            "test": {
                "q1": "This is a test sentence",
                "q2": "This is another test sentence",
            }
        }
        self.corpus = {
            "test": {
                "d1": "This is a positive sentence",
                "d2": "This is another positive sentence",
            }
        }

        self.relevant_docs = {
            "test": {
                "q1": {"d1": 1, "d2": 0},
                "q2": {"d1": 0, "d2": 1},
            },
        }
        self.instructions = {
            "test": {
                "q1": "This is a test instruction",
                "q2": "This is another test instruction",
            }
        }
        self.top_ranked = None
        self.data_loaded = True


class MockInstructionReranking(AbsTaskRetrieval):
    expected_stats = {
        "test": {
            "num_samples": 4,
            "number_of_characters": 112,
            "num_documents": 2,
            "min_document_length": 27,
            "average_document_length": 30.0,
            "max_document_length": 33,
            "unique_documents": 2,
            "num_queries": 2,
            "min_query_length": 23,
            "average_query_length": 26.0,
            "max_query_length": 29,
            "unique_queries": 2,
            "none_queries": 0,
            "num_relevant_docs": 4,
            "min_relevant_docs_per_query": 2,
            "average_relevant_docs_per_query": 1.0,
            "max_relevant_docs_per_query": 2,
            "unique_relevant_docs": 2,
            "num_instructions": 2,
            "min_instruction_length": 26,
            "average_instruction_length": 58,
            "max_instruction_length": 32,
            "unique_instructions": 2,
            "num_top_ranked": 2,
            "min_top_ranked_per_query": 2,
            "average_top_ranked_per_query": 2.0,
            "max_top_ranked_per_query": 2,
        }
    }

    metadata = TaskMetadata(
        type="InstructionReranking",
        name="MockInstructionReranking",
        main_score="ndcg_at_10",
        **general_args,  # type: ignore
    )

    def load_data(self, **kwargs):
        self.queries = {
            "test": {
                "q1": "This is a test sentence",
                "q2": "This is another test sentence",
            }
        }
        self.corpus = {
            "test": {
                "d1": "This is a positive sentence",
                "d2": "This is another positive sentence",
            }
        }

        self.relevant_docs = {
            "test": {
                "q1": {"d1": 1, "d2": 0},
                "q2": {"d1": 0, "d2": 1},
            },
        }
        self.instructions = {
            "test": {
                "q1": "This is a test instruction",
                "q2": "This is another test instruction",
            }
        }
        self.top_ranked = {
            "test": {
                "q1": ["d1", "d2"],
                "q2": ["d2", "d1"],
            }
        }
        self.data_loaded = True


class MockMultilingualInstructionRetrieval(AbsTaskRetrieval):
    expected_stats = {
        "test": {
            "num_samples": 8,
            "number_of_characters": 224,
            "num_documents": 4,
            "min_document_length": 27,
            "average_document_length": 30.0,
            "max_document_length": 33,
            "unique_documents": 4,
            "num_queries": 4,
            "min_query_length": 23,
            "average_query_length": 26.0,
            "max_query_length": 29,
            "unique_queries": 4,
            "none_queries": 0,
            "num_relevant_docs": 8,
            "min_relevant_docs_per_query": 2,
            "average_relevant_docs_per_query": 1.0,
            "max_relevant_docs_per_query": 2,
            "unique_relevant_docs": 4,
            "num_instructions": 4,
            "min_instruction_length": 26,
            "average_instruction_length": 116,
            "max_instruction_length": 32,
            "unique_instructions": 4,
            "num_top_ranked": None,
            "min_top_ranked_per_query": None,
            "average_top_ranked_per_query": None,
            "max_top_ranked_per_query": None,
            "hf_subset_descriptive_stats": {
                "eng": {
                    "num_samples": 4,
                    "number_of_characters": 112,
                    "num_documents": 2,
                    "min_document_length": 27,
                    "average_document_length": 30.0,
                    "max_document_length": 33,
                    "unique_documents": 2,
                    "num_queries": 2,
                    "min_query_length": 23,
                    "average_query_length": 26.0,
                    "max_query_length": 29,
                    "unique_queries": 2,
                    "none_queries": 0,
                    "num_relevant_docs": 4,
                    "min_relevant_docs_per_query": 2,
                    "average_relevant_docs_per_query": 1.0,
                    "max_relevant_docs_per_query": 2,
                    "unique_relevant_docs": 2,
                    "num_instructions": 2,
                    "min_instruction_length": 26,
                    "average_instruction_length": 58,
                    "max_instruction_length": 32,
                    "unique_instructions": 2,
                    "num_top_ranked": None,
                    "min_top_ranked_per_query": None,
                    "average_top_ranked_per_query": None,
                    "max_top_ranked_per_query": None,
                },
                "fra": {
                    "num_samples": 4,
                    "number_of_characters": 112,
                    "num_documents": 2,
                    "min_document_length": 27,
                    "average_document_length": 30.0,
                    "max_document_length": 33,
                    "unique_documents": 2,
                    "num_queries": 2,
                    "min_query_length": 23,
                    "average_query_length": 26.0,
                    "max_query_length": 29,
                    "unique_queries": 2,
                    "none_queries": 0,
                    "num_relevant_docs": 4,
                    "min_relevant_docs_per_query": 2,
                    "average_relevant_docs_per_query": 1.0,
                    "max_relevant_docs_per_query": 2,
                    "unique_relevant_docs": 2,
                    "num_instructions": 2,
                    "min_instruction_length": 26,
                    "average_instruction_length": 58,
                    "max_instruction_length": 32,
                    "unique_instructions": 2,
                    "num_top_ranked": None,
                    "min_top_ranked_per_query": None,
                    "average_top_ranked_per_query": None,
                    "max_top_ranked_per_query": None,
                },
            },
        }
    }

    metadata = TaskMetadata(
        type="InstructionRetrieval",
        name="MockMultilingualInstructionRetrieval",
        main_score="ndcg_at_10",
        **general_args,  # type: ignore
    )
    metadata.eval_langs = multilingual_eval_langs

    def load_data(self, **kwargs):
        queries = {
            "test": {
                "q1": "This is a test sentence",
                "q2": "This is another test sentence",
            }
        }
        self.queries = {
            "eng": queries,
            "fra": queries,
        }
        corpus = {
            "test": {
                "d1": "This is a positive sentence",
                "d2": "This is another positive sentence",
            }
        }
        self.corpus = {
            "eng": corpus,
            "fra": corpus,
        }

        relevant_docs = {
            "test": {
                "q1": {"d1": 1, "d2": 0},
                "q2": {"d1": 0, "d2": 1},
            },
        }
        self.relevant_docs = {
            "eng": relevant_docs,
            "fra": relevant_docs,
        }

        instructions = {
            "test": {
                "q1": "This is a test instruction",
                "q2": "This is another test instruction",
            }
        }
        self.instructions = {
            "eng": instructions,
            "fra": instructions,
        }
        self.top_ranked = None


class MockMultilingualInstructionReranking(AbsTaskRetrieval):
    expected_stats = {
        "test": {
            "num_samples": 8,
            "number_of_characters": 224,
            "num_documents": 4,
            "min_document_length": 27,
            "average_document_length": 30.0,
            "max_document_length": 33,
            "unique_documents": 4,
            "num_queries": 4,
            "min_query_length": 23,
            "average_query_length": 26.0,
            "max_query_length": 29,
            "unique_queries": 4,
            "none_queries": 0,
            "num_relevant_docs": 8,
            "min_relevant_docs_per_query": 2,
            "average_relevant_docs_per_query": 1.0,
            "max_relevant_docs_per_query": 2,
            "unique_relevant_docs": 4,
            "num_instructions": 4,
            "min_instruction_length": 26,
            "average_instruction_length": 116,
            "max_instruction_length": 32,
            "unique_instructions": 4,
            "num_top_ranked": 4,
            "min_top_ranked_per_query": 2,
            "average_top_ranked_per_query": 2.0,
            "max_top_ranked_per_query": 2,
            "hf_subset_descriptive_stats": {
                "eng": {
                    "num_samples": 4,
                    "number_of_characters": 112,
                    "num_documents": 2,
                    "min_document_length": 27,
                    "average_document_length": 30.0,
                    "max_document_length": 33,
                    "unique_documents": 2,
                    "num_queries": 2,
                    "min_query_length": 23,
                    "average_query_length": 26.0,
                    "max_query_length": 29,
                    "unique_queries": 2,
                    "none_queries": 0,
                    "num_relevant_docs": 4,
                    "min_relevant_docs_per_query": 2,
                    "average_relevant_docs_per_query": 1.0,
                    "max_relevant_docs_per_query": 2,
                    "unique_relevant_docs": 2,
                    "num_instructions": 2,
                    "min_instruction_length": 26,
                    "average_instruction_length": 58,
                    "max_instruction_length": 32,
                    "unique_instructions": 2,
                    "num_top_ranked": 2,
                    "min_top_ranked_per_query": 2,
                    "average_top_ranked_per_query": 2.0,
                    "max_top_ranked_per_query": 2,
                },
                "fra": {
                    "num_samples": 4,
                    "number_of_characters": 112,
                    "num_documents": 2,
                    "min_document_length": 27,
                    "average_document_length": 30.0,
                    "max_document_length": 33,
                    "unique_documents": 2,
                    "num_queries": 2,
                    "min_query_length": 23,
                    "average_query_length": 26.0,
                    "max_query_length": 29,
                    "unique_queries": 2,
                    "none_queries": 0,
                    "num_relevant_docs": 4,
                    "min_relevant_docs_per_query": 2,
                    "average_relevant_docs_per_query": 1.0,
                    "max_relevant_docs_per_query": 2,
                    "unique_relevant_docs": 2,
                    "num_instructions": 2,
                    "min_instruction_length": 26,
                    "average_instruction_length": 58,
                    "max_instruction_length": 32,
                    "unique_instructions": 2,
                    "num_top_ranked": 2,
                    "min_top_ranked_per_query": 2,
                    "average_top_ranked_per_query": 2.0,
                    "max_top_ranked_per_query": 2,
                },
            },
        }
    }

    metadata = TaskMetadata(
        type="InstructionReranking",
        name="MockMultilingualInstructionReranking",
        main_score="ndcg_at_10",
        **general_args,  # type: ignore
    )
    metadata.eval_langs = multilingual_eval_langs

    def load_data(self, **kwargs):
        queries = {
            "test": {
                "q1": "This is a test sentence",
                "q2": "This is another test sentence",
            }
        }
        self.queries = {
            "eng": queries,
            "fra": queries,
        }
        corpus = {
            "test": {
                "d1": "This is a positive sentence",
                "d2": "This is another positive sentence",
            }
        }

        self.corpus = {
            "eng": corpus,
            "fra": corpus,
        }

        relevant_docs = {
            "test": {
                "q1": {"d1": 1, "d2": 0},
                "q2": {"d1": 0, "d2": 1},
            },
        }

        self.relevant_docs = {
            "eng": relevant_docs,
            "fra": relevant_docs,
        }

        instructions = {
            "test": {
                "q1": "This is a test instruction",
                "q2": "This is another test instruction",
            }
        }
        self.instructions = {
            "eng": instructions,
            "fra": instructions,
        }
        top_ranked = {
            "test": {
                "q1": ["d1", "d2"],
                "q2": ["d2", "d1"],
            }
        }
        self.top_ranked = {
            "eng": top_ranked,
            "fra": top_ranked,
        }
        self.data_loaded = True


class MockMultiChoiceTask(AbsTaskAny2AnyMultiChoice):
    expected_stats = {
        "test": {
            "num_samples": 2,
            "average_question_length": 26.0,
            "average_choice_length": 30.5,
            "unique_labels": 2,
            "labels": {"1": {"count": 1}, "0": {"count": 1}},
        }
    }
    metadata = TaskMetadata(
        type="Any2AnyMultiChoice",
        name="MockMultiChoice",
        main_score="accuracy",
        **general_args,  # type: ignore
    )
    metadata.modalities = ["image", "text"]
    metadata.category = "it2i"

    def load_data(self, **kwargs):
        images = [np.random.randint(0, 255, (100, 100, 3)) for _ in range(2)]  # noqa: NPY002
        images = [
            Image.fromarray(image.astype("uint8")).convert("RGBA") for image in images
        ]

        self.corpus = {
            "test": Dataset.from_dict(
                {
                    "id": ["d1", "d2"],
                    "image": [images[i] for i in range(2)],
                    "modality": ["image" for _ in range(2)],
                }
            )
        }

        self.queries = {
            "test": Dataset.from_dict(
                {
                    "id": [f"q{i}" for i in range(2)],
                    "image": [images[i] for i in range(2)],
                    "text": [
                        "This is a positive sentence",
                        "This is another positive sentence",
                    ],
                    "modality": ["image,text" for _ in range(2)],
                }
            )
        }

        self.relevant_docs = {
            "test": {
                "q0": {"d1": 1, "d2": 0},
                "q1": {"d1": 0, "d2": 1},
            },
        }
        self.data_loaded = True


class MockMultilingualMultiChoiceTask(AbsTaskAny2AnyMultiChoice):
    expected_stats = {
        "test": {
            "num_samples": 4,
            "average_question_length": 26.0,
            "average_choice_length": 30.5,
            "unique_labels": 2,
            "labels": {"1": {"count": 2}, "0": {"count": 2}},
            "hf_subset_descriptive_stats": {
                "eng": {
                    "num_samples": 2,
                    "average_question_length": 26.0,
                    "average_choice_length": 30.5,
                    "unique_labels": 2,
                    "labels": {"1": {"count": 1}, "0": {"count": 1}},
                },
                "fra": {
                    "num_samples": 2,
                    "average_question_length": 26.0,
                    "average_choice_length": 30.5,
                    "unique_labels": 2,
                    "labels": {"1": {"count": 1}, "0": {"count": 1}},
                },
            },
        }
    }
    metadata = TaskMetadata(
        type="Any2AnyMultiChoice",
        name="MockMultilingualMultiChoice",
        main_score="accuracy",
        **general_args,  # type: ignore
    )
    metadata.eval_langs = multilingual_eval_langs
    metadata.modalities = ["image", "text"]
    metadata.category = "it2i"

    def load_data(self, **kwargs):
        images = [np.random.randint(0, 255, (100, 100, 3)) for _ in range(2)]  # noqa: NPY002
        images = [
            Image.fromarray(image.astype("uint8")).convert("RGBA") for image in images
        ]

        corpus = {
            "test": Dataset.from_dict(
                {
                    "id": ["d1", "d2"],
                    "image": [images[i] for i in range(2)],
                    "modality": ["image" for _ in range(2)],
                }
            )
        }
        self.corpus = {
            "eng": corpus,
            "fra": corpus,
        }

        queries = {
            "test": Dataset.from_dict(
                {
                    "id": [f"q{i}" for i in range(2)],
                    "image": [images[i] for i in range(2)],
                    "text": [
                        "This is a positive sentence",
                        "This is another positive sentence",
                    ],
                    "modality": ["image,text" for _ in range(2)],
                }
            )
        }
        self.queries = {
            "eng": queries,
            "fra": queries,
        }

        relevant_docs = {
            "test": {
                "q0": {"d1": 1, "d2": 0},
                "q1": {"d1": 0, "d2": 1},
            },
        }
        self.relevant_docs = {
            "eng": relevant_docs,
            "fra": relevant_docs,
        }

        self.data_loaded = True


class MockAny2AnyRetrievalI2TTask(AbsTaskAny2AnyRetrieval):
    expected_stats = {
        "test": {
            "average_document_length": 30.0,
            "average_query_length": 26.0,
            "num_documents": 2,
            "num_queries": 2,
            "average_relevant_docs_per_query": 1.0,
        }
    }

    metadata = TaskMetadata(
        type="Any2AnyRetrieval",
        name="MockAny2AnyRetrievalI2T",
        main_score="ndcg_at_10",
        **general_args,  # type: ignore
    )
    metadata.modalities = ["image", "text"]
    metadata.category = "i2t"

    def load_data(self, **kwargs):
        images = [np.random.randint(0, 255, (100, 100, 3)) for _ in range(2)]  # noqa: NPY002
        images = [
            Image.fromarray(image.astype("uint8")).convert("RGBA") for image in images
        ]

        self.queries = {
            "test": Dataset.from_dict(
                {
                    "id": [f"q{i}" for i in range(2)],
                    "image": [images[i] for i in range(2)],
                    "modality": ["image" for _ in range(2)],
                }
            )
        }
        self.corpus = {
            "test": Dataset.from_dict(
                {
                    "id": ["d1", "d2"],
                    "text": [
                        "This is a positive sentence",
                        "This is another positive sentence",
                    ],
                    "modality": ["text" for _ in range(2)],
                }
            )
        }

        self.relevant_docs = {
            "test": {
                "q0": {"d1": 1, "d2": 0},
                "q1": {"d1": 0, "d2": 1},
            },
        }
        self.data_loaded = True


class MockAny2AnyRetrievalT2ITask(AbsTaskAny2AnyRetrieval):
    expected_stats = {
        "test": {
            "average_document_length": 30.0,
            "average_query_length": 26.0,
            "num_documents": 2,
            "num_queries": 2,
            "average_relevant_docs_per_query": 1.0,
        }
    }
    metadata = TaskMetadata(
        type="Any2AnyRetrieval",
        name="MockAny2AnyRetrievalT2I",
        main_score="ndcg_at_10",
        **general_args,  # type: ignore
    )
    metadata.modalities = ["image", "text"]
    metadata.category = "t2i"

    def load_data(self, **kwargs):
        images = [np.random.randint(0, 255, (100, 100, 3)) for _ in range(2)]  # noqa: NPY002
        images = [
            Image.fromarray(image.astype("uint8")).convert("RGBA") for image in images
        ]

        self.queries = {
            "test": Dataset.from_dict(
                {
                    "id": [f"q{i}" for i in range(2)],
                    "text": [
                        "This is a positive sentence",
                        "This is another positive sentence",
                    ],
                    "modality": ["text" for _ in range(2)],
                }
            )
        }
        self.corpus = {
            "test": Dataset.from_dict(
                {
                    "id": ["d1", "d2"],
                    "image": [images[i] for i in range(2)],
                    "modality": ["image" for _ in range(2)],
                }
            )
        }

        self.relevant_docs = {
            "test": {
                "q0": {"d1": 1, "d2": 0},
                "q1": {"d1": 0, "d2": 1},
            },
        }
        self.data_loaded = True


<<<<<<< HEAD
class MockTextMultipleChoiceTask(AbsTaskAny2TextMultipleChoice):
    expected_stats = {
        "test": {
            # TODO: Add descriptive stats
        }
    }

    metadata = TaskMetadata(
        type="VisionCentric",
        name="MockTextMultipleChoice",
        main_score="accuracy",
        **general_args,  # type: ignore
    )
    metadata.modalities = ["text", "image"]
    metadata.category = "it2i"

    def load_data(self, **kwargs):
        images = [np.random.randint(0, 255, (100, 100, 3)) for _ in range(2)]  # noqa: NPY002
        images = [
            Image.fromarray(image.astype("uint8")).convert("RGBA") for image in images
        ]

        self.dataset = DatasetDict(
            {
                "test": Dataset.from_dict(
                    {
                        "id": [f"q{i}" for i in range(2)],
                        "image": [images[i] for i in range(2)],
                        "question": [
                            "This is a positive sentence",
                            "This is another positive sentence",
                        ],
                        "choices": [["3", "2", "1", "0"], ["3", "2", "1", "0"]],
                        "answer": ["1", "0"],
                    }
                )
            }
        )


=======
>>>>>>> 9117c2fe
class MockImageClassificationTask(AbsTaskImageClassification):
    expected_stats = {
        "test": {
            "num_samples": 2,
            "average_image_size": 26.0,
            "unique_labels": 2,
            "labels": {"1": {"count": 1}, "0": {"count": 1}},
        },
        "train": {
            "num_samples": 10,
            "average_image_size": 26.0,
            "unique_labels": 2,
            "labels": {"1": {"count": 5}, "0": {"count": 5}},
        },
    }

    metadata = TaskMetadata(
        type="ImageClassification",
        name="MockImageClassification",
        main_score="accuracy",
        **general_args,  # type: ignore
    )
    metadata.modalities = ["image"]
    metadata.category = "i2i"

    def __init__(self, **kwargs):
        super().__init__(n_experiments=1, samples_per_label=5, **kwargs)

    def load_data(self, **kwargs):
        images = [np.random.randint(0, 255, (100, 100, 3)) for _ in range(2)]  # noqa: NPY002
        images = [
            Image.fromarray(image.astype("uint8")).convert("RGBA") for image in images
        ]
        labels = [1, 0]

        self.dataset = DatasetDict(
            {
                "test": Dataset.from_dict(
                    {
                        "image": images,
                        "label": labels,
                    }
                ),
                "train": Dataset.from_dict(
                    {
                        "image": images * 5,
                        "label": labels * 5,
                    }
                ),
            }
        )
        self.data_loaded = True


class MockImageClassificationKNNTask(AbsTaskImageClassification):
    expected_stats = (
        {
            "test": {
                "num_samples": 2,
                "average_image_size": 26.0,
                "unique_labels": 2,
                "labels": {"1": {"count": 1}, "0": {"count": 1}},
            },
            "train": {
                "num_samples": 10,
                "average_image_size": 26.0,
                "unique_labels": 2,
                "labels": {"1": {"count": 5}, "0": {"count": 5}},
            },
        },
    )

    metadata = TaskMetadata(
        type="ImageClassification",
        name="MockImageClassificationKNN",
        main_score="accuracy",
        **general_args,  # type: ignore
    )
    metadata.modalities = ["image"]
    metadata.category = "i2i"

    def __init__(self, **kwargs):
        super().__init__(method="kNN", n_experiments=1, samples_per_label=5, **kwargs)

    def load_data(self, **kwargs):
        images = [np.random.randint(0, 255, (100, 100, 3)) for _ in range(2)]  # noqa: NPY002
        images = [
            Image.fromarray(image.astype("uint8")).convert("RGBA") for image in images
        ]
        labels = [1, 0]

        self.dataset = DatasetDict(
            {
                "test": Dataset.from_dict(
                    {
                        "image": images,
                        "label": labels,
                    }
                ),
                "train": Dataset.from_dict(
                    {
                        "image": images * 5,
                        "label": labels * 5,
                    }
                ),
            }
        )
        self.data_loaded = True


class MockMultilingualImageClassificationTask(AbsTaskImageClassification):
    n_experiments = 1
    samples_per_label = 5
    expected_stats = {
        "test": {
            "num_samples": 4,
            "average_image_size": 26.0,
            "unique_labels": 2,
            "labels": {"1": {"count": 2}, "0": {"count": 2}},
            "hf_subset_descriptive_stats": {
                "eng": {
                    "num_samples": 2,
                    "average_image_size": 26.0,
                    "unique_labels": 2,
                    "labels": {"1": {"count": 1}, "0": {"count": 1}},
                },
                "fra": {
                    "num_samples": 2,
                    "average_image_size": 26.0,
                    "unique_labels": 2,
                    "labels": {"1": {"count": 1}, "0": {"count": 1}},
                },
            },
        },
        "train": {
            "num_samples": 20,
            "average_image_size": 26.0,
            "unique_labels": 2,
            "labels": {"1": {"count": 10}, "0": {"count": 10}},
            "hf_subset_descriptive_stats": {
                "eng": {
                    "num_samples": 10,
                    "average_image_size": 26.0,
                    "unique_labels": 2,
                    "labels": {"1": {"count": 5}, "0": {"count": 5}},
                },
                "fra": {
                    "num_samples": 10,
                    "average_image_size": 26.0,
                    "unique_labels": 2,
                    "labels": {"1": {"count": 5}, "0": {"count": 5}},
                },
            },
        },
    }
    metadata = TaskMetadata(
        type="ImageClassification",
        name="MockMultilingualImageClassification",
        main_score="accuracy",
        **general_args,  # type: ignore
    )
    metadata.modalities = ["image"]
    metadata.category = "i2i"
    metadata.eval_langs = multilingual_eval_langs

    def load_data(self, **kwargs):
        images = [np.random.randint(0, 255, (100, 100, 3)) for _ in range(2)]  # noqa: NPY002
        images = [
            Image.fromarray(image.astype("uint8")).convert("RGBA") for image in images
        ]
        labels = [1, 0]
        data = {
            "test": Dataset.from_dict(
                {
                    "image": images,
                    "label": labels,
                }
            ),
            "train": Dataset.from_dict(
                {
                    "image": images * 5,
                    "label": labels * 5,
                }
            ),
        }

        self.dataset = DatasetDict(
            {
                "eng": data,
                "fra": data,
            }
        )
        self.data_loaded = True


class MockImageClusteringTask(AbsTaskImageClustering):
    expected_stats = {
        "test": {
            "num_samples": 2,
            "average_image_size": 26.0,
            "unique_labels": 2,
            "labels": {"1": {"count": 1}, "0": {"count": 1}},
        }
    }

    metadata = TaskMetadata(
        type="ImageClustering",
        name="MockImageClustering",
        main_score="nmi",
        **general_args,  # type: ignore
    )
    metadata.modalities = ["image"]

    def load_data(self, **kwargs):
        images = [np.random.randint(0, 255, (100, 100, 3)) for _ in range(2)]  # noqa: NPY002
        images = [
            Image.fromarray(image.astype("uint8")).convert("RGBA") for image in images
        ]
        labels = [1, 0]

        self.dataset = DatasetDict(
            {
                "test": Dataset.from_dict(
                    {
                        "image": images,
                        "label": labels,
                    }
                ),
            }
        )
        self.data_loaded = True


class MockImageMultilabelClassificationTask(AbsTaskImageMultilabelClassification):
    expected_stats = {
        "test": {
            "average_image_size": 26.0,
            "average_label_per_image": 2.0,
            "num_samples": 6,
            "unique_labels": 2,
            "labels": {"0": {"count": 6}, "1": {"count": 6}},
        }
    }

    metadata = TaskMetadata(
        type="ImageMultilabelClassification",
        name="MockImageMultilabelClassification",
        main_score="accuracy",
        **general_args,  # type: ignore
    )
    metadata.modalities = ["image"]
    metadata.category = "i2i"
    n_experiments = 1
    samples_per_label = 3

    def load_data(self, **kwargs):
        images = [np.random.randint(0, 255, (100, 100, 3)) for _ in range(2)]  # noqa: NPY002
        images = [
            Image.fromarray(image.astype("uint8")).convert("RGBA") for image in images
        ]
        labels = [["0", "3"], ["1", "2"]]

        self.dataset = DatasetDict(
            {
                "test": Dataset.from_dict(
                    {
                        "image": images * 2,
                        "labels": labels * 2,
                    }
                ),
                "train": Dataset.from_dict(
                    {
                        "image": images * 5,
                        "labels": labels * 5,
                    }
                ),
            }
        )
        self.data_loaded = True


class MockMultilingualImageMultilabelClassificationTask(
    AbsTaskImageMultilabelClassification
):
    expected_stats = {
        "test": {
            "average_image_size": 26.0,
            "average_label_per_image": 2.0,
            "num_samples": 12,
            "unique_labels": 2,
            "labels": {"0": {"count": 12}, "1": {"count": 12}},
            "hf_subset_descriptive_stats": {
                "eng": {
                    "average_image_size": 26.0,
                    "average_label_per_image": 2.0,
                    "num_samples": 6,
                    "unique_labels": 2,
                    "labels": {"0": {"count": 6}, "1": {"count": 6}},
                },
                "fra": {
                    "average_image_size": 26.0,
                    "average_label_per_image": 2.0,
                    "num_samples": 6,
                    "unique_labels": 2,
                    "labels": {"0": {"count": 6}, "1": {"count": 6}},
                },
            },
        }
    }
    metadata = TaskMetadata(
        type="ImageMultilabelClassification",
        name="MockMultilingualImageMultilabelClassification",
        main_score="accuracy",
        **general_args,  # type: ignore
    )
    metadata.modalities = ["image"]
    metadata.eval_langs = multilingual_eval_langs

    def load_data(self, **kwargs):
        images = [np.random.randint(0, 255, (100, 100, 3)) for _ in range(2)]  # noqa: NPY002
        images = [
            Image.fromarray(image.astype("uint8")).convert("RGBA") for image in images
        ]
        labels = [["0", "3"], ["1", "2"]]

        data = {
            "test": Dataset.from_dict(
                {
                    "image": images * 2,
                    "labels": labels * 2,
                }
            ),
            "train": Dataset.from_dict(
                {
                    "image": images * 5,
                    "labels": labels * 5,
                }
            ),
        }

        self.dataset = DatasetDict(
            {
                "eng": data,
                "fra": data,
            }
        )
        self.data_loaded = True


class MockImageTextPairClassificationTask(AbsTaskImageTextPairClassification):
    expected_stats = {
        "test": {
            "average_image_size": 26.0,
            "average_text_length": 30.0,
            "num_samples": 2,
            "unique_labels": 2,
            "labels": {"1": {"count": 1}, "0": {"count": 1}},
        }
    }

    metadata = TaskMetadata(
        type="Compositionality",
        name="MockImageTextPairClassification",
        main_score="text_acc",
        **general_args,  # type: ignore
    )
    metadata.modalities = ["image", "text"]
    metadata.category = "i2t"

    def load_data(self, **kwargs):
        images = [np.random.randint(0, 255, (100, 100, 3)) for _ in range(2)]  # noqa: NPY002
        images = [
            Image.fromarray(image.astype("uint8")).convert("RGBA") for image in images
        ]
        texts = ["This is a test sentence", "This is another test sentence"]

        self.dataset = DatasetDict(
            {
                "test": Dataset.from_dict(
                    {
                        "image": images,
                        "caption": texts,
                    }
                ),
            }
        )
        self.data_loaded = True


class MockMultilingualImageTextPairClassificationTask(
    AbsTaskImageTextPairClassification
):
    expected_stats = {
        "test": {
            "average_image_size": 26.0,
            "average_text_length": 30.0,
            "num_samples": 4,
            "unique_labels": 2,
            "labels": {"1": {"count": 2}, "0": {"count": 2}},
            "hf_subset_descriptive_stats": {
                "eng": {
                    "average_image_size": 26.0,
                    "average_text_length": 30.0,
                    "num_samples": 2,
                    "unique_labels": 2,
                    "labels": {"1": {"count": 1}, "0": {"count": 1}},
                },
                "fra": {
                    "average_image_size": 26.0,
                    "average_text_length": 30.0,
                    "num_samples": 2,
                    "unique_labels": 2,
                    "labels": {"1": {"count": 1}, "0": {"count": 1}},
                },
            },
        }
    }

    metadata = TaskMetadata(
        type="Compositionality",
        name="MockMultilingualImageTextPairClassification",
        main_score="accuracy",
        **general_args,  # type: ignore
    )
    metadata.modalities = ["image", "text"]
    metadata.category = "i2t"

    metadata.eval_langs = multilingual_eval_langs

    def load_data(self, **kwargs):
        images = [np.random.randint(0, 255, (100, 100, 3)) for _ in range(2)]  # noqa: NPY002
        images = [
            Image.fromarray(image.astype("uint8")).convert("RGBA") for image in images
        ]
        texts = ["This is a test sentence", "This is another test sentence"]
        data = {
            "test": Dataset.from_dict(
                {
                    "image": images,
                    "caption": texts,
                }
            ),
        }

        self.dataset = DatasetDict(
            {
                "eng": data,
                "fra": data,
            }
        )
        self.data_loaded = True


class MockVisualSTSTask(AbsTaskVisualSTS):
    expected_stats = {
        "test": {
            "average_image_size": 26.0,
            "average_text_length": 30.0,
            "num_samples": 2,
            "average_score": 0.5,
        }
    }

    metadata = TaskMetadata(
        type="VisualSTS(eng)",
        name="MockVisualSTS",
        main_score="cosine_spearman",
        **general_args,  # type: ignore
    )
    metadata.modalities = ["image", "text"]
    metadata.category = "i2i"

    def load_data(self, **kwargs):
        images = [np.random.randint(0, 255, (100, 100, 3)) for _ in range(2)]  # noqa: NPY002

        images = [
            Image.fromarray(image.astype("uint8")).convert("RGBA") for image in images
        ]
        scores = [0.5, 0.5]

        self.dataset = DatasetDict(
            {
                "test": Dataset.from_dict(
                    {
                        "sentence1": images,
                        "sentence2": images,
                        "score": scores,
                    }
                ),
            }
        )
        self.data_loaded = True


class MockZeroShotClassificationTask(AbsTaskZeroShotClassification):
    expected_stats = {
        "test": {
            "average_text_length": 26.0,
            "num_samples": 2,
            "unique_labels": 2,
            "labels": {"1": {"count": 1}, "0": {"count": 1}},
        }
    }

    metadata = TaskMetadata(
        type="ZeroShotClassification",
        name="MockZeroShotClassification",
        main_score="accuracy",
        **general_args,  # type: ignore
    )
    metadata.modalities = ["image", "text"]
    metadata.category = "i2t"

    def load_data(self, **kwargs):
        images = [np.random.randint(0, 255, (100, 100, 3)) for _ in range(2)]  # noqa: NPY002

        images = [
            Image.fromarray(image.astype("uint8")).convert("RGBA") for image in images
        ]
        labels = ["label1", "label2"]

        self.dataset = DatasetDict(
            {
                "test": Dataset.from_dict(
                    {
                        "image": images,
                        "label": labels,
                    }
                ),
            }
        )
        self.data_loaded = True

    def get_candidate_labels(self) -> list[str]:
        return ["This is a test sentence", "This is another test sentence"]<|MERGE_RESOLUTION|>--- conflicted
+++ resolved
@@ -2598,49 +2598,6 @@
         self.data_loaded = True
 
 
-<<<<<<< HEAD
-class MockTextMultipleChoiceTask(AbsTaskAny2TextMultipleChoice):
-    expected_stats = {
-        "test": {
-            # TODO: Add descriptive stats
-        }
-    }
-
-    metadata = TaskMetadata(
-        type="VisionCentric",
-        name="MockTextMultipleChoice",
-        main_score="accuracy",
-        **general_args,  # type: ignore
-    )
-    metadata.modalities = ["text", "image"]
-    metadata.category = "it2i"
-
-    def load_data(self, **kwargs):
-        images = [np.random.randint(0, 255, (100, 100, 3)) for _ in range(2)]  # noqa: NPY002
-        images = [
-            Image.fromarray(image.astype("uint8")).convert("RGBA") for image in images
-        ]
-
-        self.dataset = DatasetDict(
-            {
-                "test": Dataset.from_dict(
-                    {
-                        "id": [f"q{i}" for i in range(2)],
-                        "image": [images[i] for i in range(2)],
-                        "question": [
-                            "This is a positive sentence",
-                            "This is another positive sentence",
-                        ],
-                        "choices": [["3", "2", "1", "0"], ["3", "2", "1", "0"]],
-                        "answer": ["1", "0"],
-                    }
-                )
-            }
-        )
-
-
-=======
->>>>>>> 9117c2fe
 class MockImageClassificationTask(AbsTaskImageClassification):
     expected_stats = {
         "test": {
