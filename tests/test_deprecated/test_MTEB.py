"""test that the mteb.MTEB works as intended and that encoders are correctly called and passed the correct arguments."""

from __future__ import annotations

import logging
from pathlib import Path

import pytest

import mteb
<<<<<<< HEAD
import mteb.get_tasks
from tests.mock_models import MockNumpyEncoder
=======
import mteb.overview
>>>>>>> 6eb98653

logging.basicConfig(level=logging.INFO)


@pytest.mark.parametrize("model", [mteb.get_model("baseline/random-encoder-baseline")])
def test_run_using_benchmark(model: mteb.Encoder, tmp_path: Path):
    """Test that a benchmark object can be run using the MTEB class."""
    bench = mteb.Benchmark(
        name="test_bench", tasks=mteb.get_tasks(tasks=["STS12", "SummEval"])
    )

    eval = mteb.MTEB(tasks=[bench])
    eval.run(
        model, output_folder=tmp_path.as_posix(), overwrite_results=True
    )  # we just want to test that it runs


@pytest.mark.parametrize("model", [mteb.get_model("baseline/random-encoder-baseline")])
def test_run_using_list_of_benchmark(model: mteb.Encoder, tmp_path: Path):
    """Test that a list of benchmark objects can be run using the MTEB class."""
    bench = [
        mteb.Benchmark(
            name="test_bench", tasks=mteb.get_tasks(tasks=["STS12", "SummEval"])
        )
    ]

    eval = mteb.MTEB(tasks=bench)
    eval.run(
        model, output_folder=tmp_path.as_posix(), overwrite_results=True
    )  # we just want to test that it runs<|MERGE_RESOLUTION|>--- conflicted
+++ resolved
@@ -8,12 +8,7 @@
 import pytest
 
 import mteb
-<<<<<<< HEAD
 import mteb.get_tasks
-from tests.mock_models import MockNumpyEncoder
-=======
-import mteb.overview
->>>>>>> 6eb98653
 
 logging.basicConfig(level=logging.INFO)
 
