"""tests for the MTEB CLI"""

from __future__ import annotations

import subprocess
import sys
from argparse import Namespace
from pathlib import Path

import pytest
import yaml

from mteb.cli import create_meta, run


def test_available_tasks():
    command = f"{sys.executable} -m mteb available_tasks"
    result = subprocess.run(command, shell=True, capture_output=True, text=True)
    assert result.returncode == 0, "Command failed"
    assert (
        "Banking77Classification" in result.stdout
    ), "Sample task Banking77Classification task not found in available tasks"


def test_available_benchmarks():
    command = f"{sys.executable} -m mteb available_benchmarks"
    result = subprocess.run(command, shell=True, capture_output=True, text=True)
    assert result.returncode == 0, "Command failed"
    assert (
<<<<<<< HEAD
        "MTEB(eng)" in result.stdout
    ), "Sample benchmark MTEB(eng) task not found in available benchmarks"
=======
        "MTEB(eng, classic)" in result.stdout
    ), "Sample benchmark MTEB(eng, classic) task not found in available benchmarks"
>>>>>>> 2fac8ba1


run_task_fixures = [
    (
        "average_word_embeddings_komninos",
        "BornholmBitextMining",
        "21eec43590414cb8e3a6f654857abed0483ae36e",
    ),
    (
        "intfloat/multilingual-e5-small",
        "BornholmBitextMining",
        "fd1525a9fd15316a2d503bf26ab031a61d056e98",
    ),
]


@pytest.mark.parametrize("model_name,task_name,model_revision", run_task_fixures)
def test_run_task(
    model_name: str,
    task_name: str,
    model_revision: str,
):
    args = Namespace(
        model=model_name,
        tasks=[task_name],
        model_revision=model_revision,
        output_folder="tests/results/test_model",
        verbosity=3,
        device=None,
        categories=None,
        task_types=None,
        languages=None,
        batch_size=None,
        co2_tracker=None,
        overwrite=True,
        eval_splits=None,
        benchmarks=None,
    )

    run(args)

    model_name_as_path = model_name.replace("/", "__").replace(" ", "_")
    results_path = Path(
        f"tests/results/test_model/{model_name_as_path}/{model_revision}"
    )
    assert results_path.exists(), "Output folder not created"
    assert "model_meta.json" in [
        f.name for f in list(results_path.glob("*.json"))
    ], "model_meta.json not found in output folder"
    assert f"{task_name}.json" in [
        f.name for f in list(results_path.glob("*.json"))
    ], f"{task_name} not found in output folder"


def test_create_meta():
    """Test create_meta function directly as well as through the command line interface"""
    test_folder = Path(__file__).parent
    output_folder = test_folder / "create_meta"
    results = (
        output_folder / "all-MiniLM-L6-v2" / "8b3219a92973c328a8e22fadcfa821b5dc75636a"
    )
    output_path = output_folder / "model_card.md"

    args = Namespace(
        results_folder=results,
        output_path=output_path,
        overwrite=True,
        from_existing=None,
    )

    create_meta(args)

    assert output_path.exists(), "Output file not created"

    with output_path.open("r") as f:
        meta = f.read()
        meta = meta[meta.index("---") + 3 : meta.index("---", meta.index("---") + 3)]
        frontmatter = yaml.safe_load(meta)

    with (output_folder / "model_card_gold.md").open("r") as f:
        gold = f.read()
        gold = gold[gold.index("---") + 3 : gold.index("---", gold.index("---") + 3)]
        frontmatter_gold = yaml.safe_load(gold)

    # compare the frontmatter (ignoring the order of keys and other elements)
    for key in frontmatter_gold:
        assert key in frontmatter, f"Key {key} not found in output"

        assert (
            frontmatter[key] == frontmatter_gold[key]
        ), f"Value for {key} does not match"

    # ensure that the command line interface works as well
    command = f"{sys.executable} -m mteb create_meta --results_folder {results} --output_path {output_path} --overwrite"
    result = subprocess.run(command, shell=True, capture_output=True, text=True)
    assert result.returncode == 0, "Command failed"


@pytest.mark.parametrize(
    "existing_readme_name, gold_readme_name",
    [
        ("existing_readme.md", "model_card_gold_existing.md"),
        ("model_card_without_frontmatter.md", "model_card_gold_without_frontmatter.md"),
    ],
)
def test_create_meta_from_existing(existing_readme_name: str, gold_readme_name: str):
    """Test create_meta function directly as well as through the command line interface"""
    test_folder = Path(__file__).parent
    output_folder = test_folder / "create_meta"
    results = (
        output_folder / "all-MiniLM-L6-v2" / "8b3219a92973c328a8e22fadcfa821b5dc75636a"
    )
    output_path = output_folder / "model_card.md"
    existing_readme = output_folder / existing_readme_name

    args = Namespace(
        results_folder=results,
        output_path=output_path,
        overwrite=True,
        from_existing=str(existing_readme),
    )

    create_meta(args)

    assert output_path.exists(), "Output file not created"

    yaml_start_sep = "---"
    yaml_end_sep = "\n---\n"  # newline to avoid matching "---" in the content

    with output_path.open("r") as f:
        meta = f.read()
        start_yaml = meta.index(yaml_start_sep) + len(yaml_start_sep)
        end_yaml = meta.index(yaml_end_sep, start_yaml)
        readme_output = meta[end_yaml + len(yaml_end_sep) :]
        meta = meta[start_yaml:end_yaml]
        frontmatter = yaml.safe_load(meta)

    with (output_folder / gold_readme_name).open("r") as f:
        gold = f.read()
        start_yaml = gold.index(yaml_start_sep) + len(yaml_start_sep)
        end_yaml = gold.index(yaml_end_sep, start_yaml)
        gold_readme = gold[end_yaml + len(yaml_end_sep) :]
        gold = gold[start_yaml:end_yaml]
        frontmatter_gold = yaml.safe_load(gold)

    # compare the frontmatter (ignoring the order of keys and other elements)
    for key in frontmatter_gold:
        assert key in frontmatter, f"Key {key} not found in output"

        assert (
            frontmatter[key] == frontmatter_gold[key]
        ), f"Value for {key} does not match"
    assert readme_output == gold_readme
    # ensure that the command line interface works as well
    command = f"{sys.executable} -m mteb create_meta --results_folder {results} --output_path {output_path} --from_existing {existing_readme} --overwrite"
    result = subprocess.run(command, shell=True, capture_output=True, text=True)
    assert result.returncode == 0, "Command failed"


def test_save_predictions():
<<<<<<< HEAD
    command = f"{sys.executable} -m mteb run -m all-MiniLM-L6-v2 -t NFCorpus --output_folder tests/results --save_predictions"
=======
    command = f"{sys.executable} -m mteb run -m average_word_embeddings_komninos -t NFCorpus --output_folder tests/results --save_predictions"
>>>>>>> 2fac8ba1
    result = subprocess.run(command, shell=True, capture_output=True, text=True)
    assert result.returncode == 0, "Command failed"
    test_folder = Path(__file__).parent
    results_path = test_folder / "results" / "NFCorpus_default_predictions.json"
    assert results_path.exists(), "Predictions file not created"<|MERGE_RESOLUTION|>--- conflicted
+++ resolved
@@ -27,13 +27,8 @@
     result = subprocess.run(command, shell=True, capture_output=True, text=True)
     assert result.returncode == 0, "Command failed"
     assert (
-<<<<<<< HEAD
-        "MTEB(eng)" in result.stdout
-    ), "Sample benchmark MTEB(eng) task not found in available benchmarks"
-=======
         "MTEB(eng, classic)" in result.stdout
     ), "Sample benchmark MTEB(eng, classic) task not found in available benchmarks"
->>>>>>> 2fac8ba1
 
 
 run_task_fixures = [
@@ -194,11 +189,7 @@
 
 
 def test_save_predictions():
-<<<<<<< HEAD
-    command = f"{sys.executable} -m mteb run -m all-MiniLM-L6-v2 -t NFCorpus --output_folder tests/results --save_predictions"
-=======
     command = f"{sys.executable} -m mteb run -m average_word_embeddings_komninos -t NFCorpus --output_folder tests/results --save_predictions"
->>>>>>> 2fac8ba1
     result = subprocess.run(command, shell=True, capture_output=True, text=True)
     assert result.returncode == 0, "Command failed"
     test_folder = Path(__file__).parent
