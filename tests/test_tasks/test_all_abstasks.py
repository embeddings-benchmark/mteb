from __future__ import annotations

import asyncio
import logging
from unittest.mock import Mock, patch

import aiohttp
import pytest

import mteb
from mteb.abstasks import AbsTask, MultilingualTask
from mteb.abstasks.AbsTaskReranking import AbsTaskReranking
from mteb.abstasks.AbsTaskRetrieval import AbsTaskRetrieval
from mteb.abstasks.AbsTaskSpeedTask import AbsTaskSpeedTask
from mteb.overview import TASKS_REGISTRY, get_tasks

from ..test_benchmark.task_grid import MOCK_TASK_TEST_GRID_AS_STRING

logging.basicConfig(level=logging.INFO)

tasks = [t for t in get_tasks() if t.metadata.name not in MOCK_TASK_TEST_GRID_AS_STRING]


@pytest.mark.parametrize("task", tasks)
@patch("datasets.load_dataset")
@patch("datasets.concatenate_datasets")
def test_load_data(
    mock_concatenate_datasets: Mock, mock_load_dataset: Mock, task: AbsTask
):
    # TODO: We skip because this load_data is completely different.
    if (
        isinstance(task, AbsTaskRetrieval)
        or isinstance(task, AbsTaskReranking)
        or isinstance(task, AbsTaskSpeedTask)
        or isinstance(task, MultilingualTask)
    ):
        pytest.skip()
    with patch.object(task, "dataset_transform") as mock_dataset_transform:
        task.load_data()
        mock_load_dataset.assert_called()

        # They don't yet but should they so they can be expanded more easily?
        if not task.is_multilingual:
            mock_dataset_transform.assert_called_once()


async def check_dataset_on_hf(
    session: aiohttp.ClientSession, dataset: str, revision: str
) -> bool:
    url = f"https://huggingface.co/datasets/{dataset}/tree/{revision}"
    async with session.head(url) as response:
        return response.status == 200


async def check_datasets_are_available_on_hf(tasks):
    does_not_exist = []
    async with aiohttp.ClientSession() as session:
        tasks_checks = [
            check_dataset_on_hf(
                session,
                task.metadata.dataset["path"],
                task.metadata.dataset["revision"],
            )
            for task in tasks
            if not isinstance(task, AbsTaskSpeedTask)
        ]
        datasets_exists = await asyncio.gather(*tasks_checks)

    for task, ds_exists in zip(tasks, datasets_exists):
        if not ds_exists:
            does_not_exist.append(
                (task.metadata.dataset["path"], task.metadata.dataset["revision"])
            )

    if does_not_exist:
        pretty_print = "\n".join(
            [f"{ds[0]} - revision {ds[1]}" for ds in does_not_exist]
        )
        assert False, f"Datasets not available on Hugging Face:\n{pretty_print}"


def test_dataset_availability():
    """Checks if the datasets are available on Hugging Face using both their name and revision."""
<<<<<<< HEAD
    tasks = get_tasks()
    tasks = [t for t in tasks if t.metadata.name not in MOCK_TASK_TEST_GRID_AS_STRING]
=======
    tasks = MTEB().tasks_cls
    tasks = [
        t
        for t in tasks
        if t.metadata.name not in MOCK_TASK_TEST_GRID_AS_STRING
        if t.metadata.name not in MOCK_TASK_TEST_GRID_AS_STRING
        and t.metadata.name
        != "AfriSentiLangClassification"  # HOTFIX: Issue#1777. Remove this line when issue is resolved.
    ]
>>>>>>> 296b9eaa
    asyncio.run(check_datasets_are_available_on_hf(tasks))


def test_superseded_dataset_exists():
    tasks = mteb.get_tasks(exclude_superseded=False)
    for task in tasks:
        if task.superseded_by:
            assert (
                task.superseded_by in TASKS_REGISTRY
            ), f"{task} is superseded by {task.superseded_by} but {task.superseded_by} is not in the TASKS_REGISTRY"<|MERGE_RESOLUTION|>--- conflicted
+++ resolved
@@ -81,11 +81,7 @@
 
 def test_dataset_availability():
     """Checks if the datasets are available on Hugging Face using both their name and revision."""
-<<<<<<< HEAD
     tasks = get_tasks()
-    tasks = [t for t in tasks if t.metadata.name not in MOCK_TASK_TEST_GRID_AS_STRING]
-=======
-    tasks = MTEB().tasks_cls
     tasks = [
         t
         for t in tasks
@@ -94,7 +90,6 @@
         and t.metadata.name
         != "AfriSentiLangClassification"  # HOTFIX: Issue#1777. Remove this line when issue is resolved.
     ]
->>>>>>> 296b9eaa
     asyncio.run(check_datasets_are_available_on_hf(tasks))
 
 
