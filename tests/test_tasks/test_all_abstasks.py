--- conflicted
+++ resolved
@@ -12,13 +12,9 @@
 from mteb.abstasks.AbsTaskReranking import AbsTaskReranking
 from mteb.abstasks.AbsTaskRetrieval import AbsTaskRetrieval
 from mteb.abstasks.AbsTaskSpeedTask import AbsTaskSpeedTask
-<<<<<<< HEAD
 from mteb.overview import TASKS_REGISTRY, get_tasks
-=======
 from mteb.abstasks.aggregated_task import AbsTaskAggregate
-from mteb.abstasks.MultiSubsetLoader import MultiSubsetLoader
 from mteb.overview import TASKS_REGISTRY
->>>>>>> dba7a952
 
 from ..test_benchmark.task_grid import MOCK_TASK_TEST_GRID_AS_STRING
 
@@ -38,7 +34,6 @@
         isinstance(task, AbsTaskRetrieval)
         or isinstance(task, AbsTaskReranking)
         or isinstance(task, AbsTaskSpeedTask)
-        or isinstance(task, MultilingualTask)
     ):
         pytest.skip()
     with patch.object(task, "dataset_transform") as mock_dataset_transform:
@@ -87,13 +82,9 @@
 
 def test_dataset_availability():
     """Checks if the datasets are available on Hugging Face using both their name and revision."""
-<<<<<<< HEAD
     tasks = get_tasks()
-=======
-    tasks = MTEB().tasks_cls
     # do not check aggregated tasks as they don't have a dataset
     tasks = [t for t in tasks if not isinstance(t, AbsTaskAggregate)]
->>>>>>> dba7a952
     tasks = [
         t
         for t in tasks
