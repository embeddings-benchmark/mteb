--- conflicted
+++ resolved
@@ -71,56 +71,6 @@
             mock_dataset_transform.assert_called_once()
 
 
-<<<<<<< HEAD
-async def check_dataset_on_hf(
-    session: aiohttp.ClientSession, dataset: str, revision: str
-) -> bool:
-    url = f"https://huggingface.co/datasets/{dataset}/tree/{revision}"
-    async with session.head(url) as response:
-        return response.status == 200
-
-
-async def check_datasets_are_available_on_hf(tasks):
-    does_not_exist = []
-    async with aiohttp.ClientSession() as session:
-        tasks_checks = [
-            check_dataset_on_hf(
-                session,
-                task.metadata.dataset["path"],
-                task.metadata.dataset["revision"],
-            )
-            for task in tasks
-            if not isinstance(task, AbsTaskSpeedTask)
-        ]
-        datasets_exists = await asyncio.gather(*tasks_checks)
-
-    for task, ds_exists in zip(tasks, datasets_exists):
-        if not ds_exists:
-            does_not_exist.append(
-                (task.metadata.dataset["path"], task.metadata.dataset["revision"])
-            )
-
-    if does_not_exist:
-        pretty_print = "\n".join(
-            [f"{ds[0]} - revision {ds[1]}" for ds in does_not_exist]
-        )
-        assert False, f"Datasets not available on Hugging Face:\n{pretty_print}"
-
-
-def test_dataset_availability():
-    """Checks if the datasets are available on Hugging Face using both their name and revision."""
-    tasks = MTEB().tasks_cls
-    # do not check aggregated tasks as they don't have a dataset
-    tasks = [t for t in tasks if not isinstance(t, AbsTaskAggregate)]
-    tasks = [
-        t
-        for t in tasks
-        if t.metadata.name not in ALL_MOCK_TASKS
-        and t.metadata.name
-        != "AfriSentiLangClassification"  # HOTFIX: Issue#1777. Remove this line when issue is resolved.
-    ]
-    asyncio.run(check_datasets_are_available_on_hf(tasks))
-=======
 @pytest.mark.test_datasets
 @pytest.mark.flaky(
     reruns=3,
@@ -140,7 +90,6 @@
         assert False, f"Dataset {repo_id} - {revision} not available"
     except Exception as e:
         assert False, f"Dataset {repo_id} - {revision} failed with {e}"
->>>>>>> c40747fd
 
 
 def test_superseded_dataset_exists():
