--- conflicted
+++ resolved
@@ -13,14 +13,12 @@
 from mteb.abstasks.AbsTaskRetrieval import AbsTaskRetrieval
 from mteb.abstasks.AbsTaskSpeedTask import AbsTaskSpeedTask
 from mteb.abstasks.aggregated_task import AbsTaskAggregate
-<<<<<<< HEAD
 from mteb.overview import TASKS_REGISTRY, get_tasks
-=======
+from mteb.abstasks.aggregated_task import AbsTaskAggregate
 from mteb.abstasks.Image.AbsTaskAny2AnyMultiChoice import AbsTaskAny2AnyMultiChoice
 from mteb.abstasks.Image.AbsTaskAny2AnyRetrieval import AbsTaskAny2AnyRetrieval
 from mteb.abstasks.MultiSubsetLoader import MultiSubsetLoader
 from mteb.overview import TASKS_REGISTRY
->>>>>>> 2a8c25ac
 
 from ..test_benchmark.task_grid import (
     MOCK_MIEB_TASK_GRID_AS_STRING,
@@ -29,13 +27,9 @@
 
 logging.basicConfig(level=logging.INFO)
 
-<<<<<<< HEAD
-tasks = [t for t in get_tasks() if t.metadata.name not in MOCK_TASK_TEST_GRID_AS_STRING]
-=======
 ALL_MOCK_TASKS = MOCK_TASK_TEST_GRID_AS_STRING + MOCK_MIEB_TASK_GRID_AS_STRING
 
-tasks = [t for t in MTEB().tasks_cls if t.metadata.name not in ALL_MOCK_TASKS]
->>>>>>> 2a8c25ac
+tasks = [t for t in get_tasks() if t.metadata.name not in ALL_MOCK_TASKS]
 
 
 @pytest.mark.parametrize("task", tasks)
@@ -47,17 +41,13 @@
     # TODO: We skip because this load_data is completely different.
     if (
         isinstance(task, AbsTaskRetrieval)
-<<<<<<< HEAD
         or isinstance(task, AbsTaskReranking)
-        or isinstance(task, AbsTaskSpeedTask)
-        or task.metadata.is_multilingual
-=======
         or isinstance(task, AbsTaskAny2AnyRetrieval)
         or isinstance(task, AbsTaskInstructionRetrieval)
         or isinstance(task, MultiSubsetLoader)
         or isinstance(task, AbsTaskSpeedTask)
         or isinstance(task, AbsTaskAny2AnyMultiChoice)
->>>>>>> 2a8c25ac
+        or task.metadata.is_multilingual
     ):
         pytest.skip()
     with patch.object(task, "dataset_transform") as mock_dataset_transform:
@@ -106,18 +96,13 @@
 
 def test_dataset_availability():
     """Checks if the datasets are available on Hugging Face using both their name and revision."""
-<<<<<<< HEAD
     tasks = get_tasks()
-=======
-    tasks = MTEB().tasks_cls
->>>>>>> 2a8c25ac
     # do not check aggregated tasks as they don't have a dataset
     tasks = [t for t in tasks if not isinstance(t, AbsTaskAggregate)]
     tasks = [
         t
         for t in tasks
-        if t.metadata.name not in MOCK_TASK_TEST_GRID_AS_STRING
-        if t.metadata.name not in MOCK_MIEB_TASK_GRID_AS_STRING
+        if t.metadata.name not in ALL_MOCK_TASKS
         and t.metadata.name
         != "AfriSentiLangClassification"  # HOTFIX: Issue#1777. Remove this line when issue is resolved.
     ]
