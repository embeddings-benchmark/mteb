--- conflicted
+++ resolved
@@ -66,72 +66,12 @@
             mock_dataset_transform.assert_called_once()
 
 
-<<<<<<< HEAD
-async def check_dataset_on_hf(
-    session: aiohttp.ClientSession, dataset: str, revision: str
-) -> bool:
-    url = f"https://huggingface.co/datasets/{dataset}/tree/{revision}"
-    async with session.head(url) as response:
-        return response.status == 200
-
-
-async def check_datasets_are_available_on_hf(tasks):
-    does_not_exist = []
-    async with aiohttp.ClientSession() as session:
-        tasks_checks = [
-            check_dataset_on_hf(
-                session,
-                task.metadata.dataset["path"],
-                task.metadata.dataset["revision"],
-            )
-            for task in tasks
-            if not isinstance(task, AbsTaskSpeedTask)
-        ]
-        datasets_exists = await asyncio.gather(*tasks_checks)
-
-    for task, ds_exists in zip(tasks, datasets_exists):
-        if not ds_exists:
-            does_not_exist.append(
-                (
-                    task.metadata.name,
-                    task.metadata.dataset["path"],
-                    task.metadata.dataset["revision"],
-                )
-            )
-
-    if does_not_exist:
-        pretty_print = "\n".join(
-            [
-                f"Name: {ds[0]} - repo {ds[1]} - revision {ds[2]}"
-                for ds in does_not_exist
-            ]
-        )
-        assert False, f"Datasets not available on Hugging Face:\n{pretty_print}"
-
-
-=======
->>>>>>> 8538e934
 @pytest.mark.flaky(
     reruns=3,
     reruns_delay=5,
     only_rerun=["AssertionError"],
     reason="May fail due to network issues",
 )
-<<<<<<< HEAD
-def test_dataset_availability():
-    """Checks if the datasets are available on Hugging Face using both their name and revision."""
-    tasks = get_tasks(exclude_superseded=False)
-    tasks = [
-        t
-        for t in tasks
-        # HOTFIX: Issue#1777. Remove this line when issue is resolved.
-        if t.metadata.name != "AfriSentiLangClassification"
-        # do not check aggregated tasks as they don't have a dataset
-        and not isinstance(t, AbsTaskAggregate)
-        and t.metadata.name not in ALL_MOCK_TASKS
-    ]
-    asyncio.run(check_datasets_are_available_on_hf(tasks))
-=======
 @pytest.mark.parametrize("dataset_revision", dataset_revisions)
 def test_dataset_on_hf(dataset_revision: tuple[str, str]):
     dataset, revision = dataset_revision
@@ -141,7 +81,6 @@
     assert response.status_code == 200, (
         f"Dataset {dataset} - {revision} not available. Status code: {response.status_code}"
     )
->>>>>>> 8538e934
 
 
 def test_superseded_dataset_exists():
