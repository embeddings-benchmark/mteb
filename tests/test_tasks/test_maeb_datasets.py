--- conflicted
+++ resolved
@@ -5,6 +5,7 @@
 import pytest
 
 import mteb
+from mteb import MTEB
 from mteb.abstasks import AbsTask
 from tests.task_grid import MOCK_MAEB_TASK_GRID
 
@@ -13,10 +14,7 @@
 
 @pytest.mark.parametrize("task", MOCK_MAEB_TASK_GRID)
 @pytest.mark.parametrize("model", [mteb.get_model("baseline/random-encoder-baseline")])
-<<<<<<< HEAD
-def test_benchmark_audio_encoder(task: AbsTask, model: mteb.EncoderProtocol):
-=======
 def test_benchmark_audio_encoder(task: str | AbsTask, model: mteb.EncoderProtocol):
->>>>>>> 437eb78b
     """Test that a task can be fetched and run"""
-    mteb.evaluate(model, task, cache=None)+    eval = MTEB(tasks=[task])
+    eval.run(model, output_folder="tests/results", overwrite_results=True)