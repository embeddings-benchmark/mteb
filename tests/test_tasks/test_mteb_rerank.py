from __future__ import annotations

import json
import logging
from pathlib import Path

from sentence_transformers import CrossEncoder, SentenceTransformer

import mteb
from mteb import MTEB
from mteb.model_meta import ModelMeta

logging.basicConfig(level=logging.INFO)


def test_mteb_rerank(tmp_path: Path):
    # Test that reranking works
    # unfortunately, we need all the query ids to pretend to have this
    scifact_keys = [
        "1",
        "3",
        "5",
        "13",
        "36",
        "42",
        "48",
        "49",
        "50",
        "51",
        "53",
        "54",
        "56",
        "57",
        "70",
        "72",
        "75",
        "94",
        "99",
        "100",
        "113",
        "115",
        "118",
        "124",
        "127",
        "128",
        "129",
        "130",
        "132",
        "133",
        "137",
        "141",
        "142",
        "143",
        "146",
        "148",
        "163",
        "171",
        "179",
        "180",
        "183",
        "185",
        "198",
        "208",
        "212",
        "213",
        "216",
        "217",
        "218",
        "219",
        "230",
        "232",
        "233",
        "236",
        "237",
        "238",
        "239",
        "248",
        "249",
        "261",
        "268",
        "269",
        "274",
        "275",
        "279",
        "294",
        "295",
        "298",
        "300",
        "303",
        "312",
        "314",
        "324",
        "327",
        "338",
        "343",
        "350",
        "354",
        "362",
        "380",
        "384",
        "385",
        "386",
        "388",
        "399",
        "410",
        "411",
        "415",
        "421",
        "431",
        "436",
        "437",
        "439",
        "440",
        "443",
        "452",
        "475",
        "478",
        "491",
        "501",
        "502",
        "507",
        "508",
        "513",
        "514",
        "516",
        "517",
        "521",
        "525",
        "527",
        "528",
        "532",
        "533",
        "535",
        "536",
        "539",
        "540",
        "544",
        "549",
        "551",
        "552",
        "554",
        "560",
        "569",
        "575",
        "577",
        "578",
        "587",
        "589",
        "593",
        "597",
        "598",
        "613",
        "619",
        "623",
        "628",
        "636",
        "637",
        "641",
        "644",
        "649",
        "659",
        "660",
        "674",
        "684",
        "690",
        "691",
        "692",
        "693",
        "700",
        "702",
        "715",
        "716",
        "718",
        "721",
        "723",
        "727",
        "728",
        "729",
        "742",
        "743",
        "744",
        "756",
        "759",
        "768",
        "770",
        "775",
        "781",
        "783",
        "784",
        "785",
        "793",
        "800",
        "805",
        "808",
        "811",
        "814",
        "820",
        "821",
        "823",
        "830",
        "831",
        "832",
        "834",
        "837",
        "839",
        "845",
        "847",
        "852",
        "859",
        "870",
        "873",
        "879",
        "880",
        "882",
        "887",
        "903",
        "904",
        "907",
        "911",
        "913",
        "914",
        "921",
        "922",
        "936",
        "956",
        "957",
        "960",
        "967",
        "971",
        "975",
        "982",
        "985",
        "993",
        "1012",
        "1014",
        "1019",
        "1020",
        "1021",
        "1024",
        "1029",
        "1041",
        "1049",
        "1062",
        "1086",
        "1088",
        "1089",
        "1099",
        "1100",
        "1104",
        "1107",
        "1110",
        "1121",
        "1130",
        "1132",
        "1137",
        "1140",
        "1144",
        "1146",
        "1150",
        "1163",
        "1175",
        "1179",
        "1180",
        "1185",
        "1187",
        "1191",
        "1194",
        "1196",
        "1197",
        "1199",
        "1200",
        "1202",
        "1204",
        "1207",
        "1213",
        "1216",
        "1221",
        "1225",
        "1226",
        "1232",
        "1241",
        "1245",
        "1259",
        "1262",
        "1266",
        "1270",
        "1271",
        "1272",
        "1273",
        "1274",
        "1278",
        "1279",
        "1280",
        "1281",
        "1282",
        "1290",
        "1292",
        "1298",
        "1303",
        "1316",
        "1319",
        "1320",
        "1332",
        "1335",
        "1336",
        "1337",
        "1339",
        "1344",
        "1352",
        "1359",
        "1362",
        "1363",
        "1368",
        "1370",
        "1379",
        "1382",
        "1385",
        "1389",
        "1395",
    ]
    model = CrossEncoder("cross-encoder/ms-marco-TinyBERT-L-2-v2")
    eval = MTEB(tasks=mteb.get_tasks(["SciFact"]))
    # create fake first stage results
    tmp_file = tmp_path / "tmp.json"
    with open(tmp_file, "w") as f:
        f.write(
            json.dumps(
                {
                    i: {
                        # just two random documents so we can see it works
                        "4983": 0.1,
                        "18670": 0.9,
                        "19238": 0.01,
                    }
                    for i in scifact_keys
                }
            )
        )

    eval.run(
        model,  # type: ignore
        output_folder=tmp_path.as_posix(),
        overwrite_results=True,
        eval_splits=["test"],
        top_k=2,
        previous_results=tmp_file,
        save_predictions=True,
    )

    # read in the results
    with (tmp_path / "SciFact_default_predictions.json").open() as f:
        results = json.load(f)

    # check that only the top two results are re-orderd
    assert "19238" not in results["1"]
    assert "4983" in results["1"]
    assert "18670" in results["1"]


<<<<<<< HEAD
def test_reranker_same_ndcg1(tmp_path: Path):
    de_name = "average_word_embeddings_komninos"
=======
def test_reranker_same_ndcg1():
    de_name = "sentence-transformers/average_word_embeddings_komninos"
>>>>>>> a934610f
    revision = "21eec43590414cb8e3a6f654857abed0483ae36e"
    de = SentenceTransformer(de_name, revision=revision)
    ce = CrossEncoder("cross-encoder/ms-marco-TinyBERT-L-2-v2")
    ce_revision = "e9ea2688951463fc2791a2ea2ddfce6762900675"
    ce.mteb_model_meta = ModelMeta(  # type: ignore
        loader=None,
        name="cross-encoder/ms-marco-TinyBERT-L-2-v2",
        languages=["eng-Latn"],
        open_weights=True,
        revision=ce_revision,
        release_date="2021-04-15",
        n_parameters=None,
        memory_usage_mb=None,
        max_tokens=None,
        embed_dim=None,
        license=None,
        public_training_code=None,
        public_training_data=None,
        reference=None,
        similarity_fn_name=None,
        use_instructions=None,
        training_datasets=None,
        framework=["Sentence Transformers", "PyTorch"],
    )
    eval = MTEB(tasks=mteb.get_tasks(["SciFact"]))
    stage1_path = tmp_path / "stage1"
    eval.run(
        de,
        output_folder=stage1_path.as_posix(),
        overwrite_results=True,
        save_predictions=True,
        eval_splits=["test"],
    )
    stage2_path = tmp_path / "stage2"
    eval.run(
        ce,  # type: ignore
        output_folder=stage2_path.as_posix(),
        overwrite_results=True,
        previous_results=(stage1_path / "SciFact_default_predictions.json"),
        save_predictions=False,
        eval_splits=["test"],
        top_k=1,  # don't allow it to rerank more than 1 so we can check for top_1 being the same
    )

    # read in stage 1 and stage two and check ndcg@1 is the same
<<<<<<< HEAD
    with (
        stage1_path / f"sentence-transformers__{de_name}/{revision}/SciFact.json"
    ).open() as f:
=======
    with open(
        f"tests/results/stage1/{de_name.replace('/', '__')}/{revision}/SciFact.json"
    ) as f:
>>>>>>> a934610f
        stage1 = json.load(f)

    with (
        stage2_path
        / f"cross-encoder__ms-marco-TinyBERT-L-2-v2/{ce_revision}/SciFact.json"
    ).open() as f:
        stage2 = json.load(f)

    assert (
        stage1["scores"]["test"][0]["ndcg_at_1"]
        == stage2["scores"]["test"][0]["ndcg_at_1"]
    )<|MERGE_RESOLUTION|>--- conflicted
+++ resolved
@@ -357,13 +357,8 @@
     assert "18670" in results["1"]
 
 
-<<<<<<< HEAD
 def test_reranker_same_ndcg1(tmp_path: Path):
-    de_name = "average_word_embeddings_komninos"
-=======
-def test_reranker_same_ndcg1():
     de_name = "sentence-transformers/average_word_embeddings_komninos"
->>>>>>> a934610f
     revision = "21eec43590414cb8e3a6f654857abed0483ae36e"
     de = SentenceTransformer(de_name, revision=revision)
     ce = CrossEncoder("cross-encoder/ms-marco-TinyBERT-L-2-v2")
@@ -409,15 +404,9 @@
     )
 
     # read in stage 1 and stage two and check ndcg@1 is the same
-<<<<<<< HEAD
-    with (
-        stage1_path / f"sentence-transformers__{de_name}/{revision}/SciFact.json"
-    ).open() as f:
-=======
     with open(
         f"tests/results/stage1/{de_name.replace('/', '__')}/{revision}/SciFact.json"
     ) as f:
->>>>>>> a934610f
         stage1 = json.load(f)
 
     with (
