--- conflicted
+++ resolved
@@ -147,16 +147,7 @@
 
     # check for header of a table
     n_langs = len(tasks)
-<<<<<<< HEAD
     assert len(tasks.to_markdown().split("\n")) - 3 == n_langs
-=======
-    assert len(tasks.to_markdown().split("\n")) - 3 == n_langs
-
-
-def test_all_tasks_fetch():
-    """Test that all tasks can be fetched"""
-    mteb.MTEB.mteb_tasks()
-
 
 @pytest.mark.parametrize("modalities", [["text"], ["image"], ["text", "image"]])
 def test_get_tasks_with_exclusive_modality_filter(modalities):
@@ -165,5 +156,4 @@
         modalities=modalities, exclusive_modality_filter=True
     )
     for task in text_tasks_exclusive:
-        assert set(task.modalities) == set(modalities)
->>>>>>> 7965aad1
+        assert set(task.modalities) == set(modalities)