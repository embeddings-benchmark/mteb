--- conflicted
+++ resolved
@@ -3,12 +3,9 @@
 import pytest
 from pydantic import ValidationError
 
-<<<<<<< HEAD
 from mteb.abstasks import AbsTask, TaskMetadata
-=======
 from mteb import AbsTask
 from mteb.abstasks.TaskMetadata import TaskMetadata
->>>>>>> 2024338e
 from mteb.overview import get_tasks
 
 # Historic datasets without filled metadata. Do NOT add new datasets to this list.
@@ -525,21 +522,9 @@
         return
 
     assert (
-<<<<<<< HEAD
         task.metadata.descriptive_stats is not None
     ), f"Dataset {task.metadata.name} should have descriptive stats. You can add metadata to your task by running `YorTask().calculate_metadata_metrics()`"
     assert task.metadata.n_samples is not None
-=======
-        553 == len(exceptions)
-    ), "The number of exceptions has changed. Please do not add new datasets to this list."
-
-    exceptions = []
-
-    for task in get_tasks():
-        if task.metadata.descriptive_stats is None:
-            assert (
-                task.metadata.name not in exceptions
-            ), f"Dataset {task.metadata.name} should have descriptive stats"
 
 
 @pytest.mark.parametrize("task", get_tasks())
@@ -551,5 +536,4 @@
     else:
         assert isinstance(
             task.metadata.eval_langs, list
-        ), f"{task.metadata.name} should have eval_langs as a list"
->>>>>>> 2024338e
+        ), f"{task.metadata.name} should have eval_langs as a list"