from __future__ import annotations

import logging

import pytest

from mteb import AbsTask
from mteb.abstasks.aggregated_task import AbsTaskAggregate
from mteb.abstasks.TaskMetadata import TaskMetadata
from mteb.overview import get_tasks

# Historic datasets without filled metadata. Do NOT add new datasets to this list.
_HISTORIC_DATASETS = [
    "PolEmo2.0-IN",
    "PolEmo2.0-OUT",
    "AllegroReviews",
    "PAC",
    "TNews",
    "IFlyTek",
    "MultilingualSentiment",
    "JDReview",
    "OnlineShopping",
    "Waimai",
    "BlurbsClusteringP2P",
    "BlurbsClusteringS2S",
    "TenKGnadClusteringP2P",
    "TenKGnadClusteringS2S",
    "ArxivClusteringP2P",
    "ArxivClusteringS2S",
    "BigPatentClustering",
    "RedditClustering",
    "RedditClusteringP2P",
    "StackExchangeClustering",
    "StackExchangeClusteringP2P",
    "TwentyNewsgroupsClustering",
    "WikiCitiesClustering",
    "AlloProfClusteringP2P",
    "AlloProfClusteringS2S",
    "HALClusteringS2S",
    "MLSUMClusteringP2P",
    "MLSUMClusteringS2S",
    "MasakhaNEWSClusteringP2P",
    "MasakhaNEWSClusteringS2S",
    "EightTagsClustering",
    "RomaniBibleClustering",
    "SpanishNewsClusteringP2P",
    "SwednClustering",
    "CLSClusteringS2S",
    "CLSClusteringP2P",
    "ThuNewsClusteringS2S",
    "ThuNewsClusteringP2P",
    "TV2Nordretrieval",
    "TwitterHjerneRetrieval",
    "GerDaLIR",
    "GerDaLIRSmall",
    "LegalQuAD",
    "AILACasedocs",
    "AILAStatutes",
    "ArguAna",
    "ClimateFEVER",
    "CQADupstackRetrieval",
    "CQADupstackAndroidRetrieval",
    "CQADupstackEnglishRetrieval",
    "CQADupstackGamingRetrieval",
    "CQADupstackGisRetrieval",
    "CQADupstackMathematicaRetrieval",
    "CQADupstackPhysicsRetrieval",
    "CQADupstackProgrammersRetrieval",
    "CQADupstackStatsRetrieval",
    "CQADupstackTexRetrieval",
    "CQADupstackUnixRetrieval",
    "CQADupstackWebmastersRetrieval",
    "CQADupstackWordpressRetrieval",
    "DBPedia",
    "FEVER",
    "FiQA2018",
    "HagridRetrieval",
    "LegalBenchConsumerContractsQA",
    "LegalBenchCorporateLobbying",
    "LegalSummarization",
    "LEMBNeedleRetrieval",
    "LEMBPasskeyRetrieval",
    "MSMARCO",
    "MSMARCOv2",
    "NarrativeQARetrieval",
    "NFCorpus",
    "NQ",
    "QuoraRetrieval",
    "SCIDOCS",
    "SciFact",
    "Touche2020",
    "TRECCOVID",
    "AlloprofRetrieval",
    "BSARDRetrieval",
    "SyntecRetrieval",
    "JaQuADRetrieval",
    "Ko-miracl",
    "Ko-StrategyQA",
    "MintakaRetrieval",
    "MIRACLRetrieval",
    "MultiLongDocRetrieval",
    "XMarket",
    "SNLRetrieval",
    "ArguAna-PL",
    "DBPedia-PL",
    "FiQA-PL",
    "HotpotQA-PL",
    "MSMARCO-PL",
    "NFCorpus-PL",
    "NQ-PL",
    "Quora-PL",
    "SCIDOCS-PL",
    "SciFact-PL",
    "TRECCOVID-PL",
    "SpanishPassageRetrievalS2P",
    "SpanishPassageRetrievalS2S",
    "SweFaqRetrieval",
    "T2Retrieval",
    "MMarcoRetrieval",
    "DuRetrieval",
    "CovidRetrieval",
    "CmedqaRetrieval",
    "EcomRetrieval",
    "MedicalRetrieval",
    "VideoRetrieval",
    "LeCaRDv2",
    "SprintDuplicateQuestions",
    "TwitterSemEval2015",
    "TwitterURLCorpus",
    "OpusparcusPC",
    "PawsX",
    "SICK-E-PL",
    "PpcPC",
    "CDSC-E",
    "PSC",
    "Ocnli",
    "Cmnli",
    "AskUbuntuDupQuestions",
    "MindSmallReranking",
    "SciDocsRR",
    "StackOverflowDupQuestions",
    "AlloprofReranking",
    "SyntecReranking",
    "T2Reranking",
    "MMarcoReranking",
    "CMedQAv1-reranking",
    "CMedQAv2-reranking",
    "GermanSTSBenchmark",
    "BIOSSES",
    "SICK-R",
    "STS12",
    "STS13",
    "STS14",
    "STS15",
    "STS16",
    "STSBenchmark",
    "FinParaSTS",
    "SICKFr",
    "KLUE-STS",
    "KorSTS",
    "STS17",
    "STS22",
    "STSBenchmarkMultilingualSTS",
    "SICK-R-PL",
    "CDSC-R",
    "RonSTS",
    "STSES",
    "ATEC",
    "BQ",
    "LCQMC",
    "PAWSX",
    "STSB",
    "AFQMC",
    "QBQTC",
    "SummEval",
    "SummEvalFr",
    "MalayalamNewsClassification",
    "TamilNewsClassification",
    "TenKGnadClusteringP2P.v2",
    "TenKGnadClusteringS2S.v2",
<<<<<<< HEAD
    "SynPerChatbotConvSAClassification",
    "CQADupstackRetrieval-Fa",
    "VisualSTS17Eng",
    "VisualSTS17Multilingual",
=======
    "ClimateFEVERHardNegatives",
    "DBPediaHardNegatives",
    "FEVERHardNegatives",
    "HotpotQAHardNegatives",
    "MSMARCOHardNegatives",
    "NQHardNegatives",
    "QuoraRetrievalHardNegatives",
    "TopiOCQAHardNegatives",
    "MIRACLRetrievalHardNegatives",
    "NeuCLIR2022RetrievalHardNegatives",
    "NeuCLIR2023RetrievalHardNegatives",
    "DBPedia-PLHardNegatives",
    "HotpotQA-PLHardNegatives",
    "MSMARCO-PLHardNegatives",
    "NQ-PLHardNegatives",
    "Quora-PLHardNegatives",
    "RiaNewsRetrievalHardNegatives",
>>>>>>> a52ea2f7
]


def test_given_dataset_config_then_it_is_valid():
    my_task = TaskMetadata(
        name="MyTask",
        dataset={
            "path": "test/dataset",
            "revision": "1.0",
        },
        description="testing",
        reference=None,
        type="Classification",
        category="s2s",
        modalities=["text"],
        eval_splits=["test"],
        eval_langs=["eng-Latn"],
        main_score="map",
        date=None,
        domains=None,
        license=None,
        task_subtypes=None,
        annotations_creators=None,
        dialect=None,
        sample_creation=None,
        bibtex_citation="",
    )
    assert my_task.dataset["path"] == "test/dataset"
    assert my_task.dataset["revision"] == "1.0"


def test_given_missing_dataset_path_then_it_throws():
    with pytest.raises(ValueError):
        TaskMetadata(  # type: ignore
            name="MyTask",
            description="testing",
            reference=None,
            type="Classification",
            category="s2s",
            modalities=["text"],
            eval_splits=["test"],
            eval_langs=["eng-Latn"],
            main_score="map",
            date=None,
            domains=None,
            license=None,
            task_subtypes=None,
            annotations_creators=None,
            dialect=None,
            sample_creation=None,
            bibtex_citation="",
        )


def test_given_missing_revision_path_then_it_throws():
    with pytest.raises(ValueError):
        TaskMetadata(
            name="MyTask",
            dataset={
                "path": "test/dataset",
            },
            description="testing",
            reference=None,
            type="Classification",
            category="s2s",
            modalities=["text"],
            eval_splits=["test"],
            eval_langs=["eng-Latn"],
            main_score="map",
            date=None,
            domains=None,
            license=None,
            task_subtypes=None,
            annotations_creators=None,
            dialect=None,
            sample_creation=None,
            bibtex_citation="",
        )


def test_given_none_revision_path_then_it_logs_warning(caplog):
    with caplog.at_level(logging.WARNING):
        my_task = TaskMetadata(
            name="MyTask",
            dataset={"path": "test/dataset", "revision": None},
            description="testing",
            reference=None,
            type="Classification",
            category="s2s",
            modalities=["text"],
            eval_splits=["test"],
            eval_langs=["eng-Latn"],
            main_score="map",
            date=None,
            domains=None,
            license=None,
            task_subtypes=None,
            annotations_creators=None,
            dialect=None,
            sample_creation=None,
            bibtex_citation="",
        )

        assert my_task.dataset["revision"] is None

        warning_logs = [
            record for record in caplog.records if record.levelname == "WARNING"
        ]
        assert len(warning_logs) == 1
        assert (
            warning_logs[0].message
            == "Revision missing for the dataset test/dataset. "
            + "It is encourage to specify a dataset revision for reproducability."
        )


def test_unfilled_metadata_is_not_filled():
    assert (
        TaskMetadata(
            name="MyTask",
            dataset={
                "path": "test/dataset",
                "revision": "1.0",
            },
            description="testing",
            reference=None,
            type="Classification",
            category="s2s",
            modalities=["text"],
            eval_splits=["test"],
            eval_langs=["eng-Latn"],
            main_score="map",
            date=None,
            domains=None,
            license=None,
            task_subtypes=None,
            annotations_creators=None,
            dialect=None,
            sample_creation=None,
            bibtex_citation="",
        ).is_filled()
        is False
    )


def test_filled_metadata_is_filled():
    assert (
        TaskMetadata(
            name="MyTask",
            dataset={
                "path": "test/dataset",
                "revision": "1.0",
            },
            description="testing",
            reference="https://aclanthology.org/W19-6138/",
            type="Classification",
            category="s2s",
            modalities=["text"],
            eval_splits=["test"],
            eval_langs=["eng-Latn"],
            main_score="map",
            date=("2021-01-01", "2021-12-31"),
            domains=["Non-fiction", "Written"],
            license="mit",
            task_subtypes=["Thematic clustering"],
            annotations_creators="expert-annotated",
            dialect=[],
            sample_creation="found",
            bibtex_citation="Someone et al",
        ).is_filled()
        is True
    )


def test_invalid_metadata_eval_lang_is_invalid():
    with pytest.raises(ValueError):
        TaskMetadata(
            name="MyTask",
            dataset={
                "path": "test/dataset",
                "revision": "1.0",
            },
            description="testing",
            reference="https://aclanthology.org/W19-6138/",
            type="Classification",
            category="s2s",
            modalities=["text"],
            eval_splits=["test"],
            eval_langs=["eng_Latn"],  # uses underscore instead of dash
            main_score="map",
            date=("2021-01-01", "2021-12-31"),
            domains=["Non-fiction", "Written"],
            license="mit",
            task_subtypes=["Thematic clustering"],
            annotations_creators="expert-annotated",
            dialect=[],
            sample_creation="found",
            bibtex_citation="Someone et al",
        ).validate_metadata()


def test_all_metadata_is_filled_and_valid():
    all_tasks = get_tasks()

    unfilled_metadata = []
    invalid_metadata = []
    for task in all_tasks:
        if task.metadata.name in _HISTORIC_DATASETS or isinstance(
            task, AbsTaskAggregate
        ):
            continue

        if not task.metadata.is_filled():
            unfilled_metadata.append(task.metadata.name)
        else:
            if task.metadata.validate_metadata() is not None:
                invalid_metadata.append(task.metadata.name)

    if unfilled_metadata or invalid_metadata:
        raise ValueError(
            f"The metadata of the following datasets is not filled: {unfilled_metadata}."
            + f"The metadata of the following datasets is invalid: {invalid_metadata}."
        )


def test_disallow_trust_remote_code_in_new_datasets():
    # DON'T ADD NEW DATASETS TO THIS LIST
    # THIS IS ONLY INTENDED FOR HISTORIC DATASETS
    exceptions = [
        "BornholmBitextMining",
        "BibleNLPBitextMining",
        "DiaBlaBitextMining",
        "FloresBitextMining",
        "IN22ConvBitextMining",
        "IN22GenBitextMining",
        "IndicGenBenchFloresBitextMining",
        "IWSLT2017BitextMining",
        "NTREXBitextMining",
        "SRNCorpusBitextMining",
        "VieMedEVBitextMining",
        "HotelReviewSentimentClassification",
        "TweetEmotionClassification",
        "DanishPoliticalCommentsClassification",
        "TenKGnadClassification",
        "ArxivClassification",
        "FinancialPhrasebankClassification",
        "FrenkEnClassification",
        "PatentClassification",
        "PoemSentimentClassification",
        "TweetTopicSingleClassification",
        "YahooAnswersTopicsClassification",
        "FilipinoHateSpeechClassification",
        "HebrewSentimentAnalysis",
        "HindiDiscourseClassification",
        "FrenkHrClassification",
        "Itacola",
        "JavaneseIMDBClassification",
        "WRIMEClassification",
        "KorHateClassification",
        "KorSarcasmClassification",
        "AfriSentiClassification",
        "AmazonCounterfactualClassification",
        "AmazonReviewsClassification",
        "MTOPDomainClassification",
        "MTOPIntentClassification",
        "NaijaSenti",
        "NordicLangClassification",
        "NusaX-senti",
        "SwissJudgementClassification",
        "MyanmarNews",
        "DutchBookReviewSentimentClassification",
        "NorwegianParliamentClassification",
        "PAC",
        "HateSpeechPortugueseClassification",
        "Moroco",
        "RomanianReviewsSentiment",
        "RomanianSentimentClassification",
        "GeoreviewClassification",
        "FrenkSlClassification",
        "DalajClassification",
        "SwedishSentimentClassification",
        "WisesightSentimentClassification",
        "UrduRomanSentimentClassification",
        "VieStudentFeedbackClassification",
        "IndicReviewsClusteringP2P",
        "MasakhaNEWSClusteringP2P",
        "MasakhaNEWSClusteringS2S",
        "MLSUMClusteringP2P.v2",
        "CodeSearchNetRetrieval",
        "DanFEVER",
        "GerDaLIR",
        "GermanDPR",
        "AlphaNLI",
        "ARCChallenge",
        "FaithDial",
        "HagridRetrieval",
        "HellaSwag",
        "PIQA",
        "Quail",
        "RARbCode",
        "RARbMath",
        "SIQA",
        "SpartQA",
        "TempReasonL1",
        "TempReasonL2Context",
        "TempReasonL2Fact",
        "TempReasonL2Pure",
        "TempReasonL3Context",
        "TempReasonL3Fact",
        "TempReasonL3Pure",
        "TopiOCQA",
        "WinoGrande",
        "AlloprofRetrieval",
        "BSARDRetrieval",
        "JaGovFaqsRetrieval",
        "JaQuADRetrieval",
        "NLPJournalAbsIntroRetrieval",
        "NLPJournalTitleAbsRetrieval",
        "NLPJournalTitleIntroRetrieval",
        "IndicQARetrieval",
        "MintakaRetrieval",
        "MIRACLRetrieval",
        "MLQARetrieval",
        "MultiLongDocRetrieval",
        "NeuCLIR2022Retrieval",
        "NeuCLIR2023Retrieval",
        "XMarket",
        "XPQARetrieval",
        "ArguAna-PL",
        "DBPedia-PL",
        "FiQA-PL",
        "HotpotQA-PL",
        "MSMARCO-PL",
        "NFCorpus-PL",
        "NQ-PL",
        "Quora-PL",
        "SCIDOCS-PL",
        "SciFact-PL",
        "TRECCOVID-PL",
        "SpanishPassageRetrievalS2P",
        "SpanishPassageRetrievalS2S",
        "SwednRetrieval",
        "SweFaqRetrieval",
        "KorHateSpeechMLClassification",
        "BrazilianToxicTweetsClassification",
        "CTKFactsNLI",
        "LegalBenchPC",
        "indonli",
        "OpusparcusPC",
        "PawsX",
        "XStance",
        "MIRACLReranking",
        "FinParaSTS",
        "JSICK",
        "JSTS",
        "RonSTS",
        "STSES",
        "AlloProfClusteringP2P.v2",
        "AlloProfClusteringS2S.v2",
        "LivedoorNewsClustering",
        "MewsC16JaClustering",
        "MLSUMClusteringS2S.v2",
        "SwednClusteringP2P",
        "SwednClusteringS2S",
    ]

    assert 135 == len(exceptions), (
        "The number of exceptions has changed. Please do not add new datasets to this list."
    )

    exceptions = []

    for task in get_tasks():
        if task.metadata.dataset.get("trust_remote_code", False):
            assert task.metadata.name not in exceptions, (
                f"Dataset {task.metadata.name} should not trust remote code"
            )


def test_empy_descriptive_stat_in_new_datasets():
    # DON'T ADD NEW DATASETS TO THIS LIST
    # THIS IS ONLY INTENDED FOR HISTORIC DATASETS
    exceptions = [
        "TbilisiCityHallBitextMining",
        "BibleNLPBitextMining",
        "BUCC.v2",
        "DiaBlaBitextMining",
        "FloresBitextMining",
        "IN22GenBitextMining",
        "IndicGenBenchFloresBitextMining",
        "IWSLT2017BitextMining",
        "LinceMTBitextMining",
        "NollySentiBitextMining",
        "NorwegianCourtsBitextMining",
        "NTREXBitextMining",
        "NusaXBitextMining",
        "PhincBitextMining",
        "RomaTalesBitextMining",
        "Tatoeba",
        "SRNCorpusBitextMining",
        "VieMedEVBitextMining",
        "AJGT",
        "HotelReviewSentimentClassification",
        "OnlineStoreReviewSentimentClassification",
        "RestaurantReviewSentimentClassification",
        "TweetEmotionClassification",
        "TweetSarcasmClassification",
        "BengaliDocumentClassification",
        "BengaliHateSpeechClassification",
        "BengaliSentimentAnalysis",
        "BulgarianStoreReviewSentimentClassfication",
        "CSFDCZMovieReviewSentimentClassification",
        "CzechProductReviewSentimentClassification",
        "CzechSoMeSentimentClassification",
        "CzechSubjectivityClassification",
        "AngryTweetsClassification",
        "DanishPoliticalCommentsClassification",
        "DKHateClassification",
        "LccSentimentClassification",
        "GermanPoliticiansTwitterSentimentClassification",
        "TenKGnadClassification",
        "GreekLegalCodeClassification",
        "AmazonPolarityClassification",
        "ArxivClassification",
        "Banking77Classification",
        "DBpediaClassification",
        "EmotionClassification",
        "FinancialPhrasebankClassification",
        "FrenkEnClassification",
        "ImdbClassification",
        "CanadaTaxCourtOutcomesLegalBenchClassification",
        "ContractNLIConfidentialityOfAgreementLegalBenchClassification",
        "ContractNLIExplicitIdentificationLegalBenchClassification",
        "ContractNLIInclusionOfVerballyConveyedInformationLegalBenchClassification",
        "ContractNLILimitedUseLegalBenchClassification",
        "ContractNLINoLicensingLegalBenchClassification",
        "ContractNLINoticeOnCompelledDisclosureLegalBenchClassification",
        "ContractNLIPermissibleAcquirementOfSimilarInformationLegalBenchClassification",
        "ContractNLIPermissibleCopyLegalBenchClassification",
        "ContractNLIPermissibleDevelopmentOfSimilarInformationLegalBenchClassification",
        "ContractNLIPermissiblePostAgreementPossessionLegalBenchClassification",
        "ContractNLIReturnOfConfidentialInformationLegalBenchClassification",
        "ContractNLISharingWithEmployeesLegalBenchClassification",
        "ContractNLISharingWithThirdPartiesLegalBenchClassification",
        "ContractNLISurvivalOfObligationsLegalBenchClassification",
        "CorporateLobbyingLegalBenchClassification",
        "CUADAffiliateLicenseLicenseeLegalBenchClassification",
        "CUADAffiliateLicenseLicensorLegalBenchClassification",
        "CUADAntiAssignmentLegalBenchClassification",
        "CUADAuditRightsLegalBenchClassification",
        "CUADCapOnLiabilityLegalBenchClassification",
        "CUADChangeOfControlLegalBenchClassification",
        "CUADCompetitiveRestrictionExceptionLegalBenchClassification",
        "CUADCovenantNotToSueLegalBenchClassification",
        "CUADEffectiveDateLegalBenchClassification",
        "CUADExclusivityLegalBenchClassification",
        "CUADExpirationDateLegalBenchClassification",
        "CUADGoverningLawLegalBenchClassification",
        "CUADInsuranceLegalBenchClassification",
        "CUADIPOwnershipAssignmentLegalBenchClassification",
        "CUADIrrevocableOrPerpetualLicenseLegalBenchClassification",
        "CUADJointIPOwnershipLegalBenchClassification",
        "CUADLicenseGrantLegalBenchClassification",
        "CUADLiquidatedDamagesLegalBenchClassification",
        "CUADMinimumCommitmentLegalBenchClassification",
        "CUADMostFavoredNationLegalBenchClassification",
        "CUADNoSolicitOfCustomersLegalBenchClassification",
        "CUADNoSolicitOfEmployeesLegalBenchClassification",
        "CUADNonCompeteLegalBenchClassification",
        "CUADNonDisparagementLegalBenchClassification",
        "CUADNonTransferableLicenseLegalBenchClassification",
        "CUADNoticePeriodToTerminateRenewalLegalBenchClassification",
        "CUADPostTerminationServicesLegalBenchClassification",
        "CUADPriceRestrictionsLegalBenchClassification",
        "CUADRenewalTermLegalBenchClassification",
        "CUADRevenueProfitSharingLegalBenchClassification",
        "CUADRofrRofoRofnLegalBenchClassification",
        "CUADSourceCodeEscrowLegalBenchClassification",
        "CUADTerminationForConvenienceLegalBenchClassification",
        "CUADThirdPartyBeneficiaryLegalBenchClassification",
        "CUADUncappedLiabilityLegalBenchClassification",
        "CUADUnlimitedAllYouCanEatLicenseLegalBenchClassification",
        "CUADVolumeRestrictionLegalBenchClassification",
        "CUADWarrantyDurationLegalBenchClassification",
        "DefinitionClassificationLegalBenchClassification",
        "Diversity1LegalBenchClassification",
        "Diversity2LegalBenchClassification",
        "Diversity3LegalBenchClassification",
        "Diversity4LegalBenchClassification",
        "Diversity5LegalBenchClassification",
        "Diversity6LegalBenchClassification",
        "FunctionOfDecisionSectionLegalBenchClassification",
        "InsurancePolicyInterpretationLegalBenchClassification",
        "InternationalCitizenshipQuestionsLegalBenchClassification",
        "JCrewBlockerLegalBenchClassification",
        "LearnedHandsBenefitsLegalBenchClassification",
        "LearnedHandsBusinessLegalBenchClassification",
        "LearnedHandsConsumerLegalBenchClassification",
        "LearnedHandsCourtsLegalBenchClassification",
        "LearnedHandsCrimeLegalBenchClassification",
        "LearnedHandsDivorceLegalBenchClassification",
        "LearnedHandsDomesticViolenceLegalBenchClassification",
        "LearnedHandsEducationLegalBenchClassification",
        "LearnedHandsEmploymentLegalBenchClassification",
        "LearnedHandsEstatesLegalBenchClassification",
        "LearnedHandsFamilyLegalBenchClassification",
        "LearnedHandsHealthLegalBenchClassification",
        "LearnedHandsHousingLegalBenchClassification",
        "LearnedHandsImmigrationLegalBenchClassification",
        "LearnedHandsTortsLegalBenchClassification",
        "LearnedHandsTrafficLegalBenchClassification",
        "LegalReasoningCausalityLegalBenchClassification",
        "MAUDLegalBenchClassification",
        "NYSJudicialEthicsLegalBenchClassification",
        "OPP115DataRetentionLegalBenchClassification",
        "OPP115DataSecurityLegalBenchClassification",
        "OPP115DoNotTrackLegalBenchClassification",
        "OPP115FirstPartyCollectionUseLegalBenchClassification",
        "OPP115InternationalAndSpecificAudiencesLegalBenchClassification",
        "OPP115PolicyChangeLegalBenchClassification",
        "OPP115ThirdPartySharingCollectionLegalBenchClassification",
        "OPP115UserAccessEditAndDeletionLegalBenchClassification",
        "OPP115UserChoiceControlLegalBenchClassification",
        "OralArgumentQuestionPurposeLegalBenchClassification",
        "OverrulingLegalBenchClassification",
        "PersonalJurisdictionLegalBenchClassification",
        "PROALegalBenchClassification",
        "SCDBPAccountabilityLegalBenchClassification",
        "SCDBPAuditsLegalBenchClassification",
        "SCDBPCertificationLegalBenchClassification",
        "SCDBPTrainingLegalBenchClassification",
        "SCDBPVerificationLegalBenchClassification",
        "SCDDAccountabilityLegalBenchClassification",
        "SCDDAuditsLegalBenchClassification",
        "SCDDCertificationLegalBenchClassification",
        "SCDDTrainingLegalBenchClassification",
        "SCDDVerificationLegalBenchClassification",
        "TelemarketingSalesRuleLegalBenchClassification",
        "TextualismToolDictionariesLegalBenchClassification",
        "TextualismToolPlainLegalBenchClassification",
        "UCCVCommonLawLegalBenchClassification",
        "UnfairTOSLegalBenchClassification",
        "NewsClassification",
        "PatentClassification",
        "PoemSentimentClassification",
        "ToxicChatClassification",
        "ToxicConversationsClassification",
        "TweetSentimentExtractionClassification",
        "TweetTopicSingleClassification",
        "YahooAnswersTopicsClassification",
        "YelpReviewFullClassification",
        "EstonianValenceClassification",
        "PersianFoodSentimentClassification",
        "FilipinoHateSpeechClassification",
        "FilipinoShopeeReviewsClassification",
        "FinToxicityClassification",
        "FrenchBookReviews",
        "MovieReviewSentimentClassification",
        "GujaratiNewsClassification",
        "HebrewSentimentAnalysis",
        "HindiDiscourseClassification",
        "SentimentAnalysisHindi",
        "FrenkHrClassification",
        "IndonesianIdClickbaitClassification",
        "IndonesianMongabayConservationClassification",
        "ItaCaseholdClassification",
        "Itacola",
        "JavaneseIMDBClassification",
        "WRIMEClassification",
        "KannadaNewsClassification",
        "KLUE-TC",
        "KorFin",
        "KorHateClassification",
        "KorSarcasmClassification",
        "KurdishSentimentClassification",
        "MalayalamNewsClassification",
        "MarathiNewsClassification",
        "MacedonianTweetSentimentClassification",
        "AfriSentiClassification",
        "AfriSentiLangClassification",
        "AmazonCounterfactualClassification",
        "AmazonReviewsClassification",
        "CataloniaTweetClassification",
        "CyrillicTurkicLangClassification",
        "HinDialectClassification",
        "IndicLangClassification",
        "IndicNLPNewsClassification",
        "IndicSentimentClassification",
        "MasakhaNEWSClassification",
        "MassiveIntentClassification",
        "MassiveScenarioClassification",
        "MTOPDomainClassification",
        "MTOPIntentClassification",
        "MultiHateClassification",
        "MultilingualSentimentClassification",
        "NaijaSenti",
        "NordicLangClassification",
        "NusaParagraphEmotionClassification",
        "NusaParagraphTopicClassification",
        "NusaX-senti",
        "ScalaClassification",
        "SIB200Classification",
        "SouthAfricanLangClassification",
        "SwissJudgementClassification",
        "TurkicClassification",
        "TweetSentimentClassification",
        "MyanmarNews",
        "NepaliNewsClassification",
        "DutchBookReviewSentimentClassification",
        "NoRecClassification",
        "NorwegianParliamentClassification",
        "OdiaNewsClassification",
        "PunjabiNewsClassification",
        "CBD",
        "PolEmo2.0-IN",
        "PolEmo2.0-OUT",
        "AllegroReviews",
        "PAC",
        "HateSpeechPortugueseClassification",
        "Moroco",
        "RomanianReviewsSentiment",
        "RomanianSentimentClassification",
        "GeoreviewClassification",
        "HeadlineClassification",
        "InappropriatenessClassification",
        "KinopoiskClassification",
        "RuReviewsClassification",
        "RuSciBenchGRNTIClassification",
        "RuSciBenchOECDClassification",
        "SanskritShlokasClassification",
        "SinhalaNewsClassification",
        "SinhalaNewsSourceClassification",
        "CSFDSKMovieReviewSentimentClassification",
        "FrenkSlClassification",
        "SpanishNewsClassification",
        "SpanishSentimentClassification",
        "SiswatiNewsClassification",
        "SlovakMovieReviewSentimentClassification",
        "SwahiliNewsClassification",
        "DalajClassification",
        "SwedishSentimentClassification",
        "SweRecClassification",
        "TamilNewsClassification",
        "TeluguAndhraJyotiNewsClassification",
        "WisesightSentimentClassification",
        "TswanaNewsClassification",
        "TurkishMovieSentimentClassification",
        "TurkishProductSentimentClassification",
        "UkrFormalityClassification",
        "UrduRomanSentimentClassification",
        "VieStudentFeedbackClassification",
        "TNews",
        "IFlyTek",
        "MultilingualSentiment",
        "JDReview",
        "OnlineShopping",
        "Waimai",
        "YueOpenriceReviewClassification",
        "IsiZuluNewsClassification",
        "WikiCitiesClustering",
        "IndicReviewsClusteringP2P",
        "MasakhaNEWSClusteringP2P",
        "MasakhaNEWSClusteringS2S",
        "RomaniBibleClustering",
        "SpanishNewsClusteringP2P",
        "BlurbsClusteringP2P.v2",
        "BlurbsClusteringS2S.v2",
        "TenKGnadClusteringP2P.v2",
        "TenKGnadClusteringS2S.v2",
        "ArXivHierarchicalClusteringS2S",
        "BigPatentClustering.v2",
        "BiorxivClusteringP2P.v2",
        "BiorxivClusteringS2S.v2",
        "MedrxivClusteringP2P.v2",
        "MedrxivClusteringS2S.v2",
        "RedditClustering.v2",
        "RedditClusteringP2P.v2",
        "StackExchangeClustering.v2",
        "StackExchangeClusteringP2P.v2",
        "TwentyNewsgroupsClustering.v2",
        "AlloProfClusteringP2P.v2",
        "AlloProfClusteringS2S.v2",
        "HALClusteringS2S.v2",
        "LivedoorNewsClustering.v2",
        "MewsC16JaClustering",
        "MLSUMClusteringP2P.v2",
        "MLSUMClusteringS2S.v2",
        "SIB200ClusteringS2S",
        "WikiClusteringP2P.v2",
        "SNLHierarchicalClusteringP2P",
        "SNLHierarchicalClusteringS2S",
        "VGHierarchicalClusteringP2P",
        "VGHierarchicalClusteringS2S",
        "EightTagsClustering.v2",
        "PlscClusteringS2S.v2",
        "PlscClusteringP2P.v2",
        "GeoreviewClusteringP2P",
        "RuSciBenchOECDClusteringP2P",
        "SwednClusteringP2P",
        "SwednClusteringS2S",
        "CLSClusteringS2S.v2",
        "CLSClusteringP2P.v2",
        "ThuNewsClusteringS2S.v2",
        "ThuNewsClusteringP2P.v2",
        "SadeemQuestionRetrieval",
        "DanFeverRetrieval",
        "TV2Nordretrieval",
        "TwitterHjerneRetrieval",
        "GerDaLIR",
        "GerDaLIRSmall",
        "GermanDPR",
        "GermanGovServiceRetrieval",
        "GermanQuAD-Retrieval",
        "LegalQuAD",
        "GreekCivicsQA",
        "AILACasedocs",
        "AILAStatutes",
        "AlphaNLI",
        "ARCChallenge",
        "ArguAna",
        "BrightRetrieval",
        "ClimateFEVER",
        "ClimateFEVERHardNegatives",
        "CQADupstackAndroidRetrieval",
        "CQADupstackEnglishRetrieval",
        "CQADupstackGamingRetrieval",
        "CQADupstackGisRetrieval",
        "CQADupstackMathematicaRetrieval",
        "CQADupstackPhysicsRetrieval",
        "CQADupstackProgrammersRetrieval",
        "CQADupstackStatsRetrieval",
        "CQADupstackTexRetrieval",
        "CQADupstackUnixRetrieval",
        "CQADupstackWebmastersRetrieval",
        "CQADupstackWordpressRetrieval",
        "DBPedia",
        "DBPediaHardNegatives",
        "FaithDial",
        "FeedbackQARetrieval",
        "FEVER",
        "FEVERHardNegatives",
        "FiQA2018",
        "HagridRetrieval",
        "HellaSwag",
        "HotpotQA",
        "HotpotQAHardNegatives",
        "LegalBenchConsumerContractsQA",
        "LegalBenchCorporateLobbying",
        "LegalSummarization",
        "LEMBNarrativeQARetrieval",
        "LEMBNeedleRetrieval",
        "LEMBPasskeyRetrieval",
        "LEMBQMSumRetrieval",
        "LEMBSummScreenFDRetrieval",
        "LEMBWikimQARetrieval",
        "LitSearchRetrieval",
        "MedicalQARetrieval",
        "MLQuestions",
        "MSMARCO",
        "MSMARCOHardNegatives",
        "MSMARCOv2",
        "NarrativeQARetrieval",
        "NFCorpus",
        "NQ",
        "NQHardNegatives",
        "PIQA",
        "Quail",
        "QuoraRetrieval",
        "QuoraRetrievalHardNegatives",
        "RARbCode",
        "RARbMath",
        "SCIDOCS",
        "SciFact",
        "SIQA",
        "SpartQA",
        "TempReasonL1",
        "TempReasonL2Context",
        "TempReasonL2Fact",
        "TempReasonL2Pure",
        "TempReasonL3Context",
        "TempReasonL3Fact",
        "TempReasonL3Pure",
        "TopiOCQA",
        "TopiOCQAHardNegatives",
        "TRECCOVID",
        "WinoGrande",
        "EstQA",
        "AlloprofRetrieval",
        "BSARDRetrieval",
        "FQuADRetrieval",
        "SyntecRetrieval",
        "HunSum2AbstractiveRetrieval",
        "JaGovFaqsRetrieval",
        "JaQuADRetrieval",
        "NLPJournalAbsIntroRetrieval",
        "NLPJournalTitleAbsRetrieval",
        "NLPJournalTitleIntroRetrieval",
        "GeorgianFAQRetrieval",
        "Ko-StrategyQA",
        "CrossLingualSemanticDiscriminationWMT19",
        "CrossLingualSemanticDiscriminationWMT21",
        "IndicQARetrieval",
        "MintakaRetrieval",
        "MIRACLRetrieval",
        "MIRACLRetrievalHardNegatives",
        "MLQARetrieval",
        "MrTidyRetrieval",
        "MultiLongDocRetrieval",
        "NeuCLIR2022Retrieval",
        "NeuCLIR2022RetrievalHardNegatives",
        "NeuCLIR2023Retrieval",
        "NeuCLIR2023RetrievalHardNegatives",
        "PublicHealthQA",
        "StatcanDialogueDatasetRetrieval",
        "WikipediaRetrievalMultilingual",
        "XMarket",
        "XPQARetrieval",
        "XQuADRetrieval",
        "NorQuadRetrieval",
        "SNLRetrieval",
        "ArguAna-PL",
        "DBPedia-PL",
        "DBPedia-PLHardNegatives",
        "FiQA-PL",
        "HotpotQA-PL",
        "HotpotQA-PLHardNegatives",
        "MSMARCO-PL",
        "MSMARCO-PLHardNegatives",
        "NFCorpus-PL",
        "NQ-PL",
        "NQ-PLHardNegatives",
        "Quora-PL",
        "Quora-PLHardNegatives",
        "SCIDOCS-PL",
        "SciFact-PL",
        "TRECCOVID-PL",
        "RiaNewsRetrieval",
        "RiaNewsRetrievalHardNegatives",
        "RuBQRetrieval",
        "SKQuadRetrieval",
        "SlovakSumRetrieval",
        "SpanishPassageRetrievalS2P",
        "SpanishPassageRetrievalS2S",
        "SwednRetrieval",
        "SweFaqRetrieval",
        "TurHistQuadRetrieval",
        "VieQuADRetrieval",
        "T2Retrieval",
        "MMarcoRetrieval",
        "DuRetrieval",
        "CovidRetrieval",
        "CmedqaRetrieval",
        "EcomRetrieval",
        "MedicalRetrieval",
        "VideoRetrieval",
        "LeCaRDv2",
        "News21InstructionRetrieval",
        "Robust04InstructionRetrieval",
        "KorHateSpeechMLClassification",
        "MalteseNewsClassification",
        "BrazilianToxicTweetsClassification",
        "SensitiveTopicsClassification",
        "ArEntail",
        "CTKFactsNLI",
        "FalseFriendsGermanEnglish",
        "LegalBenchPC",
        "SprintDuplicateQuestions",
        "TwitterSemEval2015",
        "FarsTail",
        "ArmenianParaphrasePC",
        "indonli",
        "KLUE-NLI",
        "OpusparcusPC",
        "RTE3",
        "XNLIV2",
        "XStance",
        "SICK-E-PL",
        "PpcPC",
        "CDSC-E",
        "PSC",
        "Assin2RTE",
        "SICK-BR-PC",
        "TERRa",
        "Ocnli",
        "Cmnli",
        "MindSmallReranking",
        "SciDocsRR",
        "StackOverflowDupQuestions",
        "WebLINXCandidatesReranking",
        "AlloprofReranking",
        "SyntecReranking",
        "VoyageMMarcoReranking",
        "MIRACLReranking",
        "RuBQReranking",
        "T2Reranking",
        "MMarcoReranking",
        "CMedQAv1-reranking",
        "CMedQAv2-reranking",
        "CPUSpeedTask",
        "GPUSpeedTask",
        "GermanSTSBenchmark",
        "BIOSSES",
        "SICK-R",
        "STS13",
        "STS14",
        "STS15",
        "STS16",
        "STSBenchmark",
        "FaroeseSTS",
        "FinParaSTS",
        "SICKFr",
        "JSICK",
        "JSTS",
        "KLUE-STS",
        "KorSTS",
        "IndicCrosslingualSTS",
        "SemRel24STS",
        "STS22.v2",
        "STSBenchmarkMultilingualSTS",
        "SICK-R-PL",
        "CDSC-R",
        "Assin2STS",
        "SICK-BR-STS",
        "RonSTS",
        "RUParaPhraserSTS",
        "RuSTSBenchmarkSTS",
        "STSES",
        "ATEC",
        "BQ",
        "LCQMC",
        "PAWSX",
        "STSB",
        "AFQMC",
        "QBQTC",
        "SummEvalSummarization.v2",
        "SummEvalFrSummarization.v2",
    ]

    assert 553 == len(exceptions), (
        "The number of exceptions has changed. Please do not add new datasets to this list."
    )

    exceptions = []

    for task in get_tasks():
        if task.metadata.descriptive_stats is None:
            assert task.metadata.name not in exceptions, (
                f"Dataset {task.metadata.name} should have descriptive stats"
            )


@pytest.mark.parametrize("task", get_tasks())
def test_eval_langs_correctly_specified(task: AbsTask):
    if task.metadata.name in ["VisualSTS17Eng", "VisualSTS17Multilingual"]:
        return

    if task.is_multilingual:
        assert isinstance(task.metadata.eval_langs, dict), (
            f"{task.metadata.name} should have eval_langs as a dict"
        )
    else:
        assert isinstance(task.metadata.eval_langs, list), (
            f"{task.metadata.name} should have eval_langs as a list"
        )<|MERGE_RESOLUTION|>--- conflicted
+++ resolved
@@ -178,12 +178,6 @@
     "TamilNewsClassification",
     "TenKGnadClusteringP2P.v2",
     "TenKGnadClusteringS2S.v2",
-<<<<<<< HEAD
-    "SynPerChatbotConvSAClassification",
-    "CQADupstackRetrieval-Fa",
-    "VisualSTS17Eng",
-    "VisualSTS17Multilingual",
-=======
     "ClimateFEVERHardNegatives",
     "DBPediaHardNegatives",
     "FEVERHardNegatives",
@@ -201,7 +195,6 @@
     "NQ-PLHardNegatives",
     "Quora-PLHardNegatives",
     "RiaNewsRetrievalHardNegatives",
->>>>>>> a52ea2f7
 ]
 
 
