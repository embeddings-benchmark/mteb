--- conflicted
+++ resolved
@@ -5,12 +5,7 @@
 
 import pytest
 
-<<<<<<< HEAD
-import mteb
-from mteb.abstasks import AbsTask
-=======
 from mteb.abstasks import AbsTask, TaskMetadata
->>>>>>> f16deb6c
 from mteb.load_results.task_results import TaskResult
 
 tests_folder = Path(__file__).parent.parent
