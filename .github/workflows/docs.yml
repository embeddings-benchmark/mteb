--- conflicted
+++ resolved
@@ -42,9 +42,5 @@
           else
             git add docs/tasks.md
             git commit -m "Update tasks table"
-<<<<<<< HEAD
             git push
-          fi
-=======
-            git push
->>>>>>> db45092f
+          fi