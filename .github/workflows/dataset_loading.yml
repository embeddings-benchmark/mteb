name: Datasets available on HuggingFace
on:
  push:
    branches: [main]
  pull_request:
    paths:
      - "mteb/tasks/**.py"

jobs:
  dataset-loading-check:
    runs-on: ubuntu-latest
    steps:
    - name: Checkout repository
<<<<<<< HEAD
      uses: actions/checkout@v4
    
=======
      uses: actions/checkout@v6

>>>>>>> bcf4e82f
    - name: Set up Python
      uses: actions/setup-python@v6
      with:
        python-version: '3.11'
        cache: 'pip'
    
    - name: Install dependencies
      run: |
        make install-for-tests
    
    - name: Run dataset loading tests
      env:
        HF_TOKEN: ${{ secrets.HF_TOKEN }}
      run: |
        if [ "${{ github.event_name }}" == "pull_request" ]; then
          make dataset-load-test-pr BASE_BRANCH=${{ github.event.pull_request.base.ref }}
        else
          make dataset-load-test
        fi<|MERGE_RESOLUTION|>--- conflicted
+++ resolved
@@ -11,13 +11,8 @@
     runs-on: ubuntu-latest
     steps:
     - name: Checkout repository
-<<<<<<< HEAD
-      uses: actions/checkout@v4
+      uses: actions/checkout@v6
     
-=======
-      uses: actions/checkout@v6
-
->>>>>>> bcf4e82f
     - name: Set up Python
       uses: actions/setup-python@v6
       with:
