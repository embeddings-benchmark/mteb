--- conflicted
+++ resolved
@@ -60,11 +60,7 @@
         task_types=[
             "Any2AnyRetrieval",
             "Any2AnyMultiChoice",
-<<<<<<< HEAD
-            "VisionCentric",
-=======
             "VisionCentricQA",
->>>>>>> 8d87f41a
             "ImageClustering",
             "ImageClassification",
             "ImageMultilabelClassification",
