from __future__ import annotations

import argparse
import logging
import os

import pandas as pd

import mteb
<<<<<<< HEAD
from mteb.leaderboard.table import create_tables
from mteb.results import load_results
=======
from mteb.leaderboard.table import (
    apply_per_task_styling_from_benchmark,
    apply_summary_styling_from_benchmark,
)
from mteb.load_results import load_results
>>>>>>> 2f6eb2af

logging.basicConfig(level=logging.INFO)

logger = logging.getLogger(__name__)


def get_available_benchmarks():
    """Get all available benchmark names."""
    return [b.name for b in mteb.get_benchmarks()]


def load_leaderboard(
    benchmark_name: str,
    results_repo: str,
    models: list[str] | None = None,
    save_path: str | None = None,
) -> tuple[pd.DataFrame, pd.DataFrame]:
    """Load the MTEB leaderboard for a specific benchmark, results repo, and models.

    Args:
        benchmark_name: Name of the benchmark (e.g., "MTEB(eng)").
        models: List of model names to include. Default is None (all models).
        results_repo: Path to results repo (local or remote). Default is None (default repo).
        save_path: Path to save the leaderboard as CSV.

    Returns:
        summary_df: Leaderboard summary table.
        per_task_df: Per-task leaderboard table.
    """
    logger.info(f"Loading benchmark: {benchmark_name}")

    # Get the selected benchmark
    benchmarks = mteb.get_benchmarks()
    benchmark = next((b for b in benchmarks if b.name == benchmark_name), None)
    if not benchmark:
        raise ValueError(
            f"Benchmark '{benchmark_name}' not found. Available: {get_available_benchmarks()}"
        )

    # Load all results from the specified repository
    benchmark_results = load_results(
        results_repo=results_repo,
        only_main_score=True,
        require_model_meta=False,
    )

    # Filter results for the selected benchmark
    benchmark_results_filtered = benchmark.load_results(
        base_results=benchmark_results
    ).join_revisions()

<<<<<<< HEAD
    # Convert scores into long format
    scores_long = benchmark_results_filtered._get_scores(format="long")

=======
>>>>>>> 2f6eb2af
    # Convert scores into leaderboard tables
    loaded_benchmark = mteb.get_benchmark(benchmark.name)
    summary_gr_df = apply_summary_styling_from_benchmark(
        loaded_benchmark, benchmark_results_filtered
    )
    per_task_gr_df = apply_per_task_styling_from_benchmark(
        loaded_benchmark, benchmark_results_filtered
    )

    # Convert Gradio DataFrames to Pandas
    summary_df = pd.DataFrame(
        summary_gr_df.value["data"], columns=summary_gr_df.value["headers"]
    )
    per_task_df = pd.DataFrame(
        per_task_gr_df.value["data"], columns=per_task_gr_df.value["headers"]
    )

    # Filter models if specified
    if models:
        summary_df = summary_df[
            summary_df["Model"].apply(lambda x: any(m in x for m in models))
        ]
        per_task_df = per_task_df[
            per_task_df["Model"].apply(lambda x: any(m in x for m in models))
        ]

    # Save to CSV if save_path is specified
    if save_path:
        os.makedirs(save_path, exist_ok=True)  # Ensure directory exists

        summary_file = os.path.join(
            save_path, f"{benchmark_name.replace(' ', '_')}_summary.csv"
        )
        per_task_file = os.path.join(
            save_path, f"{benchmark_name.replace(' ', '_')}_per_task.csv"
        )

        summary_df.to_csv(summary_file, index=False)
        per_task_df.to_csv(per_task_file, index=False)

        logger.info(f"Leaderboard saved to {summary_file}")
        logger.info(f"Per-task results saved to {per_task_file}")

    return summary_df, per_task_df


if __name__ == "__main__":
    parser = argparse.ArgumentParser(
        description="Generate and save an MTEB leaderboard for a specified benchmark."
    )

    parser.add_argument(
        "--benchmark",
        type=str,
        required=True,
        help=f"Which benchmark to load. Available: {get_available_benchmarks()}",
    )

    parser.add_argument(
        "--models",
        type=str,
        nargs="*",
        default=None,
        help="List of model names to include (default: all models).",
    )

    parser.add_argument(
        "--results_repo",
        type=str,
        default="https://github.com/embeddings-benchmark/results",
        help="Path to results repository. Default is the official MTEB results repo.",
    )

    parser.add_argument(
        "--save-path",
        type=str,
        default=None,
        help="Path to save the leaderboard as a CSV file",
    )

    args = parser.parse_args()
    summary_df, per_task_df = load_leaderboard(
        benchmark_name=args.benchmark,
        models=args.models,
        results_repo=args.results_repo,
        save_path=args.save_path,
    )

    print("\n===== SUMMARY TABLE =====")
    print(summary_df)

    print("\n===== PER-TASK TABLE =====")
    print(per_task_df)<|MERGE_RESOLUTION|>--- conflicted
+++ resolved
@@ -7,16 +7,11 @@
 import pandas as pd
 
 import mteb
-<<<<<<< HEAD
-from mteb.leaderboard.table import create_tables
-from mteb.results import load_results
-=======
 from mteb.leaderboard.table import (
     apply_per_task_styling_from_benchmark,
     apply_summary_styling_from_benchmark,
 )
 from mteb.load_results import load_results
->>>>>>> 2f6eb2af
 
 logging.basicConfig(level=logging.INFO)
 
@@ -68,12 +63,6 @@
         base_results=benchmark_results
     ).join_revisions()
 
-<<<<<<< HEAD
-    # Convert scores into long format
-    scores_long = benchmark_results_filtered._get_scores(format="long")
-
-=======
->>>>>>> 2f6eb2af
     # Convert scores into leaderboard tables
     loaded_benchmark = mteb.get_benchmark(benchmark.name)
     summary_gr_df = apply_summary_styling_from_benchmark(
