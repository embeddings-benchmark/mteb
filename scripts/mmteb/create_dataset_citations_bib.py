--- conflicted
+++ resolved
@@ -70,13 +70,7 @@
         "[" + ", ".join(task.metadata.domains) + "]" if task.metadata.domains else ""
     )
     n_samples = (
-<<<<<<< HEAD
-        "{:.2f}".format(
-            sum(task.metadata.n_samples.values()) / len(task.metadata.n_samples.keys())
-        )
-=======
         f"{sum(task.metadata.n_samples.values()) / len(task.metadata.n_samples.keys()):.2f}"
->>>>>>> 990bf001
         if task.metadata.n_samples
         else ""
     )
