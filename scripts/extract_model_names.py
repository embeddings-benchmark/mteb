from __future__ import annotations

import argparse
import ast
import logging
from pathlib import Path

from git import Repo

logging.basicConfig(level=logging.INFO)


def get_changed_files(base_branch="main", startswith="mteb/models/") -> list[str]:
    repo_path = Path(__file__).parent.parent
    repo = Repo(repo_path)
    repo.remotes.origin.fetch(base_branch)

    base_commit = repo.commit(f"origin/{base_branch}")
    head_commit = repo.commit("HEAD")

    diff = repo.git.diff("--name-only", base_commit, head_commit)

    changed_files = diff.splitlines()
    return [
        f
        for f in changed_files
<<<<<<< HEAD
        if f.startswith("mteb/models/model_implementations/")
=======
        if f.startswith(startswith)
>>>>>>> 3306aebe
        and f.endswith(".py")
        and Path(f).exists()
    ]


def extract_model_names(
    files: list[str], return_one_model_name_per_file=False
) -> list[str]:
    model_names = []
    first_model_found = False
    for file in files:
        with open(file) as f:
            tree = ast.parse(f.read())
            for node in ast.walk(tree):
                if isinstance(node, ast.Assign):
                    for target in node.targets:
                        if (
                            isinstance(target, ast.Name)
                            and isinstance(node.value, ast.Call)
                            and isinstance(node.value.func, ast.Name)
                            and node.value.func.id == "ModelMeta"
                        ):
                            try:
                                model_name = next(
                                    (
                                        kw.value.value
                                        for kw in node.value.keywords
                                        if kw.arg == "name"
                                    ),
                                    None,
                                )
                            except AttributeError:
                                # For cases where name is assigned a variable and not a direct string,
                                # e.g. in gme_v_models.py: `name=HF_GME_QWEN2VL_2B`
                                model_name = next(
                                    (
                                        kw.value.id
                                        for kw in node.value.keywords
                                        if kw.arg == "name"
                                    ),
                                    None,
                                )
                            if model_name:
                                model_names.append(model_name)
                                first_model_found = True
                if return_one_model_name_per_file and first_model_found:
                    logging.info(f"Found model name {model_name} in file {file}")
                    break  # NOTE: Only take the first model_name per file to avoid disk out of space issue.
    return model_names


def parse_args():
    parser = argparse.ArgumentParser()
    parser.add_argument(
        "base_branch",
        nargs="?",
        default="main",
        help="Base branch to compare changes with",
    )
    parser.add_argument(
        "--return_one_model_name_per_file",
        action="store_true",
        default=False,
        help="Only return one model name per file.",
    )
    return parser.parse_args()


if __name__ == "__main__":
    """
    Can pass in base branch as an argument. Defaults to 'main'.
    e.g. python extract_model_names.py mieb
    """

    args = parse_args()

    base_branch = args.base_branch
    changed_files = get_changed_files(base_branch)
    model_names = extract_model_names(
        changed_files,
        return_one_model_name_per_file=args.return_one_model_name_per_file,
    )
    output_file = Path(__file__).parent / "model_names.txt"
    with output_file.open("w") as f:
        f.write(" ".join(model_names))<|MERGE_RESOLUTION|>--- conflicted
+++ resolved
@@ -10,7 +10,9 @@
 logging.basicConfig(level=logging.INFO)
 
 
-def get_changed_files(base_branch="main", startswith="mteb/models/") -> list[str]:
+def get_changed_files(
+    base_branch="main", startswith="mteb/models/model_implementations/"
+) -> list[str]:
     repo_path = Path(__file__).parent.parent
     repo = Repo(repo_path)
     repo.remotes.origin.fetch(base_branch)
@@ -24,13 +26,7 @@
     return [
         f
         for f in changed_files
-<<<<<<< HEAD
-        if f.startswith("mteb/models/model_implementations/")
-=======
-        if f.startswith(startswith)
->>>>>>> 3306aebe
-        and f.endswith(".py")
-        and Path(f).exists()
+        if f.startswith(startswith) and f.endswith(".py") and Path(f).exists()
     ]
 
 
