import logging
from typing import Any, TypedDict

import numpy as np
from datasets import Dataset
from sklearn.metrics.pairwise import (
    paired_cosine_distances,
    paired_euclidean_distances,
    paired_manhattan_distances,
)

from mteb._create_dataloaders import _create_dataloader_from_texts, create_dataloader
from mteb._evaluators.evaluator import Evaluator
from mteb.abstasks.task_metadata import TaskMetadata
from mteb.models import EncoderProtocol
from mteb.similarity_functions import compute_pairwise_similarity
from mteb.types import PromptType

logger = logging.getLogger(__name__)


class PairClassificationDistances(TypedDict):
    """Pair classification distances.

    Attributes:
        cosine_scores: Cosine similarity scores.
        euclidean_distances: Euclidean similarity scores.
        manhattan_distances: Manhattan similarity scores.
        similarity_scores: Similarity scores.
        dot_scores: Dot similarity scores.
    """

    cosine_scores: list[float]
    euclidean_distances: list[float]
    manhattan_distances: list[float]
    similarity_scores: list[float]
    dot_scores: list[float]


class PairClassificationEvaluator(Evaluator):
    """Evaluate a model based on the similarity of the embeddings by calculating the accuracy of identifying similar and dissimilar sentences.

    The metrics are the cosine similarity as well as euclidean and Manhattan distance
    The returned score is the accuracy with a specified metric.
    The results are written in a CSV. If a CSV already exists, then values are appended.
    The labels need to be 0 for dissimilar pairs and 1 for similar pairs.

    Args:
        dataset: Dataset to evaluate.
        input1_column_name: The first column of sentences
        input2_column_name: The second column of sentences
        labels: labels[i] is the label for the pair (sentences1[i], sentences2[i]). Must be 0 or 1
        batch_size: Batch size used to compute embeddings
    """

    def __init__(
        self,
        dataset: Dataset,
        input1_column_name: str,
        input2_column_name: str,
        task_metadata: TaskMetadata,
        hf_split: str,
        hf_subset: str,
        input1_prompt_type: PromptType | None,
        input2_prompt_type: PromptType | None,
        **kwargs,
    ) -> None:
        super().__init__(**kwargs)
        self.dataset = dataset
        self.input1_column_name = input1_column_name
        self.input2_column_name = input2_column_name
        self.task_metadata = task_metadata
        self.hf_split = hf_split
        self.hf_subset = hf_subset
        self.input1_prompt_type = input1_prompt_type
        self.input2_prompt_type = input2_prompt_type

        if len(self.dataset[self.input1_column_name]) != len(
            self.dataset[self.input2_column_name]
        ):
            raise ValueError(
                f"First and second input columns must have the same length for task {task_metadata.name}"
            )

    def __call__(
        self,
        model: EncoderProtocol,
        encode_kwargs: dict[str, Any],
    ) -> PairClassificationDistances:
<<<<<<< HEAD
        logger.info("Running pair classification - Encoding inputs...")
        if self.task_metadata.modalities == ["text"]:
            # datasets v4 will pass column objects, so we need to extract the text
            all_sentences = (
                self.dataset[self.input1_column_name][:]
                + self.dataset[self.input2_column_name][:]
            )
            len_sentences1 = len(self.dataset[self.input1_column_name])
            embeddings = self._encode_unique_texts(
                all_sentences,
                model,
                task_metadata=self.task_metadata,
                hf_split=self.hf_split,
                hf_subset=self.hf_subset,
                **encode_kwargs,
            )
            embeddings1 = embeddings[:len_sentences1]
            embeddings2 = embeddings[len_sentences1:]
        else:
            # in pair classification can be multiple audio columns
            # and audio can have `path` element with `None` that can break collator,
            # because `audio1` is not "whitelisted" in collator
            embeddings1 = model.encode(
                create_dataloader(
                    self.dataset.select_columns(self.input1_column_name),
                    task_metadata=self.task_metadata,
                    input_column=self.input1_column_name,
                    **encode_kwargs,
                ),
=======
        logger.info("Running pair classification - Encoding samples (1/2)")
        embeddings1 = model.encode(
            create_dataloader(
                self.dataset,
>>>>>>> 0a0e3983
                task_metadata=self.task_metadata,
                input_column=self.input1_column_name,
                **encode_kwargs,
<<<<<<< HEAD
            )
            embeddings2 = model.encode(
                create_dataloader(
                    self.dataset.select_columns(self.input2_column_name),
                    task_metadata=self.task_metadata,
                    input_column=self.input2_column_name,
                    **encode_kwargs,
                ),
=======
            ),
            task_metadata=self.task_metadata,
            hf_split=self.hf_split,
            hf_subset=self.hf_subset,
            prompt_type=self.input1_prompt_type,
            **encode_kwargs,
        )
        logger.info("Running pair classification - Encoding samples (2/2)")
        embeddings2 = model.encode(
            create_dataloader(
                self.dataset,
>>>>>>> 0a0e3983
                task_metadata=self.task_metadata,
                input_column=self.input2_column_name,
                **encode_kwargs,
            ),
            task_metadata=self.task_metadata,
            hf_split=self.hf_split,
            hf_subset=self.hf_subset,
            prompt_type=self.input2_prompt_type,
            **encode_kwargs,
        )

        logger.info("Running pair classification - Evaluating pair similarity...")
        cosine_scores = 1 - paired_cosine_distances(embeddings1, embeddings2)
        manhattan_distances = paired_manhattan_distances(embeddings1, embeddings2)
        euclidean_distances = paired_euclidean_distances(embeddings1, embeddings2)

        similarity_scores = compute_pairwise_similarity(model, embeddings1, embeddings2)

        embeddings1_np = np.asarray(embeddings1)
        embeddings2_np = np.asarray(embeddings2)
        dot_scores = np.asarray(
            [
                np.dot(embeddings1_np[i], embeddings2_np[i])
                for i in range(len(embeddings1_np))
            ]
        )
        return PairClassificationDistances(
            cosine_scores=cosine_scores.tolist(),
            euclidean_distances=euclidean_distances.tolist(),
            manhattan_distances=manhattan_distances.tolist(),
            similarity_scores=similarity_scores.tolist(),
            dot_scores=dot_scores.tolist(),
        )

    @staticmethod
    def _encode_unique_texts(
        all_texts: list[str],
        model: EncoderProtocol,
        task_metadata: TaskMetadata,
        hf_split: str,
        hf_subset: str,
        **encode_kwargs: Any,
    ) -> np.ndarray:
        index_map, all_unique_texts, all_texts_indexes = {}, [], []
        for text in all_texts:
            text_hash = hash(text)
            if text_hash not in index_map:
                index_map[text_hash] = len(all_unique_texts)
                all_unique_texts.append(text)
            all_texts_indexes.append(index_map[text_hash])
        logger.warning(
            f"A total on {len(all_texts) - len(all_unique_texts)}/{len(all_texts)} duplicate texts were found during encoding. Only encoding unique text and duplicating embeddings across."
        )
        all_unique_texts_embs = np.asarray(
            model.encode(
                _create_dataloader_from_texts(all_unique_texts, **encode_kwargs),
                task_metadata=task_metadata,
                hf_split=hf_split,
                hf_subset=hf_subset,
                **encode_kwargs,
            )
        )
        return all_unique_texts_embs[all_texts_indexes]<|MERGE_RESOLUTION|>--- conflicted
+++ resolved
@@ -87,55 +87,13 @@
         model: EncoderProtocol,
         encode_kwargs: dict[str, Any],
     ) -> PairClassificationDistances:
-<<<<<<< HEAD
-        logger.info("Running pair classification - Encoding inputs...")
-        if self.task_metadata.modalities == ["text"]:
-            # datasets v4 will pass column objects, so we need to extract the text
-            all_sentences = (
-                self.dataset[self.input1_column_name][:]
-                + self.dataset[self.input2_column_name][:]
-            )
-            len_sentences1 = len(self.dataset[self.input1_column_name])
-            embeddings = self._encode_unique_texts(
-                all_sentences,
-                model,
-                task_metadata=self.task_metadata,
-                hf_split=self.hf_split,
-                hf_subset=self.hf_subset,
-                **encode_kwargs,
-            )
-            embeddings1 = embeddings[:len_sentences1]
-            embeddings2 = embeddings[len_sentences1:]
-        else:
-            # in pair classification can be multiple audio columns
-            # and audio can have `path` element with `None` that can break collator,
-            # because `audio1` is not "whitelisted" in collator
-            embeddings1 = model.encode(
-                create_dataloader(
-                    self.dataset.select_columns(self.input1_column_name),
-                    task_metadata=self.task_metadata,
-                    input_column=self.input1_column_name,
-                    **encode_kwargs,
-                ),
-=======
         logger.info("Running pair classification - Encoding samples (1/2)")
         embeddings1 = model.encode(
             create_dataloader(
-                self.dataset,
->>>>>>> 0a0e3983
+                self.dataset.select_columns(self.input1_column_name),
                 task_metadata=self.task_metadata,
                 input_column=self.input1_column_name,
                 **encode_kwargs,
-<<<<<<< HEAD
-            )
-            embeddings2 = model.encode(
-                create_dataloader(
-                    self.dataset.select_columns(self.input2_column_name),
-                    task_metadata=self.task_metadata,
-                    input_column=self.input2_column_name,
-                    **encode_kwargs,
-                ),
-=======
             ),
             task_metadata=self.task_metadata,
             hf_split=self.hf_split,
@@ -146,8 +104,7 @@
         logger.info("Running pair classification - Encoding samples (2/2)")
         embeddings2 = model.encode(
             create_dataloader(
-                self.dataset,
->>>>>>> 0a0e3983
+                self.dataset.select_columns(self.input2_column_name),
                 task_metadata=self.task_metadata,
                 input_column=self.input2_column_name,
                 **encode_kwargs,
