--- conflicted
+++ resolved
@@ -1,12 +1,8 @@
 from __future__ import annotations
 
 import logging
-<<<<<<< HEAD
 from collections.abc import Sequence
-from typing import Any
-=======
 from typing import TYPE_CHECKING, Any
->>>>>>> 15652aa5
 
 import torch
 import torch.nn.functional as F
