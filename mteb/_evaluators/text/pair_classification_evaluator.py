from __future__ import annotations

import logging
from typing import Any, TypedDict

import numpy as np
from sklearn.metrics.pairwise import (
    paired_cosine_distances,
    paired_euclidean_distances,
    paired_manhattan_distances,
)

from mteb.abstasks.task_metadata import TaskMetadata
from mteb.create_dataloaders import create_dataloader_from_texts
from mteb.models import Encoder
from mteb.similarity_functions import compute_pairwise_similarity

from ..evaluator import Evaluator

logger = logging.getLogger(__name__)


class PairClassificationDistances(TypedDict):
    """Pair classification distances.

    Attributes:
        cosine_scores: Cosine similarity scores.
        euclidean_distances: Euclidean similarity scores.
        manhattan_distances: Manhattan similarity scores.
        similarity_scores: Similarity scores.
        dot_scores: Dot similarity scores.
    """

    cosine_scores: list[float]
    euclidean_distances: list[float]
    manhattan_distances: list[float]
    similarity_scores: list[float]
    dot_scores: list[float]


class PairClassificationEvaluator(Evaluator):
    """Evaluate a model based on the similarity of the embeddings by calculating the accuracy of identifying similar and
    dissimilar sentences.
    The metrics are the cosine similarity as well as euclidean and Manhattan distance
    The returned score is the accuracy with a specified metric.
    The results are written in a CSV. If a CSV already exists, then values are appended.
    The labels need to be 0 for dissimilar pairs and 1 for similar pairs.

    Args:
        sentences1: The first column of sentences
        sentences2: The second column of sentences
        labels: labels[i] is the label for the pair (sentences1[i], sentences2[i]). Must be 0 or 1
        batch_size: Batch size used to compute embeddings
    """

    def __init__(
        self,
        sentences1: list[str],
        sentences2: list[str],
        task_metadata: TaskMetadata,
        hf_split: str,
        hf_subset: str,
        **kwargs,
    ) -> None:
        super().__init__(**kwargs)
        self.sentences1 = sentences1
        self.sentences2 = sentences2
        self.task_metadata = task_metadata
        self.hf_split = hf_split
        self.hf_subset = hf_subset

        if len(self.sentences1) != len(self.sentences2):
            raise ValueError(
                f"Sentences1 and Sentences2 must have the same length for task {task_metadata.name}"
            )

    def __call__(
        self,
        model: Encoder,
        encode_kwargs: dict[str, Any],
    ) -> PairClassificationDistances:
        all_sentences = self.sentences1[:] + self.sentences2[:]
        len_sentences1 = len(self.sentences1)
        embeddings = self._encode_unique_texts(
            all_sentences,
            model,
            task_metadata=self.task_metadata,
            hf_split=self.hf_split,
            hf_subset=self.hf_subset,
            **encode_kwargs,
        )
        embeddings1 = embeddings[:len_sentences1]
        embeddings2 = embeddings[len_sentences1:]

        logger.info("Computing similarity distances.")
        cosine_scores = 1 - paired_cosine_distances(embeddings1, embeddings2)
        manhattan_distances = paired_manhattan_distances(embeddings1, embeddings2)
        euclidean_distances = paired_euclidean_distances(embeddings1, embeddings2)

        similarity_scores = compute_pairwise_similarity(model, embeddings1, embeddings2)

        embeddings1_np = np.asarray(embeddings1)
        embeddings2_np = np.asarray(embeddings2)
        dot_scores = np.asarray(
            [
                np.dot(embeddings1_np[i], embeddings2_np[i])
                for i in range(len(embeddings1_np))
            ]
        )
        return PairClassificationDistances(
            cosine_scores=cosine_scores.tolist(),
            euclidean_distances=euclidean_distances.tolist(),
            manhattan_distances=manhattan_distances.tolist(),
            similarity_scores=similarity_scores.tolist(),
            dot_scores=dot_scores.tolist(),
        )

    @staticmethod
    def _encode_unique_texts(
        all_texts: list[str],
        model: Encoder,
        task_metadata: TaskMetadata,
        hf_split: str,
        hf_subset: str,
        **encode_kwargs: Any,
    ) -> np.ndarray:
        index_map, all_unique_texts, all_texts_indexes = {}, [], []
        for text in all_texts:
            text_hash = hash(text)
            if text_hash not in index_map:
                index_map[text_hash] = len(all_unique_texts)
                all_unique_texts.append(text)
            all_texts_indexes.append(index_map[text_hash])
        logger.warning(
            f"A total on {len(all_texts) - len(all_unique_texts)}/{len(all_texts)} duplicate texts were found during encoding. Only encoding unique text and duplicating embeddings across."
        )
        all_unique_texts_embs = np.asarray(
            model.encode(
                create_dataloader_from_texts(all_unique_texts),
                task_metadata=task_metadata,
                hf_split=hf_split,
                hf_subset=hf_subset,
                **encode_kwargs,
            )
        )
<<<<<<< HEAD
        return all_unique_texts_embs[all_texts_indexes]
=======
        return all_unique_texts_embs[all_texts_indexes]

    def compute_metrics(
        self,
        model: Encoder,
        *,
        encode_kwargs: dict[str, Any],
    ) -> dict[str, float]:
        logger.info("Running pair classification - Encoding sentences...")
        all_sentences = self.sentences1[:] + self.sentences2[:]
        len_sentences1 = len(self.sentences1)
        embeddings = self._encode_unique_texts(
            all_sentences,
            model,
            task_metadata=self.task_metadata,
            hf_split=self.hf_split,
            hf_subset=self.hf_subset,
            **encode_kwargs,
        )
        embeddings1 = embeddings[:len_sentences1]
        embeddings2 = embeddings[len_sentences1:]

        logger.info("Running pair classification - Evaluating pair similarity...")
        cosine_scores = 1 - paired_cosine_distances(embeddings1, embeddings2)
        manhattan_distances = paired_manhattan_distances(embeddings1, embeddings2)
        euclidean_distances = paired_euclidean_distances(embeddings1, embeddings2)

        similarity_scores = compute_pairwise_similarity(model, embeddings1, embeddings2)

        embeddings1_np = np.asarray(embeddings1)
        embeddings2_np = np.asarray(embeddings2)
        dot_scores = [
            np.dot(embeddings1_np[i], embeddings2_np[i])
            for i in range(len(embeddings1_np))
        ]

        labels = np.asarray(self.labels)
        output_scores = {}
        max_scores = defaultdict(list)
        for short_name, name, scores, reverse in [
            [
                "similarity",
                "Model-Specified Similarity",
                similarity_scores,
                True,
            ],
            [ScoringFunction.COSINE.value, "Cosine-Similarity", cosine_scores, True],
            [
                ScoringFunction.MANHATTAN.value,
                "Manhattan-Distance",
                manhattan_distances,
                False,
            ],
            [
                ScoringFunction.EUCLIDEAN.value,
                "Euclidean-Distance",
                euclidean_distances,
                False,
            ],
            [ScoringFunction.DOT_PRODUCT.value, "Dot-Product", dot_scores, True],
        ]:
            metrics = self._compute_metrics(scores, labels, reverse)
            for metric_name, metric_value in metrics.items():
                output_scores[f"{short_name}_{metric_name}"] = metric_value
                max_scores[metric_name].append(metric_value)

        for metric in max_scores:
            if metric in ["f1", "ap", "f1", "precision", "recall", "accuracy"]:
                output_scores[f"max_{metric}"] = max(max_scores[metric])

        logger.info("Running pair classification - Finished.")
        return output_scores

    @staticmethod
    def _compute_metrics(
        scores: np.ndarray, labels: np.ndarray, high_score_more_similar: bool
    ) -> dict[str, float]:
        """Compute the metrics for the given scores and labels.

        Args:
            scores: The similarity/dissimilarity scores for the pairs, specified as an array of shape (n_pairs, ).
            labels: The labels for the pairs, specified as an array of shape (n_pairs, ).
            high_score_more_similar: If true, then the higher the score, the more similar the pairs are.

        Returns:
            The metrics for the given scores and labels.
        """
        acc, acc_threshold = PairClassificationEvaluator.find_best_acc_and_threshold(
            scores, labels, high_score_more_similar
        )
        (
            f1,
            precision,
            recall,
            f1_threshold,
        ) = PairClassificationEvaluator.find_best_f1_and_threshold(
            scores, labels, high_score_more_similar
        )
        ap = PairClassificationEvaluator.ap_score(
            scores, labels, high_score_more_similar
        )

        return {
            "accuracy": float(acc),
            "accuracy_threshold": float(acc_threshold),
            "f1": float(f1),
            "f1_threshold": float(f1_threshold),
            "precision": float(precision),
            "recall": float(recall),
            "ap": float(ap),
        }

    @staticmethod
    def find_best_acc_and_threshold(
        scores: np.ndarray, labels: np.ndarray, high_score_more_similar: bool
    ) -> tuple[float, float]:
        assert len(scores) == len(labels)
        rows = list(zip(scores, labels))

        rows = sorted(rows, key=lambda x: x[0], reverse=high_score_more_similar)

        max_acc = 0
        best_threshold = -1

        positive_so_far = 0
        remaining_negatives = sum(np.array(labels) == 0)

        for i in range(len(rows) - 1):
            score, label = rows[i]
            if label == 1:
                positive_so_far += 1
            else:
                remaining_negatives -= 1

            acc = (positive_so_far + remaining_negatives) / len(labels)
            if acc > max_acc:
                max_acc = acc
                best_threshold = (rows[i][0] + rows[i + 1][0]) / 2

        return max_acc, best_threshold

    @staticmethod
    def find_best_f1_and_threshold(
        scores, labels, high_score_more_similar: bool
    ) -> tuple[float, float, float, float]:
        assert len(scores) == len(labels)

        scores = np.asarray(scores)
        labels = np.asarray(labels)

        rows = list(zip(scores, labels))

        rows = sorted(rows, key=lambda x: x[0], reverse=high_score_more_similar)

        best_f1 = best_precision = best_recall = 0
        threshold = 0
        nextract = 0
        ncorrect = 0
        total_num_duplicates = sum(labels)

        for i in range(len(rows) - 1):
            score, label = rows[i]
            nextract += 1

            if label == 1:
                ncorrect += 1

            if ncorrect > 0:
                precision = ncorrect / nextract
                recall = ncorrect / total_num_duplicates
                f1 = 2 * precision * recall / (precision + recall)
                if f1 > best_f1:
                    best_f1 = f1
                    best_precision = precision
                    best_recall = recall
                    threshold = (rows[i][0] + rows[i + 1][0]) / 2

        return best_f1, best_precision, best_recall, threshold

    @staticmethod
    def ap_score(scores, labels, high_score_more_similar: bool) -> float:
        return average_precision_score(
            labels, scores * (1 if high_score_more_similar else -1)
        )
>>>>>>> a95c931f
<|MERGE_RESOLUTION|>--- conflicted
+++ resolved
@@ -79,6 +79,8 @@
         model: Encoder,
         encode_kwargs: dict[str, Any],
     ) -> PairClassificationDistances:
+        logger.info("Running pair classification - Encoding sentences...")
+
         all_sentences = self.sentences1[:] + self.sentences2[:]
         len_sentences1 = len(self.sentences1)
         embeddings = self._encode_unique_texts(
@@ -92,7 +94,7 @@
         embeddings1 = embeddings[:len_sentences1]
         embeddings2 = embeddings[len_sentences1:]
 
-        logger.info("Computing similarity distances.")
+        logger.info("Running pair classification - Evaluating pair similarity...")
         cosine_scores = 1 - paired_cosine_distances(embeddings1, embeddings2)
         manhattan_distances = paired_manhattan_distances(embeddings1, embeddings2)
         euclidean_distances = paired_euclidean_distances(embeddings1, embeddings2)
@@ -143,191 +145,4 @@
                 **encode_kwargs,
             )
         )
-<<<<<<< HEAD
-        return all_unique_texts_embs[all_texts_indexes]
-=======
-        return all_unique_texts_embs[all_texts_indexes]
-
-    def compute_metrics(
-        self,
-        model: Encoder,
-        *,
-        encode_kwargs: dict[str, Any],
-    ) -> dict[str, float]:
-        logger.info("Running pair classification - Encoding sentences...")
-        all_sentences = self.sentences1[:] + self.sentences2[:]
-        len_sentences1 = len(self.sentences1)
-        embeddings = self._encode_unique_texts(
-            all_sentences,
-            model,
-            task_metadata=self.task_metadata,
-            hf_split=self.hf_split,
-            hf_subset=self.hf_subset,
-            **encode_kwargs,
-        )
-        embeddings1 = embeddings[:len_sentences1]
-        embeddings2 = embeddings[len_sentences1:]
-
-        logger.info("Running pair classification - Evaluating pair similarity...")
-        cosine_scores = 1 - paired_cosine_distances(embeddings1, embeddings2)
-        manhattan_distances = paired_manhattan_distances(embeddings1, embeddings2)
-        euclidean_distances = paired_euclidean_distances(embeddings1, embeddings2)
-
-        similarity_scores = compute_pairwise_similarity(model, embeddings1, embeddings2)
-
-        embeddings1_np = np.asarray(embeddings1)
-        embeddings2_np = np.asarray(embeddings2)
-        dot_scores = [
-            np.dot(embeddings1_np[i], embeddings2_np[i])
-            for i in range(len(embeddings1_np))
-        ]
-
-        labels = np.asarray(self.labels)
-        output_scores = {}
-        max_scores = defaultdict(list)
-        for short_name, name, scores, reverse in [
-            [
-                "similarity",
-                "Model-Specified Similarity",
-                similarity_scores,
-                True,
-            ],
-            [ScoringFunction.COSINE.value, "Cosine-Similarity", cosine_scores, True],
-            [
-                ScoringFunction.MANHATTAN.value,
-                "Manhattan-Distance",
-                manhattan_distances,
-                False,
-            ],
-            [
-                ScoringFunction.EUCLIDEAN.value,
-                "Euclidean-Distance",
-                euclidean_distances,
-                False,
-            ],
-            [ScoringFunction.DOT_PRODUCT.value, "Dot-Product", dot_scores, True],
-        ]:
-            metrics = self._compute_metrics(scores, labels, reverse)
-            for metric_name, metric_value in metrics.items():
-                output_scores[f"{short_name}_{metric_name}"] = metric_value
-                max_scores[metric_name].append(metric_value)
-
-        for metric in max_scores:
-            if metric in ["f1", "ap", "f1", "precision", "recall", "accuracy"]:
-                output_scores[f"max_{metric}"] = max(max_scores[metric])
-
-        logger.info("Running pair classification - Finished.")
-        return output_scores
-
-    @staticmethod
-    def _compute_metrics(
-        scores: np.ndarray, labels: np.ndarray, high_score_more_similar: bool
-    ) -> dict[str, float]:
-        """Compute the metrics for the given scores and labels.
-
-        Args:
-            scores: The similarity/dissimilarity scores for the pairs, specified as an array of shape (n_pairs, ).
-            labels: The labels for the pairs, specified as an array of shape (n_pairs, ).
-            high_score_more_similar: If true, then the higher the score, the more similar the pairs are.
-
-        Returns:
-            The metrics for the given scores and labels.
-        """
-        acc, acc_threshold = PairClassificationEvaluator.find_best_acc_and_threshold(
-            scores, labels, high_score_more_similar
-        )
-        (
-            f1,
-            precision,
-            recall,
-            f1_threshold,
-        ) = PairClassificationEvaluator.find_best_f1_and_threshold(
-            scores, labels, high_score_more_similar
-        )
-        ap = PairClassificationEvaluator.ap_score(
-            scores, labels, high_score_more_similar
-        )
-
-        return {
-            "accuracy": float(acc),
-            "accuracy_threshold": float(acc_threshold),
-            "f1": float(f1),
-            "f1_threshold": float(f1_threshold),
-            "precision": float(precision),
-            "recall": float(recall),
-            "ap": float(ap),
-        }
-
-    @staticmethod
-    def find_best_acc_and_threshold(
-        scores: np.ndarray, labels: np.ndarray, high_score_more_similar: bool
-    ) -> tuple[float, float]:
-        assert len(scores) == len(labels)
-        rows = list(zip(scores, labels))
-
-        rows = sorted(rows, key=lambda x: x[0], reverse=high_score_more_similar)
-
-        max_acc = 0
-        best_threshold = -1
-
-        positive_so_far = 0
-        remaining_negatives = sum(np.array(labels) == 0)
-
-        for i in range(len(rows) - 1):
-            score, label = rows[i]
-            if label == 1:
-                positive_so_far += 1
-            else:
-                remaining_negatives -= 1
-
-            acc = (positive_so_far + remaining_negatives) / len(labels)
-            if acc > max_acc:
-                max_acc = acc
-                best_threshold = (rows[i][0] + rows[i + 1][0]) / 2
-
-        return max_acc, best_threshold
-
-    @staticmethod
-    def find_best_f1_and_threshold(
-        scores, labels, high_score_more_similar: bool
-    ) -> tuple[float, float, float, float]:
-        assert len(scores) == len(labels)
-
-        scores = np.asarray(scores)
-        labels = np.asarray(labels)
-
-        rows = list(zip(scores, labels))
-
-        rows = sorted(rows, key=lambda x: x[0], reverse=high_score_more_similar)
-
-        best_f1 = best_precision = best_recall = 0
-        threshold = 0
-        nextract = 0
-        ncorrect = 0
-        total_num_duplicates = sum(labels)
-
-        for i in range(len(rows) - 1):
-            score, label = rows[i]
-            nextract += 1
-
-            if label == 1:
-                ncorrect += 1
-
-            if ncorrect > 0:
-                precision = ncorrect / nextract
-                recall = ncorrect / total_num_duplicates
-                f1 = 2 * precision * recall / (precision + recall)
-                if f1 > best_f1:
-                    best_f1 = f1
-                    best_precision = precision
-                    best_recall = recall
-                    threshold = (rows[i][0] + rows[i + 1][0]) / 2
-
-        return best_f1, best_precision, best_recall, threshold
-
-    @staticmethod
-    def ap_score(scores, labels, high_score_more_similar: bool) -> float:
-        return average_precision_score(
-            labels, scores * (1 if high_score_more_similar else -1)
-        )
->>>>>>> a95c931f
+        return all_unique_texts_embs[all_texts_indexes]