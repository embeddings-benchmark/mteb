--- conflicted
+++ resolved
@@ -110,13 +110,8 @@
         model: Encoder,
         *,
         encode_kwargs: dict[str, Any],
-<<<<<<< HEAD
-    ):
+    ) -> dict[str, float]:
         all_sentences = self.sentences1[:] + self.sentences2[:]
-=======
-    ) -> dict[str, float]:
-        all_sentences = self.sentences1 + self.sentences2
->>>>>>> 01a86e96
         len_sentences1 = len(self.sentences1)
         embeddings = self._encode_unique_texts(
             all_sentences,
