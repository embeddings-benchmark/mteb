from __future__ import annotations

import logging
from typing import Any

import numpy as np
import torch
from datasets import Dataset
<<<<<<< HEAD
=======
from sklearn.metrics import accuracy_score, f1_score, precision_score, recall_score
from tqdm.auto import tqdm
>>>>>>> 1acfa88e

from mteb.abstasks.task_metadata import TaskMetadata
from mteb.create_dataloaders import create_dataloader_from_texts
from mteb.models import Encoder

from ..evaluator import Evaluator

logger = logging.getLogger(__name__)


class BitextMiningEvaluator(Evaluator):
    def __init__(
        self,
        sentences: Dataset,
        task_metadata: TaskMetadata,
        hf_split: str,
        hf_subset: str,
        pair_columns: list[tuple[str, str]],
        **kwargs,
    ) -> None:
        super().__init__(**kwargs)
        self.pairs = pair_columns
        self.n = len(sentences)
        self.sentences = sentences
        self.hf_split = hf_split
        self.hf_subset = hf_subset
        self.task_metadata = task_metadata

    def __call__(
        self, model: Encoder, *, encode_kwargs: dict[str, Any]
    ) -> dict[str, list[dict[str, float]]]:
        pair_elements = {p for pair in self.pairs for p in pair}
        if isinstance(self.sentences, Dataset):
            subsets = [
                col for col in self.sentences.features.keys() if col in pair_elements
            ]
        else:
            # BUCC outputs a dict instead of a Dataset
            subsets = list(pair_elements)

        embeddings = {}
        for sub in tqdm(subsets):
            dataloader = create_dataloader_from_texts(self.sentences[sub])
            embeddings[sub] = model.encode(
                dataloader,
                task_metadata=self.task_metadata,
                # parallel datasets have lang pairs for subset
                hf_subset=self.hf_subset if self.hf_subset != "parallel" else sub,
                hf_split=self.hf_split,
                **encode_kwargs,
            )

<<<<<<< HEAD
        logger.info("Finding nearest neighbors...")
        neighbours = {}
        for i, (key1, key2) in enumerate(
            tqdm.tqdm(self.pairs, desc="Matching sentences")
        ):
            neighbours[f"{key1}-{key2}"] = self._similarity_search(
=======
        scores = {}
        for i, (key1, key2) in enumerate(tqdm(self.pairs, desc="Matching sentences")):
            scores[f"{key1}-{key2}"] = self._compute_metrics(
>>>>>>> 1acfa88e
                embeddings[key1], embeddings[key2], model
            )
        return neighbours

    def _similarity_search(
        self,
        query_embeddings: np.ndarray,
        corpus_embeddings: np.ndarray,
        model: Encoder,
        query_chunk_size: int = 100,
        corpus_chunk_size: int = 500000,
    ) -> list[dict[str, float]]:
        """This function performs a cosine similarity search between a list of query embeddings  and a list of corpus embeddings.
        It can be used for Information Retrieval / Semantic Search for corpora up to about 1 Million entries.

        Args:
            query_embeddings: A 2 dimensional tensor with the query embeddings.
            corpus_embeddings: A 2 dimensional tensor with the corpus embeddings.
            model: The model used to encode the queries and corpus. This is used to check if the embeddings are on the same device and to encode the
                queries and corpus if they are not already tensors.
            query_chunk_size: Process 100 queries simultaneously. Increasing that value increases the speed, but requires more memory.
            corpus_chunk_size: Scans the corpus 100k entries at a time. Increasing that value increases the speed, but requires more memory.

        Returns:
            Returns a list with one entry for each query. Each entry is a list of dictionaries with the keys 'corpus_id' and 'score', sorted by
                decreasing cosine similarity scores.
        """
        if len(query_embeddings.shape) == 1:
            query_embeddings = query_embeddings.reshape(1, *query_embeddings.shape)
        if len(corpus_embeddings.shape) == 1:
            corpus_embeddings = corpus_embeddings.reshape(1, *corpus_embeddings)

        # Check that corpus and queries are on the same device
        if (
            isinstance(corpus_embeddings, torch.Tensor)
            and isinstance(query_embeddings, torch.Tensor)
            and corpus_embeddings.device != query_embeddings.device
        ):
            query_embeddings = query_embeddings.to(corpus_embeddings.device)

        queries_result_list = [[] for _ in range(len(query_embeddings))]

        for query_start_idx in range(0, len(query_embeddings), query_chunk_size):
            # Iterate over chunks of the corpus
            for corpus_start_idx in range(0, len(corpus_embeddings), corpus_chunk_size):
                # Compute cosine similarities
                similarity_scores = model.similarity(  # type: ignore
                    query_embeddings[
                        query_start_idx : query_start_idx + query_chunk_size
                    ],
                    corpus_embeddings[
                        corpus_start_idx : corpus_start_idx + corpus_chunk_size
                    ],
                )

                # Get top-k scores
                cos_scores_top_k_values, cos_scores_top_k_idx = torch.topk(
                    similarity_scores,
                    1,
                    dim=1,
                    largest=True,
                    sorted=False,
                )
                cos_scores_top_k_values = cos_scores_top_k_values.cpu().tolist()
                cos_scores_top_k_idx = cos_scores_top_k_idx.cpu().tolist()

                for query_itr in range(len(similarity_scores)):
                    for sub_corpus_id, score in zip(
                        cos_scores_top_k_idx[query_itr],
                        cos_scores_top_k_values[query_itr],
                    ):
                        corpus_id = corpus_start_idx + sub_corpus_id
                        query_id = query_start_idx + query_itr
                        queries_result_list[query_id].append(
                            {"corpus_id": corpus_id, "score": score}
                        )

        # Sort and strip to top_k results
        for idx in range(len(queries_result_list)):
            queries_result_list[idx] = sorted(
                queries_result_list[idx], key=lambda x: x["score"], reverse=True
            )
            queries_result_list[idx] = queries_result_list[idx][0]

        return queries_result_list<|MERGE_RESOLUTION|>--- conflicted
+++ resolved
@@ -6,11 +6,7 @@
 import numpy as np
 import torch
 from datasets import Dataset
-<<<<<<< HEAD
-=======
-from sklearn.metrics import accuracy_score, f1_score, precision_score, recall_score
 from tqdm.auto import tqdm
->>>>>>> 1acfa88e
 
 from mteb.abstasks.task_metadata import TaskMetadata
 from mteb.create_dataloaders import create_dataloader_from_texts
@@ -63,18 +59,10 @@
                 **encode_kwargs,
             )
 
-<<<<<<< HEAD
         logger.info("Finding nearest neighbors...")
         neighbours = {}
-        for i, (key1, key2) in enumerate(
-            tqdm.tqdm(self.pairs, desc="Matching sentences")
-        ):
+        for i, (key1, key2) in enumerate(tqdm(self.pairs, desc="Matching sentences")):
             neighbours[f"{key1}-{key2}"] = self._similarity_search(
-=======
-        scores = {}
-        for i, (key1, key2) in enumerate(tqdm(self.pairs, desc="Matching sentences")):
-            scores[f"{key1}-{key2}"] = self._compute_metrics(
->>>>>>> 1acfa88e
                 embeddings[key1], embeddings[key2], model
             )
         return neighbours
