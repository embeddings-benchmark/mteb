--- conflicted
+++ resolved
@@ -295,17 +295,12 @@
             visible=True,
             width="18%",
         ):
-<<<<<<< HEAD
-            gr.Markdown("## Select Benchmark")
-            benchmark_select, column = make_selector(BENCHMARK_ENTRIES)
-=======
             if show_rteb:
                 benchmark_select, column = make_selector(
                     BENCHMARK_ENTRIES + RTEB_BENCHMARK_ENTRIES
                 )
             else:
                 benchmark_select, column = make_selector(BENCHMARK_ENTRIES)
->>>>>>> 3306aebe
         gr.Markdown(
             """
         ## Embedding Leaderboard
