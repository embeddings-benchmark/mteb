--- conflicted
+++ resolved
@@ -362,11 +362,6 @@
         for benchmark in benchmarks
     }
     process_time = time.time() - process_start
-<<<<<<< HEAD
-    logger.info(
-        f"Step 3/7 complete: Processed {len(benchmarks)} benchmarks in {process_time:.2f}s (avg {process_time / len(benchmarks):.2f}s/benchmark)"
-    )
-=======
     if len(benchmarks) > 0:
         logger.info(
             f"Step 3/7 complete: Processed {len(benchmarks)} benchmarks in {process_time:.2f}s (avg {process_time / len(benchmarks):.2f}s/benchmark)"
@@ -375,7 +370,6 @@
         logger.info(
             f"Step 3/7 complete: Processed 0 benchmarks in {process_time:.2f}s (avg N/A)"
         )
->>>>>>> 57a4b0ce
 
     default_benchmark = mteb.get_benchmark(DEFAULT_BENCHMARK_NAME)
     default_results = all_benchmark_results[default_benchmark.name]
