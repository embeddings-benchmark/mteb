--- conflicted
+++ resolved
@@ -13,14 +13,6 @@
 import pandas as pd
 
 import mteb
-<<<<<<< HEAD
-from mteb.abstasks.TaskMetadata import TASK_DOMAIN, TASK_TYPE
-from mteb.custom_validators import MODALITIES
-from mteb.leaderboard.benchmark_selector import (
-    BENCHMARK_ENTRIES,
-    DEFAULT_BENCHMARK_NAME,
-    make_selector,
-=======
 from mteb import BenchmarkResults
 from mteb.abstasks.task_metadata import TaskDomain, TaskType
 from mteb.benchmarks.benchmark import RtebBenchmark
@@ -35,7 +27,6 @@
 from mteb.leaderboard.table import (
     apply_per_task_styling_from_benchmark,
     apply_summary_styling_from_benchmark,
->>>>>>> 48b11a71
 )
 from mteb.leaderboard.text_segments import ACKNOWLEDGEMENT, FAQ
 from mteb.types import Modalities
@@ -81,11 +72,7 @@
     return md
 
 
-<<<<<<< HEAD
-def set_benchmark_on_load(request: gr.Request):
-=======
 def _set_benchmark_on_load(request: gr.Request):
->>>>>>> 48b11a71
     query_params = request.query_params
     return query_params.get("benchmark_name", DEFAULT_BENCHMARK_NAME)
 
@@ -350,13 +337,8 @@
 
             with gr.Column(scale=1):
                 with gr.Accordion("Cite and share this benchmark", open=False):
-<<<<<<< HEAD
-                    citation = gr.Markdown(update_citation, inputs=[benchmark_select])  # noqa: F841
-                    gr.Markdown(produce_benchmark_link, inputs=[benchmark_select])
-=======
                     citation = gr.Markdown(_update_citation, inputs=[benchmark_select])  # noqa: F841
                     gr.Markdown(_produce_benchmark_link, inputs=[benchmark_select])
->>>>>>> 48b11a71
 
                 with gr.Accordion(
                     "Customize this Benchmark",
@@ -452,37 +434,21 @@
                 gr.Markdown(FAQ)
 
         with gr.Tab("Performance per Model Size") as plot_tab:
-<<<<<<< HEAD
-            plot = gr.Plot(performance_size_plot, inputs=[summary_table])  # noqa: F841
-=======
             plot = gr.Plot(_performance_size_plot, inputs=[summary_table])
->>>>>>> 48b11a71
             gr.Markdown(
                 "*We only display TOP 5 models that have been run on all tasks in the benchmark*"
             )
             plot_tab.select(
-<<<<<<< HEAD
-                performance_size_plot, inputs=[summary_table], outputs=[plot]
-            )
-
-        with gr.Tab("Performance per Task Type") as radar_plot_tab:
-            radar_plot = gr.Plot(radar_chart, inputs=[summary_table])  # noqa: F841
-=======
                 _performance_size_plot, inputs=[summary_table], outputs=[plot]
             )
 
         with gr.Tab("Performance per Task Type") as radar_plot_tab:
             radar_plot = gr.Plot(_radar_chart, inputs=[summary_table])
->>>>>>> 48b11a71
             gr.Markdown(
                 "*We only display TOP 5 models that have been run on all task types in the benchmark*"
             )
             radar_plot_tab.select(
-<<<<<<< HEAD
-                radar_chart, inputs=[summary_table], outputs=[radar_plot]
-=======
                 _radar_chart, inputs=[summary_table], outputs=[radar_plot]
->>>>>>> 48b11a71
             )
 
         with gr.Tab("Performance per task"):
