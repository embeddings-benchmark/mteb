from __future__ import annotations

import itertools
import json
import logging
import tempfile
import time
import warnings
from pathlib import Path
from typing import Literal, get_args
from urllib.parse import urlencode

import cachetools
import gradio as gr
import pandas as pd
from gradio_rangeslider import RangeSlider

import mteb
from mteb.abstasks.TaskMetadata import TASK_DOMAIN, TASK_TYPE
from mteb.benchmarks.benchmarks import MTEB_multilingual
from mteb.custom_validators import MODALITIES
from mteb.languages import ISO_TO_LANGUAGE
<<<<<<< HEAD
=======
from mteb.leaderboard.benchmark_selector import BENCHMARK_ENTRIES, make_selector
>>>>>>> a52ea2f7
from mteb.leaderboard.figures import performance_size_plot, radar_chart
from mteb.leaderboard.table import create_tables

logger = logging.getLogger(__name__)

acknowledgment_md = """
### Acknowledgment
We thank [Google](https://cloud.google.com/), [ServiceNow](https://www.servicenow.com/), [Contextual AI](https://contextual.ai/) and [Hugging Face](https://huggingface.co/) for their generous sponsorship. If you'd like to sponsor us, please get in [touch](mailto:n.muennighoff@gmail.com).

<div class="sponsor-image-about" style="display: flex; align-items: center; gap: 10px;">
    <a href="https://cloud.google.com/">
        <img src="https://img.icons8.com/?size=512&id=17949&format=png" width="60" height="55" style="padding: 10px;">
    </a>
    <a href="https://www.servicenow.com/">
        <img src="https://play-lh.googleusercontent.com/HdfHZ5jnfMM1Ep7XpPaVdFIVSRx82wKlRC_qmnHx9H1E4aWNp4WKoOcH0x95NAnuYg" width="60" height="55" style="padding: 10px;">
    </a>
    <a href="https://contextual.ai/">
        <img src="https://encrypted-tbn0.gstatic.com/images?q=tbn:ANd9GcQd4EDMoZLFRrIjVBrSXOQYGcmvUJ3kL4U2usvjuKPla-LoRTZtLzFnb_Cu5tXzRI7DNBo&usqp=CAU" width="60" height="55" style="padding: 10px;">
    </a>
    <a href="https://huggingface.co">
        <img src="https://raw.githubusercontent.com/embeddings-benchmark/mteb/main/docs/images/hf_logo.png" width="60" height="55" style="padding: 10px;">
    </a>
</div>

We also thank the following companies which provide API credits to evaluate their models: [OpenAI](https://openai.com/), [Voyage AI](https://www.voyageai.com/)
"""


ALL_MODELS = {meta.name for meta in mteb.get_model_metas()}


def load_results():
    results_cache_path = Path(__file__).parent.joinpath("__cached_results.json")
    if not results_cache_path.exists():
        all_results = mteb.load_results(
            only_main_score=True, require_model_meta=False, models=ALL_MODELS
        ).filter_models()
        all_results.to_disk(results_cache_path)
        return all_results
    else:
        with results_cache_path.open() as cache_file:
            return mteb.BenchmarkResults.from_validated(**json.load(cache_file))


def produce_benchmark_link(benchmark_name: str, request: gr.Request) -> str:
    """Produces a URL for the selected benchmark."""
    params = urlencode(
        {
            "benchmark_name": benchmark_name,
        }
    )
    base_url = request.request.base_url
    url = f"{base_url}?{params}"
    md = f"```\n{url}\n```"
    return md


DEFAULT_BENCHMARK_NAME = MTEB_multilingual.name


def set_benchmark_on_load(request: gr.Request):
    query_params = request.query_params
    return query_params.get("benchmark_name", DEFAULT_BENCHMARK_NAME)


def download_table(table: pd.DataFrame) -> str:
    file = tempfile.NamedTemporaryFile(delete=False, suffix=".csv")
    table.to_csv(file)
    return file.name


def update_citation(benchmark_name: str) -> str:
    benchmark = mteb.get_benchmark(benchmark_name)
    if benchmark.citation is not None:
        citation = f"```bibtex\n{benchmark.citation}\n```"
    else:
        citation = ""
    return citation


def update_description(
    benchmark_name: str, languages: list[str], task_types: list[str], domains: list[str]
) -> str:
    benchmark = mteb.get_benchmark(benchmark_name)
    description = f"{benchmark.description}\n"
    n_languages = len(languages)
    n_task_types = len(task_types)
    n_tasks = len(benchmark.tasks)
    n_domains = len(domains)
    description += f" - **Number of languages**: {n_languages}\n"
    description += f" - **Number of tasks**: {n_tasks}\n"
    description += f" - **Number of task types**: {n_task_types}\n"
    description += f" - **Number of domains**: {n_domains}\n"
    if benchmark.reference is not None:
        description += f"\n[Click for More Info]({benchmark.reference})"

    return description


def format_list(props: list[str]):
    if props is None:
        return ""
    if len(props) > 3:
        return ", ".join(props[:3]) + "..."
    return ", ".join(props)


def update_task_info(task_names: str) -> gr.DataFrame:
    tasks = mteb.get_tasks(tasks=task_names)
    df = tasks.to_dataframe(
        properties=[
            "name",
            "type",
            "languages",
            "domains",
            "reference",
            "main_score",
            "modalities",
        ]
    )
    df["languages"] = df["languages"].map(format_list)
    df = df.sort_values("name")
    df["domains"] = df["domains"].map(format_list)
    df["name"] = "[" + df["name"] + "](" + df["reference"] + ")"
    df["modalities"] = df["modalities"].map(format_list)
    df = df.rename(
        columns={
            "name": "Task Name",
            "type": "Task Type",
            "languages": "Languages",
            "domains": "Domains",
            "main_score": "Metric",
            "modalities": "Modality",
        }
    )
    df = df.drop(columns="reference")
    return gr.DataFrame(
        df,
        datatype=["markdown"] + ["str"] * (len(df.columns) - 1),
        show_copy_button=True,
        show_fullscreen_button=True,
        show_search="filter",
    )


# Model sizes in million parameters
MIN_MODEL_SIZE, MAX_MODEL_SIZE = 0, 100_000


def filter_models(
    model_names: list[str],
    task_select: list[str],
    availability: bool | None,
    compatibility: list[str],
    instructions: bool | None,
    model_size: tuple[int | None, int | None],
    zero_shot_setting: Literal["only_zero_shot", "allow_all", "remove_unknown"],
):
    lower, upper = model_size
    # Setting to None, when the user doesn't specify anything
    if (lower == MIN_MODEL_SIZE) or (lower is None):
        lower = None
    else:
        # Multiplying by millions
        lower = lower * 1e6
    if (upper == MAX_MODEL_SIZE) or (upper is None):
        upper = None
    else:
        upper = upper * 1e6
    model_metas = mteb.get_model_metas(
        model_names=model_names,
        open_weights=availability,
        use_instructions=instructions,
        frameworks=compatibility,
        n_parameters_range=(lower, upper),
    )
    models_to_keep = set()
    for model_meta in model_metas:
        is_model_zero_shot = model_meta.is_zero_shot_on(task_select)
        if is_model_zero_shot is None:
            if zero_shot_setting in ["remove_unknown", "only_zero_shot"]:
                continue
        elif not is_model_zero_shot:
            if zero_shot_setting == "only_zero_shot":
                continue
        models_to_keep.add(model_meta.name)
    return list(models_to_keep)


def get_leaderboard_app() -> gr.Blocks:
    logger.info("Loading all benchmark results")
    all_results = load_results()

    benchmarks = sorted(
        mteb.get_benchmarks(display_on_leaderboard=True), key=lambda x: x.name
    )
    all_benchmark_results = {
        benchmark.name: benchmark.load_results(
            base_results=all_results
        ).join_revisions()
        for benchmark in benchmarks
    }
    default_benchmark = mteb.get_benchmark(DEFAULT_BENCHMARK_NAME)
    default_results = all_benchmark_results[default_benchmark.name]
    logger.info("Benchmark results loaded")

    default_scores = default_results.get_scores(format="long")
    all_models = list({entry["model_name"] for entry in default_scores})
    filtered_models = filter_models(
        all_models,
        default_results.task_names,
        availability=None,
        compatibility=[],
        instructions=None,
        model_size=(MIN_MODEL_SIZE, MAX_MODEL_SIZE),
        zero_shot_setting="allow_all",
    )

    summary_table, per_task_table = create_tables(
        [entry for entry in default_scores if entry["model_name"] in filtered_models]
<<<<<<< HEAD
    )

    benchmark_select = gr.Dropdown(
        [bench.name for bench in benchmarks],
        value=default_benchmark.name,
        label="Prebuilt Benchmarks",
        info="Select one of our expert-selected benchmarks from MTEB publications.",
    )
    lang_select = gr.Dropdown(
        ISO_TO_LANGUAGE,
        value=sorted(default_results.languages),
        allow_custom_value=True,
        multiselect=True,
        label="Language",
        info="Select languages to include.",
    )
    type_select = gr.Dropdown(
        sorted(get_args(TASK_TYPE)),
        value=sorted(default_results.task_types),
        multiselect=True,
        label="Task Type",
        info="Select task types to include.",
    )
    domain_select = gr.Dropdown(
        sorted(get_args(TASK_DOMAIN)),
        value=sorted(default_results.domains),
        multiselect=True,
        label="Domain",
        info="Select domains to include.",
    )
    task_select = gr.Dropdown(
        sorted(all_results.task_names),
        value=sorted(default_results.task_names),
        allow_custom_value=True,
        multiselect=True,
        label="Task",
        info="Select specific tasks to include",
    )
    modality_select = gr.Dropdown(
        sorted(get_args(MODALITIES)),
        value=sorted(default_results.modalities),
        multiselect=True,
        label="Modality",
        info="Select modalities to include.",
    )

=======
    )
    lang_select = gr.Dropdown(
        ISO_TO_LANGUAGE,
        value=sorted(default_results.languages),
        allow_custom_value=True,
        multiselect=True,
        label="Language",
        info="Select languages to include.",
    )
    type_select = gr.Dropdown(
        sorted(get_args(TASK_TYPE)),
        value=sorted(default_results.task_types),
        multiselect=True,
        label="Task Type",
        info="Select task types to include.",
    )
    domain_select = gr.Dropdown(
        sorted(get_args(TASK_DOMAIN)),
        value=sorted(default_results.domains),
        multiselect=True,
        label="Domain",
        info="Select domains to include.",
    )
    task_select = gr.Dropdown(
        sorted(all_results.task_names),
        value=sorted(default_results.task_names),
        allow_custom_value=True,
        multiselect=True,
        label="Task",
        info="Select specific tasks to include",
    )
    modality_select = gr.Dropdown(
        sorted(get_args(MODALITIES)),
        value=sorted(default_results.modalities),
        multiselect=True,
        label="Modality",
        info="Select modalities to include.",
    )

>>>>>>> a52ea2f7
    head = """
      <link href="https://cdn.jsdelivr.net/npm/tailwindcss@2.2.19/dist/tailwind.min.css" rel="stylesheet">
    """

<<<<<<< HEAD
    with gr.Blocks(fill_width=True, theme=gr.themes.Base(), head=head) as demo:
=======
    with gr.Blocks(
        fill_width=True,
        theme=gr.themes.Soft(
            font=[gr.themes.GoogleFont("Roboto Mono"), "Arial", "sans-serif"],
        ),
        head=head,
    ) as demo:
        with gr.Sidebar(
            position="left",
            label="Benchmark Selection and Customization",
            visible=True,
            width="25%",
        ):
            gr.Markdown("## Select Benchmark")
            benchmark_select, column = make_selector(BENCHMARK_ENTRIES)
>>>>>>> a52ea2f7
        gr.Markdown(
            """
        ## Embedding Leaderboard

<<<<<<< HEAD
        This leaderboard compares 100+ text and image (soon) embedding models across 1000+ languages. We refer to the publication of each selectable benchmark for details on metrics, languages, tasks, and task types. Anyone is welcome [to add a model](https://github.com/embeddings-benchmark/mteb/blob/main/docs/adding_a_model.md), [add benchmarks](https://github.com/embeddings-benchmark/mteb/blob/main/docs/adding_a_benchmark.md), [help us improve zero-shot annotations](https://github.com/embeddings-benchmark/mteb/blob/06489abca007261c7e6b11f36d4844c5ed5efdcb/mteb/models/bge_models.py#L91) or [propose other changes to the leaderboard](https://github.com/embeddings-benchmark/mteb/tree/main/mteb/leaderboard) 🤗 Also, check out [MTEB Arena](https://huggingface.co/spaces/mteb/arena) ⚔️

        > Looking for the previous MTEB leaderboard? We have made it available [here](https://huggingface.co/spaces/mteb/leaderboard_legacy) but it will no longer be updated.
        """
        )

        with gr.Row():
            with gr.Column(scale=5):
                gr.Markdown(
                    "### Benchmarks\n"
                    "Select one of the hand-curated benchmarks from our publications and modify them using one of the following filters to fit your needs."
                )
                with gr.Group():
                    with gr.Row(elem_classes="overflow-y-scroll max-h-80"):
                        with gr.Column():
                            benchmark_select.render()
                            with gr.Accordion("Select Languages", open=False):
                                lang_select.render()
                            with gr.Accordion("Select Task Types", open=False):
                                type_select.render()
                            with gr.Accordion("Select Domains", open=False):
                                domain_select.render()
                            with gr.Accordion("Select Modalities", open=False):
                                modality_select.render()
                            with gr.Accordion("Add and remove tasks:", open=False):
                                task_select.render()
            with gr.Column(scale=8):
                gr.Markdown(
                    """
                ### Model Selection
                Select models to rank based on an assortment of criteria.
                """,
                )
                with gr.Group():
                    with gr.Row():
                        searchbar = gr.Textbox(
                            label="Search Models",
                            info="Press Enter to search.\nSearch models by name (RegEx sensitive. Separate queries with `|`)",
=======
        This leaderboard compares 100+ text and image embedding models across 1000+ languages. We refer to the publication of each selectable benchmark for details on metrics, languages, tasks, and task types. Anyone is welcome [to add a model](https://github.com/embeddings-benchmark/mteb/blob/main/docs/adding_a_model.md), [add benchmarks](https://github.com/embeddings-benchmark/mteb/blob/main/docs/adding_a_benchmark.md), [help us improve zero-shot annotations](https://github.com/embeddings-benchmark/mteb/blob/06489abca007261c7e6b11f36d4844c5ed5efdcb/mteb/models/bge_models.py#L91) or [propose other changes to the leaderboard](https://github.com/embeddings-benchmark/mteb/tree/main/mteb/leaderboard) 🤗 Also, check out [MTEB Arena](https://huggingface.co/spaces/mteb/arena) ⚔️
        """
        )
        gr.Markdown(
            lambda name: f"<center> <h2> <b> {name} </b> </h2> </center><br>",
            inputs=benchmark_select,
        )

        scores = gr.State(default_scores)
        models = gr.State(filtered_models)
        with gr.Row():
            with gr.Column(scale=1):
                description = gr.Markdown(  # noqa: F841
                    update_description,
                    inputs=[benchmark_select, lang_select, type_select, domain_select],
                )
                with gr.Accordion("Cite this benchmark:", open=False):
                    citation = gr.Markdown(update_citation, inputs=[benchmark_select])  # noqa: F841
                with gr.Accordion("Share this benchmark:", open=False):
                    gr.Markdown(produce_benchmark_link, inputs=[benchmark_select])
            with gr.Column(scale=2):
                with gr.Tab("Performance per Model Size"):
                    plot = gr.Plot(performance_size_plot, inputs=[summary_table])  # noqa: F841
                    gr.Markdown(
                        "*We only display models that have been run on all tasks in the benchmark*"
                    )
                with gr.Tab("Performance per Task Type (Radar Chart)"):
                    radar_plot = gr.Plot(radar_chart, inputs=[summary_table])  # noqa: F841
                    gr.Markdown(
                        "*We only display models that have been run on all task types in the benchmark*"
                    )

        with gr.Accordion("Customize this Benchmark", open=False):
            with gr.Column():
                with gr.Row():
                    type_select.render()
                with gr.Row():
                    domain_select.render()
                with gr.Row():
                    modality_select.render()
                with gr.Row(elem_classes="overflow-y-scroll max-h-80"):
                    lang_select.render()
                with gr.Row(elem_classes="overflow-y-scroll max-h-80"):
                    task_select.render()

        with gr.Accordion("Advanced Model Filters", open=False):
            with gr.Group():
                with gr.Row(elem_classes=""):
                    with gr.Column():
                        compatibility = gr.CheckboxGroup(
                            [
                                (
                                    "Should be sentence-transformers compatible",
                                    "Sentence Transformers",
                                )
                            ],
                            value=[],
                            label="Compatibility",
                            interactive=True,
                        )
                        availability = gr.Radio(
                            [
                                ("Only Open", True),
                                ("Only Proprietary", False),
                                ("Both", None),
                            ],
                            value=None,
                            label="Availability",
                            interactive=True,
                        )
                        instructions = gr.Radio(
                            [
                                ("Only Instruction-tuned", True),
                                ("Only non-instruction", False),
                                ("Both", None),
                            ],
                            value=None,
                            label="Instructions",
>>>>>>> a52ea2f7
                            interactive=True,
                        )
                        compatibility = gr.CheckboxGroup(
                            [
                                (
<<<<<<< HEAD
                                    "Should be sentence-transformers compatible",
                                    "Sentence Transformers",
                                )
                            ],
                            value=[],
                            label="Compatibility",
                            interactive=True,
                        )
                    with gr.Row(elem_classes=""):
                        with gr.Column():
                            availability = gr.Radio(
                                [
                                    ("Only Open", True),
                                    ("Only Proprietary", False),
                                    ("Both", None),
                                ],
                                value=None,
                                label="Availability",
                                interactive=True,
                            )
                            instructions = gr.Radio(
                                [
                                    ("Only Instruction-tuned", True),
                                    ("Only non-instruction", False),
                                    ("Both", None),
                                ],
                                value=None,
                                label="Instructions",
                                interactive=True,
                            )
                        with gr.Column():
                            zero_shot = gr.Radio(
                                [
                                    (
                                        "Only Zero-shot",
                                        "only_zero_shot",
                                    ),
                                    ("Remove Unknown", "remove_unknown"),
                                    ("Allow All", "allow_all"),
                                ],
                                value="allow_all",
                                label="Zero-shot",
                                interactive=True,
                            )
                            model_size = RangeSlider(
                                minimum=MIN_MODEL_SIZE,
                                maximum=MAX_MODEL_SIZE,
                                value=(MIN_MODEL_SIZE, MAX_MODEL_SIZE),
                                label="Model Size (#M Parameters)",
                            )
        scores = gr.State(default_scores)
        models = gr.State(filtered_models)
        with gr.Row():
            with gr.Column():
                description = gr.Markdown(  # noqa: F841
                    update_description,
                    inputs=[benchmark_select, lang_select, type_select, domain_select],
                )
                citation = gr.Markdown(update_citation, inputs=[benchmark_select])  # noqa: F841
                with gr.Accordion("Share this benchmark:", open=False):
                    gr.Markdown(produce_benchmark_link, inputs=[benchmark_select])
            with gr.Column():
                with gr.Tab("Performance per Model Size"):
                    plot = gr.Plot(performance_size_plot, inputs=[summary_table])  # noqa: F841
                    gr.Markdown(
                        "*We only display models that have been run on all tasks in the benchmark*"
                    )
                with gr.Tab("Performance per Task Type (Radar Chart)"):
                    radar_plot = gr.Plot(radar_chart, inputs=[summary_table])  # noqa: F841
                    gr.Markdown(
                        "*We only display models that have been run on all task types in the benchmark*"
                    )
=======
                                    "Only Zero-shot",
                                    "only_zero_shot",
                                ),
                                ("Remove Unknown", "remove_unknown"),
                                ("Allow All", "allow_all"),
                            ],
                            value="allow_all",
                            label="Zero-shot",
                            interactive=True,
                        )
                        model_size = RangeSlider(
                            minimum=MIN_MODEL_SIZE,
                            maximum=MAX_MODEL_SIZE,
                            value=(MIN_MODEL_SIZE, MAX_MODEL_SIZE),
                            label="Model Size (#M Parameters)",
                        )

>>>>>>> a52ea2f7
        with gr.Tab("Summary"):
            summary_table.render()
            download_summary = gr.DownloadButton("Download Table")
            download_summary.click(
                download_table, inputs=[summary_table], outputs=[download_summary]
            )

            with gr.Accordion(
                "What do aggregate measures (Rank(Borda), Mean(Task), etc.) mean?",
                open=False,
            ):
                gr.Markdown(
                    """
        **Rank(borda)** is computed based on the [borda count](https://en.wikipedia.org/wiki/Borda_count), where each task is treated as a preference voter, which gives votes on the models per their relative performance on the task. The best model obtains the highest number of votes. The model with the highest number of votes across tasks obtains the highest rank. The Borda rank tends to prefer models that perform well broadly across tasks. However, given that it is a rank it can be unclear if the two models perform similarly.

        **Mean(Task)**: This is a naïve average computed across all the tasks within the benchmark. This score is simple to understand and is continuous as opposed to the Borda rank. However, the mean can overvalue tasks with higher variance in its scores.

        **Mean(TaskType)**: This is a weighted average across different task categories, such as classification or retrieval. It is computed by first computing the average by task category and then computing the average on each category. Similar to the Mean(Task) this measure is continuous and tends to overvalue tasks with higher variance. This score also prefers models that perform well across all task categories.
                """
                )
            with gr.Accordion(
                "What does zero-shot mean?",
                open=False,
            ):
                gr.Markdown(
                    """
    A model is considered zero-shot if it is not trained on any splits of the datasets used to derive the tasks.
    The percentages in the table indicate what portion of the benchmark can be considered out-of-distribution for a given model.
    100% means the model has not been trained on any of the datasets in a given benchmark, and therefore the benchmark score can be interpreted as the model's overall generalization performance,
    while 50% means the model has been finetuned on half of the tasks in the benchmark, thereby indicating that the benchmark results should be interpreted with a pinch of salt.
    This definition creates a few edge cases. For instance, multiple models are typically trained on Wikipedia title and body pairs, but we do not define this as leakage on, e.g., “WikipediaRetrievalMultilingual” and “WikiClusteringP2P” as these datasets are not based on title-body pairs.
    Distilled, further fine-tunes, or in other ways, derivative models inherit the datasets of their parent models.
    Based on community feedback and research findings, this definition may change in the future. Please open a PR if you notice any mistakes or want to help us refine annotations, see [GitHub](https://github.com/embeddings-benchmark/mteb/blob/06489abca007261c7e6b11f36d4844c5ed5efdcb/mteb/models/bge_models.py#L91).
                """
                )
            with gr.Accordion(
                "What do the other columns mean?",
                open=False,
            ):
                gr.Markdown(
                    """
    - **Number of Parameters**: This is the total number of parameters in the model including embedding parameters. A higher value means the model requires more CPU/GPU memory to run; thus, less is generally desirable.
    - **Embedding Dimension**: This is the vector dimension of the embeddings that the model produces. When saving embeddings to disk, a higher dimension will require more space, thus less is usually desirable.
    - **Max tokens**: This refers to how many tokens (=word pieces) the model can process. Generally, a larger value is desirable.
    - **Zero-shot**: This indicates if the model is zero-shot on the benchmark. For more information on zero-shot see the info box above.
<<<<<<< HEAD
                """
                )
            with gr.Accordion(
                "Why is a model missing or not showing up?",
                open=False,
            ):
                gr.Markdown(
                    """
    Possible reasons why a model may not show up in the leaderboard:

    - **Filter Setting**: It is being filtered out with your current filter. By default, we do not show models that are not zero-shot on the benchmark.
    You can change this setting in the model selection panel.
    - **Missing Results**: The model may not have been run on the tasks in the benchmark. We only display models that have been run on at least one task
    in the benchmark. For visualizations that require the mean across all tasks, we only display models that have been run on all tasks in the benchmark.
    You can see existing results in the [results repository](https://github.com/embeddings-benchmark/results). This is also where new results are added via PR.
    - **Missing Metadata**: Currently, we only show models for which we have metadata in [mteb](https://github.com/embeddings-benchmark/mteb).
    You can follow this guide on how to add a [model](https://github.com/embeddings-benchmark/mteb/blob/main/docs/adding_a_model.md) and
    see existing implementations [here](https://github.com/embeddings-benchmark/mteb/tree/main/mteb/models).
                """
                )
=======
                """
                )
            with gr.Accordion(
                "Why is a model missing or not showing up?",
                open=False,
            ):
                gr.Markdown(
                    """
    Possible reasons why a model may not show up in the leaderboard:

    - **Filter Setting**: It is being filtered out with your current filter. By default, we do not show models that are not zero-shot on the benchmark.
    You can change this setting in the model selection panel.
    - **Missing Results**: The model may not have been run on the tasks in the benchmark. We only display models that have been run on at least one task
    in the benchmark. For visualizations that require the mean across all tasks, we only display models that have been run on all tasks in the benchmark.
    You can see existing results in the [results repository](https://github.com/embeddings-benchmark/results). This is also where new results are added via PR.
    - **Missing Metadata**: Currently, we only show models for which we have metadata in [mteb](https://github.com/embeddings-benchmark/mteb).
    You can follow this guide on how to add a [model](https://github.com/embeddings-benchmark/mteb/blob/main/docs/adding_a_model.md) and
    see existing implementations [here](https://github.com/embeddings-benchmark/mteb/tree/main/mteb/models).
                """
                )
>>>>>>> a52ea2f7
        with gr.Tab("Performance per task"):
            per_task_table.render()
            download_per_task = gr.DownloadButton("Download Table")
            download_per_task.click(
                download_table, inputs=[per_task_table], outputs=[download_per_task]
            )
        with gr.Tab("Task information"):
            task_info_table = gr.DataFrame(update_task_info, inputs=[task_select])  # noqa: F841

        # This sets the benchmark from the URL query parameters
        demo.load(set_benchmark_on_load, inputs=[], outputs=[benchmark_select])

        @cachetools.cached(
            cache={},
            key=lambda benchmark_name: hash(benchmark_name),
        )
        def on_benchmark_select(benchmark_name):
            start_time = time.time()
            benchmark = mteb.get_benchmark(benchmark_name)
            languages = [task.languages for task in benchmark.tasks if task.languages]
            languages = set(itertools.chain.from_iterable(languages))
            languages = sorted(languages)
            domains = [
                task.metadata.domains
                for task in benchmark.tasks
                if task.metadata.domains
            ]
            domains = set(itertools.chain.from_iterable(domains))
            types = {
                task.metadata.type for task in benchmark.tasks if task.metadata.type
            }
            modalities = set()
            for task in benchmark.tasks:
                modalities.update(task.metadata.modalities)
            languages, domains, types, modalities = (
                sorted(languages),
                sorted(domains),
                sorted(types),
                sorted(modalities),
<<<<<<< HEAD
            )
            elapsed = time.time() - start_time
            benchmark_results = all_benchmark_results[benchmark_name]
            scores = benchmark_results.get_scores(format="long")
            logger.info(f"on_benchmark_select callback: {elapsed}s")
            return (
                languages,
                domains,
                types,
                modalities,
                sorted([task.metadata.name for task in benchmark.tasks]),
                scores,
            )
=======
            )
            elapsed = time.time() - start_time
            benchmark_results = all_benchmark_results[benchmark_name]
            scores = benchmark_results.get_scores(format="long")
            logger.debug(f"on_benchmark_select callback: {elapsed}s")
            return (
                languages,
                domains,
                types,
                modalities,
                sorted([task.metadata.name for task in benchmark.tasks]),
                scores,
            )
>>>>>>> a52ea2f7

        benchmark_select.change(
            on_benchmark_select,
            inputs=[benchmark_select],
            outputs=[
                lang_select,
                domain_select,
                type_select,
                modality_select,
                task_select,
                scores,
            ],
        )

        @cachetools.cached(
            cache={},
            key=lambda benchmark_name, languages: hash(
                (hash(benchmark_name), hash(tuple(languages)))
            ),
        )
        def update_scores_on_lang_change(benchmark_name, languages):
            start_time = time.time()
<<<<<<< HEAD
            benchmark_results = all_benchmark_results[benchmark_name]
            scores = benchmark_results.get_scores(languages=languages, format="long")
            elapsed = time.time() - start_time
            logger.info(f"update_scores callback: {elapsed}s")
=======
            if not len(languages):
                return []
            benchmark_results = all_benchmark_results[benchmark_name]
            scores = benchmark_results.get_scores(languages=languages, format="long")
            elapsed = time.time() - start_time
            logger.debug(f"update_scores callback: {elapsed}s")
>>>>>>> a52ea2f7
            return scores

        lang_select.input(
            update_scores_on_lang_change,
            inputs=[benchmark_select, lang_select],
            outputs=[scores],
        )

        @cachetools.cached(
            cache={},
            key=lambda benchmark_name,
            type_select,
            domain_select,
            lang_select,
            modality_select: hash(
                (
                    hash(benchmark_name),
                    hash(tuple(type_select)),
                    hash(tuple(domain_select)),
                    hash(tuple(lang_select)),
                    hash(tuple(modality_select)),
                )
            ),
        )
        def update_task_list(
            benchmark_name, type_select, domain_select, lang_select, modality_select
        ):
<<<<<<< HEAD
=======
            if not len(lang_select):
                return []
>>>>>>> a52ea2f7
            start_time = time.time()
            tasks_to_keep = []
            for task in mteb.get_benchmark(benchmark_name).tasks:
                if task.metadata.type not in type_select:
                    continue
<<<<<<< HEAD
                if not (set(task.metadata.domains or []) & set(domain_select)):
                    continue
                if not (set(task.languages or []) & set(lang_select)):
                    continue
                if not (set(task.metadata.modalities or []) & set(modality_select)):
                    continue
                tasks_to_keep.append(task.metadata.name)
            elapsed = time.time() - start_time
            logger.info(f"update_task_list callback: {elapsed}s")
=======
                if task.metadata.domains is not None and not (
                    set(task.metadata.domains) & set(domain_select)
                ):
                    continue
                if task.languages is not None and not (
                    set(task.languages) & set(lang_select)
                ):
                    continue
                if task.metadata.modalities and not (
                    set(task.metadata.modalities) & set(modality_select)
                ):
                    continue
                tasks_to_keep.append(task.metadata.name)
            elapsed = time.time() - start_time
            logger.debug(f"update_task_list callback: {elapsed}s")
>>>>>>> a52ea2f7
            return sorted(tasks_to_keep)

        type_select.input(
            update_task_list,
            inputs=[
                benchmark_select,
                type_select,
                domain_select,
                lang_select,
                modality_select,
            ],
            outputs=[task_select],
        )
        domain_select.input(
            update_task_list,
            inputs=[
                benchmark_select,
                type_select,
                domain_select,
                lang_select,
                modality_select,
            ],
            outputs=[task_select],
        )
        lang_select.input(
            update_task_list,
            inputs=[
                benchmark_select,
                type_select,
                domain_select,
                lang_select,
                modality_select,
            ],
            outputs=[task_select],
        )
        modality_select.input(
            update_task_list,
            inputs=[
                benchmark_select,
                type_select,
                domain_select,
                lang_select,
                modality_select,
            ],
            outputs=[task_select],
        )

        @cachetools.cached(
            cache={},
            key=lambda scores,
            tasks,
            availability,
            compatibility,
            instructions,
            model_size,
            zero_shot: hash(
                (
                    id(scores),
                    hash(tuple(tasks)),
                    hash(availability),
                    hash(tuple(compatibility)),
                    hash(instructions),
                    hash(model_size),
                    hash(zero_shot),
                )
            ),
        )
        def update_models(
            scores: list[dict],
            tasks: list[str],
            availability: bool | None,
            compatibility: list[str],
            instructions: bool | None,
            model_size: tuple[int, int],
            zero_shot: Literal["allow_all", "remove_unknown", "only_zero_shot"],
        ):
            start_time = time.time()
            model_names = list({entry["model_name"] for entry in scores})
            filtered_models = filter_models(
                model_names,
                tasks,
                availability,
                compatibility,
                instructions,
                model_size,
                zero_shot_setting=zero_shot,
            )
            elapsed = time.time() - start_time
            if model_names == filtered_models:
                # This indicates that the models should not be filtered
                return None
<<<<<<< HEAD
            logger.info(f"update_models callback: {elapsed}s")
=======
            logger.debug(f"update_models callback: {elapsed}s")
>>>>>>> a52ea2f7
            return sorted(filtered_models)

        scores.change(
            update_models,
            inputs=[
                scores,
                task_select,
                availability,
                compatibility,
                instructions,
                model_size,
                zero_shot,
            ],
            outputs=[models],
        )
        task_select.change(
            update_models,
            inputs=[
                scores,
                task_select,
                availability,
                compatibility,
                instructions,
                model_size,
                zero_shot,
            ],
            outputs=[models],
        )
        availability.input(
            update_models,
            inputs=[
                scores,
                task_select,
                availability,
                compatibility,
                instructions,
                model_size,
                zero_shot,
            ],
            outputs=[models],
        )
        compatibility.input(
            update_models,
            inputs=[
                scores,
                task_select,
                availability,
                compatibility,
                instructions,
                model_size,
                zero_shot,
            ],
            outputs=[models],
        )
        instructions.input(
            update_models,
            inputs=[
                scores,
                task_select,
                availability,
                compatibility,
                instructions,
                model_size,
                zero_shot,
            ],
            outputs=[models],
        )
        model_size.change(
            update_models,
            inputs=[
                scores,
                task_select,
                availability,
                compatibility,
                instructions,
                model_size,
                zero_shot,
            ],
            outputs=[models],
        )
        zero_shot.change(
            update_models,
            inputs=[
                scores,
                task_select,
                availability,
                compatibility,
                instructions,
                model_size,
                zero_shot,
            ],
            outputs=[models],
        )

        @cachetools.cached(
            cache={},
<<<<<<< HEAD
            key=lambda scores,
            search_query,
            tasks,
            models_to_keep,
            benchmark_name: hash(
                (
                    id(scores),
                    hash(search_query),
=======
            key=lambda scores, tasks, models_to_keep, benchmark_name: hash(
                (
                    id(scores),
>>>>>>> a52ea2f7
                    hash(tuple(tasks)),
                    id(models_to_keep),
                    hash(benchmark_name),
                )
            ),
        )
        def update_tables(
            scores,
<<<<<<< HEAD
            search_query: str,
=======
>>>>>>> a52ea2f7
            tasks,
            models_to_keep,
            benchmark_name: str,
        ):
            start_time = time.time()
            tasks = set(tasks)
            benchmark = mteb.get_benchmark(benchmark_name)
            benchmark_tasks = {task.metadata.name for task in benchmark.tasks}
            if (benchmark_tasks != tasks) or (models_to_keep is not None):
                filtered_scores = []
                for entry in scores:
                    if entry["task_name"] not in tasks:
                        continue
                    if (models_to_keep is not None) and (
                        entry["model_name"] not in models_to_keep
                    ):
                        continue
                    filtered_scores.append(entry)
            else:
                filtered_scores = scores
<<<<<<< HEAD
            summary, per_task = create_tables(filtered_scores, search_query)
            elapsed = time.time() - start_time
            logger.info(f"update_tables callback: {elapsed}s")
=======
            summary, per_task = create_tables(filtered_scores)
            elapsed = time.time() - start_time
            logger.debug(f"update_tables callback: {elapsed}s")
>>>>>>> a52ea2f7
            return summary, per_task

        task_select.change(
            update_tables,
<<<<<<< HEAD
            inputs=[scores, searchbar, task_select, models, benchmark_select],
=======
            inputs=[scores, task_select, models, benchmark_select],
>>>>>>> a52ea2f7
            outputs=[summary_table, per_task_table],
        )
        scores.change(
            update_tables,
<<<<<<< HEAD
            inputs=[scores, searchbar, task_select, models, benchmark_select],
=======
            inputs=[scores, task_select, models, benchmark_select],
>>>>>>> a52ea2f7
            outputs=[summary_table, per_task_table],
        )
        models.change(
            update_tables,
<<<<<<< HEAD
            inputs=[scores, searchbar, task_select, models, benchmark_select],
            outputs=[summary_table, per_task_table],
        )
        searchbar.submit(
            update_tables,
            inputs=[scores, searchbar, task_select, models, benchmark_select],
=======
            inputs=[scores, task_select, models, benchmark_select],
>>>>>>> a52ea2f7
            outputs=[summary_table, per_task_table],
        )

        gr.Markdown(acknowledgment_md, elem_id="ack_markdown")
<<<<<<< HEAD
=======
        gr.Markdown(
            """
        > Looking for the previous MTEB leaderboard? We have made it available [here](https://huggingface.co/spaces/mteb/leaderboard_legacy) but it will no longer be updated.
        """
        )
>>>>>>> a52ea2f7

    # Prerun on all benchmarks, so that results of callbacks get cached
    for benchmark in benchmarks:
        (
            bench_languages,
            bench_domains,
            bench_types,
            bench_modalities,
            bench_tasks,
            bench_scores,
        ) = on_benchmark_select(benchmark.name)
        filtered_models = update_models(
            bench_scores,
            bench_tasks,
            availability=None,
            compatibility=[],
            instructions=None,
            model_size=(MIN_MODEL_SIZE, MAX_MODEL_SIZE),
            zero_shot="allow_all",
        )
        # We have to call this both on the filtered and unfiltered task because the callbacks
        # also gets called twice for some reason
<<<<<<< HEAD
        update_tables(bench_scores, "", bench_tasks, filtered_models, benchmark.name)
=======
        update_tables(bench_scores, bench_tasks, filtered_models, benchmark.name)
>>>>>>> a52ea2f7
        filtered_tasks = update_task_list(
            benchmark.name,
            bench_types,
            bench_domains,
            bench_languages,
            bench_modalities,
        )
<<<<<<< HEAD
        update_tables(bench_scores, "", filtered_tasks, filtered_models, benchmark.name)
=======
        update_tables(bench_scores, filtered_tasks, filtered_models, benchmark.name)
>>>>>>> a52ea2f7
    return demo


if __name__ == "__main__":
    logging.getLogger("mteb.load_results.task_results").setLevel(
        logging.ERROR
    )  # Warnings related to task split
    logging.getLogger("mteb.model_meta").setLevel(
        logging.ERROR
    )  # Warning related to model metadata (fetch_from_hf=False)
    logging.getLogger("mteb.load_results.benchmark_results").setLevel(
        logging.ERROR
    )  # Warning related to model metadata (fetch_from_hf=False)
    warnings.filterwarnings("ignore", message="Couldn't get scores for .* due to .*")

    app = get_leaderboard_app()
    app.launch(server_name="0.0.0.0", server_port=7860)<|MERGE_RESOLUTION|>--- conflicted
+++ resolved
@@ -20,10 +20,7 @@
 from mteb.benchmarks.benchmarks import MTEB_multilingual
 from mteb.custom_validators import MODALITIES
 from mteb.languages import ISO_TO_LANGUAGE
-<<<<<<< HEAD
-=======
 from mteb.leaderboard.benchmark_selector import BENCHMARK_ENTRIES, make_selector
->>>>>>> a52ea2f7
 from mteb.leaderboard.figures import performance_size_plot, radar_chart
 from mteb.leaderboard.table import create_tables
 
@@ -244,14 +241,6 @@
 
     summary_table, per_task_table = create_tables(
         [entry for entry in default_scores if entry["model_name"] in filtered_models]
-<<<<<<< HEAD
-    )
-
-    benchmark_select = gr.Dropdown(
-        [bench.name for bench in benchmarks],
-        value=default_benchmark.name,
-        label="Prebuilt Benchmarks",
-        info="Select one of our expert-selected benchmarks from MTEB publications.",
     )
     lang_select = gr.Dropdown(
         ISO_TO_LANGUAGE,
@@ -291,54 +280,10 @@
         info="Select modalities to include.",
     )
 
-=======
-    )
-    lang_select = gr.Dropdown(
-        ISO_TO_LANGUAGE,
-        value=sorted(default_results.languages),
-        allow_custom_value=True,
-        multiselect=True,
-        label="Language",
-        info="Select languages to include.",
-    )
-    type_select = gr.Dropdown(
-        sorted(get_args(TASK_TYPE)),
-        value=sorted(default_results.task_types),
-        multiselect=True,
-        label="Task Type",
-        info="Select task types to include.",
-    )
-    domain_select = gr.Dropdown(
-        sorted(get_args(TASK_DOMAIN)),
-        value=sorted(default_results.domains),
-        multiselect=True,
-        label="Domain",
-        info="Select domains to include.",
-    )
-    task_select = gr.Dropdown(
-        sorted(all_results.task_names),
-        value=sorted(default_results.task_names),
-        allow_custom_value=True,
-        multiselect=True,
-        label="Task",
-        info="Select specific tasks to include",
-    )
-    modality_select = gr.Dropdown(
-        sorted(get_args(MODALITIES)),
-        value=sorted(default_results.modalities),
-        multiselect=True,
-        label="Modality",
-        info="Select modalities to include.",
-    )
-
->>>>>>> a52ea2f7
     head = """
       <link href="https://cdn.jsdelivr.net/npm/tailwindcss@2.2.19/dist/tailwind.min.css" rel="stylesheet">
     """
 
-<<<<<<< HEAD
-    with gr.Blocks(fill_width=True, theme=gr.themes.Base(), head=head) as demo:
-=======
     with gr.Blocks(
         fill_width=True,
         theme=gr.themes.Soft(
@@ -354,51 +299,10 @@
         ):
             gr.Markdown("## Select Benchmark")
             benchmark_select, column = make_selector(BENCHMARK_ENTRIES)
->>>>>>> a52ea2f7
         gr.Markdown(
             """
         ## Embedding Leaderboard
 
-<<<<<<< HEAD
-        This leaderboard compares 100+ text and image (soon) embedding models across 1000+ languages. We refer to the publication of each selectable benchmark for details on metrics, languages, tasks, and task types. Anyone is welcome [to add a model](https://github.com/embeddings-benchmark/mteb/blob/main/docs/adding_a_model.md), [add benchmarks](https://github.com/embeddings-benchmark/mteb/blob/main/docs/adding_a_benchmark.md), [help us improve zero-shot annotations](https://github.com/embeddings-benchmark/mteb/blob/06489abca007261c7e6b11f36d4844c5ed5efdcb/mteb/models/bge_models.py#L91) or [propose other changes to the leaderboard](https://github.com/embeddings-benchmark/mteb/tree/main/mteb/leaderboard) 🤗 Also, check out [MTEB Arena](https://huggingface.co/spaces/mteb/arena) ⚔️
-
-        > Looking for the previous MTEB leaderboard? We have made it available [here](https://huggingface.co/spaces/mteb/leaderboard_legacy) but it will no longer be updated.
-        """
-        )
-
-        with gr.Row():
-            with gr.Column(scale=5):
-                gr.Markdown(
-                    "### Benchmarks\n"
-                    "Select one of the hand-curated benchmarks from our publications and modify them using one of the following filters to fit your needs."
-                )
-                with gr.Group():
-                    with gr.Row(elem_classes="overflow-y-scroll max-h-80"):
-                        with gr.Column():
-                            benchmark_select.render()
-                            with gr.Accordion("Select Languages", open=False):
-                                lang_select.render()
-                            with gr.Accordion("Select Task Types", open=False):
-                                type_select.render()
-                            with gr.Accordion("Select Domains", open=False):
-                                domain_select.render()
-                            with gr.Accordion("Select Modalities", open=False):
-                                modality_select.render()
-                            with gr.Accordion("Add and remove tasks:", open=False):
-                                task_select.render()
-            with gr.Column(scale=8):
-                gr.Markdown(
-                    """
-                ### Model Selection
-                Select models to rank based on an assortment of criteria.
-                """,
-                )
-                with gr.Group():
-                    with gr.Row():
-                        searchbar = gr.Textbox(
-                            label="Search Models",
-                            info="Press Enter to search.\nSearch models by name (RegEx sensitive. Separate queries with `|`)",
-=======
         This leaderboard compares 100+ text and image embedding models across 1000+ languages. We refer to the publication of each selectable benchmark for details on metrics, languages, tasks, and task types. Anyone is welcome [to add a model](https://github.com/embeddings-benchmark/mteb/blob/main/docs/adding_a_model.md), [add benchmarks](https://github.com/embeddings-benchmark/mteb/blob/main/docs/adding_a_benchmark.md), [help us improve zero-shot annotations](https://github.com/embeddings-benchmark/mteb/blob/06489abca007261c7e6b11f36d4844c5ed5efdcb/mteb/models/bge_models.py#L91) or [propose other changes to the leaderboard](https://github.com/embeddings-benchmark/mteb/tree/main/mteb/leaderboard) 🤗 Also, check out [MTEB Arena](https://huggingface.co/spaces/mteb/arena) ⚔️
         """
         )
@@ -477,86 +381,12 @@
                             ],
                             value=None,
                             label="Instructions",
->>>>>>> a52ea2f7
                             interactive=True,
                         )
-                        compatibility = gr.CheckboxGroup(
+                    with gr.Column():
+                        zero_shot = gr.Radio(
                             [
                                 (
-<<<<<<< HEAD
-                                    "Should be sentence-transformers compatible",
-                                    "Sentence Transformers",
-                                )
-                            ],
-                            value=[],
-                            label="Compatibility",
-                            interactive=True,
-                        )
-                    with gr.Row(elem_classes=""):
-                        with gr.Column():
-                            availability = gr.Radio(
-                                [
-                                    ("Only Open", True),
-                                    ("Only Proprietary", False),
-                                    ("Both", None),
-                                ],
-                                value=None,
-                                label="Availability",
-                                interactive=True,
-                            )
-                            instructions = gr.Radio(
-                                [
-                                    ("Only Instruction-tuned", True),
-                                    ("Only non-instruction", False),
-                                    ("Both", None),
-                                ],
-                                value=None,
-                                label="Instructions",
-                                interactive=True,
-                            )
-                        with gr.Column():
-                            zero_shot = gr.Radio(
-                                [
-                                    (
-                                        "Only Zero-shot",
-                                        "only_zero_shot",
-                                    ),
-                                    ("Remove Unknown", "remove_unknown"),
-                                    ("Allow All", "allow_all"),
-                                ],
-                                value="allow_all",
-                                label="Zero-shot",
-                                interactive=True,
-                            )
-                            model_size = RangeSlider(
-                                minimum=MIN_MODEL_SIZE,
-                                maximum=MAX_MODEL_SIZE,
-                                value=(MIN_MODEL_SIZE, MAX_MODEL_SIZE),
-                                label="Model Size (#M Parameters)",
-                            )
-        scores = gr.State(default_scores)
-        models = gr.State(filtered_models)
-        with gr.Row():
-            with gr.Column():
-                description = gr.Markdown(  # noqa: F841
-                    update_description,
-                    inputs=[benchmark_select, lang_select, type_select, domain_select],
-                )
-                citation = gr.Markdown(update_citation, inputs=[benchmark_select])  # noqa: F841
-                with gr.Accordion("Share this benchmark:", open=False):
-                    gr.Markdown(produce_benchmark_link, inputs=[benchmark_select])
-            with gr.Column():
-                with gr.Tab("Performance per Model Size"):
-                    plot = gr.Plot(performance_size_plot, inputs=[summary_table])  # noqa: F841
-                    gr.Markdown(
-                        "*We only display models that have been run on all tasks in the benchmark*"
-                    )
-                with gr.Tab("Performance per Task Type (Radar Chart)"):
-                    radar_plot = gr.Plot(radar_chart, inputs=[summary_table])  # noqa: F841
-                    gr.Markdown(
-                        "*We only display models that have been run on all task types in the benchmark*"
-                    )
-=======
                                     "Only Zero-shot",
                                     "only_zero_shot",
                                 ),
@@ -574,7 +404,6 @@
                             label="Model Size (#M Parameters)",
                         )
 
->>>>>>> a52ea2f7
         with gr.Tab("Summary"):
             summary_table.render()
             download_summary = gr.DownloadButton("Download Table")
@@ -620,7 +449,6 @@
     - **Embedding Dimension**: This is the vector dimension of the embeddings that the model produces. When saving embeddings to disk, a higher dimension will require more space, thus less is usually desirable.
     - **Max tokens**: This refers to how many tokens (=word pieces) the model can process. Generally, a larger value is desirable.
     - **Zero-shot**: This indicates if the model is zero-shot on the benchmark. For more information on zero-shot see the info box above.
-<<<<<<< HEAD
                 """
                 )
             with gr.Accordion(
@@ -641,28 +469,6 @@
     see existing implementations [here](https://github.com/embeddings-benchmark/mteb/tree/main/mteb/models).
                 """
                 )
-=======
-                """
-                )
-            with gr.Accordion(
-                "Why is a model missing or not showing up?",
-                open=False,
-            ):
-                gr.Markdown(
-                    """
-    Possible reasons why a model may not show up in the leaderboard:
-
-    - **Filter Setting**: It is being filtered out with your current filter. By default, we do not show models that are not zero-shot on the benchmark.
-    You can change this setting in the model selection panel.
-    - **Missing Results**: The model may not have been run on the tasks in the benchmark. We only display models that have been run on at least one task
-    in the benchmark. For visualizations that require the mean across all tasks, we only display models that have been run on all tasks in the benchmark.
-    You can see existing results in the [results repository](https://github.com/embeddings-benchmark/results). This is also where new results are added via PR.
-    - **Missing Metadata**: Currently, we only show models for which we have metadata in [mteb](https://github.com/embeddings-benchmark/mteb).
-    You can follow this guide on how to add a [model](https://github.com/embeddings-benchmark/mteb/blob/main/docs/adding_a_model.md) and
-    see existing implementations [here](https://github.com/embeddings-benchmark/mteb/tree/main/mteb/models).
-                """
-                )
->>>>>>> a52ea2f7
         with gr.Tab("Performance per task"):
             per_task_table.render()
             download_per_task = gr.DownloadButton("Download Table")
@@ -702,21 +508,6 @@
                 sorted(domains),
                 sorted(types),
                 sorted(modalities),
-<<<<<<< HEAD
-            )
-            elapsed = time.time() - start_time
-            benchmark_results = all_benchmark_results[benchmark_name]
-            scores = benchmark_results.get_scores(format="long")
-            logger.info(f"on_benchmark_select callback: {elapsed}s")
-            return (
-                languages,
-                domains,
-                types,
-                modalities,
-                sorted([task.metadata.name for task in benchmark.tasks]),
-                scores,
-            )
-=======
             )
             elapsed = time.time() - start_time
             benchmark_results = all_benchmark_results[benchmark_name]
@@ -730,7 +521,6 @@
                 sorted([task.metadata.name for task in benchmark.tasks]),
                 scores,
             )
->>>>>>> a52ea2f7
 
         benchmark_select.change(
             on_benchmark_select,
@@ -753,19 +543,12 @@
         )
         def update_scores_on_lang_change(benchmark_name, languages):
             start_time = time.time()
-<<<<<<< HEAD
-            benchmark_results = all_benchmark_results[benchmark_name]
-            scores = benchmark_results.get_scores(languages=languages, format="long")
-            elapsed = time.time() - start_time
-            logger.info(f"update_scores callback: {elapsed}s")
-=======
             if not len(languages):
                 return []
             benchmark_results = all_benchmark_results[benchmark_name]
             scores = benchmark_results.get_scores(languages=languages, format="long")
             elapsed = time.time() - start_time
             logger.debug(f"update_scores callback: {elapsed}s")
->>>>>>> a52ea2f7
             return scores
 
         lang_select.input(
@@ -793,27 +576,13 @@
         def update_task_list(
             benchmark_name, type_select, domain_select, lang_select, modality_select
         ):
-<<<<<<< HEAD
-=======
             if not len(lang_select):
                 return []
->>>>>>> a52ea2f7
             start_time = time.time()
             tasks_to_keep = []
             for task in mteb.get_benchmark(benchmark_name).tasks:
                 if task.metadata.type not in type_select:
                     continue
-<<<<<<< HEAD
-                if not (set(task.metadata.domains or []) & set(domain_select)):
-                    continue
-                if not (set(task.languages or []) & set(lang_select)):
-                    continue
-                if not (set(task.metadata.modalities or []) & set(modality_select)):
-                    continue
-                tasks_to_keep.append(task.metadata.name)
-            elapsed = time.time() - start_time
-            logger.info(f"update_task_list callback: {elapsed}s")
-=======
                 if task.metadata.domains is not None and not (
                     set(task.metadata.domains) & set(domain_select)
                 ):
@@ -829,7 +598,6 @@
                 tasks_to_keep.append(task.metadata.name)
             elapsed = time.time() - start_time
             logger.debug(f"update_task_list callback: {elapsed}s")
->>>>>>> a52ea2f7
             return sorted(tasks_to_keep)
 
         type_select.input(
@@ -921,11 +689,7 @@
             if model_names == filtered_models:
                 # This indicates that the models should not be filtered
                 return None
-<<<<<<< HEAD
-            logger.info(f"update_models callback: {elapsed}s")
-=======
             logger.debug(f"update_models callback: {elapsed}s")
->>>>>>> a52ea2f7
             return sorted(filtered_models)
 
         scores.change(
@@ -1022,20 +786,9 @@
 
         @cachetools.cached(
             cache={},
-<<<<<<< HEAD
-            key=lambda scores,
-            search_query,
-            tasks,
-            models_to_keep,
-            benchmark_name: hash(
-                (
-                    id(scores),
-                    hash(search_query),
-=======
             key=lambda scores, tasks, models_to_keep, benchmark_name: hash(
                 (
                     id(scores),
->>>>>>> a52ea2f7
                     hash(tuple(tasks)),
                     id(models_to_keep),
                     hash(benchmark_name),
@@ -1044,10 +797,6 @@
         )
         def update_tables(
             scores,
-<<<<<<< HEAD
-            search_query: str,
-=======
->>>>>>> a52ea2f7
             tasks,
             models_to_keep,
             benchmark_name: str,
@@ -1068,59 +817,33 @@
                     filtered_scores.append(entry)
             else:
                 filtered_scores = scores
-<<<<<<< HEAD
-            summary, per_task = create_tables(filtered_scores, search_query)
-            elapsed = time.time() - start_time
-            logger.info(f"update_tables callback: {elapsed}s")
-=======
             summary, per_task = create_tables(filtered_scores)
             elapsed = time.time() - start_time
             logger.debug(f"update_tables callback: {elapsed}s")
->>>>>>> a52ea2f7
             return summary, per_task
 
         task_select.change(
             update_tables,
-<<<<<<< HEAD
-            inputs=[scores, searchbar, task_select, models, benchmark_select],
-=======
             inputs=[scores, task_select, models, benchmark_select],
->>>>>>> a52ea2f7
             outputs=[summary_table, per_task_table],
         )
         scores.change(
             update_tables,
-<<<<<<< HEAD
-            inputs=[scores, searchbar, task_select, models, benchmark_select],
-=======
             inputs=[scores, task_select, models, benchmark_select],
->>>>>>> a52ea2f7
             outputs=[summary_table, per_task_table],
         )
         models.change(
             update_tables,
-<<<<<<< HEAD
-            inputs=[scores, searchbar, task_select, models, benchmark_select],
+            inputs=[scores, task_select, models, benchmark_select],
             outputs=[summary_table, per_task_table],
         )
-        searchbar.submit(
-            update_tables,
-            inputs=[scores, searchbar, task_select, models, benchmark_select],
-=======
-            inputs=[scores, task_select, models, benchmark_select],
->>>>>>> a52ea2f7
-            outputs=[summary_table, per_task_table],
-        )
 
         gr.Markdown(acknowledgment_md, elem_id="ack_markdown")
-<<<<<<< HEAD
-=======
         gr.Markdown(
             """
         > Looking for the previous MTEB leaderboard? We have made it available [here](https://huggingface.co/spaces/mteb/leaderboard_legacy) but it will no longer be updated.
         """
         )
->>>>>>> a52ea2f7
 
     # Prerun on all benchmarks, so that results of callbacks get cached
     for benchmark in benchmarks:
@@ -1143,11 +866,7 @@
         )
         # We have to call this both on the filtered and unfiltered task because the callbacks
         # also gets called twice for some reason
-<<<<<<< HEAD
-        update_tables(bench_scores, "", bench_tasks, filtered_models, benchmark.name)
-=======
         update_tables(bench_scores, bench_tasks, filtered_models, benchmark.name)
->>>>>>> a52ea2f7
         filtered_tasks = update_task_list(
             benchmark.name,
             bench_types,
@@ -1155,11 +874,7 @@
             bench_languages,
             bench_modalities,
         )
-<<<<<<< HEAD
-        update_tables(bench_scores, "", filtered_tasks, filtered_models, benchmark.name)
-=======
         update_tables(bench_scores, filtered_tasks, filtered_models, benchmark.name)
->>>>>>> a52ea2f7
     return demo
 
 
