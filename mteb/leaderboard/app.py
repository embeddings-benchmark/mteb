--- conflicted
+++ resolved
@@ -13,14 +13,9 @@
 import pandas as pd
 
 import mteb
-<<<<<<< HEAD
 from mteb.abstasks.task_metadata import TaskDomain, TaskType
+from mteb.benchmarks.benchmark import RtebBenchmark
 from mteb.cache import ResultCache
-=======
-from mteb.abstasks.TaskMetadata import TASK_DOMAIN, TASK_TYPE
-from mteb.benchmarks.benchmark import RtebBenchmark
-from mteb.custom_validators import MODALITIES
->>>>>>> 67f7ad92
 from mteb.leaderboard.benchmark_selector import (
     DEFAULT_BENCHMARK_NAME,
     GP_BENCHMARK_ENTRIES,
