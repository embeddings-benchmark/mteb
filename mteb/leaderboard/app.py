--- conflicted
+++ resolved
@@ -811,11 +811,7 @@
                 filtered_scores.append(entry)
         else:
             filtered_scores = scores
-<<<<<<< HEAD
-        summary, per_task = scores_to_tables(filtered_scores, search_query)
-=======
         summary, per_task = create_tables(filtered_scores, search_query)
->>>>>>> 42068c62
         elapsed = time.time() - start_time
         logger.info(f"update_tables callback: {elapsed}s")
         return summary, per_task
