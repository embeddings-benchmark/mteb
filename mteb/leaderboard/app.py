from __future__ import annotations

import itertools
import json
import logging
import tempfile
import time
import typing
from pathlib import Path
from typing import Literal
from urllib.parse import urlencode

import gradio as gr
import pandas as pd
from gradio_rangeslider import RangeSlider

import mteb
from mteb.abstasks.TaskMetadata import TASK_TYPE
from mteb.caching import json_cache
from mteb.leaderboard.figures import performance_size_plot, radar_chart
from mteb.leaderboard.table import scores_to_tables

logger = logging.getLogger(__name__)

<<<<<<< HEAD
=======
acknowledgment_md = """
### Acknowledgment
We thank [ServiceNow](https://www.servicenow.com/), [Contextual AI](https://contextual.ai/) and [Hugging Face](https://huggingface.co/) for their generous sponsorship. If you'd like to sponsor us, please get in [touch](mailto:n.muennighoff@gmail.com).

<div class="sponsor-image-about" style="display: flex; align-items: center; gap: 10px;">
    <a href="https://www.servicenow.com/">
        <img src="https://play-lh.googleusercontent.com/HdfHZ5jnfMM1Ep7XpPaVdFIVSRx82wKlRC_qmnHx9H1E4aWNp4WKoOcH0x95NAnuYg" width="60" height="55" style="padding: 10px;">
    </a>
    <a href="https://contextual.ai/">
        <img src="https://encrypted-tbn0.gstatic.com/images?q=tbn:ANd9GcQd4EDMoZLFRrIjVBrSXOQYGcmvUJ3kL4U2usvjuKPla-LoRTZtLzFnb_Cu5tXzRI7DNBo&usqp=CAU" width="60" height="55" style="padding: 10px;">
    </a>
    <a href="https://huggingface.co">
        <img src="https://raw.githubusercontent.com/embeddings-benchmark/mteb/main/docs/images/hf_logo.png" width="60" height="55" style="padding: 10px;">
    </a>
</div>

We also thank the following companies which provide API credits to evaluate their models: [OpenAI](https://openai.com/), [Voyage AI](https://www.voyageai.com/)
"""

MMTEB_TASK_TYPES = [  # TEMPORARY FIX: when adding MIEB to the leaderboard, this can probably be replaced with TASK_TYPE
    "BitextMining",
    "Classification",
    "MultilabelClassification",
    "Clustering",
    "PairClassification",
    "Reranking",
    "Retrieval",
    "STS",
    "Summarization",
    "InstructionRetrieval",
    "Speed",
]


>>>>>>> 2a8c25ac
ALL_MODELS = {meta.name for meta in mteb.get_model_metas()}


def load_results():
    results_cache_path = Path(__file__).parent.joinpath("__cached_results.json")
    if not results_cache_path.exists():
        all_results = mteb.load_results(
            only_main_score=True, require_model_meta=False, models=ALL_MODELS
        ).filter_models()
        all_results.to_disk(results_cache_path)
        return all_results
    else:
        with results_cache_path.open() as cache_file:
            return mteb.BenchmarkResults.from_validated(**json.load(cache_file))


def produce_benchmark_link(benchmark_name: str, request: gr.Request) -> str:
    """Produces a URL for the selected benchmark."""
    params = urlencode(
        {
            "benchmark_name": benchmark_name,
        }
    )
    base_url = request.request.base_url
    url = f"{base_url}?{params}"
    md = f"```\n{url}\n```"
    return md


DEFAULT_BENCHMARK_NAME = "MTEB(Multilingual)"


def set_benchmark_on_load(request: gr.Request):
    query_params = request.query_params
    return query_params.get("benchmark_name", DEFAULT_BENCHMARK_NAME)


def download_table(table: pd.DataFrame) -> Path:
    file = tempfile.NamedTemporaryFile(delete=False, suffix=".csv")
    table.to_csv(file)
    return file.name


def update_citation(benchmark_name: str) -> str:
    benchmark = mteb.get_benchmark(benchmark_name)
    if str(benchmark.citation) != "None":
        citation = f"```bibtex\n{benchmark.citation}\n```"
    else:
        citation = ""
    return citation


def update_description(
    benchmark_name: str, languages: list[str], task_types: list[str], domains: list[str]
) -> str:
    benchmark = mteb.get_benchmark(benchmark_name)
    description = f"## {benchmark.name}\n{benchmark.description}\n"
    n_languages = len(languages)
    n_task_types = len(task_types)
    n_tasks = len(benchmark.tasks)
    n_domains = len(domains)
    description += f" - **Number of languages**: {n_languages}\n"
    description += f" - **Number of datasets**: {n_tasks}\n"
    description += f" - **Number of task types**: {n_task_types}\n"
    description += f" - **Number of domains**: {n_domains}\n"
    if str(benchmark.reference) != "None":
        description += f"\n[Click for More Info]({benchmark.reference})"

    return description


def format_list(props: list[str]):
    if props is None:
        return ""
    if len(props) > 3:
        return ", ".join(props[:3]) + "..."
    return ", ".join(props)


def update_task_info(task_names: str) -> gr.DataFrame:
    tasks = mteb.get_tasks(tasks=task_names)
    df = tasks.to_dataframe(
        properties=["name", "type", "languages", "domains", "reference", "main_score"]
    )
    df["languages"] = df["languages"].map(format_list)
    df = df.sort_values("name")
    df["domains"] = df["domains"].map(format_list)
    df["name"] = "[" + df["name"] + "](" + df["reference"] + ")"
    df = df.rename(
        columns={
            "name": "Task Name",
            "type": "Task Type",
            "languages": "Languages",
            "domains": "Domains",
            "main_score": "Metric",
        }
    )
    df = df.drop(columns="reference")
    return gr.DataFrame(df, datatype=["markdown"] + ["str"] * (len(df.columns) - 1))


# Model sizes in million parameters
MIN_MODEL_SIZE, MAX_MODEL_SIZE = 0, 10_000


def filter_models(
    model_names,
    task_select,
    availability,
    compatibility,
    instructions,
    model_size,
    zero_shot_setting,
):
    lower, upper = model_size
    # Setting to None, when the user doesn't specify anything
    if (lower == MIN_MODEL_SIZE) or (lower is None):
        lower = None
    else:
        # Multiplying by millions
        lower = lower * 1e6
    if (upper == MIN_MODEL_SIZE) or (upper is None):
        upper = None
    else:
        upper = upper * 1e6
    model_metas = mteb.get_model_metas(
        model_names=model_names,
        open_weights=availability,
        use_instructions=instructions,
        frameworks=compatibility,
        n_parameters_range=(lower, upper),
    )
    tasks = mteb.get_tasks(tasks=task_select)
    models_to_keep = set()
    for model_meta in model_metas:
        is_model_zero_shot = model_meta.is_zero_shot_on(tasks)
        if is_model_zero_shot is None:
            if zero_shot_setting == "hard":
                continue
        elif not is_model_zero_shot:
            if zero_shot_setting != "off":
                continue
        models_to_keep.add(model_meta.name)
    return list(models_to_keep)


logger.info("Loading all benchmark results")
all_results = load_results()

benchmarks = mteb.get_benchmarks()
all_benchmark_results = {
    benchmark.name: benchmark.load_results(base_results=all_results).join_revisions()
    for benchmark in benchmarks
}
default_benchmark = mteb.get_benchmark(DEFAULT_BENCHMARK_NAME)
default_results = all_benchmark_results[default_benchmark.name]
logger.info("Benchmark results loaded")

default_scores = default_results.get_scores(format="long")
all_models = list({entry["model_name"] for entry in default_scores})
filtered_models = filter_models(
    all_models,
    default_results.task_names,
    availability=None,
    compatibility=[],
    instructions=None,
    model_size=(MIN_MODEL_SIZE, MAX_MODEL_SIZE),
    zero_shot_setting="soft",
)

summary_table, per_task_table = scores_to_tables(
    [entry for entry in default_scores if entry["model_name"] in filtered_models]
)

benchmark_select = gr.Dropdown(
    [bench.name for bench in benchmarks],
    value=default_benchmark.name,
    label="Prebuilt Benchmarks",
    info="Select one of our expert-selected benchmarks from MTEB publications.",
)
lang_select = gr.Dropdown(
    all_results.languages,
    value=sorted(default_results.languages),
    multiselect=True,
    label="Language",
    info="Select languages to include.",
)
type_select = gr.Dropdown(
    all_results.task_types,
<<<<<<< HEAD
    value=sorted(typing.get_args(TASK_TYPE)),
=======
    value=sorted(MMTEB_TASK_TYPES),
>>>>>>> 2a8c25ac
    multiselect=True,
    label="Task Type",
    info="Select task types to include.",
)
domain_select = gr.Dropdown(
    all_results.domains,
    value=sorted(default_results.domains),
    multiselect=True,
    label="Domain",
    info="Select domains to include.",
)
task_select = gr.Dropdown(
    all_results.task_names,
    value=sorted(default_results.task_names),
    allow_custom_value=True,
    multiselect=True,
    label="Task",
    info="Select specific tasks to include",
)

head = """
  <link href="https://cdn.jsdelivr.net/npm/tailwindcss@2.2.19/dist/tailwind.min.css" rel="stylesheet">
"""

with gr.Blocks(fill_width=True, theme=gr.themes.Base(), head=head) as demo:
<<<<<<< HEAD
    gr.Markdown("""
    ## MMTEB: Massive Multilingual Text Embedding Benchmark

    The MMTEB leaderboard compares text embedding models on 1000+ languages. Check out the [paper](https://openreview.net/pdf?id=zl3pfz4VCV) for details on datasets, languages and tasks. And you can contribute! 🤗 To add a model, please refer to the documentation in the [GitHub repository](https://github.com/embeddings-benchmark/mteb/blob/main/docs/adding_a_model.md). Also check out [MTEB Arena](https://huggingface.co/spaces/mteb/arena) ⚔️
    """)
=======
    gr.Markdown(
        """
    ## MMTEB: Massive Multilingual Text Embedding Benchmark

    The MMTEB leaderboard compares text embedding models on 1000+ languages. Check out the [paper](https://openreview.net/pdf?id=zl3pfz4VCV) for details on datasets, languages and tasks. And you can contribute! 🤗 To add a model, please refer to the documentation in the [GitHub repository](https://github.com/embeddings-benchmark/mteb/blob/main/docs/adding_a_model.md). Also check out [MTEB Arena](https://huggingface.co/spaces/mteb/arena) ⚔️
    """
    )
>>>>>>> 2a8c25ac

    with gr.Row():
        with gr.Column(scale=5):
            gr.Markdown(
                """
            ### Benchmarks
            Select one of the hand-curated benchmarks from our publications and modify them using one of the following filters to fit your needs.
            """
            )
            with gr.Group():
                with gr.Row(elem_classes="overflow-y-scroll max-h-80"):
                    with gr.Column():
                        benchmark_select.render()
                        with gr.Accordion("Select Languages", open=False):
                            lang_select.render()
                        with gr.Accordion("Select Task Types", open=False):
                            type_select.render()
                        with gr.Accordion("Select Domains", open=False):
                            domain_select.render()
                        with gr.Accordion("Add and remove tasks:", open=False):
                            task_select.render()
        with gr.Column(scale=8):
            gr.Markdown(
                """
            ### Model Selection
            Select models to rank based on an assortment of criteria. 
            """,
            )
            with gr.Group():
                with gr.Row():
                    searchbar = gr.Textbox(
                        label="Search Models",
                        info="Press Enter to search.\nSearch models by name (RegEx sensitive. Separate queries with `|`)",
                        interactive=True,
                    )
                    compatibility = gr.CheckboxGroup(
                        [
                            (
                                "Should be sentence-transformers compatible",
                                "Sentence Transformers",
                            )
                        ],
                        value=[],
                        label="Compatibility",
                        interactive=True,
                    )
                with gr.Row(elem_classes=""):
                    with gr.Column():
                        availability = gr.Radio(
                            [
                                ("Only Open", True),
                                ("Only Proprietary", False),
                                ("Both", None),
                            ],
                            value=None,
                            label="Availability",
                            interactive=True,
                        )
                        instructions = gr.Radio(
                            [
                                ("Only Instruction-tuned", True),
                                ("Only non-instruction", False),
                                ("Both", None),
                            ],
                            value=None,
                            label="Instructions",
                            interactive=True,
                        )
                    with gr.Column():
                        zero_shot = gr.Radio(
                            [
                                (
                                    "Only Zero-shot",
                                    "hard",
                                ),
                                ("Allow Unknown", "soft"),
                                ("Allow all", "off"),
                            ],
                            value="soft",
                            label="Zero-shot",
                            interactive=True,
                        )
                        model_size = RangeSlider(
                            minimum=MIN_MODEL_SIZE,
                            maximum=MAX_MODEL_SIZE,
                            value=(MIN_MODEL_SIZE, MAX_MODEL_SIZE),
                            label="Model Size (#M Parameters)",
                        )
    scores = gr.State(default_scores)
    models = gr.State(filtered_models)
    with gr.Row():
        with gr.Column():
            description = gr.Markdown(
                update_description,
                inputs=[benchmark_select, lang_select, type_select, domain_select],
            )
            citation = gr.Markdown(update_citation, inputs=[benchmark_select])
            with gr.Accordion("Share this benchmark:", open=False):
                gr.Markdown(produce_benchmark_link, inputs=[benchmark_select])
        with gr.Column():
            with gr.Tab("Performance per Model Size"):
                plot = gr.Plot(performance_size_plot, inputs=[summary_table])
                gr.Markdown(
                    "*We only display models that have been run on all tasks in the benchmark*"
                )
            with gr.Tab("Performance per Task Type (Radar Chart)"):
                radar_plot = gr.Plot(radar_chart, inputs=[summary_table])
                gr.Markdown(
                    "*We only display models that have been run on all task types in the benchmark*"
                )
    with gr.Tab("Summary"):
        gr.Markdown(
            """
            ✅ - Model is zero-shot on the benchmark <br>
            ⚠️  - Training data unknown <br>
            ❌ - Model is **NOT** zero-shot on the benchmark
        """
        )
        summary_table.render()
        download_summary = gr.DownloadButton("Download Table")
        download_summary.click(
            download_table, inputs=[summary_table], outputs=[download_summary]
        )
        with gr.Accordion(
            "What do aggregate measures (Rank(Borda), Mean(Task), etc.) mean?",
            open=False,
        ):
            gr.Markdown(
                """
    **Rank(borda)** is computed based on the [borda count](https://en.wikipedia.org/wiki/Borda_count), where each task is treated as a preference voter, which gives votes on the models in accordance with their relative performance on the task. The best model obtains the highest number of votes. The model with the highest number of votes across tasks obtains the highest rank. The Borda rank tends to prefer models that perform well broadly across tasks. However, given that it is a rank it can be unclear if the two models perform similarly.

    **Mean(Task)**: This is a naïve average computed across all the tasks within the benchmark. This score is simple to understand and is continuous as opposed to the Borda rank. However, the mean can overvalue tasks with higher variance in its scores. 

    **Mean(TaskType)**: This is a weighted average across different task categories, such as classification or retrieval. It is computed by first computing the average by task category and then computing the average on each category. Similar to the Mean(Task) this measure is continuous and tends to overvalue tasks with higher variance. This score also prefers models that perform well across all task categories.
            """
            )
        with gr.Accordion(
            "What does zero-shot mean?",
            open=False,
        ):
            gr.Markdown(
                """
A model is considered zero-shot if it is not trained on any splits of the datasets used to derive the tasks.
E.g., if a model is trained on Natural Questions, it cannot be considered zero-shot on benchmarks containing the task “NQ” which is derived from Natural Questions.
This definition creates a few edge cases. For instance, multiple models are typically trained on Wikipedia title and body pairs, but we do not define this as leakage on, e.g., “WikipediaRetrievalMultilingual” and “WikiClusteringP2P” as these datasets are not based on title-body pairs.
Distilled, further fine-tunes or in other ways, derivative models inherit the datasets of their parent models.
Based on community feedback and research findings, This definition could change in the future.
            """
            )
    with gr.Tab("Performance per task"):
        per_task_table.render()
        download_per_task = gr.DownloadButton("Download Table")
        download_per_task.click(
            download_table, inputs=[per_task_table], outputs=[download_per_task]
        )
    with gr.Tab("Task information"):
        task_info_table = gr.DataFrame(update_task_info, inputs=[task_select])

    # This sets the benchmark from the URL query parameters
    demo.load(set_benchmark_on_load, inputs=[], outputs=[benchmark_select])

    @json_cache
    def on_benchmark_select(benchmark_name):
        start_time = time.time()
        benchmark = mteb.get_benchmark(benchmark_name)
        languages = [task.languages for task in benchmark.tasks if task.languages]
        languages = set(itertools.chain.from_iterable(languages))
        languages = sorted(languages)
        domains = [
            task.metadata.domains for task in benchmark.tasks if task.metadata.domains
        ]
        domains = set(itertools.chain.from_iterable(domains))
        types = {task.metadata.type for task in benchmark.tasks if task.metadata.type}
        languages, domains, types = (
            sorted(languages),
            sorted(domains),
            sorted(types),
        )
        elapsed = time.time() - start_time
        benchmark_results = all_benchmark_results[benchmark_name]
        scores = benchmark_results.get_scores(format="long")
        logger.info(f"on_benchmark_select callback: {elapsed}s")
        return (
            languages,
            domains,
            types,
            [task.metadata.name for task in benchmark.tasks],
            scores,
        )

    benchmark_select.change(
        on_benchmark_select,
        inputs=[benchmark_select],
        outputs=[lang_select, domain_select, type_select, task_select, scores],
    )

    @json_cache
    def update_scores_on_lang_change(benchmark_name, languages):
        start_time = time.time()
        benchmark_results = all_benchmark_results[benchmark_name]
        scores = benchmark_results.get_scores(languages=languages, format="long")
        elapsed = time.time() - start_time
        logger.info(f"update_scores callback: {elapsed}s")
        return scores

    lang_select.input(
        update_scores_on_lang_change,
        inputs=[benchmark_select, lang_select],
        outputs=[scores],
    )

    def update_task_list(benchmark_name, type_select, domain_select, lang_select):
        start_time = time.time()
        tasks_to_keep = []
        for task in mteb.get_benchmark(benchmark_name).tasks:
            if task.metadata.type not in type_select:
                continue
            if not (set(task.metadata.domains or []) & set(domain_select)):
                continue
            if not (set(task.languages or []) & set(lang_select)):
                continue
            tasks_to_keep.append(task.metadata.name)
        elapsed = time.time() - start_time
        logger.info(f"update_task_list callback: {elapsed}s")
        return tasks_to_keep

    type_select.input(
        update_task_list,
        inputs=[benchmark_select, type_select, domain_select, lang_select],
        outputs=[task_select],
    )
    domain_select.input(
        update_task_list,
        inputs=[benchmark_select, type_select, domain_select, lang_select],
        outputs=[task_select],
    )
    lang_select.input(
        update_task_list,
        inputs=[benchmark_select, type_select, domain_select, lang_select],
        outputs=[task_select],
    )

    def update_models(
        scores: list[dict],
        tasks: list[str],
        availability: bool | None,
        compatibility: list[str],
        instructions: bool | None,
        model_size: tuple[int, int],
        zero_shot: Literal["hard", "soft", "off"],
    ):
        start_time = time.time()
        model_names = list({entry["model_name"] for entry in scores})
        filtered_models = filter_models(
            model_names,
            tasks,
            availability,
            compatibility,
            instructions,
            model_size,
            zero_shot_setting=zero_shot,
        )
        elapsed = time.time() - start_time
        logger.info(f"update_models callback: {elapsed}s")
        return filtered_models

    scores.change(
        update_models,
        inputs=[
            scores,
            task_select,
            availability,
            compatibility,
            instructions,
            model_size,
            zero_shot,
        ],
        outputs=[models],
    )
    task_select.change(
        update_models,
        inputs=[
            scores,
            task_select,
            availability,
            compatibility,
            instructions,
            model_size,
            zero_shot,
        ],
        outputs=[models],
    )
    availability.input(
        update_models,
        inputs=[
            scores,
            task_select,
            availability,
            compatibility,
            instructions,
            model_size,
            zero_shot,
        ],
        outputs=[models],
    )
    compatibility.input(
        update_models,
        inputs=[
            scores,
            task_select,
            availability,
            compatibility,
            instructions,
            model_size,
            zero_shot,
        ],
        outputs=[models],
    )
    instructions.input(
        update_models,
        inputs=[
            scores,
            task_select,
            availability,
            compatibility,
            instructions,
            model_size,
            zero_shot,
        ],
        outputs=[models],
    )
    model_size.change(
        update_models,
        inputs=[
            scores,
            task_select,
            availability,
            compatibility,
            instructions,
            model_size,
            zero_shot,
        ],
        outputs=[models],
    )
    zero_shot.change(
        update_models,
        inputs=[
            scores,
            task_select,
            availability,
            compatibility,
            instructions,
            model_size,
            zero_shot,
        ],
        outputs=[models],
    )

    def update_tables(
        scores,
        search_query: str,
        tasks,
        models_to_keep,
    ):
        start_time = time.time()
        tasks = set(tasks)
        models_to_keep = set(models_to_keep)
        filtered_scores = []
        for entry in scores:
            if entry["task_name"] not in tasks:
                continue
            if entry["model_name"] not in models_to_keep:
                continue
            filtered_scores.append(entry)
        summary, per_task = scores_to_tables(filtered_scores, search_query)
        elapsed = time.time() - start_time
        logger.info(f"update_tables callback: {elapsed}s")
        return summary, per_task

    task_select.change(
        update_tables,
        inputs=[scores, searchbar, task_select, models],
        outputs=[summary_table, per_task_table],
    )
    scores.change(
        update_tables,
        inputs=[scores, searchbar, task_select, models],
        outputs=[summary_table, per_task_table],
    )
    models.change(
        update_tables,
        inputs=[scores, searchbar, task_select, models],
        outputs=[summary_table, per_task_table],
    )
    searchbar.submit(
        update_tables,
        inputs=[scores, searchbar, task_select, models],
        outputs=[summary_table, per_task_table],
    )

    gr.Markdown(acknowledgment_md, elem_id="ack_markdown")

if __name__ == "__main__":
    demo.launch()<|MERGE_RESOLUTION|>--- conflicted
+++ resolved
@@ -5,7 +5,6 @@
 import logging
 import tempfile
 import time
-import typing
 from pathlib import Path
 from typing import Literal
 from urllib.parse import urlencode
@@ -15,15 +14,12 @@
 from gradio_rangeslider import RangeSlider
 
 import mteb
-from mteb.abstasks.TaskMetadata import TASK_TYPE
 from mteb.caching import json_cache
 from mteb.leaderboard.figures import performance_size_plot, radar_chart
 from mteb.leaderboard.table import scores_to_tables
 
 logger = logging.getLogger(__name__)
 
-<<<<<<< HEAD
-=======
 acknowledgment_md = """
 ### Acknowledgment
 We thank [ServiceNow](https://www.servicenow.com/), [Contextual AI](https://contextual.ai/) and [Hugging Face](https://huggingface.co/) for their generous sponsorship. If you'd like to sponsor us, please get in [touch](mailto:n.muennighoff@gmail.com).
@@ -58,7 +54,6 @@
 ]
 
 
->>>>>>> 2a8c25ac
 ALL_MODELS = {meta.name for meta in mteb.get_model_metas()}
 
 
@@ -248,11 +243,7 @@
 )
 type_select = gr.Dropdown(
     all_results.task_types,
-<<<<<<< HEAD
-    value=sorted(typing.get_args(TASK_TYPE)),
-=======
     value=sorted(MMTEB_TASK_TYPES),
->>>>>>> 2a8c25ac
     multiselect=True,
     label="Task Type",
     info="Select task types to include.",
@@ -278,13 +269,6 @@
 """
 
 with gr.Blocks(fill_width=True, theme=gr.themes.Base(), head=head) as demo:
-<<<<<<< HEAD
-    gr.Markdown("""
-    ## MMTEB: Massive Multilingual Text Embedding Benchmark
-
-    The MMTEB leaderboard compares text embedding models on 1000+ languages. Check out the [paper](https://openreview.net/pdf?id=zl3pfz4VCV) for details on datasets, languages and tasks. And you can contribute! 🤗 To add a model, please refer to the documentation in the [GitHub repository](https://github.com/embeddings-benchmark/mteb/blob/main/docs/adding_a_model.md). Also check out [MTEB Arena](https://huggingface.co/spaces/mteb/arena) ⚔️
-    """)
-=======
     gr.Markdown(
         """
     ## MMTEB: Massive Multilingual Text Embedding Benchmark
@@ -292,7 +276,6 @@
     The MMTEB leaderboard compares text embedding models on 1000+ languages. Check out the [paper](https://openreview.net/pdf?id=zl3pfz4VCV) for details on datasets, languages and tasks. And you can contribute! 🤗 To add a model, please refer to the documentation in the [GitHub repository](https://github.com/embeddings-benchmark/mteb/blob/main/docs/adding_a_model.md). Also check out [MTEB Arena](https://huggingface.co/spaces/mteb/arena) ⚔️
     """
     )
->>>>>>> 2a8c25ac
 
     with gr.Row():
         with gr.Column(scale=5):
