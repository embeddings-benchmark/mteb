from __future__ import annotations

import itertools
import json
import logging
import tempfile
import time
import warnings
from pathlib import Path
from typing import Literal, get_args
from urllib.parse import urlencode

import cachetools
import gradio as gr
import pandas as pd

import mteb
<<<<<<< HEAD
from mteb.abstasks.task_metadata import TaskDomain, TaskType
from mteb.benchmarks.benchmarks import MTEB_multilingual_v2
from mteb.leaderboard.benchmark_selector import BENCHMARK_ENTRIES, make_selector
=======
from mteb.abstasks.TaskMetadata import TASK_DOMAIN, TASK_TYPE
from mteb.custom_validators import MODALITIES
from mteb.leaderboard.benchmark_selector import (
    BENCHMARK_ENTRIES,
    DEFAULT_BENCHMARK_NAME,
    make_selector,
)
>>>>>>> 9586697f
from mteb.leaderboard.figures import performance_size_plot, radar_chart
from mteb.leaderboard.table import create_tables
from mteb.leaderboard.text_segments import ACKNOWLEDGEMENT, FAQ
from mteb.types import Modalities

logger = logging.getLogger(__name__)

LANGUAGE: list[str] = list({l for t in mteb.get_tasks() for l in t.metadata.languages})
ALL_MODELS = {meta.name for meta in mteb.get_model_metas()}


def load_results():
    results_cache_path = Path(__file__).parent.joinpath("__cached_results.json")
    if not results_cache_path.exists():
        all_results = mteb.load_results(
            only_main_score=True, require_model_meta=False, models=ALL_MODELS
        ).filter_models()
        all_results.to_disk(results_cache_path)
        return all_results
    else:
        with results_cache_path.open() as cache_file:
            return mteb.BenchmarkResults.from_validated(**json.load(cache_file))


def produce_benchmark_link(benchmark_name: str, request: gr.Request) -> str:
    """Produces a URL for the selected benchmark."""
    params = urlencode(
        {
            "benchmark_name": benchmark_name,
        }
    )
    base_url = request.request.base_url
    md = "You can also share this benchmark using the following link:\n"
    url = f"{base_url}?{params}"
    md += f"```\n{url}\n```"
    return md


<<<<<<< HEAD
DEFAULT_BENCHMARK_NAME = MTEB_multilingual_v2.name


=======
>>>>>>> 9586697f
def set_benchmark_on_load(request: gr.Request):
    query_params = request.query_params
    return query_params.get("benchmark_name", DEFAULT_BENCHMARK_NAME)


def download_table(table: pd.DataFrame) -> str:
    file = tempfile.NamedTemporaryFile(delete=False, suffix=".csv")
    table.to_csv(file)
    return file.name


def update_citation(benchmark_name: str) -> str:
    benchmark = mteb.get_benchmark(benchmark_name)
    if benchmark.citation is not None:
        citation = "To cite this work, please use the following reference:\n"
        citation += f"```bibtex\n{benchmark.citation}\n```"
    else:
        citation = ""
    return citation


def update_description(
    benchmark_name: str, languages: list[str], task_types: list[str], domains: list[str]
) -> str:
    benchmark = mteb.get_benchmark(benchmark_name)
    description = f"{benchmark.description}\n"
    n_languages = len(languages)
    n_task_types = len(task_types)
    n_tasks = len(benchmark.tasks)
    n_domains = len(domains)
    description += f" - **Number of languages**: {n_languages}\n"
    description += f" - **Number of tasks**: {n_tasks}\n"
    description += f" - **Number of task types**: {n_task_types}\n"
    description += f" - **Number of domains**: {n_domains}\n"
    if benchmark.reference is not None:
        description += f"\n[Click for More Info]({benchmark.reference})"

    return description


def format_list(props: list[str]):
    if props is None:
        return ""
    if len(props) > 3:
        return ", ".join(props[:3]) + "..."
    return ", ".join(props)


def update_task_info(task_names: str) -> gr.DataFrame:
    tasks = mteb.get_tasks(tasks=task_names)
    df = tasks.to_dataframe(
        properties=[
            "name",
            "type",
            "languages",
            "domains",
            "reference",
            "main_score",
            "modalities",
        ]
    )
    df["languages"] = df["languages"].map(format_list)
    df = df.sort_values("name")
    df["domains"] = df["domains"].map(format_list)
    df["name"] = "[" + df["name"] + "](" + df["reference"] + ")"
    df["modalities"] = df["modalities"].map(format_list)
    df = df.rename(
        columns={
            "name": "Task Name",
            "type": "Task Type",
            "languages": "Languages",
            "domains": "Domains",
            "main_score": "Metric",
            "modalities": "Modality",
        }
    )
    df = df.drop(columns="reference")
    return gr.DataFrame(
        df,
        datatype=["markdown"] + ["str"] * (len(df.columns) - 1),
        show_copy_button=True,
        show_fullscreen_button=True,
        show_search="filter",
    )


# Model sizes in million parameters
MIN_MODEL_SIZE, MAX_MODEL_SIZE = 0, 100_000


def filter_models(
    model_names: list[str],
    task_select: list[str],
    availability: bool | None,
    compatibility: list[str],
    instructions: bool | None,
    max_model_size: int,
    zero_shot_setting: Literal["only_zero_shot", "allow_all", "remove_unknown"],
):
    lower, upper = 0, max_model_size
    # Setting to None, when the user doesn't specify anything
    if (lower == MIN_MODEL_SIZE) or (lower is None):
        lower = None
    else:
        # Multiplying by millions
        lower = lower * 1e6
    if (upper == MAX_MODEL_SIZE) or (upper is None):
        upper = None
    else:
        upper = upper * 1e6
    model_metas = mteb.get_model_metas(
        model_names=model_names,
        open_weights=availability,
        use_instructions=instructions,
        frameworks=compatibility,
        n_parameters_range=(lower, upper),
    )

    models_to_keep = set()
    for model_meta in model_metas:
        is_model_zero_shot = model_meta.is_zero_shot_on(task_select)
        if is_model_zero_shot is None:
            if zero_shot_setting in ["remove_unknown", "only_zero_shot"]:
                continue
        elif not is_model_zero_shot:
            if zero_shot_setting == "only_zero_shot":
                continue
        models_to_keep.add(model_meta.name)
    return list(models_to_keep)


def get_leaderboard_app() -> gr.Blocks:
    logger.info("Loading all benchmark results")
    all_results = load_results()

    benchmarks = sorted(
        mteb.get_benchmarks(display_on_leaderboard=True), key=lambda x: x.name
    )
    all_benchmark_results = {
        benchmark.name: benchmark.load_results(
            base_results=all_results
        ).join_revisions()
        for benchmark in benchmarks
    }
    default_benchmark = mteb.get_benchmark(DEFAULT_BENCHMARK_NAME)
    default_results = all_benchmark_results[default_benchmark.name]
    logger.info("Benchmark results loaded")

    default_scores = default_results.get_scores(format="long")
    all_models = list({entry["model_name"] for entry in default_scores})
    filtered_models = filter_models(
        all_models,
        default_results.task_names,
        availability=None,
        compatibility=[],
        instructions=None,
        max_model_size=MAX_MODEL_SIZE,
        zero_shot_setting="allow_all",
    )

    summary_table, per_task_table = create_tables(
        [entry for entry in default_scores if entry["model_name"] in filtered_models]
    )
    lang_select = gr.Dropdown(
        LANGUAGE,
        value=sorted(default_results.languages),
        allow_custom_value=True,
        multiselect=True,
        label="Language",
        info="Select languages to include.",
    )
    type_select = gr.Dropdown(
        sorted(get_args(TaskType)),
        value=sorted(default_results.task_types),
        multiselect=True,
        label="Task Type",
        info="Select task types to include.",
    )
    domain_select = gr.Dropdown(
        sorted(get_args(TaskDomain)),
        value=sorted(default_results.domains),
        multiselect=True,
        label="Domain",
        info="Select domains to include.",
    )
    task_select = gr.Dropdown(
        sorted(all_results.task_names),
        value=sorted(default_results.task_names),
        allow_custom_value=True,
        multiselect=True,
        label="Task",
        info="Select specific tasks to include",
    )
    modality_select = gr.Dropdown(
        sorted(get_args(Modalities)),
        value=sorted(default_results.modalities),
        multiselect=True,
        label="Modality",
        info="Select modalities to include.",
    )

    head = """
      <link href="https://cdn.jsdelivr.net/npm/tailwindcss@2.2.19/dist/tailwind.min.css" rel="stylesheet">
    """

    with gr.Blocks(
        fill_width=True,
        theme=gr.themes.Soft(
            font=[gr.themes.GoogleFont("Roboto Mono"), "Arial", "sans-serif"],
        ),
        head=head,
    ) as demo:
        with gr.Sidebar(
            position="left",
            label="Benchmark Selection and Customization",
            visible=True,
            width="18%",
        ):
            gr.Markdown("## Select Benchmark")
            benchmark_select, column = make_selector(BENCHMARK_ENTRIES)
        gr.Markdown(
            """
        ## Embedding Leaderboard

        This leaderboard compares 100+ text and image embedding models across 1000+ languages. We refer to the publication of each selectable benchmark for details on metrics, languages, tasks, and task types. Anyone is welcome [to add a model](https://github.com/embeddings-benchmark/mteb/blob/main/docs/adding_a_model.md), [add benchmarks](https://github.com/embeddings-benchmark/mteb/blob/main/docs/adding_a_benchmark.md), [help us improve zero-shot annotations](https://github.com/embeddings-benchmark/mteb/blob/06489abca007261c7e6b11f36d4844c5ed5efdcb/mteb/models/bge_models.py#L91) or [propose other changes to the leaderboard](https://github.com/embeddings-benchmark/mteb/tree/main/mteb/leaderboard).
        """
        )
        gr.Markdown(
            lambda name: f"<center> <h2> <b> {name} </b> </h2> </center><br>",
            inputs=benchmark_select,
        )

        scores = gr.State(default_scores)
        models = gr.State(filtered_models)
        with gr.Row():
            with gr.Column(scale=1):
                description = gr.Markdown(  # noqa: F841
                    update_description,
                    inputs=[benchmark_select, lang_select, type_select, domain_select],
                )

            with gr.Column(scale=1):
                with gr.Accordion("Cite and share this benchmark", open=False):
                    citation = gr.Markdown(update_citation, inputs=[benchmark_select])  # noqa: F841
                    gr.Markdown(produce_benchmark_link, inputs=[benchmark_select])

                with gr.Accordion(
                    "Customize this Benchmark",
                    open=False,
                ):
                    with gr.Column():
                        with gr.Row():
                            type_select.render()
                        with gr.Row():
                            domain_select.render()
                        with gr.Row():
                            modality_select.render()
                        with gr.Row(elem_classes="overflow-y-scroll max-h-80"):
                            lang_select.render()
                        with gr.Row(elem_classes="overflow-y-scroll max-h-80"):
                            task_select.render()

                with gr.Accordion("Advanced Model Filters", open=False):
                    with gr.Group():
                        with gr.Row(elem_classes=""):
                            with gr.Column():
                                compatibility = gr.CheckboxGroup(
                                    [
                                        (
                                            "Should be sentence-transformers compatible",
                                            "Sentence Transformers",
                                        )
                                    ],
                                    value=[],
                                    label="Compatibility",
                                    interactive=True,
                                )
                                availability = gr.Radio(
                                    [
                                        ("Only Open", True),
                                        ("Only Proprietary", False),
                                        ("Both", None),
                                    ],
                                    value=None,
                                    label="Availability",
                                    interactive=True,
                                )
                                instructions = gr.Radio(
                                    [
                                        ("Only Instruction-tuned", True),
                                        ("Only non-instruction", False),
                                        ("Both", None),
                                    ],
                                    value=None,
                                    label="Instructions",
                                    interactive=True,
                                )
                            with gr.Column():
                                zero_shot = gr.Radio(
                                    [
                                        (
                                            "Only Zero-shot",
                                            "only_zero_shot",
                                        ),
                                        ("Remove Unknown", "remove_unknown"),
                                        ("Allow All", "allow_all"),
                                    ],
                                    value="allow_all",
                                    label="Zero-shot",
                                    interactive=True,
                                )

                                max_model_size = gr.Radio(
                                    [
                                        ("<100M", 100),
                                        ("<500M", 500),
                                        ("<1B", 1000),
                                        ("<5B", 5000),
                                        ("<10B", 10000),
                                        (">10B", MAX_MODEL_SIZE),
                                    ],
                                    value=MAX_MODEL_SIZE,
                                    label="Model Parameters",
                                    interactive=True,
                                )

        with gr.Tab("Summary"):
            summary_table.render()
            download_summary = gr.DownloadButton("Download Table")
            download_summary.click(
                download_table, inputs=[summary_table], outputs=[download_summary]
            )

            with gr.Accordion(
                "Frequently Asked Questions",
                open=False,
            ):
                gr.Markdown(FAQ)

        with gr.Tab("Performance per Model Size") as plot_tab:
            plot = gr.Plot(performance_size_plot, inputs=[summary_table])  # noqa: F841
            gr.Markdown(
                "*We only display TOP 5 models that have been run on all tasks in the benchmark*"
            )
            plot_tab.select(
                performance_size_plot, inputs=[summary_table], outputs=[plot]
            )

        with gr.Tab("Performance per Task Type") as radar_plot_tab:
            radar_plot = gr.Plot(radar_chart, inputs=[summary_table])  # noqa: F841
            gr.Markdown(
                "*We only display TOP 5 models that have been run on all task types in the benchmark*"
            )
            radar_plot_tab.select(
                radar_chart, inputs=[summary_table], outputs=[radar_plot]
            )

        with gr.Tab("Performance per task"):
            per_task_table.render()
            download_per_task = gr.DownloadButton("Download Table")
            download_per_task.click(
                download_table, inputs=[per_task_table], outputs=[download_per_task]
            )
        with gr.Tab("Task information"):
            task_info_table = gr.DataFrame(update_task_info, inputs=[task_select])  # noqa: F841

        # This sets the benchmark from the URL query parameters
        demo.load(set_benchmark_on_load, inputs=[], outputs=[benchmark_select])

        @cachetools.cached(
            cache={},
            key=lambda benchmark_name: hash(benchmark_name),
        )
        def on_benchmark_select(benchmark_name):
            start_time = time.time()
            benchmark = mteb.get_benchmark(benchmark_name)
            languages = [task.languages for task in benchmark.tasks if task.languages]
            languages = set(itertools.chain.from_iterable(languages))
            languages = sorted(languages)
            domains = [
                task.metadata.domains
                for task in benchmark.tasks
                if task.metadata.domains
            ]
            domains = set(itertools.chain.from_iterable(domains))
            types = {
                task.metadata.type for task in benchmark.tasks if task.metadata.type
            }
            modalities = set()
            for task in benchmark.tasks:
                modalities.update(task.metadata.modalities)
            languages, domains, types, modalities = (
                sorted(languages),
                sorted(domains),
                sorted(types),
                sorted(modalities),
            )
            elapsed = time.time() - start_time
            benchmark_results = all_benchmark_results[benchmark_name]
            scores = benchmark_results.get_scores(format="long")
            logger.debug(f"on_benchmark_select callback: {elapsed}s")
            return (
                languages,
                domains,
                types,
                modalities,
                sorted([task.metadata.name for task in benchmark.tasks]),
                scores,
            )

        benchmark_select.change(
            on_benchmark_select,
            inputs=[benchmark_select],
            outputs=[
                lang_select,
                domain_select,
                type_select,
                modality_select,
                task_select,
                scores,
            ],
        )

        @cachetools.cached(
            cache={},
            key=lambda benchmark_name, languages: hash(
                (hash(benchmark_name), hash(tuple(languages)))
            ),
        )
        def update_scores_on_lang_change(benchmark_name, languages):
            start_time = time.time()
            if not len(languages):
                return []
            benchmark_results = all_benchmark_results[benchmark_name]
            scores = benchmark_results.get_scores(languages=languages, format="long")
            elapsed = time.time() - start_time
            logger.debug(f"update_scores callback: {elapsed}s")
            return scores

        lang_select.input(
            update_scores_on_lang_change,
            inputs=[benchmark_select, lang_select],
            outputs=[scores],
        )

        @cachetools.cached(
            cache={},
            key=lambda benchmark_name,
            type_select,
            domain_select,
            lang_select,
            modality_select: hash(
                (
                    hash(benchmark_name),
                    hash(tuple(type_select)),
                    hash(tuple(domain_select)),
                    hash(tuple(lang_select)),
                    hash(tuple(modality_select)),
                )
            ),
        )
        def update_task_list(
            benchmark_name, type_select, domain_select, lang_select, modality_select
        ):
            if not len(lang_select):
                return []
            start_time = time.time()
            tasks_to_keep = []
            for task in mteb.get_benchmark(benchmark_name).tasks:
                if task.metadata.type not in type_select:
                    continue
                if task.metadata.domains is not None and not (
                    set(task.metadata.domains) & set(domain_select)
                ):
                    continue
                if task.languages is not None and not (
                    set(task.languages) & set(lang_select)
                ):
                    continue
                if task.metadata.modalities and not (
                    set(task.metadata.modalities) & set(modality_select)
                ):
                    continue
                tasks_to_keep.append(task.metadata.name)
            elapsed = time.time() - start_time
            logger.debug(f"update_task_list callback: {elapsed}s")
            return sorted(tasks_to_keep)

        type_select.input(
            update_task_list,
            inputs=[
                benchmark_select,
                type_select,
                domain_select,
                lang_select,
                modality_select,
            ],
            outputs=[task_select],
        )
        domain_select.input(
            update_task_list,
            inputs=[
                benchmark_select,
                type_select,
                domain_select,
                lang_select,
                modality_select,
            ],
            outputs=[task_select],
        )
        lang_select.input(
            update_task_list,
            inputs=[
                benchmark_select,
                type_select,
                domain_select,
                lang_select,
                modality_select,
            ],
            outputs=[task_select],
        )
        modality_select.input(
            update_task_list,
            inputs=[
                benchmark_select,
                type_select,
                domain_select,
                lang_select,
                modality_select,
            ],
            outputs=[task_select],
        )

        @cachetools.cached(
            cache={},
            key=lambda scores,
            tasks,
            availability,
            compatibility,
            instructions,
            max_model_size,
            zero_shot: hash(
                (
                    id(scores),
                    hash(tuple(tasks)),
                    hash(availability),
                    hash(tuple(compatibility)),
                    hash(instructions),
                    hash(max_model_size),
                    hash(zero_shot),
                )
            ),
        )
        def update_models(
            scores: list[dict],
            tasks: list[str],
            availability: bool | None,
            compatibility: list[str],
            instructions: bool | None,
            max_model_size: int,
            zero_shot: Literal["allow_all", "remove_unknown", "only_zero_shot"],
        ):
            start_time = time.time()
            model_names = list({entry["model_name"] for entry in scores})
            filtered_models = filter_models(
                model_names,
                tasks,
                availability,
                compatibility,
                instructions,
                max_model_size,
                zero_shot_setting=zero_shot,
            )
            elapsed = time.time() - start_time
            if model_names == filtered_models:
                # This indicates that the models should not be filtered
                return None
            logger.debug(f"update_models callback: {elapsed}s")
            return sorted(filtered_models)

        scores.change(
            update_models,
            inputs=[
                scores,
                task_select,
                availability,
                compatibility,
                instructions,
                max_model_size,
                zero_shot,
            ],
            outputs=[models],
        )
        task_select.change(
            update_models,
            inputs=[
                scores,
                task_select,
                availability,
                compatibility,
                instructions,
                max_model_size,
                zero_shot,
            ],
            outputs=[models],
        )
        availability.input(
            update_models,
            inputs=[
                scores,
                task_select,
                availability,
                compatibility,
                instructions,
                max_model_size,
                zero_shot,
            ],
            outputs=[models],
        )
        compatibility.input(
            update_models,
            inputs=[
                scores,
                task_select,
                availability,
                compatibility,
                instructions,
                max_model_size,
                zero_shot,
            ],
            outputs=[models],
        )
        instructions.input(
            update_models,
            inputs=[
                scores,
                task_select,
                availability,
                compatibility,
                instructions,
                max_model_size,
                zero_shot,
            ],
            outputs=[models],
        )
        max_model_size.change(
            update_models,
            inputs=[
                scores,
                task_select,
                availability,
                compatibility,
                instructions,
                max_model_size,
                zero_shot,
            ],
            outputs=[models],
        )
        zero_shot.change(
            update_models,
            inputs=[
                scores,
                task_select,
                availability,
                compatibility,
                instructions,
                max_model_size,
                zero_shot,
            ],
            outputs=[models],
        )

        @cachetools.cached(
            cache={},
            key=lambda scores, tasks, models_to_keep, benchmark_name: hash(
                (
                    id(scores),
                    hash(tuple(tasks)),
                    id(models_to_keep),
                    hash(benchmark_name),
                )
            ),
        )
        def update_tables(
            scores,
            tasks,
            models_to_keep,
            benchmark_name: str,
        ):
            start_time = time.time()
            tasks = set(tasks)
            benchmark = mteb.get_benchmark(benchmark_name)
            benchmark_tasks = {task.metadata.name for task in benchmark.tasks}
            if (benchmark_tasks != tasks) or (models_to_keep is not None):
                filtered_scores = []
                for entry in scores:
                    if entry["task_name"] not in tasks:
                        continue
                    if (models_to_keep is not None) and (
                        entry["model_name"] not in models_to_keep
                    ):
                        continue
                    filtered_scores.append(entry)
            else:
                filtered_scores = scores
            summary, per_task = create_tables(filtered_scores)
            elapsed = time.time() - start_time
            logger.debug(f"update_tables callback: {elapsed}s")
            return summary, per_task

        task_select.change(
            update_tables,
            inputs=[scores, task_select, models, benchmark_select],
            outputs=[summary_table, per_task_table],
        )
        scores.change(
            update_tables,
            inputs=[scores, task_select, models, benchmark_select],
            outputs=[summary_table, per_task_table],
        )
        models.change(
            update_tables,
            inputs=[scores, task_select, models, benchmark_select],
            outputs=[summary_table, per_task_table],
        )

        gr.Markdown(ACKNOWLEDGEMENT, elem_id="ack_markdown")

    # Prerun on all benchmarks, so that results of callbacks get cached
    for benchmark in benchmarks:
        (
            bench_languages,
            bench_domains,
            bench_types,
            bench_modalities,
            bench_tasks,
            bench_scores,
        ) = on_benchmark_select(benchmark.name)
        filtered_models = update_models(
            bench_scores,
            bench_tasks,
            availability=None,
            compatibility=[],
            instructions=None,
            max_model_size=MAX_MODEL_SIZE,
            zero_shot="allow_all",
        )
        # We have to call this both on the filtered and unfiltered task because the callbacks
        # also gets called twice for some reason
        update_tables(bench_scores, bench_tasks, filtered_models, benchmark.name)
        filtered_tasks = update_task_list(
            benchmark.name,
            bench_types,
            bench_domains,
            bench_languages,
            bench_modalities,
        )
        update_tables(bench_scores, filtered_tasks, filtered_models, benchmark.name)
    return demo


if __name__ == "__main__":
    logging.getLogger("mteb.load_results.task_results").setLevel(
        logging.ERROR
    )  # Warnings related to task split
    logging.getLogger("mteb.model_meta").setLevel(
        logging.ERROR
    )  # Warning related to model metadata (fetch_from_hf=False)
    logging.getLogger("mteb.load_results.benchmark_results").setLevel(
        logging.ERROR
    )  # Warning related to model metadata (fetch_from_hf=False)
    warnings.filterwarnings("ignore", message="Couldn't get scores for .* due to .*")

    app = get_leaderboard_app()
    app.launch(server_name="0.0.0.0", server_port=7860)<|MERGE_RESOLUTION|>--- conflicted
+++ resolved
@@ -15,23 +15,20 @@
 import pandas as pd
 
 import mteb
-<<<<<<< HEAD
 from mteb.abstasks.task_metadata import TaskDomain, TaskType
 from mteb.benchmarks.benchmarks import MTEB_multilingual_v2
 from mteb.leaderboard.benchmark_selector import BENCHMARK_ENTRIES, make_selector
-=======
-from mteb.abstasks.TaskMetadata import TASK_DOMAIN, TASK_TYPE
-from mteb.custom_validators import MODALITIES
+from mteb.leaderboard.figures import performance_size_plot, radar_chart
+from mteb.leaderboard.table import create_tables
+from mteb.leaderboard.text_segments import ACKNOWLEDGEMENT, FAQ
+from mteb.types import Modalities
 from mteb.leaderboard.benchmark_selector import (
     BENCHMARK_ENTRIES,
     DEFAULT_BENCHMARK_NAME,
     make_selector,
 )
->>>>>>> 9586697f
-from mteb.leaderboard.figures import performance_size_plot, radar_chart
-from mteb.leaderboard.table import create_tables
-from mteb.leaderboard.text_segments import ACKNOWLEDGEMENT, FAQ
-from mteb.types import Modalities
+from mteb.custom_validators import MODALITIES
+
 
 logger = logging.getLogger(__name__)
 
@@ -66,12 +63,9 @@
     return md
 
 
-<<<<<<< HEAD
 DEFAULT_BENCHMARK_NAME = MTEB_multilingual_v2.name
 
 
-=======
->>>>>>> 9586697f
 def set_benchmark_on_load(request: gr.Request):
     query_params = request.query_params
     return query_params.get("benchmark_name", DEFAULT_BENCHMARK_NAME)
