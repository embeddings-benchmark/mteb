from __future__ import annotations

import math
import re
from collections import defaultdict

import gradio as gr
import matplotlib.pyplot as plt
import numpy as np
import pandas as pd
from matplotlib.colors import LinearSegmentedColormap
from pandas.api.types import is_numeric_dtype

from mteb.models.overview import get_model_meta
from mteb.overview import get_task, get_tasks


def borda_count(scores: pd.Series) -> pd.Series:
    n = len(scores)
    ranks = scores.rank(method="average", ascending=False)
    counts = n - ranks
    return counts


def get_borda_rank(score_table: pd.DataFrame) -> pd.Series:
    borda_counts = score_table.apply(borda_count, axis="index")
    mean_borda = borda_counts.sum(axis=1)
    return mean_borda.rank(method="min", ascending=False).astype(int)


def format_scores(score: float) -> float:
    return round(score * 100, 2)


def format_n_parameters(n_parameters) -> str:
    if (n_parameters is None) or (not int(n_parameters)):
        return "Unknown"
    n_thousand = int(n_parameters // 1e3)
    if n_thousand < 1:
        return str(int(n_parameters))
    n_zeros = math.log10(n_thousand)
    if n_zeros >= 6:
        return str(n_thousand // (10**6)) + "B"
    if n_zeros >= 3:
        return str(n_thousand // (10**3)) + "M"
    return str(n_thousand) + "K"


def split_on_capital(s: str) -> str:
    """Splits on capital letters and joins with spaces"""
    return " ".join(re.findall(r"[A-Z]?[a-z]+|[A-Z]+(?=[A-Z]|$)", s))


def get_column_types(df: pd.DataFrame) -> list[str]:
    types = []
    for column_name in df.columns:
        if is_numeric_dtype(df[column_name]):
            types.append("number")
        else:
            types.append("str")
    return types


def get_means_per_types(per_task: pd.DataFrame):
    task_names_per_type = defaultdict(list)
    for task_name in per_task.columns:
        task_type = get_task(task_name).metadata.type
        task_names_per_type[task_type].append(task_name)
    records = []
    for task_type, tasks in task_names_per_type.items():
        for model_name, scores in per_task.iterrows():
            records.append(
                dict(
                    model_name=model_name,
                    task_type=task_type,
                    score=scores[tasks].mean(skipna=False),
                )
            )
    return pd.DataFrame.from_records(records)


def failsafe_get_model_meta(model_name):
    try:
        return get_model_meta(model_name)
    except Exception:
        return None


def format_max_tokens(max_tokens: float | None) -> str:
    if max_tokens is None:
        return "Unknown"
    if max_tokens == np.inf:
        return "Infinite"
    return str(int(max_tokens))


def format_zero_shot(zero_shot_percentage: int):
    if zero_shot_percentage == -1:
        return "⚠️ NA"
    return f"{zero_shot_percentage:.0f}%"


def create_light_green_cmap():
    cmap = plt.cm.get_cmap("Greens")
    num_colors = 256
    half_colors = np.linspace(0, 0.5, num_colors)
    half_cmap = [cmap(val) for val in half_colors]
    light_green_cmap = LinearSegmentedColormap.from_list(
        "LightGreens", half_cmap, N=256
    )
    return light_green_cmap


def scores_to_tables(scores_long: list[dict], search_query: str | None = None):
    if not scores_long:
        no_results_frame = pd.DataFrame(
            {"No results": ["You can try relaxing your criteria"]}
        )
        return gr.DataFrame(no_results_frame), gr.DataFrame(no_results_frame)
    data = pd.DataFrame.from_records(scores_long)
    per_task = data.pivot(index="model_name", columns="task_name", values="score")
    mean_per_type = get_means_per_types(per_task)
    mean_per_type = mean_per_type.pivot(
        index="model_name", columns="task_type", values="score"
    )
    mean_per_type.columns = [
        split_on_capital(column) for column in mean_per_type.columns
    ]
    to_remove = per_task.isna().all(axis="columns")
    if search_query:
        names = per_task.index.get_level_values("model_name")
        names = pd.Series(names, index=per_task.index)
        to_remove |= ~names.str.contains(search_query, regex=True)
    if to_remove.all():
        no_results_frame = pd.DataFrame(
            {"No results": ["You can try relaxing your criteria"]}
        )
        return gr.DataFrame(no_results_frame), gr.DataFrame(no_results_frame)
    models_to_remove = list(per_task[to_remove].index)
    typed_mean = mean_per_type.mean(skipna=False, axis=1)
    overall_mean = per_task.mean(skipna=False, axis=1)
    joint_table = mean_per_type.copy()
    per_task = per_task.drop(models_to_remove, axis=0)
    joint_table = joint_table.drop(models_to_remove, axis=0)
    joint_table.insert(0, "mean", overall_mean)
    joint_table.insert(1, "mean_by_task_type", typed_mean)
    joint_table["borda_rank"] = get_borda_rank(per_task)
    joint_table = joint_table.sort_values("borda_rank", ascending=True)
    per_task["borda_rank"] = joint_table["borda_rank"]
    per_task = per_task.sort_values("borda_rank", ascending=True)
    per_task = per_task.drop(columns=["borda_rank"])
    joint_table = joint_table.reset_index()
    model_metas = joint_table["model_name"].map(failsafe_get_model_meta)
    joint_table = joint_table[model_metas.notna()]
    joint_table["model_link"] = model_metas.map(lambda m: m.reference)
    joint_table.insert(
        1,
        "Max Tokens",
        model_metas.map(lambda m: format_max_tokens(m.max_tokens)),
    )
    joint_table.insert(
        1,
        "Embedding Dimensions",
        model_metas.map(lambda m: str(int(m.embed_dim)) if m.embed_dim else "Unknown"),
    )
    joint_table.insert(
        1,
        "Number of Parameters",
        model_metas.map(lambda m: format_n_parameters(m.n_parameters)),
    )
    joint_table.insert(
        1,
        "Memory Usage (MB)",
        model_metas.map(
            lambda m: str(int(m.memory_usage_mb)) if m.memory_usage_mb else "Unknown"
        ),
    )
    tasks = get_tasks(tasks=list(data["task_name"].unique()))
    joint_table.insert(
        1, "Zero-shot", model_metas.map(lambda m: m.zero_shot_percentage(tasks))
    )
    joint_table["Zero-shot"] = joint_table["Zero-shot"].fillna(-1)
    # joint_table = joint_table[joint_table["Zero-shot"].notna()]
    # Removing HF organization from model
    joint_table["model_name"] = joint_table["model_name"].map(
        lambda name: name.split("/")[-1]
    )
    # Adding markdown link to model names
    name_w_link = (
        "[" + joint_table["model_name"] + "](" + joint_table["model_link"] + ")"
    )
    joint_table["model_name"] = joint_table["model_name"].mask(
        joint_table["model_link"].notna(), name_w_link
    )
    joint_table = joint_table.drop(columns=["model_link"])
    joint_table = joint_table.rename(
        columns={
            "model_name": "Model",
            "mean_by_task_type": "Mean (TaskType)",
            "mean": "Mean (Task)",
        }
    )
    per_task = per_task.reset_index()
    per_task["model_name"] = per_task["model_name"].map(
        lambda name: name.split("/")[-1]
    )
    per_task = per_task.rename(
        columns={
            "model_name": "Model",
        }
    )
    joint_table.insert(0, "Rank (Borda)", joint_table.pop("borda_rank"))
    column_types = get_column_types(joint_table)
    # setting model name column to markdown
    column_types[1] = "markdown"
    score_columns = ["Mean (Task)", "Mean (TaskType)", *mean_per_type.columns]

    return joint_table, per_task, score_columns, column_types


def apply_styling(
    joint_table: pd.DataFrame,
    per_task: pd.DataFrame,
    score_columns: list[str],
    column_types: list[str],
) -> tuple[gr.DataFrame, gr.DataFrame]:
    excluded_columns = [
        "Rank (Borda)",
        "Model",
        "Number of Parameters",
        "Embedding Dimensions",
        "Max Tokens",
        "Memory Usage (MB)",
    ]
    gradient_columns = [
        col for col in joint_table.columns if col not in excluded_columns
    ]
    light_green_cmap = create_light_green_cmap()
    numeric_data = joint_table.copy()
    numeric_data["Zero-shot"] = numeric_data["Zero-shot"].replace(-1, np.nan)
    joint_table["Zero-shot"] = joint_table["Zero-shot"].apply(format_zero_shot)
    joint_table[score_columns] = joint_table[score_columns].map(format_scores)
<<<<<<< HEAD
    joint_table_style = (
        joint_table.style.format(
            {
                **{column: "{:.2f}" for column in score_columns},
                "Rank (Borda)": "{:.0f}",
                "Zero-shot": format_zero_shot,
            },
            na_rep="",
        )
        .highlight_min("Rank (Borda)", props="font-weight: bold")
        .highlight_max(subset=score_columns, props="font-weight: bold")
        .background_gradient(
            cmap="RdYlGn",
            subset=["Zero-shot"],
            vmin=50,
            vmax=100,
        )
=======
    joint_table_style = joint_table.style.format(
        {
            **{column: "{:.2f}" for column in score_columns},
            "Rank (Borda)": "{:.0f}",
        },
        na_rep="",
>>>>>>> 42068c62
    )
    joint_table_style = joint_table_style.highlight_min(
        "Rank (Borda)", props="font-weight: bold"
    ).highlight_max(subset=score_columns, props="font-weight: bold")

    # Apply background gradients for each selected column
    for col in gradient_columns:
        if col in joint_table.columns:
            mask = numeric_data[col].notna()
            if col != "Zero-shot":
                gmap_values = numeric_data[col] * 100
                cmap = light_green_cmap
                joint_table_style = joint_table_style.background_gradient(
                    cmap=cmap,
                    subset=pd.IndexSlice[mask, col],
                    gmap=gmap_values.loc[mask],
                )
            else:
                gmap_values = numeric_data[col]
                cmap = "RdYlGn"
                joint_table_style = joint_table_style.background_gradient(
                    cmap=cmap,
                    subset=pd.IndexSlice[mask, col],
                    vmin=50,
                    vmax=100,
                    gmap=gmap_values.loc[mask],
                )
    task_score_columns = per_task.select_dtypes("number").columns
    per_task[task_score_columns] *= 100
    per_task_style = per_task.style.format(
        "{:.2f}", subset=task_score_columns, na_rep=""
    ).highlight_max(subset=task_score_columns, props="font-weight: bold")
    for col in task_score_columns:
        if col != "Model":
            mask = per_task[col].notna()
            per_task_style = per_task_style.background_gradient(
                cmap=light_green_cmap,
                subset=pd.IndexSlice[mask, col],
                gmap=per_task[col].loc[mask],
            )
    return (
        gr.DataFrame(
            joint_table_style,
            datatype=column_types,
            interactive=False,
            pinned_columns=3,
        ),
        gr.DataFrame(per_task_style, interactive=False, pinned_columns=1),
<<<<<<< HEAD
    )
=======
    )


def create_tables(
    scores_long: list[dict], search_query: str | None = None
) -> tuple[gr.DataFrame, gr.DataFrame]:
    result = scores_to_tables(scores_long, search_query)
    # dataframe with No Results is returned, so no need to apply styling
    if len(result) == 2:
        joint_table, per_task = result
        return joint_table, per_task
    joint_table, per_task, score_columns, column_types = result
    summary_table, per_task_table = apply_styling(
        joint_table, per_task, score_columns, column_types
    )
    return summary_table, per_task_table
>>>>>>> 42068c62
<|MERGE_RESOLUTION|>--- conflicted
+++ resolved
@@ -240,32 +240,12 @@
     numeric_data["Zero-shot"] = numeric_data["Zero-shot"].replace(-1, np.nan)
     joint_table["Zero-shot"] = joint_table["Zero-shot"].apply(format_zero_shot)
     joint_table[score_columns] = joint_table[score_columns].map(format_scores)
-<<<<<<< HEAD
-    joint_table_style = (
-        joint_table.style.format(
-            {
-                **{column: "{:.2f}" for column in score_columns},
-                "Rank (Borda)": "{:.0f}",
-                "Zero-shot": format_zero_shot,
-            },
-            na_rep="",
-        )
-        .highlight_min("Rank (Borda)", props="font-weight: bold")
-        .highlight_max(subset=score_columns, props="font-weight: bold")
-        .background_gradient(
-            cmap="RdYlGn",
-            subset=["Zero-shot"],
-            vmin=50,
-            vmax=100,
-        )
-=======
     joint_table_style = joint_table.style.format(
         {
             **{column: "{:.2f}" for column in score_columns},
             "Rank (Borda)": "{:.0f}",
         },
         na_rep="",
->>>>>>> 42068c62
     )
     joint_table_style = joint_table_style.highlight_min(
         "Rank (Borda)", props="font-weight: bold"
@@ -314,9 +294,6 @@
             pinned_columns=3,
         ),
         gr.DataFrame(per_task_style, interactive=False, pinned_columns=1),
-<<<<<<< HEAD
-    )
-=======
     )
 
 
@@ -332,5 +309,4 @@
     summary_table, per_task_table = apply_styling(
         joint_table, per_task, score_columns, column_types
     )
-    return summary_table, per_task_table
->>>>>>> 42068c62
+    return summary_table, per_task_table