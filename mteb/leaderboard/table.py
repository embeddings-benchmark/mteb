--- conflicted
+++ resolved
@@ -258,11 +258,7 @@
     joint_table[score_columns] = joint_table[score_columns].map(format_scores)
     joint_table_style = joint_table.style.format(
         {
-<<<<<<< HEAD
-            **{column: "{:.2f}" for column in score_columns},
-=======
             **dict.fromkeys(score_columns, "{:.2f}"),
->>>>>>> d7ff1ab3
             "Rank (Borda)": "{:.0f}",
         },
         na_rep="",
@@ -332,10 +328,7 @@
             show_copy_button=True,
             show_search="filter",
         ),
-<<<<<<< HEAD
         gr.DataFrame(per_task_style, interactive=False, pinned_columns=1),
-=======
->>>>>>> d7ff1ab3
     )
 
 
