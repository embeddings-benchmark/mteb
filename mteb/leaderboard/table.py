from __future__ import annotations

import math
import re
from collections import defaultdict

import gradio as gr
import matplotlib.pyplot as plt
import numpy as np
import pandas as pd
from matplotlib.colors import LinearSegmentedColormap
from pandas.api.types import is_numeric_dtype

from mteb.models.overview import get_model_meta
from mteb.overview import get_task, get_tasks


def borda_count(scores: pd.Series) -> pd.Series:
    n = len(scores)
    ranks = scores.rank(method="average", ascending=False)
    counts = n - ranks
    return counts


def get_borda_rank(score_table: pd.DataFrame) -> pd.Series:
    borda_counts = score_table.apply(borda_count, axis="index")
    mean_borda = borda_counts.sum(axis=1)
    return mean_borda.rank(method="min", ascending=False).astype(int)


def format_scores(score: float) -> float:
    return round(score * 100, 2)


def format_n_parameters(n_parameters) -> str:
    if (n_parameters is None) or (not int(n_parameters)):
        return "Unknown"
    n_thousand = int(n_parameters // 1e3)
    if n_thousand < 1:
        return str(int(n_parameters))
    n_zeros = math.log10(n_thousand)
    if n_zeros >= 6:
        return str(n_thousand // (10**6)) + "B"
    if n_zeros >= 3:
        return str(n_thousand // (10**3)) + "M"
    return str(n_thousand) + "K"


def split_on_capital(s: str) -> str:
    """Splits on capital letters and joins with spaces"""
    return " ".join(re.findall(r"[A-Z]?[a-z]+|[A-Z]+(?=[A-Z]|$)", s))


def get_column_types(df: pd.DataFrame) -> list[str]:
    types = []
    for column_name in df.columns:
        if is_numeric_dtype(df[column_name]):
            types.append("number")
        else:
            types.append("str")
    return types


def get_column_widths(df: pd.DataFrame) -> list[str]:
    # Please do not remove this function when refactoring.
    # Column width calculation seeminlgy changes regularly with Gradio releases,
    # and this piece of logic is good enough to quickly fix related issues.
    widths = []
    for column_name in df.columns:
        column_word_lengths = [len(word) for word in column_name.split()]
        if is_numeric_dtype(df[column_name]):
            value_lengths = [len(f"{value:.2f}") for value in df[column_name]]
        else:
            value_lengths = [len(str(value)) for value in df[column_name]]
        max_length = max(max(column_word_lengths), max(value_lengths))
        n_pixels = 25 + (max_length * 10)
        widths.append(f"{n_pixels}px")
    return widths


def get_means_per_types(per_task: pd.DataFrame):
    task_names_per_type = defaultdict(list)
    for task_name in per_task.columns:
        task_type = get_task(task_name).metadata.type
        task_names_per_type[task_type].append(task_name)
    records = []
    for task_type, tasks in task_names_per_type.items():
        for model_name, scores in per_task.iterrows():
            records.append(
                dict(
                    model_name=model_name,
                    task_type=task_type,
                    score=scores[tasks].mean(skipna=False),
                )
            )
    return pd.DataFrame.from_records(records)


def failsafe_get_model_meta(model_name):
    try:
        return get_model_meta(model_name)
    except Exception:
        return None


def format_max_tokens(max_tokens: float | None) -> str:
    if max_tokens is None:
        return "Unknown"
    if max_tokens == np.inf:
        return "Infinite"
    return str(int(max_tokens))


def format_zero_shot(zero_shot_percentage: int):
    if zero_shot_percentage == -1:
        return "⚠️ NA"
    return f"{zero_shot_percentage:.0f}%"


def create_light_green_cmap():
    cmap = plt.cm.get_cmap("Greens")
    num_colors = 256
    half_colors = np.linspace(0, 0.5, num_colors)
    half_cmap = [cmap(val) for val in half_colors]
    light_green_cmap = LinearSegmentedColormap.from_list(
        "LightGreens", half_cmap, N=256
    )
    return light_green_cmap


def scores_to_tables(scores_long: list[dict], search_query: str | None = None):
    if not scores_long:
        no_results_frame = pd.DataFrame(
            {"No results": ["You can try relaxing your criteria"]}
        )
        return gr.DataFrame(no_results_frame), gr.DataFrame(no_results_frame)
    data = pd.DataFrame.from_records(scores_long)
    per_task = data.pivot(index="model_name", columns="task_name", values="score")
    mean_per_type = get_means_per_types(per_task)
    mean_per_type = mean_per_type.pivot(
        index="model_name", columns="task_type", values="score"
    )
    mean_per_type.columns = [
        split_on_capital(column) for column in mean_per_type.columns
    ]
    to_remove = per_task.isna().all(axis="columns")
    if search_query:
        names = per_task.index.get_level_values("model_name")
        names = pd.Series(names, index=per_task.index)
        to_remove |= ~names.str.contains(search_query, regex=True)
    if to_remove.all():
        no_results_frame = pd.DataFrame(
            {"No results": ["You can try relaxing your criteria"]}
        )
        return gr.DataFrame(no_results_frame), gr.DataFrame(no_results_frame)
    models_to_remove = list(per_task[to_remove].index)
    typed_mean = mean_per_type.mean(skipna=False, axis=1)
    overall_mean = per_task.mean(skipna=False, axis=1)
    joint_table = mean_per_type.copy()
    per_task = per_task.drop(models_to_remove, axis=0)
    joint_table = joint_table.drop(models_to_remove, axis=0)
    joint_table.insert(0, "mean", overall_mean)
    joint_table.insert(1, "mean_by_task_type", typed_mean)
    joint_table["borda_rank"] = get_borda_rank(per_task)
    joint_table = joint_table.sort_values("borda_rank", ascending=True)
    per_task["borda_rank"] = joint_table["borda_rank"]
    per_task = per_task.sort_values("borda_rank", ascending=True)
    per_task = per_task.drop(columns=["borda_rank"])
    joint_table = joint_table.reset_index()
    model_metas = joint_table["model_name"].map(failsafe_get_model_meta)
    joint_table = joint_table[model_metas.notna()]
    joint_table["model_link"] = model_metas.map(lambda m: m.reference)
    joint_table.insert(
        1,
        "Max Tokens",
        model_metas.map(lambda m: format_max_tokens(m.max_tokens)),
    )
    joint_table.insert(
        1,
        "Embedding Dimensions",
        model_metas.map(lambda m: str(int(m.embed_dim)) if m.embed_dim else "Unknown"),
    )
    joint_table.insert(
        1,
        "Number of Parameters",
        model_metas.map(lambda m: format_n_parameters(m.n_parameters)),
    )
    joint_table.insert(
        1,
        "Memory Usage (MB)",
        model_metas.map(
            lambda m: str(int(m.memory_usage_mb)) if m.memory_usage_mb else "Unknown"
        ),
    )
    tasks = get_tasks(tasks=list(data["task_name"].unique()))
    joint_table.insert(
        1, "Zero-shot", model_metas.map(lambda m: m.zero_shot_percentage(tasks))
    )
    joint_table["Zero-shot"] = joint_table["Zero-shot"].fillna(-1)
    # joint_table = joint_table[joint_table["Zero-shot"].notna()]
    # Removing HF organization from model
    joint_table["model_name"] = joint_table["model_name"].map(
        lambda name: name.split("/")[-1]
    )
    # Adding markdown link to model names
    name_w_link = (
        "[" + joint_table["model_name"] + "](" + joint_table["model_link"] + ")"
    )
    joint_table["model_name"] = joint_table["model_name"].mask(
        joint_table["model_link"].notna(), name_w_link
    )
    joint_table = joint_table.drop(columns=["model_link"])
    joint_table = joint_table.rename(
        columns={
            "model_name": "Model",
            "mean_by_task_type": "Mean (TaskType)",
            "mean": "Mean (Task)",
        }
    )
    per_task = per_task.reset_index()
    per_task["model_name"] = per_task["model_name"].map(
        lambda name: name.split("/")[-1]
    )
    per_task = per_task.rename(
        columns={
            "model_name": "Model",
        }
    )
    joint_table.insert(0, "Rank (Borda)", joint_table.pop("borda_rank"))
    column_types = get_column_types(joint_table)
    # setting model name column to markdown
    column_types[1] = "markdown"
    score_columns = ["Mean (Task)", "Mean (TaskType)", *mean_per_type.columns]

    return joint_table, per_task, score_columns, column_types


def apply_styling(
    joint_table: pd.DataFrame,
    per_task: pd.DataFrame,
    score_columns: list[str],
    column_types: list[str],
) -> tuple[gr.DataFrame, gr.DataFrame]:
    excluded_columns = [
        "Rank (Borda)",
        "Model",
        "Number of Parameters",
        "Embedding Dimensions",
        "Max Tokens",
        "Memory Usage (MB)",
    ]
    gradient_columns = [
        col for col in joint_table.columns if col not in excluded_columns
    ]
    light_green_cmap = create_light_green_cmap()
    numeric_data = joint_table.copy()
    joint_table["Zero-shot"] = joint_table["Zero-shot"].apply(format_zero_shot)
    joint_table[score_columns] = joint_table[score_columns].map(format_scores)
<<<<<<< HEAD
    joint_table_style = (
        joint_table.style.format(
            {
                **dict.fromkeys(score_columns, "{:.2f}"),
                "Rank (Borda)": "{:.0f}",
                "Zero-shot": format_zero_shot,
            },
            na_rep="",
        )
        .highlight_min("Rank (Borda)", props="font-weight: bold")
        .highlight_max(subset=score_columns, props="font-weight: bold")
        .background_gradient(
            cmap="RdYlGn",
            subset=["Zero-shot"],
            vmin=50,
            vmax=100,
        )
=======
    joint_table_style = joint_table.style.format(
        {
            **{column: "{:.2f}" for column in score_columns},
            "Rank (Borda)": "{:.0f}",
        },
        na_rep="",
>>>>>>> eb173b92
    )
    joint_table_style = joint_table_style.highlight_min(
        "Rank (Borda)", props="font-weight: bold"
    ).highlight_max(subset=score_columns, props="font-weight: bold")

    # Apply background gradients for each selected column
    for col in gradient_columns:
        if col in joint_table.columns:
            mask = numeric_data[col].notna()
            if col != "Zero-shot":
                gmap_values = numeric_data[col] * 100
                cmap = light_green_cmap
                joint_table_style = joint_table_style.background_gradient(
                    cmap=cmap,
                    subset=pd.IndexSlice[mask, col],
                    gmap=gmap_values.loc[mask],
                )
            else:
                gmap_values = numeric_data[col]
                cmap = "RdYlGn"
                joint_table_style = joint_table_style.background_gradient(
                    cmap=cmap,
                    subset=pd.IndexSlice[mask, col],
                    vmin=50,
                    vmax=100,
                    gmap=gmap_values.loc[mask],
                )
    task_score_columns = per_task.select_dtypes("number").columns
    per_task[task_score_columns] *= 100
    per_task_style = per_task.style.format(
        "{:.2f}", subset=task_score_columns, na_rep=""
    ).highlight_max(subset=task_score_columns, props="font-weight: bold")
    # TODO: uncomment this when Gradio fixes it.
    # The fix is already merged and contained in this release: https://github.com/gradio-app/gradio/pull/11032
    # It will be available in Gradio 5.25.3
    # for col in task_score_columns:
    #     if col != "Model":
    #         mask = per_task[col].notna()
    #         per_task_style = per_task_style.background_gradient(
    #             cmap=light_green_cmap,
    #             subset=pd.IndexSlice[mask, col],
    #             gmap=per_task[col].loc[mask],
    #         )
    column_widths = get_column_widths(joint_table_style.data)
    column_widths[0] = "100px"
    column_widths[1] = "250px"
    return (
        gr.DataFrame(
            joint_table_style,
            datatype=column_types,
            interactive=False,
            pinned_columns=3,
            column_widths=column_widths,
            wrap=True,
            show_fullscreen_button=True,
            show_copy_button=True,
            show_search="filter",
        ),
        gr.DataFrame(
            per_task_style,
            interactive=False,
            pinned_columns=1,
            show_fullscreen_button=True,
            show_copy_button=True,
            show_search="filter",
        ),
        gr.DataFrame(per_task_style, interactive=False, pinned_columns=1),
    )


def create_tables(
    scores_long: list[dict], search_query: str | None = None
) -> tuple[gr.DataFrame, gr.DataFrame]:
    result = scores_to_tables(scores_long, search_query)
    # dataframe with No Results is returned, so no need to apply styling
    if len(result) == 2:
        joint_table, per_task = result
        return joint_table, per_task
    joint_table, per_task, score_columns, column_types = result
    summary_table, per_task_table = apply_styling(
        joint_table, per_task, score_columns, column_types
    )
    return summary_table, per_task_table<|MERGE_RESOLUTION|>--- conflicted
+++ resolved
@@ -256,32 +256,12 @@
     numeric_data = joint_table.copy()
     joint_table["Zero-shot"] = joint_table["Zero-shot"].apply(format_zero_shot)
     joint_table[score_columns] = joint_table[score_columns].map(format_scores)
-<<<<<<< HEAD
-    joint_table_style = (
-        joint_table.style.format(
-            {
-                **dict.fromkeys(score_columns, "{:.2f}"),
-                "Rank (Borda)": "{:.0f}",
-                "Zero-shot": format_zero_shot,
-            },
-            na_rep="",
-        )
-        .highlight_min("Rank (Borda)", props="font-weight: bold")
-        .highlight_max(subset=score_columns, props="font-weight: bold")
-        .background_gradient(
-            cmap="RdYlGn",
-            subset=["Zero-shot"],
-            vmin=50,
-            vmax=100,
-        )
-=======
     joint_table_style = joint_table.style.format(
         {
             **{column: "{:.2f}" for column in score_columns},
             "Rank (Borda)": "{:.0f}",
         },
         na_rep="",
->>>>>>> eb173b92
     )
     joint_table_style = joint_table_style.highlight_min(
         "Rank (Borda)", props="font-weight: bold"
