--- conflicted
+++ resolved
@@ -222,46 +222,6 @@
     per_task_style = per_task.style.format(
         "{:.2f}", subset=task_score_columns, na_rep=""
     ).highlight_max(subset=task_score_columns, props="font-weight: bold")
-<<<<<<< HEAD
-    # TODO: uncomment this when Gradio fixes it.
-    # The fix is already merged and contained in this release: https://github.com/gradio-app/gradio/pull/11032
-    # It will be available in Gradio 5.25.3
-    # for col in task_score_columns:
-    #     if col != "Model":
-    #         mask = per_task[col].notna()
-    #         per_task_style = per_task_style.background_gradient(
-    #             cmap=light_green_cmap,
-    #             subset=pd.IndexSlice[mask, col],
-    #             gmap=per_task[col].loc[mask],
-    #         )
-    column_widths = get_column_widths(joint_table_style.data)
-    column_widths[0] = "100px"
-    column_widths[1] = "250px"
-    return (
-        gr.DataFrame(
-            joint_table_style,
-            datatype=column_types,
-            interactive=False,
-            pinned_columns=3,
-            column_widths=column_widths,
-            wrap=True,
-            show_fullscreen_button=True,
-            show_copy_button=True,
-            show_search="filter",
-        ),
-        gr.DataFrame(
-            per_task_style,
-            interactive=False,
-            pinned_columns=1,
-            show_fullscreen_button=True,
-            show_copy_button=True,
-            show_search="filter",
-        ),
-        gr.DataFrame(per_task_style, interactive=False, pinned_columns=1),
-    )
-
-=======
->>>>>>> 48b11a71
 
     return gr.DataFrame(
         per_task_style,
