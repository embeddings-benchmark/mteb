import gradio as gr
import matplotlib.pyplot as plt
import numpy as np
import pandas as pd
from matplotlib.colors import LinearSegmentedColormap
from pandas.api.types import is_numeric_dtype

from mteb.benchmarks.benchmark import Benchmark
from mteb.results.benchmark_results import BenchmarkResults


def _borda_count(scores: pd.Series) -> pd.Series:
    n = len(scores)
    ranks = scores.rank(method="average", ascending=False)
    counts = n - ranks
    return counts


def _get_borda_rank(score_table: pd.DataFrame) -> pd.Series:
    borda_counts = score_table.apply(_borda_count, axis="index")
    mean_borda = borda_counts.sum(axis=1)
    return mean_borda.rank(method="min", ascending=False).astype(int)


def _format_scores(score: float) -> float:
    return round(score * 100, 2)


def _get_column_types(df: pd.DataFrame) -> list[str]:
    types = []
    for column_name in df.columns:
        if is_numeric_dtype(df[column_name]):
            types.append("number")
        else:
            types.append("str")
    return types


def _get_column_widths(df: pd.DataFrame) -> list[str]:
    # Please do not remove this function when refactoring.
    # Column width calculation seeminlgy changes regularly with Gradio releases,
    # and this piece of logic is good enough to quickly fix related issues.
    widths = []
    for column_name in df.columns:
        column_word_lengths = [len(word) for word in column_name.split()]
        if is_numeric_dtype(df[column_name]):
            value_lengths = [len(f"{value:.2f}") for value in df[column_name]]
        else:
            value_lengths = [len(str(value)) for value in df[column_name]]
        max_length = max(max(column_word_lengths), max(value_lengths))
        n_pixels = 25 + (max_length * 10)
        widths.append(f"{n_pixels}px")
    return widths


def _format_zero_shot(zero_shot_percentage: int):
    if zero_shot_percentage == -1:
        return "⚠️ NA"
    return f"{zero_shot_percentage:.0f}%"


def _create_light_green_cmap():
    cmap = plt.cm.get_cmap("Greens")
    num_colors = 256
    half_colors = np.linspace(0, 0.5, num_colors)
    half_cmap = [cmap(val) for val in half_colors]
    light_green_cmap = LinearSegmentedColormap.from_list(
        "LightGreens", half_cmap, N=256
    )
    return light_green_cmap


def apply_summary_styling_from_benchmark(
    benchmark_instance: Benchmark, benchmark_results: BenchmarkResults
) -> gr.DataFrame:
    """Apply styling to summary table created by the benchmark instance's _create_summary_table method.

    This supports polymorphism - different benchmark classes can have different table generation logic.

    Args:
        benchmark_instance: The benchmark instance
        benchmark_results: BenchmarkResults object containing model results (may be pre-filtered)

    Returns:
        Styled gr.DataFrame ready for display in the leaderboard
    """
    # Use the instance method to support polymorphism
    summary_df = benchmark_instance._create_summary_table(benchmark_results)

    # If it's a no-results DataFrame, return it as-is
    if "No results" in summary_df.columns:
        return gr.DataFrame(summary_df)

    # Apply the styling
    return _apply_summary_table_styling(summary_df)


def apply_per_task_styling_from_benchmark(
    benchmark_instance: Benchmark, benchmark_results: BenchmarkResults
) -> gr.DataFrame:
    """Apply styling to per-task table created by the benchmark instance's _create_per_task_table method.

    This supports polymorphism - different benchmark classes can have different table generation logic.

    Args:
        benchmark_instance: The benchmark instance
        benchmark_results: BenchmarkResults object containing model results (may be pre-filtered)

    Returns:
        Styled gr.DataFrame ready for display in the leaderboard
    """
    # Use the instance method to support polymorphism
    per_task_df = benchmark_instance._create_per_task_table(benchmark_results)

    # If it's a no-results DataFrame, return it as-is
    if "No results" in per_task_df.columns:
        return gr.DataFrame(per_task_df)

    # Apply the styling
    return _apply_per_task_table_styling(per_task_df)


<<<<<<< HEAD
def apply_per_language_styling_from_benchmark(
    benchmark_instance: Benchmark, benchmark_results: BenchmarkResults
) -> gr.DataFrame:
    """Apply styling to per-language table created by the benchmark instance's _create_per_language_table method.

    This supports polymorphism - different benchmark classes can have different table generation logic.

    Args:
        benchmark_instance: The benchmark instance
        benchmark_results: BenchmarkResults object containing model results (may be pre-filtered)

    Returns:
        Styled gr.DataFrame ready for display in the leaderboard
    """
    # Use the instance method to support polymorphism
    per_language_df = benchmark_instance._create_per_language_table(benchmark_results)

    # If it's a no-results DataFrame, return it as-is
    if "No results" in per_language_df.columns:
        return gr.DataFrame(per_language_df)

    # Apply the styling
    return _apply_per_language_table_styling(per_language_df)
=======
def _style_number_of_parameters(num_params: float) -> str:
    """Anything bigger than 1B is shown in billions with 1 decimal (e.g. 1.712 > 1.7) while anything smaller as 0.xxx B (e.g. 0.345 remains 0.345)"""
    if num_params >= 1:
        return f"{num_params:.1f}"
    else:
        return f"{num_params:.3f}"
>>>>>>> 97834cbd


def _apply_summary_table_styling(joint_table: pd.DataFrame) -> gr.DataFrame:
    """Apply styling to a raw summary DataFrame

    Returns:
        Styled gr.DataFrame ready for display in the leaderboard
    """
    excluded_columns = [
        "Rank (Borda)",
        "Rank",
        "Model",
        "Number of Parameters (B)",
        "Embedding Dimensions",
        "Max Tokens",
        "Memory Usage (MB)",
    ]

    gradient_columns = [
        col for col in joint_table.columns if col not in excluded_columns
    ]
    light_green_cmap = _create_light_green_cmap()

    # Determine score columns (before formatting)
    score_columns = [
        col
        for col in joint_table.columns
        if col not in excluded_columns + ["Zero-shot"]
    ]

    numeric_data = joint_table.copy()

    # Format data for display
    if "Zero-shot" in joint_table.columns:
        joint_table["Zero-shot"] = joint_table["Zero-shot"].apply(_format_zero_shot)
    joint_table[score_columns] = joint_table[score_columns].map(_format_scores)

    joint_table_style = joint_table.style.format(
        {
            **dict.fromkeys(score_columns, "{:.2f}"),
            "Rank (Borda)": "{:.0f}",
            "Memory Usage (MB)": "{:.0f}",
            "Embedding Dimensions": "{:.0f}",
            "Max Tokens": "{:.0f}",
            "Number of Parameters (B)": lambda x: _style_number_of_parameters(x),
        },
        na_rep="",
    )
    joint_table_style = joint_table_style.highlight_min(
        "Rank (Borda)", props="font-weight: bold"
    ).highlight_max(subset=score_columns, props="font-weight: bold")

    # Apply background gradients for each selected column
    for col in gradient_columns:
        if col in joint_table.columns:
            mask = numeric_data[col].notna()
            if col != "Zero-shot":
                gmap_values = numeric_data[col] * 100
                cmap = light_green_cmap
                joint_table_style = joint_table_style.background_gradient(
                    cmap=cmap,
                    subset=pd.IndexSlice[mask, col],
                    gmap=gmap_values.loc[mask],
                )
            else:
                gmap_values = numeric_data[col]
                cmap = "RdYlGn"
                joint_table_style = joint_table_style.background_gradient(
                    cmap=cmap,
                    subset=pd.IndexSlice[mask, col],
                    vmin=50,
                    vmax=100,
                    gmap=gmap_values.loc[mask],
                )

    column_types = _get_column_types(joint_table_style.data)
    # setting model name column to markdown
    if len(column_types) > 1:
        column_types[1] = "markdown"

    column_widths = _get_column_widths(joint_table_style.data)
    if len(column_widths) > 0:
        column_widths[0] = "100px"
    if len(column_widths) > 1:
        column_widths[1] = "250px"

    return gr.DataFrame(
        joint_table_style,
        datatype=column_types,
        interactive=False,
        pinned_columns=2,
        column_widths=column_widths,
        wrap=True,
        buttons=["copy", "fullscreen"],
        show_search="filter",
    )


def _apply_per_task_table_styling(per_task: pd.DataFrame) -> gr.DataFrame:
    """Apply styling to a raw per-task DataFrame

    Returns:
        Styled gr.DataFrame ready for display in the leaderboard
    """
    task_score_columns = per_task.select_dtypes("number").columns
    per_task[task_score_columns] *= 100

    per_task_style = per_task.style.format(
        "{:.2f}", subset=task_score_columns, na_rep=""
    ).highlight_max(subset=task_score_columns, props="font-weight: bold")

    return gr.DataFrame(
        per_task_style,
        interactive=False,
        pinned_columns=1,
        buttons=["copy", "fullscreen"],
        show_search="filter",
    )


def _apply_per_language_table_styling(per_language: pd.DataFrame) -> gr.DataFrame:
    """Apply styling to a raw per-task DataFrame

    Returns:
        Styled gr.DataFrame ready for display in the leaderboard
    """
    language_score_columns = per_language.select_dtypes("number").columns
    per_language[language_score_columns] *= 100

    if len(per_language.columns) > 100:  # Avoid gradio error on very wide tables
        per_language_style = per_language.round(2)
    else:
        per_language_style = per_language.style.format(
            "{:.2f}", subset=language_score_columns, na_rep=""
        ).highlight_max(subset=language_score_columns, props="font-weight: bold")

    return gr.DataFrame(
        per_language_style,
        interactive=False,
        pinned_columns=1,
        show_fullscreen_button=True,
        show_copy_button=True,
        show_search="filter",
    )<|MERGE_RESOLUTION|>--- conflicted
+++ resolved
@@ -120,7 +120,6 @@
     return _apply_per_task_table_styling(per_task_df)
 
 
-<<<<<<< HEAD
 def apply_per_language_styling_from_benchmark(
     benchmark_instance: Benchmark, benchmark_results: BenchmarkResults
 ) -> gr.DataFrame:
@@ -144,14 +143,14 @@
 
     # Apply the styling
     return _apply_per_language_table_styling(per_language_df)
-=======
+  
+  
 def _style_number_of_parameters(num_params: float) -> str:
     """Anything bigger than 1B is shown in billions with 1 decimal (e.g. 1.712 > 1.7) while anything smaller as 0.xxx B (e.g. 0.345 remains 0.345)"""
     if num_params >= 1:
         return f"{num_params:.1f}"
     else:
         return f"{num_params:.3f}"
->>>>>>> 97834cbd
 
 
 def _apply_summary_table_styling(joint_table: pd.DataFrame) -> gr.DataFrame:
