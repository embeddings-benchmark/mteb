--- conflicted
+++ resolved
@@ -240,32 +240,12 @@
     numeric_data["Zero-shot"] = numeric_data["Zero-shot"].replace(-1, np.nan)
     joint_table["Zero-shot"] = joint_table["Zero-shot"].apply(format_zero_shot)
     joint_table[score_columns] = joint_table[score_columns].map(format_scores)
-<<<<<<< HEAD
-    joint_table_style = (
-        joint_table.style.format(
-            {
-                **dict.fromkeys(score_columns, "{:.2f}"),
-                "Rank (Borda)": "{:.0f}",
-            },
-            na_rep="",
-        )
-        .highlight_min("Rank (Borda)", props="font-weight: bold")
-        .highlight_max(subset=score_columns, props="font-weight: bold")
-        .background_gradient(
-            cmap="RdYlGn",
-            subset=["Zero-shot"],
-            vmin=50,
-            vmax=100,
-            gmap=numeric_zero_shot,
-        )
-=======
     joint_table_style = joint_table.style.format(
         {
             **{column: "{:.2f}" for column in score_columns},
             "Rank (Borda)": "{:.0f}",
         },
         na_rep="",
->>>>>>> 9117c2fe
     )
     joint_table_style = joint_table_style.highlight_min(
         "Rank (Borda)", props="font-weight: bold"
