--- conflicted
+++ resolved
@@ -149,19 +149,6 @@
                     _label, _entry = entry
                     state = gr.State(_entry[0].name)
                 else:
-<<<<<<< HEAD
-                    _label, _entry = entry[0]
-                    state = gr.State(_entry["value"])
-            if isinstance(entry, dict):
-                button = _create_button(
-                    i, label, entry, state, label_to_value, size="lg"
-                )
-            else:
-                gr.Markdown(f"### **{label}**")
-                for sub_label, sub_entry in entry:
-                    button = _create_button(  # noqa: F841
-                        i, sub_label, sub_entry, state, label_to_value, size="md"
-=======
                     raise ValueError("Benchmark selector specified incorrectly")
             if isinstance(entry, list):
                 for benchmark in entry:
@@ -175,7 +162,6 @@
                 for benchmark in _entry:
                     button = _create_button(  # noqa: F841
                         i, benchmark, state, label_to_value, size="md"
->>>>>>> 951bae38
                     )
                     i += 1
 
