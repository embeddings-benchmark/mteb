from __future__ import annotations

import numpy as np
import pandas as pd
import plotly.express as px
import plotly.graph_objects as go


def parse_n_params(text: str) -> int:
    if text.endswith("M"):
        return float(text[:-1]) * 1e6
    if text.endswith("B"):
        return float(text[:-1]) * 1e9


def parse_model_name(name: str) -> str:
    if name is None:
        return ""
    if "]" not in name:
        return name
    name, _ = name.split("]")
    return name[1:]


def parse_float(value) -> float:
    try:
        return float(value)
    except ValueError:
        return np.nan


models_to_annotate = [
    "all-MiniLM-L6-v2",
    "GritLM-7B",
    "LaBSE",
    "multilingual-e5-large-instruct",
]


def performance_size_plot(df: pd.DataFrame) -> go.Figure:
    df = df.copy()
    df["Number of Parameters"] = df["Number of Parameters"].map(parse_n_params)
    df["Model"] = df["Model"].map(parse_model_name)
    df["model_text"] = df["Model"].where(df["Model"].isin(models_to_annotate), "")
    df["Embedding Dimensions"] = df["Embedding Dimensions"].map(parse_float)
    df["Max Tokens"] = df["Max Tokens"].map(parse_float)
    df["Log(Tokens)"] = np.log10(df["Max Tokens"])
    df["Mean (Task)"] = df["Mean (Task)"].map(parse_float)
    df = df.dropna(subset=["Mean (Task)", "Number of Parameters"])
    if not len(df.index):
        return go.Figure()
    min_score, max_score = df["Mean (Task)"].min(), df["Mean (Task)"].max()
    fig = px.scatter(
        df,
        x="Number of Parameters",
        y="Mean (Task)",
        log_x=True,
        template="plotly_white",
        text="model_text",
        size="Embedding Dimensions",
        color="Log(Tokens)",
        range_color=[2, 5],
        range_x=[8 * 1e6, 11 * 1e9],
        range_y=[min(0, min_score * 1.25), max_score * 1.25],
        hover_data={
            "Max Tokens": True,
            "Embedding Dimensions": True,
            "Number of Parameters": True,
            "Mean (Task)": True,
            "Rank (Borda)": True,
            "Log(Tokens)": False,
            "model_text": False,
        },
        hover_name="Model",
    )
    fig.update_layout(
        coloraxis_colorbar=dict(  # noqa
            title="Max Tokens",
            tickvals=[2, 3, 4, 5],
            ticktext=[
                "100",
                "1K",
                "10K",
                "100K",
            ],
        ),
        hoverlabel=dict(  # noqa
            bgcolor="white",
            font_size=16,
        ),
    )
    fig.update_traces(
        textposition="top center",
    )
    fig.update_layout(
        font=dict(size=16, color="black"),  # noqa
        margin=dict(b=20, t=10, l=20, r=10),  # noqa
<<<<<<< HEAD
=======
    )
    return fig


TOP_N = 5
task_types = [
    "BitextMining",
    "Classification",
    "MultilabelClassification",
    "Clustering",
    "PairClassification",
    "Reranking",
    "Retrieval",
    "STS",
    "Summarization",
    # "InstructionRetrieval",
    # Not displayed, because the scores are negative,
    # doesn't work well with the radar chart.
    "Speed",
]

line_colors = [
    "#EE4266",
    "#00a6ed",
    "#ECA72C",
    "#B42318",
    "#3CBBB1",
]
fill_colors = [
    "rgba(238,66,102,0.2)",
    "rgba(0,166,237,0.2)",
    "rgba(236,167,44,0.2)",
    "rgba(180,35,24,0.2)",
    "rgba(60,187,177,0.2)",
]


def radar_chart(df: pd.DataFrame) -> go.Figure:
    df = df.copy()
    df["Model"] = df["Model"].map(parse_model_name)
    # Remove whitespace
    task_type_columns = [
        column for column in df.columns if "".join(column.split()) in task_types
    ]
    df = df[["Model", *task_type_columns]].set_index("Model")
    df = df.replace("", np.nan)
    df = df.dropna()
    df = df.head(TOP_N)
    df = df.iloc[::-1]
    fig = go.Figure()
    for i, (model_name, row) in enumerate(df.iterrows()):
        fig.add_trace(
            go.Scatterpolar(
                name=model_name,
                r=[row[task_type] for task_type in task_type_columns]
                + [row[task_type_columns[0]]],
                theta=task_type_columns + [task_type_columns[0]],
                showlegend=True,
                mode="lines",
                line=dict(width=2, color=line_colors[i]),
                fill="toself",
                fillcolor=fill_colors[i],
            )
        )
    fig.update_layout(
        font=dict(size=16, color="black"),  # noqa
        template="plotly_white",
        polar=dict(
            radialaxis=dict(
                visible=True,
                gridcolor="black",
                linecolor="rgba(0,0,0,0)",
                gridwidth=1,
                showticklabels=False,
                ticks="",
            ),
            angularaxis=dict(
                gridcolor="black", gridwidth=1.5, linecolor="rgba(0,0,0,0)"
            ),
        ),
        legend=dict(
            orientation="h",
            yanchor="bottom",
            y=-0.6,
            xanchor="left",
            x=-0.05,
            entrywidthmode="fraction",
            entrywidth=1 / 5,
        ),
>>>>>>> e605c7b7
    )
    return fig<|MERGE_RESOLUTION|>--- conflicted
+++ resolved
@@ -95,8 +95,6 @@
     fig.update_layout(
         font=dict(size=16, color="black"),  # noqa
         margin=dict(b=20, t=10, l=20, r=10),  # noqa
-<<<<<<< HEAD
-=======
     )
     return fig
 
@@ -186,6 +184,5 @@
             entrywidthmode="fraction",
             entrywidth=1 / 5,
         ),
->>>>>>> e605c7b7
     )
     return fig