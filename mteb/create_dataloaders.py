from __future__ import annotations

import logging
from typing import Any, Callable

import torch
from datasets import Dataset
from torch.utils.data import DataLoader, default_collate

from mteb.abstasks.task_metadata import TaskMetadata
from mteb.types import (
    BatchedInput,
    Conversation,
    ConversationTurn,
    PromptType,
    QueryDatasetType,
)
from mteb.types._encoder_io import CorpusInput, ImageInput, QueryInput, TextInput

logger = logging.getLogger(__name__)


def create_dataloader_from_texts(
    text: list[str], **dataloader_kwargs
) -> DataLoader[TextInput]:
    """Create a dataloader from a list of text.

    Args:
        text: A list of text to create a dataloader from.
        dataloader_kwargs: Additional arguments to pass to the dataloader.

    Returns:
        A dataloader with the text.
    """
    dataset = Dataset.from_dict({"text": text})
    return torch.utils.data.DataLoader(dataset, **dataloader_kwargs)


def corpus_to_dict(
    row: dict[str, str],
) -> dict[str, str]:
    text = (
        (row["title"] + " " + row["text"]).strip()
        if "title" in row
<<<<<<< HEAD
        else row["text"].strip()
    )
    new_row = {
        "id": row["id"],
        "text": text,
        "body": row["text"],
=======
        else row["text"].strip(),
        "title": row.get("title", ""),  # dataloader don't like `None`
        "body": row.get("text", ""),
>>>>>>> f440d2e7
    }
    # dataloders can't handle None
    if "title" in row and row["title"] is not None:
        new_row["title"] = row["title"]
    return new_row


def create_dataloader_for_retrieval_corpus(
    dataset: Dataset, **dataloader_kwargs
) -> DataLoader[CorpusInput]:
    """Create a dataloader from a corpus.

    Args:
        dataset: Corpus
        dataloader_kwargs: Additional arguments to pass to the dataloader.

    Returns:
        A dataloader with the corpus.
    """
    new_ds = dataset.map(corpus_to_dict, desc="Converting corpus dict")
    return torch.utils.data.DataLoader(new_ds, **dataloader_kwargs)


def combine_queries_with_instruction_text(row: dict[str, str]) -> dict[str, str]:
    row["query"] = row["text"]

    if "instruction" in row and row["instruction"] is not None:
        row["text"] = row["query"] + " " + row["instruction"]
    else:
        row["text"] = row["query"]
    return row


def create_text_dataloader_for_queries(
    queries: QueryDatasetType,
    **dataloader_kwargs,
) -> DataLoader[QueryInput]:
    """Create a dataloader from a list of queries.

    Args:
        queries: A list of queries.
        dataloader_kwargs: Additional arguments to pass to the dataloader.

    Returns:
        A dataloader with the queries.
    """
    queries = queries.map(
        combine_queries_with_instruction_text, desc="Processing queries for dataloading"
    )
    return torch.utils.data.DataLoader(queries, **dataloader_kwargs)


def convert_conv_history_to_query(
    row: dict[str, list[str] | Conversation],
) -> dict[str, str | Conversation]:
    conversation = row["text"]
    # if it's a list of strings, just join them
    if isinstance(conversation, list) and isinstance(conversation[0], str):
        conv_str = "; ".join(conversation)
        current_conversation = [
            ConversationTurn(role="user", content=message) for message in conversation
        ]

        logger.warning(
            "Conversations are a list of strings. Used 'user' role for all turns."
        )
    # otherwise, it's a list of dictionaries, which we need to convert to strings
    elif isinstance(conversation, list) and isinstance(conversation[0], dict):
        conv = []
        current_conversation = []
        for i, turn in enumerate(conversation):
            error_msg = (
                "When converting conversations lists of dictionary to string, each turn in the conversation "
                + "must be a dictionary with 'role' and 'content' keys"
            )
            if not isinstance(turn, dict):
                raise ValueError(f"Turn {i} is not a dictionary. " + error_msg)

            # check for keys 'role' and 'content' in the dictionary, if not found, raise an error
            if "role" not in turn:
                raise ValueError("Key 'role' not found in the dictionary. " + error_msg)
            if "content" not in turn:
                raise ValueError(
                    "Key 'content' not found in the dictionary. " + error_msg
                )
            current_conversation.append(
                ConversationTurn(role=turn["role"], content=turn["content"])
            )
            conv.append(f"{turn['role']}: {turn['content']}")
        conv_str = "; ".join(conv)
    else:
        raise ValueError(
            "Conversations must be a list consisting of strings or dictionaries with 'role' and 'content' keys"
        )

    row["query"] = conv_str

    if "instruction" in row:
        conv_str = f"{row['instruction']} {conv_str}"

    row["text"] = conv_str
    row["conversation"] = current_conversation
    return row


def create_dataloader_for_queries_conversation(
    queries: QueryDatasetType,
    **dataloader_kwargs,
) -> DataLoader[QueryInput]:
    """Create a dataloader from a list of queries.

    Args:
        queries: A list of queries.
        dataloader_kwargs: Additional arguments to pass to the dataloader.

    Returns:
        A dataloader with the queries.
    """
    return DataLoader(
<<<<<<< HEAD
        queries.map(convert_conv_history_to_query),
        collate_fn=custom_collate_fn,
=======
        queries.map(
            convert_conv_history_to_query, desc="Converting conversations to queries"
        ),
>>>>>>> f440d2e7
        **dataloader_kwargs,
    )


def transform_image_to_rgb(
    image: Any, transform: Callable[[Any], Any] | None = None
) -> Any:
    """Convert image to RGB and apply a transformation (e.g. PILToTensor)."""
    # For PIL images: ensure RGB format.
    if hasattr(image, "mode") and image.mode != "RGB":
        image = image.convert("RGB")
    # For tensor images with 1 channel: repeat channels.
    elif isinstance(image, torch.Tensor) and image.shape[0] == 1:
        image = image.repeat(3, 1, 1)
    # Apply the additional transformation (e.g., conversion to tensor) if provided.
    if transform is not None:
        return transform(image)
    return image


def convert_images_to_rgb(
    example: dict[str, Any],
    image_col_name: str = "image",
    transform: Callable[[Any], Any] | None = None,
) -> dict[str, Any]:
    if image_col_name not in example:
        return example
    example[image_col_name] = transform_image_to_rgb(example[image_col_name], transform)
    return example


def prepare_image_dataset(
    dataset: Dataset,
    image_column_name: str | None = None,
    transform: Callable[[Any], Any] | None = None,
) -> Dataset:
    # If the dataset uses a different column name for images, rename it to "image".
    if (
        image_column_name
        and image_column_name in dataset.column_names
        and "image" not in dataset.column_names
    ):
        dataset = dataset.rename_column(image_column_name, "image")
    # Map the conversion function over the dataset.
    return dataset.map(
        convert_images_to_rgb,
        fn_kwargs={"image_col_name": "image", "transform": transform},
        desc="Converting images to RGB",
    )


def custom_collate_fn(batch: list[dict[str, Any]]) -> dict[str, Any]:
    """Custom collate function that mimics the old pipeline:
    - For the "image", "conversation" key, leave the images as a list (to avoid stacking errors).
    - For other keys, use the default collate.
    """
    collated: dict[str, Any] = {}
    for key in batch[0]:
        if key in ("image", "conversation"):
            # Leave the images as a list to avoid stacking errors.
            collated[key] = [item[key] for item in batch]
        else:
            collated[key] = default_collate([item[key] for item in batch])
    return collated


def create_image_dataloader(
    dataset: Dataset,
    image_column_name: str | None = None,
    batch_size: int = 32,
    transform: Callable[[Any], Any] | None = None,
    collate_fn: Callable[[list[dict[str, Any]]], dict[str, Any]] = custom_collate_fn,
) -> DataLoader[ImageInput]:
    """Creates a DataLoader with the image dataset prepared using the explicit transformation.
    This should mirror the behavior of the old code.
    """
    dataset = prepare_image_dataset(dataset, image_column_name, transform)
    return DataLoader(
        dataset,
        batch_size=batch_size,
        collate_fn=collate_fn,
        shuffle=False,
    )


def create_text_queries_dataloader(
    dataset: Dataset,
    **dataloader_kwargs: dict[str, Any],
) -> DataLoader[BatchedInput]:
    if not isinstance(dataset["text"][0], list):
        return create_text_dataloader_for_queries(
            dataset,
            **dataloader_kwargs,
        )
    return create_dataloader_for_queries_conversation(
        dataset,
        **dataloader_kwargs,
    )


def create_queries_dataloader(
    dataset: Dataset,
    task_metadata: TaskMetadata,
    input_column: str | None = None,
    **dataloader_kwargs: dict[str, Any],
) -> DataLoader[BatchedInput]:
    queries_type, _ = task_metadata.category.split("2")
    if queries_type == "t":  # text only
        return create_text_queries_dataloader(dataset, **dataloader_kwargs)
    if "i" in queries_type:  # contains image
        return create_image_dataloader(
            dataset, image_column_name="image", **dataloader_kwargs
        )
    raise ValueError(f"Can't handle queries type {queries_type}")


def create_document_dataloader(
    dataset: Dataset,
    task_metadata: TaskMetadata,
    input_column: str | None = None,
    **dataloader_kwargs: dict[str, Any],
) -> DataLoader[BatchedInput]:
    _, document_type = task_metadata.category.split("2")
    if document_type == "t":  # text only
        return create_dataloader_for_retrieval_corpus(dataset, **dataloader_kwargs)
    if "i" in document_type:  # contains image
        return create_image_dataloader(
            dataset, image_column_name="image", **dataloader_kwargs
        )
    raise ValueError(f"Can't handle queries type {document_type}")


def create_dataloader(
    dataset: Dataset,
    task_metadata: TaskMetadata,
    prompt_type: PromptType | None = None,
    input_column: str | None = None,
    **dataloader_kwargs: dict[str, Any],
) -> DataLoader[BatchedInput]:
    if prompt_type == PromptType.query:
        return create_queries_dataloader(
            dataset,
            task_metadata,
            input_column=input_column,
            **dataloader_kwargs,
        )
    if prompt_type == PromptType.document:
        return create_document_dataloader(
            dataset,
            task_metadata,
            input_column=input_column,
            **dataloader_kwargs,
        )

    if "image" in task_metadata.modalities:
        return create_image_dataloader(
            dataset,
            image_column_name=input_column,
            **dataloader_kwargs,
        )
    if "text" in task_metadata.modalities and input_column is not None:
        return create_dataloader_from_texts(
            dataset[input_column],
            **dataloader_kwargs,
        )
    return DataLoader(
        dataset,
        **dataloader_kwargs,
    )<|MERGE_RESOLUTION|>--- conflicted
+++ resolved
@@ -42,18 +42,12 @@
     text = (
         (row["title"] + " " + row["text"]).strip()
         if "title" in row
-<<<<<<< HEAD
         else row["text"].strip()
     )
     new_row = {
         "id": row["id"],
         "text": text,
         "body": row["text"],
-=======
-        else row["text"].strip(),
-        "title": row.get("title", ""),  # dataloader don't like `None`
-        "body": row.get("text", ""),
->>>>>>> f440d2e7
     }
     # dataloders can't handle None
     if "title" in row and row["title"] is not None:
@@ -173,14 +167,10 @@
         A dataloader with the queries.
     """
     return DataLoader(
-<<<<<<< HEAD
-        queries.map(convert_conv_history_to_query),
-        collate_fn=custom_collate_fn,
-=======
         queries.map(
             convert_conv_history_to_query, desc="Converting conversations to queries"
         ),
->>>>>>> f440d2e7
+        collate_fn=custom_collate_fn,
         **dataloader_kwargs,
     )
 
