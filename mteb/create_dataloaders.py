--- conflicted
+++ resolved
@@ -8,7 +8,6 @@
 from torch.utils.data import DataLoader, default_collate
 
 from mteb.abstasks.task_metadata import TaskMetadata
-<<<<<<< HEAD
 from mteb.types import (
     BatchedInput,
     Conversation,
@@ -16,10 +15,8 @@
     PromptType,
     QueryDatasetType,
 )
-=======
 from mteb.types import Conversation, ConversationTurn
 from mteb.types._encoder_io import CorpusInput, ImageInput, QueryInput, TextInput
->>>>>>> 365bd1db
 
 logger = logging.getLogger(__name__)
 
