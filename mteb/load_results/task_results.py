from __future__ import annotations

import json
import logging
from argparse import Namespace
from collections import defaultdict
from collections.abc import Iterable
from functools import cached_property
from importlib.metadata import version
from pathlib import Path
from typing import Any, Callable

import numpy as np
from packaging.version import Version
from pydantic import BaseModel, field_validator

from mteb.abstasks.AbsTask import AbsTask, ScoresDict
from mteb.abstasks.TaskMetadata import ISO_LANGUAGE_SCRIPT, HFSubset
from mteb.languages import ISO_LANGUAGE, LanguageScripts

Split = str
Score = Any

logger = logging.getLogger(__name__)


class ScalaNbClassificationDummy:
    """A dummy task for loading historic results from before v1.11.0"""

    metadata = Namespace(  # type: ignore
        name="ScalaNbClassification",
        main_score="accuracy",
        type="Classification",
        hf_subsets_to_langscripts={
            "default": ["nob-Latn"],
        },
        dataset={"revision": "revision_not_applicable"},
        revision="revision_not_applicable",
    )


class ScalaNnClassificationDummy:
    """A dummy task for loading historic results from before v1.11.0"""

    metadata = Namespace(  # type: ignore
        name="ScalaNnClassification",
        main_score="accuracy",
        type="Classification",
        hf_subsets_to_langscripts={
            "default": ["nno-Latn"],
        },
        dataset={"revision": "revision_not_applicable"},
        revision="revision_not_applicable",
    )


class ScalaDaClassificationDummy:
    """A dummy task for loading historic results from before v1.11.0"""

    metadata = Namespace(  # type: ignore
        name="ScalaDaClassification",
        main_score="accuracy",
        type="Classification",
        hf_subsets_to_langscripts={
            "default": ["dan-Latn"],
        },
        dataset={"revision": "revision_not_applicable"},
        revision="revision_not_applicable",
    )


class ScalaSvClassificationDummy:
    """A dummy task for loading historic results from before v1.11.0"""

    metadata = Namespace(  # type: ignore
        name="ScalaSvClassification",
        main_score="accuracy",
        type="Classification",
        hf_subsets_to_langscripts={
            "default": ["swe-Latn"],
        },
        dataset={"revision": "revision_not_applicable"},
        revision="revision_not_applicable",
    )


outdated_tasks = {
    "ScalaNbClassification": ScalaNbClassificationDummy,
    "ScalaNnClassification": ScalaNnClassificationDummy,
    "ScalaDaClassification": ScalaDaClassificationDummy,
    "ScalaSvClassification": ScalaSvClassificationDummy,
}

renamed_tasks = {
    "NorwegianParliament": "NorwegianParliamentClassification",
    "CMedQAv2": "CMedQAv2-reranking",
    "CMedQAv1": "CMedQAv1-reranking",
    "8TagsClustering": "EightTagsClustering",
    "PPC": "PpcPC",
}


class TaskResult(BaseModel):
    """A class to represent the MTEB result.

    Attributes:
        task_name: The name of the MTEB task.
        dataset_revision: The revision dataset for the task on HuggingFace dataset hub.
        mteb_version: The version of the MTEB used to evaluate the model.
        scores: The scores of the model on the dataset. The scores is a dictionary with the following structure; dict[Split, list[Scores]].
            Where Scores is a dictionary with the following structure; dict[str, Any]. Where the keys and values are scores. Split is the split of
            the dataset.
        evaluation_time: The time taken to evaluate the model.
        kg_co2_emissions: The kg of CO2 emissions produced by the model during evaluation.

    Example:
        >>> scores = {
        ...     "evaluation_time": 100,
        ...     "train": {
        ...         "en-de": {
        ...             "main_score": 0.5,
        ...         },
        ...         "en-fr": {
        ...             "main_score": 0.6,
        ...         },
        ...     },
        ... }
        >>> sample_task = ... # some MTEB task
        >>> mteb_results = TaskResult.from_task_results(sample_task, scores)
        >>> mteb_results.get_score()  # get the main score for all languages
        0.55
        >>> mteb_results.get_score(languages=["fra"])  # get the main score for French
        0.6
        >>> mteb_results.to_dict()
        {'dataset_revision': '1.0', 'task_name': 'sample_task', 'mteb_version': '1.0.0', 'evaluation_time': 100, 'scores': {'train':
            [
                {'main_score': 0.5, 'hf_subset': 'en-de', 'languages': ['eng-Latn', 'deu-Latn']},
                {'main_score': 0.6, 'hf_subset': 'en-fr', 'languages': ['eng-Latn', 'fra-Latn']}
            ]}
        }
    """

    dataset_revision: str
    task_name: str
    mteb_version: str | None
    scores: dict[Split, list[ScoresDict]]
    evaluation_time: float | None
    kg_co2_emissions: float | None = None

    @classmethod
    def from_task_results(
        cls,
        task: AbsTask | type[AbsTask],
        scores: dict[Split, dict[HFSubset, ScoresDict]],
        evaluation_time: float,
        kg_co2_emissions: float | None = None,
    ) -> TaskResult:
        task_meta = task.metadata
        subset2langscripts = task_meta.hf_subsets_to_langscripts
        flat_scores = defaultdict(list)
        for split, hf_subset_scores in scores.items():
            for hf_subset, hf_scores in hf_subset_scores.items():
                eval_langs = subset2langscripts[hf_subset]
                _scores = {
                    **hf_scores,
                    "hf_subset": hf_subset,
                    "languages": eval_langs,
                }
                flat_scores[split].append(_scores)

        return TaskResult(
            dataset_revision=task.metadata.revision,
            task_name=task.metadata.name,
            mteb_version=version("mteb"),
            scores=flat_scores,
            evaluation_time=evaluation_time,
            kg_co2_emissions=kg_co2_emissions,
        )

    @field_validator("scores")
    def _validate_scores(
        cls, v: dict[Split, list[ScoresDict]]
    ) -> dict[Split, list[ScoresDict]]:
        for split, hf_subset_scores in v.items():
            for hf_subset_score in hf_subset_scores:
                if not isinstance(hf_subset_score, dict):
                    raise ValueError("Scores should be a dictionary")
                cls._validate_scores_dict(hf_subset_score)
        return v

    @staticmethod
    def _validate_scores_dict(scores: ScoresDict) -> None:
        if "main_score" not in scores:
            raise ValueError("'main_score' should be in scores")
        if "hf_subset" not in scores or not isinstance(scores["hf_subset"], str):
            raise ValueError("hf_subset should be in scores and should be a string")
        if "languages" not in scores or not isinstance(scores["languages"], list):
            raise ValueError("languages should be in scores and should be a list")

        # check that it is json serializable
        try:
            _ = json.dumps(scores)
        except Exception as e:
            raise ValueError(f"Scores are not json serializable: {e}")

    @property
    def languages(self) -> list[str]:
        langs = []
        for split, split_res in self.scores.items():
            for entry in split_res:
                langs.extend([lang.split("-")[0] for lang in entry["languages"]])
        return list(set(langs))

    @cached_property
    def task(self) -> AbsTask:
        from mteb.overview import get_task

        return get_task(self.task_name)

    @property
    def domains(self) -> list[str]:
        doms = self.task.metadata.domains
        if doms is None:
            doms = []
        return doms

    @property
    def task_type(self) -> str:
        return self.task.metadata.type

    def to_dict(self) -> dict:
        return self.model_dump()

    @classmethod
    def from_dict(cls, data: dict) -> TaskResult:
        return cls.model_validate(data)

    def _round_scores(self, scores: dict[Split, list[ScoresDict]], n: int) -> None:
        """Recursively round scores to n decimal places"""
        for key, value in scores.items():
            if isinstance(value, dict):
                self._round_scores(value, n)
            elif isinstance(value, list):
                for i, v in enumerate(value):
                    if isinstance(v, dict):
                        self._round_scores(v, n)
                    elif isinstance(v, float):
                        value[i] = round(v, n)

            elif isinstance(value, float):
                scores[key] = round(value, n)

    def to_disk(self, path: Path) -> None:
        json_obj = self.model_dump()
        self._round_scores(json_obj["scores"], 6)

        with path.open("w") as f:
            json.dump(json_obj, f, indent=2)

    @classmethod
    def from_disk(cls, path: Path, load_historic_data: bool = True) -> TaskResult:  # type: ignore
        """Load TaskResult from disk.

        Args:
            path: The path to the file to load.
            load_historic_data: Whether to attempt to load historic data from before v1.11.0.
        """
        with path.open("r", encoding="utf-8") as f:
            data = json.load(f)

        if not load_historic_data:
            try:
                return cls.model_validate(data)
            except Exception as e:
                raise ValueError(
                    f"Error loading TaskResult from disk. You can try to load historic data by setting `load_historic_data=True`. Error: {e}"
                )

        if data["mteb_version"] is None:
            data.pop("mteb_version")

        pre_1_11_load = (
            (
                "mteb_version" in data
                and data["mteb_version"] is not None
                and Version(data["mteb_version"]) < Version("1.11.0")
            )
            or "mteb_version" not in data
        )  # assume it is before 1.11.0 if the version is not present

        try:
            obj = cls.model_validate(data)
        except Exception as e:
            if not pre_1_11_load:
                raise e
            logger.debug(
                f"Could not load TaskResult from disk, got error: {e}. Attempting to load from disk using format from before v1.11.0"
            )
            obj = cls._convert_from_before_v1_11_0(data)

        pre_v_12_48 = (
            "mteb_version" in data
            and data["mteb_version"] is not None
            and Version(data["mteb_version"]) < Version("1.12.48")
        )

        if pre_v_12_48:
            cls._fix_pair_classification_scores(obj)

        return obj

    @classmethod
    def _fix_pair_classification_scores(cls, obj: TaskResult) -> None:
        from mteb import get_task

        task_name = obj.task_name
        if task_name in outdated_tasks:
            task = outdated_tasks[task_name]
        else:
            task = get_task(obj.task_name)

        if task.metadata.type == "PairClassification":
            for split, split_scores in obj.scores.items():
                for hf_subset_scores in split_scores:
                    # concatenate score e.g. ["max"]["ap"] -> ["max_ap"]
                    for key in list(hf_subset_scores.keys()):
                        if isinstance(hf_subset_scores[key], dict):
                            for k, v in hf_subset_scores[key].items():
                                hf_subset_scores[f"{key}_{k}"] = v
                            hf_subset_scores.pop(key)

    @classmethod
    def _convert_from_before_v1_11_0(cls, data: dict) -> TaskResult:
        from mteb.overview import TASKS_REGISTRY

        # in case the task name is not found in the registry, try to find a lower case version
        lower_case_registry = {k.lower(): v for k, v in TASKS_REGISTRY.items()}

        scores = {**data}

        dataset_revision = scores.pop(
            "dataset_revision", "dataset revision not available"
        )
        task_name = scores.pop("mteb_dataset_name")
        mteb_version = scores.pop("mteb_version", "mteb version not available")

        # calculate evaluation time across all splits (move to top level)
        evaluation_time = 0
        for split, split_score in scores.items():
            if "evaluation_time" in split_score:
                evaluation_time += split_score.pop("evaluation_time")

        # normalize the scores to always be {split: {hf_subset: scores}}
        contains_hf_subset = any(
            isinstance(hf_subset_scores, dict)
            for split_scores in scores.values()
            for k, hf_subset_scores in split_scores.items()
            if k
            not in {"v_measures", "cos_sim", "euclidean", "manhattan", "dot", "max"}
        )
        if not contains_hf_subset:
            for split, split_score in scores.items():
                scores[split] = {"default": split_score.copy()}

        if task_name in outdated_tasks:
            logger.debug(
                f"Loading {task_name} as a dummy task as it no longer exists within MTEB. To avoid this set `load_historic_data=False`"
            )
            task = outdated_tasks[task_name]
        else:
            if task_name in renamed_tasks:
                task_name = renamed_tasks[task_name]
            task = TASKS_REGISTRY.get(task_name, lower_case_registry[task_name.lower()])

        # make sure that main score exists
        main_score = task.metadata.main_score
        for split, split_score in scores.items():
            for hf_subset, hf_subset_scores in split_score.items():
                for name, prev_name in [
                    ("cosine", "cos_sim"),
                    ("manhattan", "manhattan"),
                    ("euclidean", "euclidean"),
                    ("dot", "dot"),
                    ("max", "max"),
                    ("similarity", "similarity"),
                ]:
                    prev_name_scores = hf_subset_scores.pop(prev_name, None)
                    if prev_name_scores is not None:
                        for k, v in prev_name_scores.items():
                            hf_subset_scores[f"{name}_{k}"] = v

                if "main_score" not in hf_subset_scores:
                    if main_score in hf_subset_scores:
                        hf_subset_scores["main_score"] = hf_subset_scores[main_score]
                    else:
                        logger.warning(f"Main score {main_score} not found in scores")
                        hf_subset_scores["main_score"] = None

        # specific fixes:
        if task_name == "MLSUMClusteringP2P" and mteb_version in [
            "1.1.2.dev0",
            "1.1.3.dev0",
        ]:  # back then it was only the french subsection which was implemented
            scores["test"]["fr"] = scores["test"].pop("default")
        if task_name == "MLSUMClusteringS2S" and mteb_version in [
            "1.1.2.dev0",
            "1.1.3.dev0",
        ]:
            scores["test"]["fr"] = scores["test"].pop("default")
        if task_name == "XPQARetrieval":  # subset were renamed from "fr" to "fra-fra"
            if "test" in scores and "fr" in scores["test"]:
                scores["test"]["fra-fra"] = scores["test"].pop("fr")

        result: TaskResult = TaskResult.from_task_results(
            task,  # type: ignore
            scores,
            evaluation_time,
            kg_co2_emissions=None,
        )
        result.dataset_revision = dataset_revision
        result.mteb_version = mteb_version
        return result

    def get_score(
        self,
        splits: list[Split] | None = None,
        languages: list[ISO_LANGUAGE | ISO_LANGUAGE_SCRIPT] | None = None,
        scripts: list[ISO_LANGUAGE_SCRIPT] | None = None,
        getter: Callable[[ScoresDict], Score] = lambda scores: scores["main_score"],
        aggregation: Callable[[list[Score]], Any] = np.mean,
    ) -> Any:
        """Get a score for the specified splits, languages, scripts and aggregation function.

        Args:
            splits: The splits to consider.
            languages: The languages to consider. Can be ISO language codes or ISO language script codes.
            scripts: The scripts to consider.
            getter: A function that takes a scores dictionary and returns a score e.g. "main_score" or "evaluation_time".
            aggregation: The aggregation function to use.

        Returns:
            The result of the aggregation function on the scores.
        """
        if splits is None:
            splits = list(self.scores.keys())

        lang_scripts = LanguageScripts.from_languages_and_scripts(languages, scripts)

        values = []
        for split in splits:
            if split not in self.scores:
                raise ValueError(f"Split {split} not found in scores")

            for scores in self.scores[split]:
                eval_langs = scores["languages"]
                for lang in eval_langs:
                    if lang_scripts.contains_language(lang):
                        values.append(getter(scores))
                        break

        return aggregation(values)

    def get_score_fast(
        self, splits: Iterable[str] | None = None, languages: str | None = None
    ) -> float:
        """Sped up version of get_score that will be used if no aggregation, script or getter needs to be specified."""
        if splits is None:
            splits = self.scores.keys()
        val_sum = 0
        n_val = 0
        for split in splits:
            if split not in self.scores:
                raise ValueError(f"Split missing from scores: {split}")

            for scores in self.scores[split]:
                langs = scores["languages"]
                hf_subset = scores["hf_subset"]
                main_score = scores.get("main_score", None)
                if main_score is None:
                    raise ValueError(f"Missing main score for subset: {hf_subset}")
                if languages is None:
                    val_sum += main_score
                    n_val += 1
                    continue
                for lang in langs:
                    if lang.split("-")[0] in languages:
                        val_sum += main_score
                        n_val += 1
                        break
        if n_val == 0:
            raise ValueError("No splits had scores for the specified languages.")
        return val_sum / n_val

    @classmethod
    def from_validated(cls, **data) -> TaskResult:
        return cls.model_construct(**data)

    def __repr__(self) -> str:
        return f"TaskResult(task_name={self.task_name}, scores=...)"

    def only_main_score(self) -> TaskResult:
        new_scores = {}
        for split in self.scores:
            new_scores[split] = []
            for subset_scores in self.scores[split]:
                new_scores[split].append(
                    {
                        "hf_subset": subset_scores.get("hf_subset", "default"),
                        "main_score": subset_scores.get("main_score", np.nan),
                        "languages": subset_scores.get("languages", []),
                    }
                )
        new_res = {**self.to_dict(), "scores": new_scores}
        new_res = TaskResult.from_validated(**new_res)
        return new_res

    def validate_and_filter_scores(self, task: AbsTask | None = None) -> TaskResult:
        """This ensures that the scores are correct for the given task, by removing any splits besides those specified in the task metadata.
        Additionally it also ensure that all of the splits required as well as the languages are present in the scores.
        Returns new TaskResult object.

        Args:
            task: The task to validate the scores against. E.g. if the task supplied is limited to certain splits and languages,
                the scores will be filtered to only include those splits and languages. If None it will attempt to get the task from the task_name.
        """
        from mteb.overview import get_task

        if task is None:
            task = get_task(self.task_name)

        splits = task.metadata.eval_splits
<<<<<<< HEAD
        hf_subsets = task.hf_subsets
        hf_subsets = set(hf_subsets)

=======
        if task.metadata.is_multilingual:
            hf_subsets = getattr(
                task, "hf_subsets", task.metadata.hf_subsets_to_langscripts.keys()
            )
            hf_subsets = set(hf_subsets)
        else:
            hf_subsets = {"default"}
>>>>>>> a619ad84
        new_scores = {}
        seen_splits = set()
        for split in self.scores:
            if split not in splits:
                continue
            new_scores[split] = []
            seen_subsets = set()
            for _scores in self.scores[split]:
                if _scores["hf_subset"] not in hf_subsets:
                    continue
                new_scores[split].append(_scores)
                seen_subsets.add(_scores["hf_subset"])
            if seen_subsets != hf_subsets:
                missing_subsets = hf_subsets - seen_subsets
                if len(missing_subsets) > 2:
                    subset1, subset2 = list(missing_subsets)[:2]
                    missing_subsets_str = f"{{'{subset1}', '{subset2}', ...}}"
                else:
                    missing_subsets_str = str(missing_subsets)

                logger.warning(
                    f"{task.metadata.name}: Missing subsets {missing_subsets_str} for split {split}"
                )
            seen_splits.add(split)
        if seen_splits != set(splits):
            logger.warning(
                f"{task.metadata.name}: Missing splits {set(splits) - seen_splits}"
            )
        new_res = {**self.to_dict(), "scores": new_scores}
        new_res = TaskResult.from_validated(**new_res)
        return new_res<|MERGE_RESOLUTION|>--- conflicted
+++ resolved
@@ -527,21 +527,9 @@
 
         if task is None:
             task = get_task(self.task_name)
-
         splits = task.metadata.eval_splits
-<<<<<<< HEAD
-        hf_subsets = task.hf_subsets
-        hf_subsets = set(hf_subsets)
-
-=======
-        if task.metadata.is_multilingual:
-            hf_subsets = getattr(
-                task, "hf_subsets", task.metadata.hf_subsets_to_langscripts.keys()
-            )
-            hf_subsets = set(hf_subsets)
-        else:
-            hf_subsets = {"default"}
->>>>>>> a619ad84
+        hf_subsets = set(task.hf_subsets)
+
         new_scores = {}
         seen_splits = set()
         for split in self.scores:
