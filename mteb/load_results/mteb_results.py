from __future__ import annotations

import json
import logging
from argparse import Namespace
from collections import defaultdict
from importlib.metadata import version
from pathlib import Path
from typing import Any, Callable

import numpy as np
from packaging.version import Version
from pydantic import BaseModel, field_validator

from mteb.abstasks.AbsTask import AbsTask, ScoresDict
from mteb.abstasks.TaskMetadata import (
    ISO_LANGUAGE_SCRIPT,
    HFSubset,
)
from mteb.languages import ISO_LANGUAGE, LanguageScripts

Split = str
Score = Any

logger = logging.getLogger(__name__)


# Tasks that were completely removed from the MTEB (we generally don't do this anymore instead we supersede tasks)
class CQADupstackRetrievalDummy:
    """A dummy task for loading historic results from before v1.11.0"""

    metadata = Namespace(  # type: ignore
        name="CQADupstackRetrieval",
        main_score="ndcg_at_10",
        type="Retrieval",
        hf_subsets_to_langscripts={
            "default": ["eng-Latn"],
        },
        dataset={
            "revision": "revision not applicable",
            "path": "CQADupstackRetrieval_is_a_combined_dataset",
        },
    )


class ScalaNbClassificationDummy:
    """A dummy task for loading historic results from before v1.11.0"""

    metadata = Namespace(  # type: ignore
        name="ScalaNbClassification",
        main_score="accuracy",
        type="Classification",
        hf_subsets_to_langscripts={
            "default": ["nob-Latn"],
        },
        dataset={"revision": "revision_not_applicable"},
    )


class ScalaNnClassificationDummy:
    """A dummy task for loading historic results from before v1.11.0"""

    metadata = Namespace(  # type: ignore
        name="ScalaNnClassification",
        main_score="accuracy",
        type="Classification",
        hf_subsets_to_langscripts={
            "default": ["nno-Latn"],
        },
        dataset={"revision": "revision_not_applicable"},
    )


class ScalaDaClassificationDummy:
    """A dummy task for loading historic results from before v1.11.0"""

    metadata = Namespace(  # type: ignore
        name="ScalaDaClassification",
        main_score="accuracy",
        type="Classification",
        hf_subsets_to_langscripts={
            "default": ["dan-Latn"],
        },
        dataset={"revision": "revision_not_applicable"},
    )


class ScalaSvClassificationDummy:
    """A dummy task for loading historic results from before v1.11.0"""

    metadata = Namespace(  # type: ignore
        name="ScalaSvClassification",
        main_score="accuracy",
        type="Classification",
        hf_subsets_to_langscripts={
            "default": ["swe-Latn"],
        },
        dataset={"revision": "revision_not_applicable"},
    )


outdated_tasks = {
    "CQADupstackRetrieval": CQADupstackRetrievalDummy,
    "ScalaNbClassification": ScalaNbClassificationDummy,
    "ScalaNnClassification": ScalaNnClassificationDummy,
    "ScalaDaClassification": ScalaDaClassificationDummy,
    "ScalaSvClassification": ScalaSvClassificationDummy,
}

renamed_tasks = {
    "NorwegianParliament": "NorwegianParliamentClassification",
    "CMedQAv2": "CMedQAv2-reranking",
    "CMedQAv1": "CMedQAv1-reranking",
    "8TagsClustering": "EightTagsClustering",
    "PPC": "PpcPC",
}


class MTEBResults(BaseModel):
    """A class to represent the MTEB result.

    Attributes:
        task_name: The name of the MTEB task.
        dataset_revision: The revision dataset for the task on HuggingFace dataset hub.
        mteb_version: The version of the MTEB used to evaluate the model.
        scores: The scores of the model on the dataset. The scores is a dictionary with the following structure; dict[Split, list[Scores]].
            Where Scores is a dictionary with the following structure; dict[str, Any]. Where the keys and values are scores. Split is the split of
            the dataset.
        evaluation_time: The time taken to evaluate the model.
        kg_co2_emissions: The kg of CO2 emissions produced by the model during evaluation.

    Example:
        >>> scores = {
        ...     "evaluation_time": 100,
        ...     "train": {
        ...         "en-de": {
        ...             "main_score": 0.5,
        ...         },
        ...         "en-fr": {
        ...             "main_score": 0.6,
        ...         },
        ...     },
        ... }
        >>> sample_task = ... # some MTEB task
        >>> mteb_results = MTEBResults.from_task_results(sample_task, scores)
        >>> mteb_results.get_score()  # get the main score for all languages
        0.55
        >>> mteb_results.get_score(languages=["fra"])  # get the main score for French
        0.6
        >>> mteb_results.to_dict()
        {'dataset_revision': '1.0', 'task_name': 'sample_task', 'mteb_version': '1.0.0', 'evaluation_time': 100, 'scores': {'train':
            [
                {'main_score': 0.5, 'hf_subset': 'en-de', 'languages': ['eng-Latn', 'deu-Latn']},
                {'main_score': 0.6, 'hf_subset': 'en-fr', 'languages': ['eng-Latn', 'fra-Latn']}
            ]}
        }
    """

    dataset_revision: str
    task_name: str
    mteb_version: str
    scores: dict[Split, list[ScoresDict]]
    evaluation_time: float
    kg_co2_emissions: float | None = None

    @classmethod
    def from_task_results(
        cls,
        task: AbsTask | type[AbsTask],
        scores: dict[Split, dict[HFSubset, ScoresDict]],
        evaluation_time: float,
        kg_co2_emissions: float | None = None,
    ) -> MTEBResults:
        task_meta = task.metadata
        subset2langscripts = task_meta.hf_subsets_to_langscripts
        flat_scores = defaultdict(list)
        for split, hf_subset_scores in scores.items():
            for hf_subset, hf_scores in hf_subset_scores.items():
                eval_langs = subset2langscripts[hf_subset]
                _scores = {
                    **hf_scores,
                    "hf_subset": hf_subset,
                    "languages": eval_langs,
                }
                flat_scores[split].append(_scores)

        return MTEBResults(
            dataset_revision=task.metadata.dataset["revision"],
            task_name=task.metadata.name,
            mteb_version=version("mteb"),
            scores=flat_scores,
            evaluation_time=evaluation_time,
            kg_co2_emissions=kg_co2_emissions,
        )

    @field_validator("scores")
    def _validate_scores(
        cls, v: dict[Split, list[ScoresDict]]
    ) -> dict[Split, list[ScoresDict]]:
        for split, hf_subset_scores in v.items():
            for hf_subset_score in hf_subset_scores:
                if not isinstance(hf_subset_score, dict):
                    raise ValueError("Scores should be a dictionary")
                cls._validate_scores_dict(hf_subset_score)
        return v

    @staticmethod
    def _validate_scores_dict(scores: ScoresDict) -> None:
        if "main_score" not in scores:
            raise ValueError("'main_score' should be in scores")
        if "hf_subset" not in scores or not isinstance(scores["hf_subset"], str):
            raise ValueError("hf_subset should be in scores and should be a string")
        if "languages" not in scores or not isinstance(scores["languages"], list):
            raise ValueError("languages should be in scores and should be a list")

        # check that it is json serializable
        try:
            _ = json.dumps(scores)
        except Exception as e:
            raise ValueError(f"Scores are not json serializable: {e}")

    def to_dict(self) -> dict:
        return self.model_dump()

    @classmethod
    def from_dict(cls, data: dict) -> MTEBResults:
        return cls.model_validate(data)

    def _round_scores(self, scores: dict[Split, list[ScoresDict]], n: int) -> None:
        """Recursively round scores to n decimal places"""
        for key, value in scores.items():
            if isinstance(value, dict):
                self._round_scores(value, n)
            elif isinstance(value, list):
                for i, v in enumerate(value):
                    if isinstance(v, dict):
                        self._round_scores(v, n)
                    elif isinstance(v, float):
                        value[i] = round(v, n)

            elif isinstance(value, float):
                scores[key] = round(value, n)

    def to_disk(self, path: Path) -> None:
        json_obj = self.model_dump()
        self._round_scores(json_obj["scores"], 6)

        with path.open("w") as f:
            json.dump(json_obj, f, indent=2)

    @classmethod
    def from_disk(cls, path: Path, load_historic_data: bool = True) -> MTEBResults:  # type: ignore
        """Load MTEBResults from disk.

        Args:
            path: The path to the file to load.
            load_historic_data: Whether to attempt to load historic data from before v1.11.0.
        """
        with path.open("r") as f:
            data = json.load(f)

        if not load_historic_data:
            try:
                return cls.model_validate(data)
            except Exception as e:
                raise ValueError(
                    f"Error loading MTEBResults from disk. You can try to load historic data by setting `load_historic_data=True`. Error: {e}"
                )

        pre_1_11_load = (
            (
                "mteb_version" in data
                and Version(data["mteb_version"]) < Version("1.11.0")
            )
            or "mteb_version" not in data
        )  # assume it is before 1.11.0 if the version is not present
        try:
            obj = cls.model_validate(data)
        except Exception as e:
            if not pre_1_11_load:
                raise e
            logger.debug(
                f"Could not load MTEBResults from disk, got error: {e}. Attempting to load from disk using format from before v1.11.0"
            )
            obj = cls._convert_from_before_v1_11_0(data)

        pre_v_12_48 = "mteb_version" in data and Version(
            data["mteb_version"]
        ) < Version("1.12.48")

        if pre_v_12_48:
            cls._fix_pair_classification_scores(obj)

        return obj

    @classmethod
    def _fix_pair_classification_scores(cls, obj: MTEBResults) -> None:
        from mteb import get_task

        task = get_task(obj.task_name)
        if task.metadata.type == "PairClassification":
            for split, split_scores in obj.scores.items():
                for hf_subset_scores in split_scores:
                    # concatenate score e.g. ["max"]["ap"] -> ["max_ap"]
                    for key in list(hf_subset_scores.keys()):
                        if isinstance(hf_subset_scores[key], dict):
                            for k, v in hf_subset_scores[key].items():
                                hf_subset_scores[f"{key}_{k}"] = v
                            hf_subset_scores.pop(key)

    @classmethod
    def _convert_from_before_v1_11_0(cls, data: dict) -> MTEBResults:
        from mteb.overview import TASKS_REGISTRY

        # in case the task name is not found in the registry, try to find a lower case version
        lower_case_registry = {k.lower(): v for k, v in TASKS_REGISTRY.items()}

        scores = {**data}

        dataset_revision = scores.pop(
            "dataset_revision", "dataset revision not available"
        )
        task_name = scores.pop("mteb_dataset_name")
        mteb_version = scores.pop("mteb_version", "mteb version not available")

        # calculate evaluation time across all splits (move to top level)
        evaluation_time = 0
        for split, split_score in scores.items():
            if "evaluation_time" in split_score:
                evaluation_time += split_score.pop("evaluation_time")

        # normalize the scores to always be {split: {hf_subset: scores}}
        contains_hf_subset = any(
            isinstance(hf_subset_scores, dict)
            for split_scores in scores.values()
            for k, hf_subset_scores in split_scores.items()
            if k
            not in {"v_measures", "cos_sim", "euclidean", "manhattan", "dot", "max"}
        )
        if not contains_hf_subset:
            for split, split_score in scores.items():
                scores[split] = {"default": split_score.copy()}

        if task_name in outdated_tasks:
            logger.debug(
                f"Loading {task_name} as a dummy task as it no longer exists within MTEB. To avoid this set `load_historic_data=False`"
            )
            task = outdated_tasks[task_name]
        else:
            if task_name in renamed_tasks:
                task_name = renamed_tasks[task_name]
            task = TASKS_REGISTRY.get(task_name, lower_case_registry[task_name.lower()])

        # make sure that main score exists
        main_score = task.metadata.main_score
        for split, split_score in scores.items():
            for hf_subset, hf_subset_scores in split_score.items():
                if task.metadata.type == "STS":
                    for name, prev_name in [
                        ("cosine", "cos_sim"),
                        ("manhattan", "manhattan"),
                        ("euclidean", "euclidean"),
                    ]:
                        prev_name_scores = hf_subset_scores.pop(
                            prev_name, {"spearman": "NaN"}
                        )
                        for k, v in prev_name_scores.items():
                            hf_subset_scores[f"{name}_{k}"] = v

                if "main_score" not in hf_subset_scores:
                    if main_score in hf_subset_scores:
                        hf_subset_scores["main_score"] = hf_subset_scores[main_score]
                    else:
                        logger.warning(f"Main score {main_score} not found in scores")
                        hf_subset_scores["main_score"] = None

        # specific fixes:
        if task_name == "MLSUMClusteringP2P" and mteb_version in [
            "1.1.2.dev0",
            "1.1.3.dev0",
        ]:  # back then it was only the french subsection which was implemented
            scores["test"]["fr"] = scores["test"].pop("default")
        if task_name == "MLSUMClusteringS2S" and mteb_version in [
            "1.1.2.dev0",
            "1.1.3.dev0",
        ]:
            scores["test"]["fr"] = scores["test"].pop("default")
        if task_name == "XPQARetrieval":  # subset were renamed from "fr" to "fra-fra"
            if "test" in scores and "fr" in scores["test"]:
                scores["test"]["fra-fra"] = scores["test"].pop("fr")

        result: MTEBResults = MTEBResults.from_task_results(
            task,  # type: ignore
            scores,
            evaluation_time,
            kg_co2_emissions=None,
        )
        result.dataset_revision = dataset_revision
        result.mteb_version = mteb_version
        return result

    def get_score(
        self,
        splits: list[Split] | None = None,
        languages: list[ISO_LANGUAGE | ISO_LANGUAGE_SCRIPT] | None = None,
        scripts: list[ISO_LANGUAGE_SCRIPT] | None = None,
        getter: Callable[[ScoresDict], Score] = lambda scores: scores["main_score"],
        aggregation: Callable[[list[Score]], Any] = np.mean,
    ) -> Any:
        """Get a score for the specified splits, languages, scripts and aggregation function.

        Args:
            splits: The splits to consider.
            languages: The languages to consider. Can be ISO language codes or ISO language script codes.
            scripts: The scripts to consider.
            getter: A function that takes a scores dictionary and returns a score e.g. "main_score" or "evaluation_time".
            aggregation: The aggregation function to use.

        Returns:
            The result of the aggregation function on the scores.
        """
        if splits is None:
            splits = list(self.scores.keys())

        lang_scripts = LanguageScripts.from_languages_and_scripts(languages, scripts)

        values = []
        for split in splits:
            if split not in self.scores:
                raise ValueError(f"Split {split} not found in scores")

            for scores in self.scores[split]:
                eval_langs = scores["languages"]
                for lang in eval_langs:
                    if lang_scripts.contains_language(lang):
                        values.append(getter(scores))
                        break

            return aggregation(values)

    def __repr__(self) -> str:
        return f"MTEBResults(task_name={self.task_name}, scores=...)"

    def validate_and_filter_scores(self):
        """This ensures that the scores are correct for the given task, by removing any splits besides those specified in the task metadata.
        Additionally it also ensure that all of the splits required as well as the languages are present in the scores.
        """
        from mteb.overview import get_task

        task = get_task(self.task_name)
        splits = task.metadata.eval_splits
<<<<<<< HEAD
        hf_subsets = {s for s in task.metadata.hf_subsets_to_langscripts}
=======
        hf_subsets = set(task.metadata.hf_subsets_to_langscripts)
>>>>>>> cdab729b

        new_scores = {}
        seen_splits = set()
        for split in self.scores:
            if split not in splits:
                continue
            new_scores[split] = []

            seen_subsets = set()
            for _scores in self.scores[split]:
                if _scores["hf_subset"] not in hf_subsets:
                    continue
                new_scores[split].append(_scores)
                seen_subsets.add(_scores["hf_subset"])

            if seen_subsets != hf_subsets:
                raise ValueError(
                    f"Missing subsets {hf_subsets - seen_subsets} for split {split}"
                )

            seen_splits.add(split)

        if seen_splits != set(splits):
            raise ValueError(f"Missing splits {set(splits) - seen_splits}")

        self.scores = new_scores<|MERGE_RESOLUTION|>--- conflicted
+++ resolved
@@ -449,11 +449,7 @@
 
         task = get_task(self.task_name)
         splits = task.metadata.eval_splits
-<<<<<<< HEAD
-        hf_subsets = {s for s in task.metadata.hf_subsets_to_langscripts}
-=======
         hf_subsets = set(task.metadata.hf_subsets_to_langscripts)
->>>>>>> cdab729b
 
         new_scores = {}
         seen_splits = set()
