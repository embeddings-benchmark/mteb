--- conflicted
+++ resolved
@@ -90,10 +90,7 @@
     tasks: Sequence[AbsTask] | Sequence[str] | None = None,
     validate_and_filter: bool = True,
     require_model_meta: bool = True,
-<<<<<<< HEAD
-=======
     only_main_score: bool = False,
->>>>>>> 2fac8ba1
 ) -> BenchmarkResults:
     """Loads the results from the latest version of the results repository. The results are cached locally in the MTEB_CACHE directory.
     This directory can be set using the MTEB_CACHE environment variable or defaults to "~/.cache/mteb".
@@ -107,10 +104,7 @@
             extract the model name and revision from the path.
         validate_and_filter: If True it will validate that the results object for the task contains the correct splits and filter out
             splits from the results object that are not default in the task metadata. Defaults to True.
-<<<<<<< HEAD
-=======
         only_main_score: If True, only the main score will be loaded.
->>>>>>> 2fac8ba1
     """
     repo_directory = download_of_results(results_repo, download_latest=download_latest)
     model_paths = [p for p in (repo_directory / "results").glob("*") if p.is_dir()]
@@ -155,16 +149,12 @@
             task_json_files = [
                 f for f in revision_path.glob("*.json") if "model_meta.json" != f.name
             ]
-<<<<<<< HEAD
-            _results = [TaskResult.from_disk(f) for f in task_json_files]
-=======
             _results = []
             for f in task_json_files:
                 task_res = TaskResult.from_disk(f)
                 if only_main_score:
                     task_res = task_res.only_main_score()
                 _results.append(task_res)
->>>>>>> 2fac8ba1
 
             # filter out tasks that are not in the tasks list
             if tasks is not None:
