from __future__ import annotations

import json
import logging
import os
import subprocess
from collections import defaultdict
from collections.abc import Sequence
from pathlib import Path

from mteb.abstasks.AbsTask import AbsTask
from mteb.load_results.benchmark_results import BenchmarkResults, ModelResult
from mteb.load_results.task_results import TaskResult
from mteb.model_meta import ModelMeta

logger = logging.getLogger(__name__)
MODEL_NAME = str
REVISION = str

<<<<<<< HEAD
=======
RESULTS = dict[MODEL_NAME, dict[REVISION, list[MTEBResults]]]

>>>>>>> 93a4db11

def download_of_results(
    results_repo: str, cache_directory: Path | None = None, download_latest: bool = True
) -> Path:
    """Downloads the latest version of the results repository from GitHub to a local cache directory. Required git to be installed.

    Args:
        results_repo: The URL of the results repository on GitHub.
        cache_directory: The directory where the repository should be cached. If None it will use the MTEB_CACHE environment variable or "~/.cache/mteb" by default.
        download_latest: If True it will download the latest version of the repository, otherwise it will only update the existing repository.

    Returns:
        The path to the local cache directory.
    """
    default_cache_directory = Path.home() / ".cache" / "mteb"

    if cache_directory is None:
        _cache_directory = os.environ.get("MTEB_CACHE", None)
        cache_directory = (
            Path(_cache_directory) if _cache_directory else default_cache_directory
        )

    if not cache_directory.exists():
        cache_directory.mkdir(parents=True)

    # if "results" folder already exists update it
    results_directory = cache_directory / os.path.basename(results_repo)
    if results_directory.exists():
        if download_latest:
            logger.info(
                f"Results repository already exists in {results_directory}, updating it using git pull"
            )
            subprocess.run(["git", "pull"], cwd=results_directory)
        else:
            logger.info(
                f"Results repository already exists in {results_directory}, skipping update, set download_latest=True to update it"
            )
    else:
        logger.info(
            f"No results repository found in {results_directory}, cloning it from {results_repo}"
        )
        subprocess.run(["git", "clone", results_repo], cwd=cache_directory)

    return results_directory


def _model_name_and_revision(
    revision_path: Path, fallback_to_path: bool
) -> tuple[MODEL_NAME, REVISION] | None:
    model_meta = revision_path / "model_meta.json"
    model_path = revision_path.parent
    if not model_meta.exists() and fallback_to_path:
        logger.warning(
            f"model_meta.json not found in {revision_path}, extracting model_name and revision from the path"
        )
        model_name, revision = model_path.name, revision_path.name
    elif not model_meta.exists():
        return None
    else:
        with model_meta.open("r") as f:
            model_meta_json = json.load(f)
            model_name = model_meta_json["name"]
            revision = model_meta_json["revision"]

    return model_name, revision


def load_results(
    results_repo: str = "https://github.com/embeddings-benchmark/results",
    download_latest: bool = True,
    models: Sequence[ModelMeta] | Sequence[str] | None = None,
    tasks: Sequence[AbsTask] | Sequence[str] | None = None,
    validate_and_filter: bool = True,
    require_model_meta: bool = True,
) -> BenchmarkResults:
    """Loads the results from the latest version of the results repository. The results are cached locally in the MTEB_CACHE directory.
    This directory can be set using the MTEB_CACHE environment variable or defaults to "~/.cache/mteb".

    Args:
        results_repo: The URL of the results repository on GitHub. Defaults to "https://github.com/embeddings-benchmark/results".
        download_latest: If True it will update the existing version of the results cache. Defaults to True.
        models: A list of model names to load the results for. If None it will load the results for all models. Defaults to None.
        tasks: A list of task names to load the results for. If None it will load the results for all tasks. Defaults to None.
        require_model_meta: If True it will ignore results that do not have a model_meta.json file. Defaults to True. If false it will
            extract the model name and revision from the path.
        validate_and_filter: If True it will validate that the results object for the task contains the correct splits and filter out
            splits from the results object that are not default in the task metadata. Defaults to True.

    Returns:

    """
    repo_directory = download_of_results(results_repo, download_latest=download_latest)
    model_paths = [p for p in (repo_directory / "results").glob("*") if p.is_dir()]

    if models is not None:
        models_to_keep = {}
        for model_path in models:
            if isinstance(model_path, ModelMeta):
                models_to_keep[model_path.name] = model_path.revision
            else:
                models_to_keep[model_path] = None
    else:
        models_to_keep = None

    task_names = {}
    if tasks is not None:
        for task in tasks:
            if isinstance(task, AbsTask):
                task_names[task.metadata.name] = task
            else:
                task_names[task] = None

    model_results = []
    for model_path in model_paths:
        model_revisions = model_path.glob("*")

        for revision_path in model_revisions:
            model_name_and_revision = _model_name_and_revision(
                revision_path, fallback_to_path=(not require_model_meta)
            )
            if model_name_and_revision is None:
                continue
            model_name, revision = model_name_and_revision

            if models_to_keep is not None and model_name not in models_to_keep:
                continue
            elif models_to_keep is not None and models_to_keep[model_name] is not None:
                if models_to_keep[model_name] != revision:
                    continue

            task_json_files = [
                f for f in revision_path.glob("*.json") if "model_meta.json" != f.name
            ]
            _results = [TaskResult.from_disk(f) for f in task_json_files]

            # filter out tasks that are not in the tasks list
            if tasks is not None:
                _results = [r for r in _results if r.task_name in task_names]

            if validate_and_filter:
                filtered_results = []
                for r in _results:
                    try:
                        if task_names:
                            task = task_names[r.task_name]
                        else:
                            task = None
                        r.validate_and_filter_scores(task=task)
                        filtered_results.append(r)
                    except Exception as e:
                        logger.warning(
                            f"Validation failed for {r.task_name} in {model_name} {revision}: {e}"
                        )
                _results = filtered_results
            model_results.append(
                ModelResult(
                    model_name=model_name,
                    model_revision=revision,
                    task_results=_results,
                )
            )

    return BenchmarkResults(model_results=model_results)<|MERGE_RESOLUTION|>--- conflicted
+++ resolved
@@ -17,11 +17,6 @@
 MODEL_NAME = str
 REVISION = str
 
-<<<<<<< HEAD
-=======
-RESULTS = dict[MODEL_NAME, dict[REVISION, list[MTEBResults]]]
-
->>>>>>> 93a4db11
 
 def download_of_results(
     results_repo: str, cache_directory: Path | None = None, download_latest: bool = True
