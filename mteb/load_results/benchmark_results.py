--- conflicted
+++ resolved
@@ -293,15 +293,10 @@
             unique_revisions = group["revision"].unique()
 
             # ensure None/NA/"external" revisions is filtered out
-<<<<<<< HEAD
-            group["revision"][group["revision"].isna()] = "no_revision_available"
-            group["revision"][group["revision"] == "external"] = "no_revision_available"
-=======
             group.loc[group["revision"].isna(), "revision"] = "no_revision_available"
             group.loc[group["revision"] == "external", "revision"] = (
                 "no_revision_available"
             )
->>>>>>> 42068c62
 
             # Filtering out no_revision_available if other revisions are present
             if (len(unique_revisions) > 1) and (
