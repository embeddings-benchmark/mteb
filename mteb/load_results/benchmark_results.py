from __future__ import annotations

import json
import logging
import warnings
from collections import defaultdict
from collections.abc import Iterable, Sequence
from pathlib import Path
from typing import Any, Callable, Literal

import numpy as np
import pandas as pd
from packaging.version import InvalidVersion, Version
from pydantic import BaseModel, ConfigDict, Field

from mteb.abstasks.AbsTask import AbsTask, ScoresDict
from mteb.abstasks.TaskMetadata import (
    ISO_LANGUAGE_SCRIPT,
    TASK_DOMAIN,
    TASK_TYPE,
)
from mteb.custom_validators import MODALITIES
from mteb.languages import ISO_LANGUAGE
from mteb.load_results.task_results import TaskResult
from mteb.models.overview import ModelMeta, get_model_metas

Split = str
Score = Any


logger = logging.getLogger(__name__)


def _aggregate_and_pivot(
    df: pd.DataFrame,
    columns: list[str],
    aggregation_level: Literal["subset", "split", "task"],
    format: Literal["wide", "long"],
    aggregation_fn: Callable[[list[Score]], Any] | None,
) -> pd.DataFrame:
    if aggregation_level == "subset":
        index_columns = ["task_name", "split", "subset"]

    elif aggregation_level == "split":
        index_columns = ["task_name", "split"]

    elif aggregation_level == "task":
        index_columns = ["task_name"]

    # perform aggregation
    if aggregation_fn is None:
        aggregation_fn = np.mean

    if format == "wide":
        return df.pivot_table(
            index=index_columns,
            columns=columns,
            values="score",
            aggfunc=aggregation_fn,
        ).reset_index()
    elif format == "long":
        return (
            df.groupby(columns + index_columns)
            .agg(score=("score", aggregation_fn))
            .reset_index()
        )


class ModelResult(BaseModel):
    """Data class to hold the results of a model on a set of tasks.

    Attributes:
        model_name: Name of the model.
        model_revision: Revision of the model.
        task_results: List of TaskResult objects.
    """

    # TODO: v2, move to its own file model_result.py

    model_name: str
    model_revision: str | None
    task_results: list[TaskResult]
    default_modalities: list[MODALITIES] = Field(
        default_factory=lambda: ["text"], alias="modalities"
    )
<<<<<<< HEAD
    model_config = ConfigDict(
        protected_namespaces=(),
=======
    model_config = (
        ConfigDict(  # to free up the name model_* which is otherwise protected
            protected_namespaces=(),
        )
>>>>>>> a52ea2f7
    )

    def __repr__(self) -> str:
        n_entries = len(self.task_results)
        return f"ModelResult(model_name={self.model_name}, model_revision={self.model_revision}, task_results=[...](#{n_entries}))"

    @classmethod
    def from_validated(cls, **data) -> ModelResult:
        data["task_results"] = [
            TaskResult.from_validated(**res) for res in data["task_results"]
        ]
        return cls.model_construct(**data)

    def filter_tasks(
        self,
        task_names: list[str] | None = None,
        languages: list[str] | None = None,
        domains: list[TASK_DOMAIN] | None = None,
        task_types: list[TASK_TYPE] | None = None,
        modalities: list[MODALITIES] | None = None,
    ) -> ModelResult:
        # TODO: v2 see filter_tasks in BenchmarkResults - but can be moved to a private function or removed
        new_task_results = []
        for task_result in self.task_results:
            if (task_names is not None) and (task_result.task_name not in task_names):
                continue
            if languages is not None:
                task_languages = task_result.languages
                if not any(lang in task_languages for lang in languages):
                    continue
            if domains is not None:
                task_domains = task_result.domains
                if not any(domain in task_domains for domain in domains):
                    continue
            if (task_types is not None) and (task_result.task_type not in task_types):
                continue
            if modalities is not None:
                task_modalities = getattr(task_result, "modalities", [])
                if not any(modality in task_modalities for modality in modalities):
                    continue
            new_task_results.append(task_result)
        return type(self).model_construct(
            model_name=self.model_name,
            model_revision=self.model_revision,
            task_results=new_task_results,
        )

    def select_tasks(self, tasks: Sequence[AbsTask]) -> ModelResult:
        task_name_to_task = {task.metadata.name: task for task in tasks}
        new_task_results = [
            task_res.validate_and_filter_scores(task_name_to_task[task_res.task_name])
            for task_res in self.task_results
            if task_res.task_name in task_name_to_task
        ]
        return type(self).model_construct(
            model_name=self.model_name,
            model_revision=self.model_revision,
            task_results=new_task_results,
        )

    def get_scores(
        self,
        splits: list[Split] | None = None,
        languages: list[ISO_LANGUAGE | ISO_LANGUAGE_SCRIPT] | None = None,
        scripts: list[ISO_LANGUAGE_SCRIPT] | None = None,
        getter: Callable[[ScoresDict], Score] | None = None,
        aggregation: Callable[[list[Score]], Any] | None = None,
        format: Literal["wide", "long"] = "wide",
    ) -> dict | list:
        # TODO: Convert to private function in v2 - potentially remove
        if (getter is not None) or (aggregation is not None) or (scripts is not None):
            use_fast = False
            getter = (
                getter if getter is not None else lambda scores: scores["main_score"]
            )
            aggregation = aggregation if aggregation is not None else np.mean
        else:
            use_fast = True
        if format == "wide":
            scores = {}
            for res in self.task_results:
                try:
                    if use_fast:
                        scores[res.task_name] = res.get_score_fast(
                            splits=splits,  # type: ignore
                            languages=languages,  # type: ignore
                        )
                    else:
                        scores[res.task_name] = res.get_score(
                            splits=splits,
                            languages=languages,
                            aggregation=aggregation,  # type: ignore
                            getter=getter,  # type: ignore
                            scripts=scripts,
                        )
                except Exception as e:
                    warnings.warn(
                        f"Couldn't get scores for {res.task_name} due to {e}."
                    )
            return scores
        if format == "long":
            entries = []
            for task_res in self.task_results:
                try:
                    if use_fast:
                        score = task_res.get_score_fast(
                            splits=splits,
                            languages=languages,  # type: ignore
                        )
                    else:
                        score = task_res.get_score(
                            splits=splits,
                            languages=languages,
                            aggregation=aggregation,  # type: ignore
                            getter=getter,  # type: ignore
                            scripts=scripts,
                        )
                    entry = dict(  # noqa
                        model_name=self.model_name,
                        model_revision=self.model_revision,
                        task_name=task_res.task_name,
                        score=score,
                        mteb_version=task_res.mteb_version,
                        dataset_revision=task_res.dataset_revision,
                        evaluation_time=task_res.evaluation_time,
                        kg_co2_emissions=task_res.kg_co2_emissions,
                    )
                    entries.append(entry)
                except Exception as e:
                    warnings.warn(
                        f"Couldn't get scores for {task_res.task_name} due to {e}."
                    )
            return entries

    def _get_score_for_table(self) -> list[dict[str, str | float]]:
        scores_data = []
        model_name = self.model_name
        for task_result in self.task_results:
            task_name = task_result.task_name
            for split, scores_list in task_result.scores.items():
                for score_item in scores_list:
                    row = {
                        "model_name": model_name,
                        "model_revision": self.model_revision,
                        "task_name": task_name,
                        "split": split,
                        "subset": score_item.get("hf_subset", "default"),
                        "score": score_item.get("main_score", None),
                    }

                    scores_data.append(row)

        return scores_data

    def to_dataframe(
        self,
        aggregation_level: Literal["subset", "split", "task"] = "task",
        aggregation_fn: Callable[[list[Score]], Any] | None = None,
        include_model_revision: bool = False,
        format: Literal["wide", "long"] = "wide",
    ) -> pd.DataFrame:
        """Get a DataFrame with the scores for all models and tasks.
        The DataFrame will have the following columns in addition to the metadata columns:

        - model_name: The name of the model.
        - task_name: The name of the task.
        - score: The main score of the model on the task.

        In addition, the DataFrame can have the following columns depending on the aggregation level:

        - split: The split of the task. E.g. "test", "train", "validation".
        - subset: The subset of the task. E.g. "en", "fr-en".

        Afterwards, the DataFrame will be aggregated according to the aggregation method and pivoted to either a wide format.

        Args:
            aggregation_level: The aggregation to use. Can be one of:
                - "subset"/None: No aggregation will be done. The DataFrame will have one row per model, task, split and subset.
                - "split": Aggregates the scores by split. The DataFrame will have one row per model, task and split.
                - "task": Aggregates the scores by task. The DataFrame will have one row per model and task.
            aggregation_fn: The function to use for aggregation. If None, the mean will be used.
            include_model_revision: If True, the model revision will be included in the DataFrame. If False, it will be excluded.
            format: The format of the DataFrame. Can be one of:
                - "wide": The DataFrame will be of shape (number of tasks, number of models). Scores will be in the cells.
                - "long": The DataFrame will of length (number of tasks * number of model). Scores will be in columns.

        Returns:
            A DataFrame with the scores for all models and tasks.
        """
        scores_data = self._get_score_for_table()

        if not scores_data:
            logger.warning("No scores data available. Returning empty DataFrame.")
            return pd.DataFrame()

        # Create DataFrame
        df = pd.DataFrame(scores_data)

        _columns = ["model_name"]
        if include_model_revision is False:
            df = df.drop(columns=["model_revision"])
        else:
            _columns.append("model_revision")

        return _aggregate_and_pivot(
            df,
            columns=_columns,
            aggregation_level=aggregation_level,
            format=format,
            aggregation_fn=aggregation_fn,
        )

    def __hash__(self) -> int:
        return id(self)

    def __iter__(self) -> Iterable[TaskResult]:
        return iter(self.task_results)

    def __getitem__(self, index) -> TaskResult:
        return self.task_results[index]

    @property
    def languages(self) -> list[str]:
        """Get all languages in the model results.

        Returns:
            A list of languages in the model results.
        """
        langs = []
        for task_res in self.task_results:
            langs.extend(task_res.languages)
        return list(set(langs))

    @property
    def domains(self) -> list[str]:
        """Get all domains in the model results.

        Returns:
            A list of domains in the model results.

        """
        ds = []
        for task_res in self.task_results:
            ds.extend(task_res.domains)
        return list(set(ds))

    @property
    def task_types(self) -> list[str]:
        """Get all task types in the model results.

        Returns:
            A list of task types in the model results.
        """
        return list({task_res.task_type for task_res in self.task_results})

    @property
    def task_names(self) -> list[str]:
        """Get all task names in the model results.

        Returns:
            A list of task names in the model results.
        """
        return [task_res.task_name for task_res in self.task_results]

    @property
    def modalities(self) -> list[str]:
<<<<<<< HEAD
=======
        """Get all modalities in the task results.

        Returns:
            A list of modalities in the task results.
        """
>>>>>>> a52ea2f7
        mods = []
        for task_res in self.task_results:
            task_modalities = getattr(task_res, "modalities", [])
            mods.extend(task_modalities)
        if not mods:
            mods = self.default_modalities
        return list(set(mods))


class BenchmarkResults(BaseModel):
    """Data class to hold the benchmark results of a model.

    Attributes:
        model_results: List of ModelResult objects.
    """

    model_results: list[ModelResult]
    model_config = (
        ConfigDict(  # to free up the name model_results which is otherwise protected
            protected_namespaces=(),
        )
    )

    def __repr__(self) -> str:
        n_models = len(self.model_results)
        return f"BenchmarkResults(model_results=[...](#{n_models}))"

    def __hash__(self) -> int:
        return id(self)

    def filter_tasks(
        self,
        task_names: list[str] | None = None,
        languages: list[str] | None = None,
        domains: list[TASK_DOMAIN] | None = None,
<<<<<<< HEAD
        task_types: list[TASK_TYPE] | None = None,
=======
        task_types: list[TASK_TYPE] | None = None,  # type: ignore
>>>>>>> a52ea2f7
        modalities: list[MODALITIES] | None = None,
    ) -> BenchmarkResults:
        # TODO: Same as filter_models
        model_results = [
            res.filter_tasks(
                task_names=task_names,
                languages=languages,
                domains=domains,
                task_types=task_types,
                modalities=modalities,
            )
            for res in self.model_results
        ]
        return type(self).model_construct(
            model_results=[res for res in model_results if res.task_results]
        )

    def select_tasks(self, tasks: Sequence[AbsTask]) -> BenchmarkResults:
        """Select tasks from the benchmark results.

        Args:
            tasks: List of tasks to select. Can be a list of AbsTask objects or task names.
        """
        new_model_results = [
            model_res.select_tasks(tasks) for model_res in self.model_results
        ]
        return type(self).model_construct(model_results=new_model_results)

    def select_models(
        self,
        names: list[str] | list[ModelMeta],
        revisions: list[str | None] | None = None,
    ) -> BenchmarkResults:
        """Get models by name and revision.

        Args:
            names: List of model names to filter by. Can also be a list of ModelMeta objects. In which case, the revision is ignored.
            revisions: List of model revisions to filter by. If None, all revisions are returned.
        """
        models_res = []
        _revisions = revisions if revisions is not None else [None] * len(names)

        name_rev = {}

        if len(names) != len(_revisions):
            raise ValueError(
                "The length of names and revisions must be the same or revisions must be None."
            )

        for name, revision in zip(names, _revisions):
            if isinstance(name, ModelMeta):
                name_rev[name.name] = name.revision
            else:
                name_rev[name] = revision

        for model_res in self.model_results:
            model_name = model_res.model_name
            revision = model_res.model_revision
            if model_name in name_rev:
                if name_rev[model_name] is None or revision == name_rev[model_name]:
                    models_res.append(model_res)

        return type(self).model_construct(model_results=models_res)

    def filter_models(
        self,
        model_names: Iterable[str] | None = None,
        languages: Iterable[str] | None = None,
        open_weights: bool | None = None,
        frameworks: Iterable[str] | None = None,
        n_parameters_range: tuple[int | None, int | None] = (None, None),
        use_instructions: bool | None = None,
        zero_shot_on: list[AbsTask] | None = None,
    ) -> BenchmarkResults:
        # TODO: This seems like mostly a utility function for the benchmark
        # I would probably move the filtering of the models outside of this call. No need to call get_model_metas inside the filter.
        # interface would then be the same as the get_models function

        model_metas = get_model_metas(
            model_names=model_names,
            languages=languages,
            open_weights=open_weights,
            frameworks=frameworks,
            n_parameters_range=n_parameters_range,
            use_instructions=use_instructions,
            zero_shot_on=zero_shot_on,
        )
        models = {meta.name for meta in model_metas}
        # model_revision_pairs = {(meta.name, meta.revision) for meta in model_metas}
        new_model_results = []
        for model_res in self:
            if model_res.model_name in models:
                new_model_results.append(model_res)

        return type(self).model_construct(model_results=new_model_results)

    def join_revisions(self) -> BenchmarkResults:
        """Join revisions of the same model.

        In case of conflicts, the following rules are applied:
        - If the main revision is present, it is kept. The main revision is the defined in the models ModelMeta object.
        - If there is multiple revisions and some of them are None or na, they are filtered out.
        - If there is no main revision, we prefer the one run using the latest mteb version.
        """
        # TODO: In v2 we should probably have this be the default when loading. We could probably even reduce loading times by only loading what we need

        def parse_version(version_str: str) -> Version | None:
            try:
                return Version(version_str)
            except (InvalidVersion, TypeError):
                return None

        def keep_best(group: pd.DataFrame) -> pd.DataFrame:
            # Filtering out task_results where no scores are present
            group = group[group["has_scores"]]
            is_main_revision = group["revision"] == group["main_revision"]
            # If the main revision is present we select that
            if is_main_revision.sum() > 0:
                return group[is_main_revision].head(n=1)
            unique_revisions = group["revision"].unique()

            # ensure None/NA/"external" revisions is filtered out
            group.loc[group["revision"].isna(), "revision"] = "no_revision_available"
            group.loc[group["revision"] == "external", "revision"] = (
                "no_revision_available"
            )

            # Filtering out no_revision_available if other revisions are present
            if (len(unique_revisions) > 1) and (
                "no_revision_available" in unique_revisions
            ):
                group = group[group["revision"] != "no_revision_available"]
            # If there are any not-NA mteb versions, we select the latest one
            if group["mteb_version"].notna().any():
                group = group.dropna(subset=["mteb_version"])
                group = group.sort_values("mteb_version", ascending=False)
                return group.head(n=1)
            return group.head(n=1)

        records = []
        for model_result in self:
            for task_result in model_result.task_results:
                records.append(
                    dict(
                        model=model_result.model_name,
                        revision=model_result.model_revision,
                        task_name=task_result.task_name,
                        mteb_version=task_result.mteb_version,
                        task_result=task_result,
                        has_scores=bool(task_result.scores),
                    )
                )
        if not records:
            return BenchmarkResults.model_construct(model_results=[])
        task_df = pd.DataFrame.from_records(records)
        model_to_main_revision = {
            meta.name: meta.revision for meta in get_model_metas()
        }
        task_df["main_revision"] = task_df["model"].map(model_to_main_revision)  # type: ignore
        task_df["mteb_version"] = task_df["mteb_version"].map(parse_version)  # type: ignore
        task_df = (
            task_df.groupby(["model", "task_name"])
            .apply(keep_best)
            .reset_index(drop=True)
        )
        model_results = []
        for (model, model_revision), group in task_df.groupby(["model", "revision"]):
            model_result = ModelResult.model_construct(
                model_name=model,
                model_revision=model_revision,
                task_results=list(group["task_result"]),
            )
            model_results.append(model_result)
        return BenchmarkResults.model_construct(model_results=model_results)

    def get_scores(
        self,
        splits: list[Split] | None = None,
        languages: list[ISO_LANGUAGE | ISO_LANGUAGE_SCRIPT] | None = None,
        scripts: list[ISO_LANGUAGE_SCRIPT] | None = None,
        getter: Callable[[ScoresDict], Score] | None = None,
        aggregation: Callable[[list[Score]], Any] | None = None,
        format: Literal["wide", "long"] = "wide",
    ) -> list[dict]:
        # TODO: Convert to private function in v2
        entries = []
        if format == "wide":
            for model_res in self:
                try:
                    model_scores = model_res.get_scores(
                        splits=splits,
                        languages=languages,
                        scripts=scripts,
                        getter=getter,
                        aggregation=aggregation,
                        format="wide",
                    )
                    entries.append(
                        {
                            "model": model_res.model_name,
                            "revision": model_res.model_revision,
                            **model_scores,  # type: ignore
                        }
                    )
                except Exception as e:
                    warnings.warn(
                        f"Couldn't get scores for {model_res.model_name}({model_res.model_revision}), due to: {e}"
                    )
        if format == "long":
            for model_res in self:
                try:
                    entries.extend(
                        model_res.get_scores(
                            splits=splits,
                            languages=languages,
                            scripts=scripts,
                            getter=getter,
                            aggregation=aggregation,
                            format="long",
                        )
                    )
                except Exception as e:
                    warnings.warn(
                        f"Couldn't get scores for {model_res.model_name}({model_res.model_revision}), due to: {e}"
                    )
        return entries

    def to_dataframe(
        self,
        aggregation_level: Literal["subset", "split", "task"] = "task",
        aggregation_fn: Callable[[list[Score]], Any] | None = None,
        include_model_revision: bool = False,
        format: Literal["wide", "long"] = "wide",
    ) -> pd.DataFrame:
        """Get a DataFrame with the scores for all models and tasks.
        The DataFrame will have the following columns in addition to the metadata columns:

        - model_name: The name of the model.
        - task_name: The name of the task.
        - score: The main score of the model on the task.

        In addition, the DataFrame can have the following columns depending on the aggregation level:

        - split: The split of the task. E.g. "test", "train", "validation".
        - subset: The subset of the task. E.g. "en", "fr-en".

        Afterwards, the DataFrame will be aggregated according to the aggregation method and pivoted to either a wide format.

        Args:
            aggregation_level: The aggregation to use. Can be one of:
                - "subset"/None: No aggregation will be done. The DataFrame will have one row per model, task, split and subset.
                - "split": Aggregates the scores by split. The DataFrame will have one row per model, task and split.
                - "task": Aggregates the scores by task. The DataFrame will have one row per model and task.
            aggregation_fn: The function to use for aggregation. If None, the mean will be used.
            include_model_revision: If True, the model revision will be included in the DataFrame. If False, it will be excluded.
                If there are multiple revisions for the same model, they will be joined using the `join_revisions` method.
            format: The format of the DataFrame. Can be one of:
                - "wide": The DataFrame will be of shape (number of tasks, number of models). Scores will be in the cells.
                - "long": The DataFrame will of length (number of tasks * number of model). Scores will be in columns.

        Returns:
            A DataFrame with the scores for all models and tasks.
        """
        bench_results = self
        if include_model_revision is False:
            bench_results = bench_results.join_revisions()

        scores_data = []
        for model_result in bench_results:
            scores_data.extend(model_result._get_score_for_table())

        if not scores_data:
            logger.warning("No scores data available. Returning empty DataFrame.")
            return pd.DataFrame()

        # Create DataFrame
        df = pd.DataFrame(scores_data)

        _columns = ["model_name"]
        if include_model_revision is False:
            df = df.drop(columns=["model_revision"])
        else:
            _columns.append("model_revision")

        # Aggregation
        return _aggregate_and_pivot(
            df,
            columns=_columns,
            aggregation_level=aggregation_level,
            aggregation_fn=aggregation_fn,
            format=format,
        )

    def __iter__(self):
        return iter(self.model_results)

    def __getitem__(self, index) -> ModelResult:
        return self.model_results[index]

    def to_legacy_dict(self) -> dict[str, dict[str, list[TaskResult]]]:
        # TODO: Make private or remove in v2
        res = defaultdict(dict)
        for model_res in self:
            res[model_res.model_name][model_res.model_revision] = model_res.task_results
        return res

    @classmethod
    def from_legacy_dict(cls, legacy: dict[str, dict[str, list[TaskResult]]]):
        # TODO: Make private or remove in v2
        model_results = []
        for model_name, revisions in legacy.items():
            for model_revision, results in revisions.items():
                model_results.append(
                    ModelResult(
                        model_name=model_name,
                        model_revision=model_revision,
                        task_results=results,
                    )
                )
        return cls(model_results=model_results)

    def to_dict(self) -> dict:
        return self.model_dump()

    @classmethod
    def from_dict(cls, data: dict) -> BenchmarkResults:
        return cls.model_validate(data)

    def to_disk(self, path: Path | str) -> None:
        path = Path(path)
        with path.open("w") as out_file:
            out_file.write(self.model_dump_json(indent=2))

    @classmethod
    def from_validated(cls, **data) -> BenchmarkResults:
        model_results = []
        for model_res in data["model_results"]:
            model_results.append(ModelResult.from_validated(**model_res))
        return cls.model_construct(model_results=model_results)

    @classmethod
    def from_disk(cls, path: Path | str) -> BenchmarkResults:
        path = Path(path)
        with path.open() as in_file:
            data = json.loads(in_file.read())
        return cls.from_dict(data)

    @property
    def languages(self) -> list[str]:
        """Get all languages in the benchmark results.

        Returns:
            A list of languages in ISO 639-1 format.
        """
        langs = []
        for model_res in self.model_results:
            langs.extend(model_res.languages)
        return list(set(langs))

    @property
    def domains(self) -> list[str]:
        """Get all domains in the benchmark results.

        Returns:
            A list of domains in ISO 639-1 format.
        """
        ds = []
        for model_res in self.model_results:
            ds.extend(model_res.domains)
        return list(set(ds))

    @property
    def task_types(self) -> list[str]:
        """Get all task types in the benchmark results.

        Returns:
            A list of task types.
        """
        # TODO: V2: Task types vs task categories - we should probably be consistent
        ts = []
        for model_res in self.model_results:
            ts.extend(model_res.task_types)
        return list(set(ts))

    @property
    def task_names(self) -> list[str]:
        """Get all task names in the benchmark results.

        Returns:
            A list of task names.
        """
        names = []
        for model_res in self.model_results:
            names.extend(model_res.task_names)
        return list(set(names))

    @property
    def modalities(self) -> list[str]:
<<<<<<< HEAD
        mod = []
        for model_res in self.model_results:
            mod.extend(model_res.modalities)
        return list(set(mod))
=======
        """Get all modalities in the benchmark results.

        Returns:
            A list of modalities.
        """
        mod = []
        for model_res in self.model_results:
            mod.extend(model_res.modalities)
        return list(set(mod))

    @property
    def model_names(self) -> list[str]:
        """Get all model names in the benchmark results.

        Returns:
            A list of model names.
        """
        return [model_res.model_name for model_res in self.model_results]

    @property
    def model_revisions(self) -> list[dict[str, str | None]]:
        """Get all model revisions in the benchmark results.

        Returns:
            A list of dictionaries with model names and revisions.
        """
        return [
            {"model_name": model_res.model_name, "revision": model_res.model_revision}
            for model_res in self.model_results
        ]
>>>>>>> a52ea2f7
<|MERGE_RESOLUTION|>--- conflicted
+++ resolved
@@ -83,15 +83,10 @@
     default_modalities: list[MODALITIES] = Field(
         default_factory=lambda: ["text"], alias="modalities"
     )
-<<<<<<< HEAD
-    model_config = ConfigDict(
-        protected_namespaces=(),
-=======
     model_config = (
         ConfigDict(  # to free up the name model_* which is otherwise protected
             protected_namespaces=(),
         )
->>>>>>> a52ea2f7
     )
 
     def __repr__(self) -> str:
@@ -358,14 +353,11 @@
 
     @property
     def modalities(self) -> list[str]:
-<<<<<<< HEAD
-=======
         """Get all modalities in the task results.
 
         Returns:
             A list of modalities in the task results.
         """
->>>>>>> a52ea2f7
         mods = []
         for task_res in self.task_results:
             task_modalities = getattr(task_res, "modalities", [])
@@ -401,11 +393,7 @@
         task_names: list[str] | None = None,
         languages: list[str] | None = None,
         domains: list[TASK_DOMAIN] | None = None,
-<<<<<<< HEAD
-        task_types: list[TASK_TYPE] | None = None,
-=======
         task_types: list[TASK_TYPE] | None = None,  # type: ignore
->>>>>>> a52ea2f7
         modalities: list[MODALITIES] | None = None,
     ) -> BenchmarkResults:
         # TODO: Same as filter_models
@@ -804,21 +792,15 @@
 
     @property
     def modalities(self) -> list[str]:
-<<<<<<< HEAD
+        """Get all modalities in the benchmark results.
+
+        Returns:
+            A list of modalities.
+        """
         mod = []
         for model_res in self.model_results:
             mod.extend(model_res.modalities)
         return list(set(mod))
-=======
-        """Get all modalities in the benchmark results.
-
-        Returns:
-            A list of modalities.
-        """
-        mod = []
-        for model_res in self.model_results:
-            mod.extend(model_res.modalities)
-        return list(set(mod))
 
     @property
     def model_names(self) -> list[str]:
@@ -839,5 +821,4 @@
         return [
             {"model_name": model_res.model_name, "revision": model_res.model_revision}
             for model_res in self.model_results
-        ]
->>>>>>> a52ea2f7
+        ]