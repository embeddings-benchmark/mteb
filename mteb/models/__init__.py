from __future__ import annotations

import logging
from typing import Any

from sentence_transformers import SentenceTransformer

from mteb.encoder_interface import Encoder, EncoderWithQueryCorpusEncode
from mteb.model_meta import ModelMeta
from mteb.models import (
    bge_models,
    bm25,
    cohere_models,
    e5_instruct,
    e5_models,
<<<<<<< HEAD
=======
    google_models,
>>>>>>> 74661c45
    gritlm_models,
    gte_models,
    llm2vec_models,
    mxbai_models,
    nomic_models,
    openai_models,
    ru_sentence_models,
    salesforce_models,
    sentence_transformers_models,
    voyage_models,
)

logger = logging.getLogger(__name__)


def get_model(
    model_name: str, revision: str | None = None, **kwargs: Any
) -> Encoder | EncoderWithQueryCorpusEncode:
    """A function to fetch a model object by name.

    Args:
        model_name: Name of the model to fetch
        revision: Revision of the model to fetch
        **kwargs: Additional keyword arguments to pass to the model loader

    Returns:
        A model object
    """
    meta = get_model_meta(model_name, revision)
    model = meta.load_model(**kwargs)

    # If revision not available in the modelmeta, try to extract it from sentence-transformers
    if meta.revision is None and isinstance(model, SentenceTransformer):
        _meta = model_meta_from_sentence_transformers(model)
        meta.revision = _meta.revision if _meta.revision else meta.revision

    model.mteb_model_meta = meta  # type: ignore
    return model


def get_model_meta(model_name: str, revision: str | None = None) -> ModelMeta:
    """A function to fetch a model metadata object by name.

    Args:
        model_name: Name of the model to fetch
        revision: Revision of the model to fetch

    Returns:
        A model metadata object
    """
    if model_name in models:
        if revision and (not models[model_name].revision == revision):
            raise ValueError(
                f"Model revision {revision} not found for model {model_name}. Expected {models[model_name].revision}."
            )
        return models[model_name]
    else:  # assume it is a sentence-transformers model
        logger.info(
            "Model not found in model registry, assuming it is a sentence-transformers model."
        )
        logger.info(
            f"Attempting to extract metadata by loading the model ({model_name}) using sentence-transformers."
        )
        model = SentenceTransformer(
            model_name, revision=revision, trust_remote_code=True
        )
        meta = model_meta_from_sentence_transformers(model)

        meta.revision = revision
        meta.name = model_name
    return meta


def model_meta_from_sentence_transformers(model: SentenceTransformer) -> ModelMeta:
    try:
        name = (
            model.model_card_data.model_name
            if model.model_card_data.model_name
            else model.model_card_data.base_model
        )
        languages = (
            [model.model_card_data.language]
            if isinstance(model.model_card_data.language, str)
            else model.model_card_data.language
        )
        meta = ModelMeta(
            name=name,
            revision=model.model_card_data.base_model_revision,
            release_date=None,
            languages=languages,
            framework=["Sentence Transformers"],
            similarity_fn_name=model.similarity_fn_name,
        )
    except AttributeError as e:
        logger.warning(
            f"Failed to extract metadata from model: {e}. Upgrading to sentence-transformers v3.0.0 or above is recommended."
        )
        meta = ModelMeta(
            name=None,
            revision=None,
            languages=None,
            release_date=None,
        )
    return meta


model_modules = [
    bge_models,
<<<<<<< HEAD
=======
    bm25,
>>>>>>> 74661c45
    cohere_models,
    e5_instruct,
    e5_models,
    gritlm_models,
    gte_models,
    llm2vec_models,
    mxbai_models,
    nomic_models,
    openai_models,
    ru_sentence_models,
    salesforce_models,
    sentence_transformers_models,
    voyage_models,
<<<<<<< HEAD
=======
    google_models,
>>>>>>> 74661c45
]
models = {}

for module in model_modules:
    for mdl in vars(module).values():
        if isinstance(mdl, ModelMeta):
            models[mdl.name] = mdl<|MERGE_RESOLUTION|>--- conflicted
+++ resolved
@@ -13,10 +13,7 @@
     cohere_models,
     e5_instruct,
     e5_models,
-<<<<<<< HEAD
-=======
     google_models,
->>>>>>> 74661c45
     gritlm_models,
     gte_models,
     llm2vec_models,
@@ -125,10 +122,7 @@
 
 model_modules = [
     bge_models,
-<<<<<<< HEAD
-=======
     bm25,
->>>>>>> 74661c45
     cohere_models,
     e5_instruct,
     e5_models,
@@ -142,10 +136,7 @@
     salesforce_models,
     sentence_transformers_models,
     voyage_models,
-<<<<<<< HEAD
-=======
     google_models,
->>>>>>> 74661c45
 ]
 models = {}
 
