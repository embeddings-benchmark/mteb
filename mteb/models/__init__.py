from __future__ import annotations

<<<<<<< HEAD
import logging
from typing import Any

from sentence_transformers import CrossEncoder, SentenceTransformer

from mteb.encoder_interface import Encoder, EncoderWithQueryCorpusEncode
from mteb.model_meta import ModelMeta
from mteb.models import (
    bge_models,
    bm25,
    cohere_models,
    e5_instruct,
    e5_models,
    google_models,
    gritlm_models,
    gte_models,
    llm2vec_models,
    mxbai_models,
    nomic_models,
    openai_models,
    rerankers_custom,
    rerankers_monot5_based,
    ru_sentence_models,
    salesforce_models,
    sentence_transformers_models,
    voyage_models,
)
from mteb.models.overview import *

logger = logging.getLogger(__name__)
=======
from mteb.models.overview import *
>>>>>>> bac8bd72
<|MERGE_RESOLUTION|>--- conflicted
+++ resolved
@@ -1,36 +1,3 @@
 from __future__ import annotations
 
-<<<<<<< HEAD
-import logging
-from typing import Any
-
-from sentence_transformers import CrossEncoder, SentenceTransformer
-
-from mteb.encoder_interface import Encoder, EncoderWithQueryCorpusEncode
-from mteb.model_meta import ModelMeta
-from mteb.models import (
-    bge_models,
-    bm25,
-    cohere_models,
-    e5_instruct,
-    e5_models,
-    google_models,
-    gritlm_models,
-    gte_models,
-    llm2vec_models,
-    mxbai_models,
-    nomic_models,
-    openai_models,
-    rerankers_custom,
-    rerankers_monot5_based,
-    ru_sentence_models,
-    salesforce_models,
-    sentence_transformers_models,
-    voyage_models,
-)
-from mteb.models.overview import *
-
-logger = logging.getLogger(__name__)
-=======
-from mteb.models.overview import *
->>>>>>> bac8bd72
+from mteb.models.overview import *