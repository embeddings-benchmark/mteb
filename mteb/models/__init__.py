from __future__ import annotations

import logging
from typing import Any

from sentence_transformers import SentenceTransformer

from mteb.encoder_interface import Encoder, EncoderWithQueryCorpusEncode
from mteb.model_meta import ModelMeta
from mteb.models import (
    bge_models,
    bm25,
    clip_models,
    cohere_models,
    e5_instruct,
    e5_models,
    e5_v,
    google_models,
    gritlm_models,
    gte_models,
    jina_clip,
    llm2vec_models,
    mxbai_models,
    nomic_models,
    openai_models,
    ru_sentence_models,
    salesforce_models,
    sentence_transformers_models,
    vista_models,
    voyage_models,
)

logger = logging.getLogger(__name__)


def get_model(
    model_name: str, revision: str | None = None, **kwargs: Any
) -> Encoder | EncoderWithQueryCorpusEncode:
    """A function to fetch a model object by name.

    Args:
        model_name: Name of the model to fetch
        revision: Revision of the model to fetch
        **kwargs: Additional keyword arguments to pass to the model loader

    Returns:
        A model object
    """
    meta = get_model_meta(model_name, revision)
    model = meta.load_model(**kwargs)

    # If revision not available in the modelmeta, try to extract it from sentence-transformers
    if meta.revision is None and isinstance(model, SentenceTransformer):
        _meta = model_meta_from_sentence_transformers(model)
        meta.revision = _meta.revision if _meta.revision else meta.revision

    model.mteb_model_meta = meta  # type: ignore
    return model


def get_model_meta(model_name: str, revision: str | None = None) -> ModelMeta:
    """A function to fetch a model metadata object by name.

    Args:
        model_name: Name of the model to fetch
        revision: Revision of the model to fetch

    Returns:
        A model metadata object
    """
    if model_name in models:
        if revision and (not models[model_name].revision == revision):
            raise ValueError(
                f"Model revision {revision} not found for model {model_name}. Expected {models[model_name].revision}."
            )
        return models[model_name]
    else:  # assume it is a sentence-transformers model
        logger.info(
            "Model not found in model registry, assuming it is a sentence-transformers model."
        )
        logger.info(
            f"Attempting to extract metadata by loading the model ({model_name}) using sentence-transformers."
        )
        model = SentenceTransformer(
            model_name, revision=revision, trust_remote_code=True
        )
        meta = model_meta_from_sentence_transformers(model)

        meta.revision = revision
        meta.name = model_name
    return meta


def model_meta_from_sentence_transformers(model: SentenceTransformer) -> ModelMeta:
    try:
        name = (
            model.model_card_data.model_name
            if model.model_card_data.model_name
            else model.model_card_data.base_model
        )
        languages = (
            [model.model_card_data.language]
            if isinstance(model.model_card_data.language, str)
            else model.model_card_data.language
        )
        meta = ModelMeta(
            name=name,
            revision=model.model_card_data.base_model_revision,
            release_date=None,
            languages=languages,
            framework=["Sentence Transformers"],
            similarity_fn_name=model.similarity_fn_name,
        )
    except AttributeError as e:
        logger.warning(
            f"Failed to extract metadata from model: {e}. Upgrading to sentence-transformers v3.0.0 or above is recommended."
        )
        meta = ModelMeta(
            name=None,
            revision=None,
            languages=None,
            release_date=None,
        )
    return meta


model_modules = [
    bge_models,
    bm25,
    cohere_models,
    e5_instruct,
    e5_models,
    e5_v,
<<<<<<< HEAD
    google_models,
=======
    jina_clip,
>>>>>>> e94d6f3c
    gritlm_models,
    gte_models,
    llm2vec_models,
    mxbai_models,
    nomic_models,
    cohere_models,
    clip_models,
    openai_models,
    ru_sentence_models,
    salesforce_models,
    sentence_transformers_models,
    vista_models,
    voyage_models,
    google_models,
]
models = {}

for module in model_modules:
    for mdl in vars(module).values():
        if isinstance(mdl, ModelMeta):
            models[mdl.name] = mdl<|MERGE_RESOLUTION|>--- conflicted
+++ resolved
@@ -131,13 +131,10 @@
     e5_instruct,
     e5_models,
     e5_v,
-<<<<<<< HEAD
     google_models,
-=======
-    jina_clip,
->>>>>>> e94d6f3c
     gritlm_models,
     gte_models,
+    jina_clip,
     llm2vec_models,
     mxbai_models,
     nomic_models,
