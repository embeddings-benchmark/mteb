--- conflicted
+++ resolved
@@ -30,141 +30,4 @@
 )
 from mteb.models.overview import *
 
-<<<<<<< HEAD
-logger = logging.getLogger(__name__)
-
-
-def get_model(
-    model_name: str, revision: str | None = None, **kwargs: Any
-) -> Encoder | EncoderWithQueryCorpusEncode:
-    """A function to fetch a model object by name.
-
-    Args:
-        model_name: Name of the model to fetch
-        revision: Revision of the model to fetch
-        **kwargs: Additional keyword arguments to pass to the model loader
-
-    Returns:
-        A model object
-    """
-    meta = get_model_meta(model_name, revision)
-    model = meta.load_model(**kwargs)
-
-    # If revision not available in the modelmeta, try to extract it from sentence-transformers
-    if meta.revision is None and isinstance(model, SentenceTransformer):
-        _meta = model_meta_from_sentence_transformers(model)
-        meta.revision = _meta.revision if _meta.revision else meta.revision
-
-    model.mteb_model_meta = meta  # type: ignore
-    return model
-
-
-def get_model_meta(model_name: str, revision: str | None = None) -> ModelMeta:
-    """A function to fetch a model metadata object by name.
-
-    Args:
-        model_name: Name of the model to fetch
-        revision: Revision of the model to fetch
-
-    Returns:
-        A model metadata object
-    """
-    if model_name in models:
-        if revision and (not models[model_name].revision == revision):
-            raise ValueError(
-                f"Model revision {revision} not found for model {model_name}. Expected {models[model_name].revision}."
-            )
-        return models[model_name]
-
-    # assume it is a sentence-transformers model
-    logger.info(
-        "Model not found in model registry, assuming it is a sentence-transformers model."
-    )
-    logger.info(
-        f"Attempting to extract metadata by loading the model ({model_name}) using sentence-transformers."
-    )
-    model = SentenceTransformer(model_name, revision=revision, trust_remote_code=True)
-    meta = model_meta_from_sentence_transformers(model)
-
-    meta.revision = revision
-    meta.name = model_name
-    return meta
-
-
-def model_meta_from_sentence_transformers(
-    model: CrossEncoder | SentenceTransformer,
-) -> ModelMeta:
-    if isinstance(model, SentenceTransformer):
-        name = (
-            model.model_card_data.model_name
-            if model.model_card_data.model_name
-            else model.model_card_data.base_model
-        )
-        languages = (
-            [model.model_card_data.language]
-            if isinstance(model.model_card_data.language, str)
-            else model.model_card_data.language
-        )
-        meta = ModelMeta(
-            name=name,
-            revision=model.model_card_data.base_model_revision,
-            release_date=None,
-            languages=languages,
-            framework=["Sentence Transformers"],
-            similarity_fn_name=model.similarity_fn_name,
-        )
-    elif isinstance(model, CrossEncoder):
-        meta = ModelMeta(
-            name=model.config._name_or_path,
-            revision=None,
-            release_date=None,
-            languages=None,
-            framework=["Sentence Transformers"],
-            similarity_fn_name=None,
-        )
-    else:
-        logger.warning(
-            "Failed to extract metadata from model. Upgrading to sentence-transformers v3.0.0 or above is recommended."
-        )
-        meta = ModelMeta(
-            name=None,
-            revision=None,
-            languages=None,
-            release_date=None,
-        )
-    return meta
-
-
-model_modules = [
-    bge_models,
-    bm25,
-    cohere_bedrock_models,
-    cohere_models,
-    e5_instruct,
-    e5_models,
-    google_models,
-    gritlm_models,
-    gte_models,
-    llm2vec_models,
-    mxbai_models,
-    nomic_models,
-    nomic_bert_models,
-    openai_models,
-    promptriever_models,
-    repllama_models,
-    ru_sentence_models,
-    salesforce_models,
-    sentence_transformers_models,
-    voyage_models,
-    google_models,
-    amazon_models
-]
-models = {}
-
-for module in model_modules:
-    for mdl in vars(module).values():
-        if isinstance(mdl, ModelMeta):
-            models[mdl.name] = mdl
-=======
-logger = logging.getLogger(__name__)
->>>>>>> 094f9225
+logger = logging.getLogger(__name__)