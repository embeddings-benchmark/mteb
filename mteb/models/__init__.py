--- conflicted
+++ resolved
@@ -8,14 +8,14 @@
 from mteb.encoder_interface import Encoder, EncoderWithQueryCorpusEncode
 from mteb.model_meta import ModelMeta
 from mteb.models import (
+    bge_models,
     e5_instruct,
     e5_models,
     gritlm,
+    mxbai_models,
     openai_models,
     sentence_transformers_models,
     voyage_models,
-    bge_models,
-    mxbai_models,
 )
 
 logger = logging.getLogger(__name__)
@@ -57,15 +57,10 @@
         A model metadata object
     """
     if model_name in models:
-<<<<<<< HEAD
         if not models[model_name].revision == revision:
             raise ValueError(
                 f"Model revision {revision} not found for model {model_name}"
             )
-=======
-        if revision and (not models[model_name].revision == revision):
-            raise ValueError(f"Model {revision} not found for model {model_name}")
->>>>>>> e53821e5
         return models[model_name]
     else:  # assume it is a sentence-transformers model
         logger.info(
@@ -74,7 +69,9 @@
         logger.info(
             f"Attempting to extract metadata by loading the model ({model_name}) using sentence-transformers."
         )
-        model = SentenceTransformer(model_name, revision=revision, trust_remote_code=True)
+        model = SentenceTransformer(
+            model_name, revision=revision, trust_remote_code=True
+        )
         meta = model_meta_from_sentence_transformers(model)
 
         meta.revision = revision
@@ -115,18 +112,16 @@
     return meta
 
 
-<<<<<<< HEAD
-model_modules = [e5_models, sentence_transformers_models, openai_models, voyage_models, bge_models, mxbai_models]
-=======
 model_modules = [
     e5_models,
+    gritlm,
     e5_instruct,
-    gritlm,
+    sentence_transformers_models,
     openai_models,
-    sentence_transformers_models,
     voyage_models,
+    bge_models,
+    mxbai_models,
 ]
->>>>>>> e53821e5
 models = {}
 
 for module in model_modules:
