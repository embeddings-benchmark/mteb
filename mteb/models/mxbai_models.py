--- conflicted
+++ resolved
@@ -5,11 +5,7 @@
 from mteb.model_meta import ModelMeta, sentence_transformers_loader
 
 mxbai_embed_large_v1 = ModelMeta(
-<<<<<<< HEAD
-    loader=partial(
-=======
     loader=partial(  # type: ignore
->>>>>>> 2fac8ba1
         sentence_transformers_loader,
         model_name="mixedbread-ai/mxbai-embed-large-v1",
         revision="990580e27d329c7408b3741ecff85876e128e203",
@@ -23,22 +19,14 @@
     revision="990580e27d329c7408b3741ecff85876e128e203",
     release_date="2024-03-07",  # initial commit of hf model.
     n_parameters=335_000_000,
-<<<<<<< HEAD
-    memory_usage=None,
-=======
->>>>>>> 2fac8ba1
     max_tokens=512,
     embed_dim=1024,
     license="apache-2.0",
     reference="https://huggingface.co/mixedbread-ai/mxbai-embed-large-v1",
     similarity_fn_name="cosine",
     framework=["Sentence Transformers", "PyTorch"],
-<<<<<<< HEAD
-    use_instuctions=True,
-=======
     use_instructions=True,
     public_training_code=None,
     public_training_data=None,
     training_datasets=None,
->>>>>>> 2fac8ba1
 )