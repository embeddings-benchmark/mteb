from __future__ import annotations

from functools import partial

from mteb.model_meta import ModelMeta, sentence_transformers_loader

mixedbread_training_data = {
    # from correspondance:
    # as mentioned in our blog post
    # (https://www.mixedbread.com/blog/mxbai-embed-large-v1#built-for-rag-and-real-world-use-cases:~:text=During%20the%20whole,related%20use%20cases.)
    # We do not train on any data (except the MSMarco training split) of MTEB. We have a strong filtering process to ensure the OOD setting. That's true
    # for all of our models. Keep up the good work and let me know if you have any questions.
    "MSMARCO": [],
}

mxbai_embed_large_v1 = ModelMeta(
    loader=partial(  # type: ignore
        sentence_transformers_loader,
        model_name="mixedbread-ai/mxbai-embed-large-v1",
        revision="990580e27d329c7408b3741ecff85876e128e203",
        model_prompts={
            "query": "Represent this sentence for searching relevant passages: "
        },
    ),
    name="mixedbread-ai/mxbai-embed-large-v1",
    languages=["eng-Latn"],
    open_weights=True,
    revision="990580e27d329c7408b3741ecff85876e128e203",
    release_date="2024-03-07",  # initial commit of hf model.
    n_parameters=335_000_000,
    memory_usage_mb=639,
    max_tokens=512,
    embed_dim=1024,
    license="apache-2.0",
    reference="https://huggingface.co/mixedbread-ai/mxbai-embed-large-v1",
    similarity_fn_name="cosine",
    framework=["Sentence Transformers", "PyTorch"],
    use_instructions=True,
    public_training_code=None,
    public_training_data=None,
    training_datasets=mixedbread_training_data,
)

mxbai_embed_2d_large_v1 = ModelMeta(
    loader=None,
    name="mixedbread-ai/mxbai-embed-2d-large-v1",
<<<<<<< HEAD
    languages=["eng_Latn"],
=======
    languages=["eng-Latn"],
>>>>>>> a52ea2f7
    open_weights=True,
    revision="7e639ca8e344af398876ead3b19ec3c0b9068f49",
    release_date="2024-03-04",  # initial commit of hf model.
    n_parameters=335_000_000,
    memory_usage_mb=None,
    max_tokens=512,
    embed_dim=768,
    license="apache-2.0",
    reference="https://huggingface.co/mixedbread-ai/mxbai-embed-2d-large-v1",
    similarity_fn_name="cosine",
    framework=["Sentence Transformers", "PyTorch"],
    use_instructions=True,
    adapted_from=None,
    superseded_by=None,
    public_training_code=None,
    public_training_data=None,
    training_datasets=mixedbread_training_data,
)


mxbai_embed_xsmall_v1 = ModelMeta(
    loader=None,
    name="mixedbread-ai/mxbai-embed-xsmall-v1",
<<<<<<< HEAD
    languages=["eng_Latn"],
=======
    languages=["eng-Latn"],
>>>>>>> a52ea2f7
    open_weights=True,
    revision="2f741ec33328bb57e4704e1238fc59a4a5745705",
    release_date="2024-08-13",  # initial commit of hf model.
    n_parameters=24_100_000,
    memory_usage_mb=None,
    max_tokens=512,
    embed_dim=384,
    license="apache-2.0",
    reference="https://huggingface.co/mixedbread-ai/mxbai-embed-xsmall-v1",
    similarity_fn_name="cosine",
    framework=["Sentence Transformers", "PyTorch"],
    use_instructions=True,
    adapted_from="sentence-transformers/all-MiniLM-L6-v2",
    superseded_by=None,
    public_training_code=None,
    public_training_data=None,
    training_datasets=mixedbread_training_data,
)<|MERGE_RESOLUTION|>--- conflicted
+++ resolved
@@ -44,11 +44,7 @@
 mxbai_embed_2d_large_v1 = ModelMeta(
     loader=None,
     name="mixedbread-ai/mxbai-embed-2d-large-v1",
-<<<<<<< HEAD
-    languages=["eng_Latn"],
-=======
     languages=["eng-Latn"],
->>>>>>> a52ea2f7
     open_weights=True,
     revision="7e639ca8e344af398876ead3b19ec3c0b9068f49",
     release_date="2024-03-04",  # initial commit of hf model.
@@ -72,11 +68,7 @@
 mxbai_embed_xsmall_v1 = ModelMeta(
     loader=None,
     name="mixedbread-ai/mxbai-embed-xsmall-v1",
-<<<<<<< HEAD
-    languages=["eng_Latn"],
-=======
     languages=["eng-Latn"],
->>>>>>> a52ea2f7
     open_weights=True,
     revision="2f741ec33328bb57e4704e1238fc59a4a5745705",
     release_date="2024-08-13",  # initial commit of hf model.
