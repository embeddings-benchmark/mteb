--- conflicted
+++ resolved
@@ -27,7 +27,8 @@
     reference="https://huggingface.co/Snowflake/snowflake-arctic-embed-m-v1.5",
     similarity_fn_name="cosine",
     use_instructions=False,
-<<<<<<< HEAD
+    adapted_from=None,
+    superseded_by=None,
     citation="""@misc{merrick2024embeddingclusteringdataimprove,
       title={Embedding And Clustering Your Data Can Improve Contrastive Pretraining}, 
       author={Luke Merrick},
@@ -37,9 +38,6 @@
       primaryClass={cs.LG},
       url={https://arxiv.org/abs/2407.18887}, 
     }""",
-=======
-    adapted_from=None,
-    superseded_by=None,
 )
 
 
@@ -164,5 +162,4 @@
     use_instructions=False,
     adapted_from="intfloat/e5-base-unsupervised",
     superseded_by=None,
->>>>>>> 5e7e0339
 )