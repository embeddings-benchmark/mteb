--- conflicted
+++ resolved
@@ -1,25 +1,69 @@
 from __future__ import annotations
 
 import logging
+from collections.abc import Sequence
 from functools import partial
+from typing import Any, Callable
 
+import numpy as np
 import torch
+from sentence_transformers import SentenceTransformer
 
+import mteb
+from mteb.encoder_interface import PromptType
 from mteb.model_meta import ModelMeta
 
-<<<<<<< HEAD
-from .instruct_wrapper import InstructSentenceTransformerWrapper
-=======
 from .nvidia_models import nvidia_training_datasets
 from .wrapper import Wrapper
->>>>>>> 2f8cfae0
 
 logger = logging.getLogger(__name__)
 
 
+class JasperWrapper(Wrapper):
+    def __init__(
+        self,
+        model_name: str,
+        revision: str,
+        instruction_template: str | Callable[[str], str] | None = None,
+        max_seq_length: int = 2048,
+        **kwargs: Any,
+    ):
+        self.model_name = model_name
+        self.model = SentenceTransformer(model_name, revision=revision, **kwargs)
+        self.instruction_template = instruction_template
+        self.model.max_seq_length = max_seq_length
+
+    def encode(
+        self,
+        sentences: Sequence[str],
+        *,
+        task_name: str,
+        prompt_type: PromptType | None = None,
+        **kwargs: Any,
+    ) -> np.ndarray:
+        task = mteb.get_task(task_name=task_name)
+        instruction = self.get_task_instruction(task_name, prompt_type)
+
+        # to passage prompts won't be applied to passages
+        if prompt_type == PromptType.passage and task.metadata.type == "s2p":
+            instruction = None
+
+        embeddings = self.model.encode(
+            sentences,
+            normalize_embeddings=True,
+            prompt=instruction,
+            **kwargs,
+        )
+
+        if isinstance(embeddings, torch.Tensor):
+            # sometimes in kwargs can be return_tensors=True
+            embeddings = embeddings.cpu().detach().float().numpy()
+        return embeddings
+
+
 jasper_en_v1 = ModelMeta(
     loader=partial(  # type: ignore
-        InstructSentenceTransformerWrapper,
+        JasperWrapper,
         model_name="infgrad/jasper_en_vision_language_v1",
         revision="d6330ce98f8a0d741e781df845904c9484f00efa",
         config_kwargs={"is_text_encoder": True, "vector_dim": 12288},
