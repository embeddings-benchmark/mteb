--- conflicted
+++ resolved
@@ -91,16 +91,8 @@
     use_instructions=True,
     adapted_from=None,
     superseded_by=None,
-<<<<<<< HEAD
-    training_datasets={
-        "non_mteb": ["BAAI/Infinity-MM", "HuggingFaceFW/fineweb-edu"],
-    },
-    public_training_data=None,
-    public_training_code=None,
-=======
     training_datasets=nvidia_training_datasets,  #  "In jasper model the teacher model is nvidia/NV-Embed-v2", source https://huggingface.co/infgrad/jasper_en_vision_language_v1
     # "non_mteb": ["BAAI/Infinity-MM", "HuggingFaceFW/fineweb-edu"],
     public_training_code=None,
     public_training_data=None,
->>>>>>> 3aab7ecf
 )