from __future__ import annotations

import logging
from typing import Any, Callable

import numpy as np
import torch
from sentence_transformers import SentenceTransformer
from torch.utils.data import DataLoader

from mteb.encoder_interface import BatchedInput, PromptType
from mteb.model_meta import ModelMeta, ScoringFunction
from mteb.models.nvidia_models import nvidia_training_datasets
from mteb.models.wrapper import Wrapper

logger = logging.getLogger(__name__)


class JasperWrapper(Wrapper):
    def __init__(
        self,
        model_name: str,
        revision: str,
        instruction_template: str | Callable[[str], str] | None = None,
        max_seq_length: int = 2048,
        **kwargs: Any,
    ):
        self.model_name = model_name
        self.model = SentenceTransformer(model_name, revision=revision, **kwargs)
        self.instruction_template = instruction_template
        self.model.max_seq_length = max_seq_length

    def encode(
        self,
        inputs: DataLoader[BatchedInput],
        *,
        task_name: str,
        prompt_type: PromptType | None = None,
        **kwargs: Any,
    ) -> np.ndarray:
        instruction = self.get_task_instruction(task_name, prompt_type)

        # to passage prompts won't be applied to passages
        if prompt_type == PromptType.passage:
            instruction = None
        inputs = [text for batch in inputs for text in batch["text"]]

        embeddings = self.model.encode(
            inputs,
            normalize_embeddings=True,
            prompt=instruction,
            **kwargs,
        )

        if isinstance(embeddings, torch.Tensor):
            # sometimes in kwargs can be return_tensors=True
            embeddings = embeddings.cpu().detach().float().numpy()
        return embeddings


jasper_en_v1 = ModelMeta(
<<<<<<< HEAD
    loader=JasperWrapper,
    loader_kwargs=dict(
=======
    loader=partial(  # type: ignore
        JasperWrapper,
        model_name="NovaSearch/jasper_en_vision_language_v1",
        revision="d6330ce98f8a0d741e781df845904c9484f00efa",
>>>>>>> 9ec55f71
        config_kwargs={"is_text_encoder": True, "vector_dim": 12288},
        model_kwargs={
            "attn_implementation": "sdpa",
            "torch_dtype": torch.float16,
        },
        trust_remote_code=True,
        max_seq_length=2048,
        instruction_template="Instruct: {instruction}\nQuery: ",
    ),
    name="NovaSearch/jasper_en_vision_language_v1",
    languages=["eng-Latn"],
    open_weights=True,
    revision="d6330ce98f8a0d741e781df845904c9484f00efa",
    release_date="2024-12-11",  # first commit
    n_parameters=1_999_000_000,
    memory_usage_mb=3802,
    max_tokens=131072,
    embed_dim=8960,
    license="apache-2.0",
<<<<<<< HEAD
    reference="https://huggingface.co/infgrad/jasper_en_vision_language_v1/tree/main",
    similarity_fn_name=ScoringFunction.COSINE,
=======
    reference="https://huggingface.co/NovaSearch/jasper_en_vision_language_v1",
    similarity_fn_name="cosine",
>>>>>>> 9ec55f71
    framework=["Sentence Transformers", "PyTorch"],
    use_instructions=True,
    adapted_from=None,
    superseded_by=None,
    training_datasets={
        # stage 1, 2, 3
        #  "In jasper model the teacher model is nvidia/NV-Embed-v2", source https://huggingface.co/NovaSearch/jasper_en_vision_language_v1
        **nvidia_training_datasets,
        # fineweb-edu
        # https://huggingface.co/datasets/sentence-transformers/embedding-training-data
        # stage 4
        # BAAI/Infinity-MM
    },
    # training logs https://api.wandb.ai/links/dunnzhang0/z8jqoqpb
    # more codes https://huggingface.co/NovaSearch/jasper_en_vision_language_v1/commit/da9b77d56c23d9398fa8f93af449102784f74e1d
    public_training_code="https://github.com/NovaSearch-Team/RAG-Retrieval/blob/c40f4638b705eb77d88305d2056901ed550f9f4b/rag_retrieval/train/embedding/README.md",
    public_training_data="https://huggingface.co/datasets/infgrad/jasper_text_distill_dataset",
)<|MERGE_RESOLUTION|>--- conflicted
+++ resolved
@@ -59,15 +59,8 @@
 
 
 jasper_en_v1 = ModelMeta(
-<<<<<<< HEAD
     loader=JasperWrapper,
     loader_kwargs=dict(
-=======
-    loader=partial(  # type: ignore
-        JasperWrapper,
-        model_name="NovaSearch/jasper_en_vision_language_v1",
-        revision="d6330ce98f8a0d741e781df845904c9484f00efa",
->>>>>>> 9ec55f71
         config_kwargs={"is_text_encoder": True, "vector_dim": 12288},
         model_kwargs={
             "attn_implementation": "sdpa",
@@ -87,13 +80,8 @@
     max_tokens=131072,
     embed_dim=8960,
     license="apache-2.0",
-<<<<<<< HEAD
-    reference="https://huggingface.co/infgrad/jasper_en_vision_language_v1/tree/main",
+    reference="https://huggingface.co/infgrad/jasper_en_vision_language_v1",
     similarity_fn_name=ScoringFunction.COSINE,
-=======
-    reference="https://huggingface.co/NovaSearch/jasper_en_vision_language_v1",
-    similarity_fn_name="cosine",
->>>>>>> 9ec55f71
     framework=["Sentence Transformers", "PyTorch"],
     use_instructions=True,
     adapted_from=None,
