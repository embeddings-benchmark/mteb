--- conflicted
+++ resolved
@@ -140,15 +140,9 @@
     similarity_fn_name="cosine",
     framework=["Sentence Transformers", "PyTorch"],
     use_instructions=True,
-<<<<<<< HEAD
-    public_training_data=None,
-    public_training_code=None,
-    training_datasets=None,
-=======
     training_datasets=nvidia_training_datasets,
     public_training_code=None,
     public_training_data=True,
->>>>>>> 3aab7ecf
 )
 
 NV_embed_v1 = ModelMeta(
@@ -171,13 +165,7 @@
     similarity_fn_name="cosine",
     framework=["Sentence Transformers", "PyTorch"],
     use_instructions=True,
-<<<<<<< HEAD
-    public_training_data=None,
-    public_training_code=None,
-    training_datasets=None,
-=======
     training_datasets=nvidia_training_datasets,
     public_training_code=None,
     public_training_data=True,
->>>>>>> 3aab7ecf
 )