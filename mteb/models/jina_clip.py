--- conflicted
+++ resolved
@@ -25,9 +25,6 @@
             self.device
         )
 
-<<<<<<< HEAD
-    def get_text_embeddings(self, texts: list[str], batch_size: int = 32, convert_to_numpy=False, convert_to_tensor=True):
-=======
     def get_text_embeddings(
         self,
         texts: list[str],
@@ -35,20 +32,15 @@
         convert_to_numpy=False,
         convert_to_tensor=True,
     ):
->>>>>>> 8a8b8b7a
         all_text_embeddings = []
 
         with torch.no_grad():
             for i in tqdm(range(0, len(texts), batch_size)):
                 batch_texts = texts[i : i + batch_size]
                 text_outputs = self.model.encode_text(
-<<<<<<< HEAD
-                    batch_texts, convert_to_numpy=convert_to_numpy, convert_to_tensor=convert_to_tensor
-=======
                     batch_texts,
                     convert_to_numpy=convert_to_numpy,
                     convert_to_tensor=convert_to_tensor,
->>>>>>> 8a8b8b7a
                 )
                 all_text_embeddings.append(text_outputs.cpu())
 
@@ -56,15 +48,11 @@
         return all_text_embeddings
 
     def get_image_embeddings(
-<<<<<<< HEAD
-        self, images: list[Image.Image] | DataLoader, batch_size: int = 32, convert_to_numpy=False, convert_to_tensor=True
-=======
         self,
         images: list[Image.Image] | DataLoader,
         batch_size: int = 32,
         convert_to_numpy=False,
         convert_to_tensor=True,
->>>>>>> 8a8b8b7a
     ):
         all_image_embeddings = []
 
