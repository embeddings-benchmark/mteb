--- conflicted
+++ resolved
@@ -4,7 +4,6 @@
 
 import torch
 
-<<<<<<< HEAD
 from mteb.model_meta import ModelMeta
 from mteb.models.e5_models import (
     E5_PAPER_RELEASE_DATE,
@@ -12,12 +11,10 @@
     XLMR_LANGUAGES,
 )
 from mteb.models.instruct_wrapper import instruct_wrapper
-=======
 from mteb.model_meta import ModelMeta, ScoringFunction
 
 from .e5_models import E5_PAPER_RELEASE_DATE, E5_TRAINING_DATA, XLMR_LANGUAGES
 from .instruct_wrapper import instruct_wrapper
->>>>>>> 7889200b
 
 MISTRAL_LANGUAGES = ["eng_Latn", "fra_Latn", "deu_Latn", "ita_Latn", "spa_Latn"]
 
