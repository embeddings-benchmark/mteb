from __future__ import annotations

from functools import partial

import torch

from mteb.model_meta import ModelMeta

from .e5_models import E5_PAPER_RELEASE_DATE, E5_TRAINING_DATA, XLMR_LANGUAGES
from .instruct_wrapper import instruct_wrapper

MISTRAL_LANGUAGES = ["eng_Latn", "fra_Latn", "deu_Latn", "ita_Latn", "spa_Latn"]


E5_INSTRUCTION = "Instruct: {instruction}\nQuery: "


e5_instruct = ModelMeta(
    loader=partial(  # type: ignore
        instruct_wrapper,
        model_name_or_path="intfloat/multilingual-e5-large-instruct",
        instruction_template=E5_INSTRUCTION,
        attn="cccc",
        pooling_method="mean",
        mode="embedding",
        torch_dtype=torch.float16,
        normalized=True,
    ),
    name="intfloat/multilingual-e5-large-instruct",
    languages=XLMR_LANGUAGES,
    open_weights=True,
    revision="baa7be480a7de1539afce709c8f13f833a510e0a",
    release_date=E5_PAPER_RELEASE_DATE,
    framework=["GritLM", "PyTorch"],
    similarity_fn_name="cosine",
    use_instructions=True,
    reference="https://huggingface.co/intfloat/multilingual-e5-large-instruct",
    n_parameters=560_000_000,
    memory_usage=None,
    embed_dim=1024,
    license="mit",
    max_tokens=514,
<<<<<<< HEAD
    public_training_data=None,
    public_training_code=None,
    training_datasets=None,
=======
    public_training_data=False,
    public_training_code=False,
    training_datasets=E5_TRAINING_DATA,
>>>>>>> 3aab7ecf
)

e5_mistral = ModelMeta(
    loader=partial(  # type: ignore
        instruct_wrapper,
        model_name_or_path="intfloat/e5-mistral-7b-instruct",
        instruction_template=E5_INSTRUCTION,
        attn="cccc",
        pooling_method="lasttoken",
        mode="embedding",
        torch_dtype=torch.float16,
        # The ST script does not normalize while the HF one does so unclear what to do
        # https://huggingface.co/intfloat/e5-mistral-7b-instruct#transformers
        normalized=True,
    ),
    name="intfloat/e5-mistral-7b-instruct",
    languages=MISTRAL_LANGUAGES,
    open_weights=True,
    revision="07163b72af1488142a360786df853f237b1a3ca1",
    release_date=E5_PAPER_RELEASE_DATE,
    framework=["GritLM", "PyTorch"],
    similarity_fn_name="cosine",
    use_instructions=True,
    reference="https://huggingface.co/intfloat/e5-mistral-7b-instruct",
    n_parameters=7_111_000_000,
    memory_usage=None,
    embed_dim=4096,
    license="mit",
    max_tokens=32768,
<<<<<<< HEAD
    public_training_data=None,
    public_training_code=None,
    training_datasets=None,
=======
    public_training_data=False,
    public_training_code=False,
    training_datasets=E5_TRAINING_DATA,
>>>>>>> 3aab7ecf
)<|MERGE_RESOLUTION|>--- conflicted
+++ resolved
@@ -40,15 +40,9 @@
     embed_dim=1024,
     license="mit",
     max_tokens=514,
-<<<<<<< HEAD
-    public_training_data=None,
-    public_training_code=None,
-    training_datasets=None,
-=======
     public_training_data=False,
     public_training_code=False,
     training_datasets=E5_TRAINING_DATA,
->>>>>>> 3aab7ecf
 )
 
 e5_mistral = ModelMeta(
@@ -78,13 +72,7 @@
     embed_dim=4096,
     license="mit",
     max_tokens=32768,
-<<<<<<< HEAD
-    public_training_data=None,
-    public_training_code=None,
-    training_datasets=None,
-=======
     public_training_data=False,
     public_training_code=False,
     training_datasets=E5_TRAINING_DATA,
->>>>>>> 3aab7ecf
 )