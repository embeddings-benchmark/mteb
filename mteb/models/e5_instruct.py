from __future__ import annotations

import torch

from mteb.model_meta import ModelMeta, ScoringFunction
from mteb.models.e5_models import (
    E5_PAPER_RELEASE_DATE,
    ME5_TRAINING_DATA,
    XLMR_LANGUAGES,
)
from mteb.models.instruct_wrapper import instruct_wrapper

MISTRAL_LANGUAGES = ["eng_Latn", "fra_Latn", "deu_Latn", "ita_Latn", "spa_Latn"]

E5_INSTRUCTION = "Instruct: {instruction}\nQuery: "

E5_MISTRAL_TRAINING_DATA = {
    **ME5_TRAINING_DATA,
    "FEVER": ["train"],
    "FEVERHardNegatives": ["train"],
    "FEVER-NL": ["train"],  # translation not trained on
    "HotpotQA": ["train"],
    "HotpotQAHardNegatives": ["train"],
    "HotpotQA-PL": ["train"],  # translation not trained on
    "HotpotQA-NL": ["train"],  # translation not trained on
    "MIRACLRetrieval": ["train"],
    "MIRACLRetrievalHardNegatives": ["train"],
    "MIRACLReranking": ["train"],  # https://arxiv.org/pdf/2402.09906, section M
}

e5_instruct = ModelMeta(
    loader=instruct_wrapper,
    loader_kwargs=dict(
        instruction_template=E5_INSTRUCTION,
        attn="cccc",
        pooling_method="mean",
        mode="embedding",
        torch_dtype=torch.float16,
        normalized=True,
    ),
    name="intfloat/multilingual-e5-large-instruct",
    languages=XLMR_LANGUAGES,
    open_weights=True,
    revision="baa7be480a7de1539afce709c8f13f833a510e0a",
    release_date=E5_PAPER_RELEASE_DATE,
<<<<<<< HEAD
    framework=["GritLM", "PyTorch"],
    similarity_fn_name=ScoringFunction.COSINE,
=======
    framework=["GritLM", "PyTorch", "Sentence Transformers"],
    similarity_fn_name="cosine",
>>>>>>> 9117c2fe
    use_instructions=True,
    reference="https://huggingface.co/intfloat/multilingual-e5-large-instruct",
    n_parameters=560_000_000,
    memory_usage_mb=1068,
    embed_dim=1024,
    license="mit",
    max_tokens=514,
    adapted_from="FacebookAI/xlm-roberta-large",
    citation="""@article{wang2024multilingual,
      title={Multilingual E5 Text Embeddings: A Technical Report},
      author={Wang, Liang and Yang, Nan and Huang, Xiaolong and Yang, Linjun and Majumder, Rangan and Wei, Furu},
      journal={arXiv preprint arXiv:2402.05672},
      year={2024}
    }""",
    public_training_code=None,
    public_training_data=None,
    training_datasets=ME5_TRAINING_DATA,
)

e5_mistral = ModelMeta(
    loader=instruct_wrapper,
    loader_kwargs=dict(
        instruction_template=E5_INSTRUCTION,
        attn="cccc",
        pooling_method="lasttoken",
        mode="embedding",
        torch_dtype=torch.float16,
        # The ST script does not normalize while the HF one does so unclear what to do
        # https://huggingface.co/intfloat/e5-mistral-7b-instruct#transformers
        normalized=True,
    ),
    name="intfloat/e5-mistral-7b-instruct",
    languages=MISTRAL_LANGUAGES,
    open_weights=True,
    revision="07163b72af1488142a360786df853f237b1a3ca1",
    release_date=E5_PAPER_RELEASE_DATE,
<<<<<<< HEAD
    framework=["GritLM", "PyTorch"],
    similarity_fn_name=ScoringFunction.COSINE,
=======
    framework=["GritLM", "PyTorch", "Sentence Transformers"],
    similarity_fn_name="cosine",
>>>>>>> 9117c2fe
    use_instructions=True,
    reference="https://huggingface.co/intfloat/e5-mistral-7b-instruct",
    n_parameters=7_111_000_000,
    memory_usage_mb=13563,
    embed_dim=4096,
    license="mit",
    max_tokens=32768,
    citation="""
    @article{wang2023improving,
      title={Improving Text Embeddings with Large Language Models},
      author={Wang, Liang and Yang, Nan and Huang, Xiaolong and Yang, Linjun and Majumder, Rangan and Wei, Furu},
      journal={arXiv preprint arXiv:2401.00368},
      year={2023}
    }

    @article{wang2022text,
      title={Text Embeddings by Weakly-Supervised Contrastive Pre-training},
      author={Wang, Liang and Yang, Nan and Huang, Xiaolong and Jiao, Binxing and Yang, Linjun and Jiang, Daxin and Majumder, Rangan and Wei, Furu},
      journal={arXiv preprint arXiv:2212.03533},
      year={2022}
    }
    """,
    public_training_code=None,
    public_training_data=None,
    training_datasets=E5_MISTRAL_TRAINING_DATA,
    adapted_from="mistralai/Mistral-7B-v0.1",
)

zeta_alpha_ai__Zeta_Alpha_E5_Mistral = ModelMeta(
    loader=instruct_wrapper,
    loader_kwargs=dict(
        instruction_template=E5_INSTRUCTION,
        attn="cccc",
        pooling_method="lasttoken",
        mode="embedding",
        torch_dtype=torch.bfloat16,
        # The ST script does not normalize while the HF one does so unclear what to do
        # https://huggingface.co/intfloat/e5-mistral-7b-instruct#transformers
        normalized=True,
    ),
    name="zeta-alpha-ai/Zeta-Alpha-E5-Mistral",
    revision="c791d37474fa6a5c72eb3a2522be346bc21fbfc3",
    release_date="2024-08-30",
    languages=["eng_Latn"],
    n_parameters=7110660096,
    memory_usage_mb=13563,
    max_tokens=32768.0,
    embed_dim=4096,
    license="mit",
    open_weights=True,
    public_training_data=None,
    public_training_code=None,
    framework=["PyTorch", "Sentence Transformers", "GritLM"],
    reference="https://huggingface.co/zeta-alpha-ai/Zeta-Alpha-E5-Mistral",
    similarity_fn_name=ScoringFunction.COSINE,
    use_instructions=True,
    training_datasets={
        **E5_MISTRAL_TRAINING_DATA,
        # copied from e5
        # source: https://arxiv.org/pdf/2212.03533
        "NQ": ["test"],
        "NQ-NL": ["test"],  # translation not trained on
        "NQHardNegatives": ["test"],
        "MSMARCO": ["train"],  # dev?
        "mMARCO-NL": ["train"],  # translation not trained on
        # source: https://www.zeta-alpha.com/post/fine-tuning-an-llm-for-state-of-the-art-retrieval-zeta-alpha-s-top-10-submission-to-the-the-mteb-be
        # "Arguana",
        # "FEVER",
        # "FIQA",
        # "HotPotQA",
        # "MsMarco (passage)",
        # "NFCorpus",
        # "SciFact",
        # "NLI",
        # "SQuad",
        # "StackExchange",
        # "TriviaQA",
        # "SciRep",
        # "SciRepEval"
        # mteb
        # https://huggingface.co/datasets/mteb/raw_arxiv
        # "ArxivClusteringS2S": ["train"],
        # "ArxivClusteringP2P": ["train"],
        # https://huggingface.co/datasets/mteb/raw_biorxiv
        # "BiorxivClusteringS2S": ["train"],
        # "BiorxivClusteringP2P": ["train"],
        # https://huggingface.co/datasets/mteb/raw_medrxiv
        # "MedrxivClusteringS2S": ["train"],
        # "MedrxivClusteringP2P": ["train"],
        # as their train datasets
        "AmazonCounterfactualClassification": ["train"],
        "AmazonReviewsClassification": ["train"],
        "Banking77Classification": ["train"],
        "EmotionClassification": ["train"],
        "MTOPIntentClassification": ["train"],
        "ToxicConversationsClassification": ["train"],
        "TweetSentimentExtractionClassification": ["train"],
        "ImdbClassification": ["train"],
        "STS12": ["train"],
        "STS22": ["train"],
        "STSBenchmark": ["train"],
        "MIRACLRetrieval": ["train"],
        "MIRACLRetrievalHardNegatives": ["train"],
        "MIRACLReranking": ["train"],  # https://arxiv.org/pdf/2402.05672, table 2
    },
    adapted_from="intfloat/e5-mistral-7b-instruct",
    superseded_by=None,
)<|MERGE_RESOLUTION|>--- conflicted
+++ resolved
@@ -43,13 +43,8 @@
     open_weights=True,
     revision="baa7be480a7de1539afce709c8f13f833a510e0a",
     release_date=E5_PAPER_RELEASE_DATE,
-<<<<<<< HEAD
-    framework=["GritLM", "PyTorch"],
+    framework=["GritLM", "PyTorch", "Sentence Transformers"],
     similarity_fn_name=ScoringFunction.COSINE,
-=======
-    framework=["GritLM", "PyTorch", "Sentence Transformers"],
-    similarity_fn_name="cosine",
->>>>>>> 9117c2fe
     use_instructions=True,
     reference="https://huggingface.co/intfloat/multilingual-e5-large-instruct",
     n_parameters=560_000_000,
@@ -86,13 +81,8 @@
     open_weights=True,
     revision="07163b72af1488142a360786df853f237b1a3ca1",
     release_date=E5_PAPER_RELEASE_DATE,
-<<<<<<< HEAD
-    framework=["GritLM", "PyTorch"],
+    framework=["GritLM", "PyTorch", "Sentence Transformers"],
     similarity_fn_name=ScoringFunction.COSINE,
-=======
-    framework=["GritLM", "PyTorch", "Sentence Transformers"],
-    similarity_fn_name="cosine",
->>>>>>> 9117c2fe
     use_instructions=True,
     reference="https://huggingface.co/intfloat/e5-mistral-7b-instruct",
     n_parameters=7_111_000_000,
