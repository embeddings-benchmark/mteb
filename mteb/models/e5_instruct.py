from __future__ import annotations

from functools import partial

import torch

from mteb.model_meta import ModelMeta

from .e5_models import E5_PAPER_RELEASE_DATE, E5_TRAINING_DATA, XLMR_LANGUAGES
from .instruct_wrapper import instruct_wrapper

MISTRAL_LANGUAGES = ["eng_Latn", "fra_Latn", "deu_Latn", "ita_Latn", "spa_Latn"]


E5_INSTRUCTION = "Instruct: {instruction}\nQuery: "


E5_MISTRAL_TRAINING_DATA = {
    **E5_TRAINING_DATA,
    "FEVER": ["train"],
    "FEVERHardNegatives": ["train"],
    "FEVER-PL": ["train"],  # translation not trained on
    "HotpotQA": ["train"],
    "HotpotQAHardNegatives": ["train"],
    "HotpotQA-PL": ["train"],  # translation not trained on
}

e5_instruct = ModelMeta(
    loader=partial(  # type: ignore
        instruct_wrapper,
        model_name_or_path="intfloat/multilingual-e5-large-instruct",
        instruction_template=E5_INSTRUCTION,
        attn="cccc",
        pooling_method="mean",
        mode="embedding",
        torch_dtype=torch.float16,
        normalized=True,
    ),
    name="intfloat/multilingual-e5-large-instruct",
    languages=XLMR_LANGUAGES,
    open_weights=True,
    revision="baa7be480a7de1539afce709c8f13f833a510e0a",
    release_date=E5_PAPER_RELEASE_DATE,
    framework=["GritLM", "PyTorch"],
    similarity_fn_name="cosine",
    use_instructions=True,
    reference="https://huggingface.co/intfloat/multilingual-e5-large-instruct",
    n_parameters=560_000_000,
    embed_dim=1024,
    license="mit",
    max_tokens=514,
    public_training_code=None,
    public_training_data=None,
    training_datasets=E5_TRAINING_DATA,
)

e5_mistral = ModelMeta(
    loader=partial(  # type: ignore
        instruct_wrapper,
        model_name_or_path="intfloat/e5-mistral-7b-instruct",
        instruction_template=E5_INSTRUCTION,
        attn="cccc",
        pooling_method="lasttoken",
        mode="embedding",
        torch_dtype=torch.float16,
        # The ST script does not normalize while the HF one does so unclear what to do
        # https://huggingface.co/intfloat/e5-mistral-7b-instruct#transformers
        normalized=True,
    ),
    name="intfloat/e5-mistral-7b-instruct",
    languages=MISTRAL_LANGUAGES,
    open_weights=True,
    revision="07163b72af1488142a360786df853f237b1a3ca1",
    release_date=E5_PAPER_RELEASE_DATE,
    framework=["GritLM", "PyTorch"],
    similarity_fn_name="cosine",
    use_instructions=True,
    reference="https://huggingface.co/intfloat/e5-mistral-7b-instruct",
    n_parameters=7_111_000_000,
    embed_dim=4096,
    license="mit",
    max_tokens=32768,
<<<<<<< HEAD
)

zeta_alpha_ai__Zeta_Alpha_E5_Mistral = ModelMeta(
    loader=partial(  # type: ignore
        instruct_wrapper,
        model_name_or_path="zeta-alpha-ai/Zeta-Alpha-E5-Mistral",
        instruction_template=E5_INSTRUCTION,
        attn="cccc",
        pooling_method="lasttoken",
        mode="embedding",
        torch_dtype=torch.float16,
        # The ST script does not normalize while the HF one does so unclear what to do
        # https://huggingface.co/intfloat/e5-mistral-7b-instruct#transformers
        normalized=True,
    ),
    name="zeta-alpha-ai/Zeta-Alpha-E5-Mistral",
    revision="c791d37474fa6a5c72eb3a2522be346bc21fbfc3",
    release_date="2024-08-30",
    languages=["eng_Latn"],
    n_parameters=7110660096,
    memory_usage=None,
    max_tokens=32768.0,
    embed_dim=4096,
    license="mit",
    open_weights=True,
    public_training_data=False,
    public_training_code=False,
    framework=["PyTorch"],
    reference="https://huggingface.co/zeta-alpha-ai/Zeta-Alpha-E5-Mistral",
    similarity_fn_name="cosine",
    use_instructions=True,
    training_datasets={
        # copied from e5
        # source: https://arxiv.org/pdf/2212.03533
        "NQ": ["test"],
        "NQHardNegatives": ["test"],
        "MSMARCO": ["train"],  # dev?
        # source: https://www.zeta-alpha.com/post/fine-tuning-an-llm-for-state-of-the-art-retrieval-zeta-alpha-s-top-10-submission-to-the-the-mteb-be
        # "Arguana",
        # "FEVER",
        # "FIQA",
        # "HotPotQA",
        # "MsMarco (passage)",
        # "NFCorpus",
        # "SciFact",
        # "NLI",
        # "SQuad",
        # "StackExchange",
        # "TriviaQA",
        # "SciRep",
        # "SciRepEval"
        # mteb
        # https://huggingface.co/datasets/mteb/raw_arxiv
        # "ArxivClusteringS2S": ["train"],
        # "ArxivClusteringP2P": ["train"],
        # https://huggingface.co/datasets/mteb/raw_biorxiv
        # "BiorxivClusteringS2S": ["train"],
        # "BiorxivClusteringP2P": ["train"],
        # https://huggingface.co/datasets/mteb/raw_medrxiv
        # "MedrxivClusteringS2S": ["train"],
        # "MedrxivClusteringP2P": ["train"],
        # as their train datasets
        "AmazonCounterfactualClassification": ["train"],
        "AmazonReviewsClassification": ["train"],
        "Banking77Classification": ["train"],
        "EmotionClassification": ["train"],
        "MTOPIntentClassification": ["train"],
        "ToxicConversationsClassification": ["train"],
        "TweetSentimentExtractionClassification": ["train"],
        "ImdbClassification": ["train"],
        "STS12": ["train"],
        "STS22": ["train"],
        "STSBenchmark": ["train"],
    },
    adapted_from="intfloat/e5-mistral-7b-instruct",
    superseded_by=None,
=======
    public_training_code=None,
    public_training_data=None,
    training_datasets=E5_TRAINING_DATA,
>>>>>>> 2f8cfae0
)<|MERGE_RESOLUTION|>--- conflicted
+++ resolved
@@ -80,7 +80,9 @@
     embed_dim=4096,
     license="mit",
     max_tokens=32768,
-<<<<<<< HEAD
+    public_training_code=None,
+    public_training_data=None,
+    training_datasets=E5_TRAINING_DATA,
 )
 
 zeta_alpha_ai__Zeta_Alpha_E5_Mistral = ModelMeta(
@@ -157,9 +159,4 @@
     },
     adapted_from="intfloat/e5-mistral-7b-instruct",
     superseded_by=None,
-=======
-    public_training_code=None,
-    public_training_data=None,
-    training_datasets=E5_TRAINING_DATA,
->>>>>>> 2f8cfae0
 )