from __future__ import annotations

from functools import partial

import torch

from mteb.model_meta import ModelMeta

from .e5_models import E5_PAPER_RELEASE_DATE, E5_TRAINING_DATA, XLMR_LANGUAGES
from .instruct_wrapper import instruct_wrapper

MISTRAL_LANGUAGES = ["eng_Latn", "fra_Latn", "deu_Latn", "ita_Latn", "spa_Latn"]


E5_INSTRUCTION = "Instruct: {instruction}\nQuery: "


E5_MISTRAL_TRAINING_DATA = {
    **E5_TRAINING_DATA,
    "FEVER": ["train"],
    "FEVERHardNegatives": ["train"],
<<<<<<< HEAD
    "FEVER-PL": ["train"],  # translation not trained on
=======
>>>>>>> 476afc73
    "HotpotQA": ["train"],
    "HotpotQAHardNegatives": ["train"],
    "HotpotQA-PL": ["train"],  # translation not trained on
}

e5_instruct = ModelMeta(
    loader=partial(  # type: ignore
        instruct_wrapper,
        model_name_or_path="intfloat/multilingual-e5-large-instruct",
        instruction_template=E5_INSTRUCTION,
        attn="cccc",
        pooling_method="mean",
        mode="embedding",
        torch_dtype=torch.float16,
        normalized=True,
    ),
    name="intfloat/multilingual-e5-large-instruct",
    languages=XLMR_LANGUAGES,
    open_weights=True,
    revision="baa7be480a7de1539afce709c8f13f833a510e0a",
    release_date=E5_PAPER_RELEASE_DATE,
    framework=["GritLM", "PyTorch"],
    similarity_fn_name="cosine",
    use_instructions=True,
    reference="https://huggingface.co/intfloat/multilingual-e5-large-instruct",
    n_parameters=560_000_000,
    embed_dim=1024,
    license="mit",
    max_tokens=514,
    public_training_code=None,
    public_training_data=None,
    training_datasets=E5_TRAINING_DATA,
)

e5_mistral = ModelMeta(
    loader=partial(  # type: ignore
        instruct_wrapper,
        model_name_or_path="intfloat/e5-mistral-7b-instruct",
        instruction_template=E5_INSTRUCTION,
        attn="cccc",
        pooling_method="lasttoken",
        mode="embedding",
        torch_dtype=torch.float16,
        # The ST script does not normalize while the HF one does so unclear what to do
        # https://huggingface.co/intfloat/e5-mistral-7b-instruct#transformers
        normalized=True,
    ),
    name="intfloat/e5-mistral-7b-instruct",
    languages=MISTRAL_LANGUAGES,
    open_weights=True,
    revision="07163b72af1488142a360786df853f237b1a3ca1",
    release_date=E5_PAPER_RELEASE_DATE,
    framework=["GritLM", "PyTorch"],
    similarity_fn_name="cosine",
    use_instructions=True,
    reference="https://huggingface.co/intfloat/e5-mistral-7b-instruct",
    n_parameters=7_111_000_000,
    embed_dim=4096,
    license="mit",
    max_tokens=32768,
    public_training_code=None,
    public_training_data=None,
    training_datasets=E5_TRAINING_DATA,
)

zeta_alpha_ai__Zeta_Alpha_E5_Mistral = ModelMeta(
    loader=partial(  # type: ignore
        instruct_wrapper,
        model_name_or_path="zeta-alpha-ai/Zeta-Alpha-E5-Mistral",
        instruction_template=E5_INSTRUCTION,
        attn="cccc",
        pooling_method="lasttoken",
        mode="embedding",
        torch_dtype=torch.bfloat16,
        # The ST script does not normalize while the HF one does so unclear what to do
        # https://huggingface.co/intfloat/e5-mistral-7b-instruct#transformers
        normalized=True,
    ),
    name="zeta-alpha-ai/Zeta-Alpha-E5-Mistral",
    revision="c791d37474fa6a5c72eb3a2522be346bc21fbfc3",
    release_date="2024-08-30",
    languages=["eng_Latn"],
    n_parameters=7110660096,
    max_tokens=32768.0,
    embed_dim=4096,
    license="mit",
    open_weights=True,
    public_training_data=None,
    public_training_code=None,
    framework=["PyTorch"],
    reference="https://huggingface.co/zeta-alpha-ai/Zeta-Alpha-E5-Mistral",
    similarity_fn_name="cosine",
    use_instructions=True,
    training_datasets={
        # copied from e5
        # source: https://arxiv.org/pdf/2212.03533
        "NQ": ["test"],
        "NQHardNegatives": ["test"],
        "MSMARCO": ["train"],  # dev?
        # source: https://www.zeta-alpha.com/post/fine-tuning-an-llm-for-state-of-the-art-retrieval-zeta-alpha-s-top-10-submission-to-the-the-mteb-be
        # "Arguana",
        # "FEVER",
        # "FIQA",
        # "HotPotQA",
        # "MsMarco (passage)",
        # "NFCorpus",
        # "SciFact",
        # "NLI",
        # "SQuad",
        # "StackExchange",
        # "TriviaQA",
        # "SciRep",
        # "SciRepEval"
        # mteb
        # https://huggingface.co/datasets/mteb/raw_arxiv
        # "ArxivClusteringS2S": ["train"],
        # "ArxivClusteringP2P": ["train"],
        # https://huggingface.co/datasets/mteb/raw_biorxiv
        # "BiorxivClusteringS2S": ["train"],
        # "BiorxivClusteringP2P": ["train"],
        # https://huggingface.co/datasets/mteb/raw_medrxiv
        # "MedrxivClusteringS2S": ["train"],
        # "MedrxivClusteringP2P": ["train"],
        # as their train datasets
        "AmazonCounterfactualClassification": ["train"],
        "AmazonReviewsClassification": ["train"],
        "Banking77Classification": ["train"],
        "EmotionClassification": ["train"],
        "MTOPIntentClassification": ["train"],
        "ToxicConversationsClassification": ["train"],
        "TweetSentimentExtractionClassification": ["train"],
        "ImdbClassification": ["train"],
        "STS12": ["train"],
        "STS22": ["train"],
        "STSBenchmark": ["train"],
    },
    adapted_from="intfloat/e5-mistral-7b-instruct",
    superseded_by=None,
)<|MERGE_RESOLUTION|>--- conflicted
+++ resolved
@@ -19,10 +19,6 @@
     **E5_TRAINING_DATA,
     "FEVER": ["train"],
     "FEVERHardNegatives": ["train"],
-<<<<<<< HEAD
-    "FEVER-PL": ["train"],  # translation not trained on
-=======
->>>>>>> 476afc73
     "HotpotQA": ["train"],
     "HotpotQAHardNegatives": ["train"],
     "HotpotQA-PL": ["train"],  # translation not trained on
