from __future__ import annotations

from functools import partial

import torch

from mteb.model_meta import ModelMeta

from .e5_models import E5_PAPER_RELEASE_DATE, E5_TRAINING_DATA, XLMR_LANGUAGES
from .instruct_wrapper import instruct_wrapper

MISTRAL_LANGUAGES = ["eng_Latn", "fra_Latn", "deu_Latn", "ita_Latn", "spa_Latn"]

E5_INSTRUCTION = "Instruct: {instruction}\nQuery: "

E5_MISTRAL_TRAINING_DATA = {
    **E5_TRAINING_DATA,
    "FEVER": ["train"],
    "FEVERHardNegatives": ["train"],
<<<<<<< HEAD
=======
    "FEVER-NL": ["train"],  # translation not trained on
>>>>>>> 2a8c25ac
    "HotpotQA": ["train"],
    "HotpotQAHardNegatives": ["train"],
    "HotpotQA-PL": ["train"],  # translation not trained on
    "HotpotQA-NL": ["train"],  # translation not trained on
}

e5_instruct = ModelMeta(
    loader=partial(  # type: ignore
        instruct_wrapper,
        model_name_or_path="intfloat/multilingual-e5-large-instruct",
        instruction_template=E5_INSTRUCTION,
        attn="cccc",
        pooling_method="mean",
        mode="embedding",
        torch_dtype=torch.float16,
        normalized=True,
    ),
    name="intfloat/multilingual-e5-large-instruct",
    languages=XLMR_LANGUAGES,
    open_weights=True,
    revision="baa7be480a7de1539afce709c8f13f833a510e0a",
    release_date=E5_PAPER_RELEASE_DATE,
    framework=["GritLM", "PyTorch"],
    similarity_fn_name="cosine",
    use_instructions=True,
    reference="https://huggingface.co/intfloat/multilingual-e5-large-instruct",
    n_parameters=560_000_000,
    embed_dim=1024,
    license="mit",
    max_tokens=514,
    citation="""@article{wang2024multilingual,
      title={Multilingual E5 Text Embeddings: A Technical Report},
      author={Wang, Liang and Yang, Nan and Huang, Xiaolong and Yang, Linjun and Majumder, Rangan and Wei, Furu},
      journal={arXiv preprint arXiv:2402.05672},
      year={2024}
    }""",
    public_training_code=None,
    public_training_data=None,
    training_datasets=E5_TRAINING_DATA,
)

e5_mistral = ModelMeta(
    loader=partial(  # type: ignore
        instruct_wrapper,
        model_name_or_path="intfloat/e5-mistral-7b-instruct",
        instruction_template=E5_INSTRUCTION,
        attn="cccc",
        pooling_method="lasttoken",
        mode="embedding",
        torch_dtype=torch.float16,
        # The ST script does not normalize while the HF one does so unclear what to do
        # https://huggingface.co/intfloat/e5-mistral-7b-instruct#transformers
        normalized=True,
    ),
    name="intfloat/e5-mistral-7b-instruct",
    languages=MISTRAL_LANGUAGES,
    open_weights=True,
    revision="07163b72af1488142a360786df853f237b1a3ca1",
    release_date=E5_PAPER_RELEASE_DATE,
    framework=["GritLM", "PyTorch"],
    similarity_fn_name="cosine",
    use_instructions=True,
    reference="https://huggingface.co/intfloat/e5-mistral-7b-instruct",
    n_parameters=7_111_000_000,
    embed_dim=4096,
    license="mit",
    max_tokens=32768,
    citation="""
    @article{wang2023improving,
      title={Improving Text Embeddings with Large Language Models},
      author={Wang, Liang and Yang, Nan and Huang, Xiaolong and Yang, Linjun and Majumder, Rangan and Wei, Furu},
      journal={arXiv preprint arXiv:2401.00368},
      year={2023}
    }
    
    @article{wang2022text,
      title={Text Embeddings by Weakly-Supervised Contrastive Pre-training},
      author={Wang, Liang and Yang, Nan and Huang, Xiaolong and Jiao, Binxing and Yang, Linjun and Jiang, Daxin and Majumder, Rangan and Wei, Furu},
      journal={arXiv preprint arXiv:2212.03533},
      year={2022}
    }
    """,
    public_training_code=None,
    public_training_data=None,
    training_datasets=E5_TRAINING_DATA,
)

zeta_alpha_ai__Zeta_Alpha_E5_Mistral = ModelMeta(
    loader=partial(  # type: ignore
        instruct_wrapper,
        model_name_or_path="zeta-alpha-ai/Zeta-Alpha-E5-Mistral",
        instruction_template=E5_INSTRUCTION,
        attn="cccc",
        pooling_method="lasttoken",
        mode="embedding",
        torch_dtype=torch.bfloat16,
        # The ST script does not normalize while the HF one does so unclear what to do
        # https://huggingface.co/intfloat/e5-mistral-7b-instruct#transformers
        normalized=True,
    ),
    name="zeta-alpha-ai/Zeta-Alpha-E5-Mistral",
    revision="c791d37474fa6a5c72eb3a2522be346bc21fbfc3",
    release_date="2024-08-30",
    languages=["eng_Latn"],
    n_parameters=7110660096,
    max_tokens=32768.0,
    embed_dim=4096,
    license="mit",
    open_weights=True,
    public_training_data=None,
    public_training_code=None,
    framework=["PyTorch"],
    reference="https://huggingface.co/zeta-alpha-ai/Zeta-Alpha-E5-Mistral",
    similarity_fn_name="cosine",
    use_instructions=True,
    training_datasets={
        # copied from e5
        # source: https://arxiv.org/pdf/2212.03533
        "NQ": ["test"],
        "NQ-NL": ["test"],  # translation not trained on
        "NQHardNegatives": ["test"],
        "MSMARCO": ["train"],  # dev?
        "mMARCO-NL": ["train"],  # translation not trained on
        # source: https://www.zeta-alpha.com/post/fine-tuning-an-llm-for-state-of-the-art-retrieval-zeta-alpha-s-top-10-submission-to-the-the-mteb-be
        # "Arguana",
        # "FEVER",
        # "FIQA",
        # "HotPotQA",
        # "MsMarco (passage)",
        # "NFCorpus",
        # "SciFact",
        # "NLI",
        # "SQuad",
        # "StackExchange",
        # "TriviaQA",
        # "SciRep",
        # "SciRepEval"
        # mteb
        # https://huggingface.co/datasets/mteb/raw_arxiv
        # "ArxivClusteringS2S": ["train"],
        # "ArxivClusteringP2P": ["train"],
        # https://huggingface.co/datasets/mteb/raw_biorxiv
        # "BiorxivClusteringS2S": ["train"],
        # "BiorxivClusteringP2P": ["train"],
        # https://huggingface.co/datasets/mteb/raw_medrxiv
        # "MedrxivClusteringS2S": ["train"],
        # "MedrxivClusteringP2P": ["train"],
        # as their train datasets
        "AmazonCounterfactualClassification": ["train"],
        "AmazonReviewsClassification": ["train"],
        "Banking77Classification": ["train"],
        "EmotionClassification": ["train"],
        "MTOPIntentClassification": ["train"],
        "ToxicConversationsClassification": ["train"],
        "TweetSentimentExtractionClassification": ["train"],
        "ImdbClassification": ["train"],
        "STS12": ["train"],
        "STS22": ["train"],
        "STSBenchmark": ["train"],
    },
    adapted_from="intfloat/e5-mistral-7b-instruct",
    superseded_by=None,
)<|MERGE_RESOLUTION|>--- conflicted
+++ resolved
@@ -17,10 +17,7 @@
     **E5_TRAINING_DATA,
     "FEVER": ["train"],
     "FEVERHardNegatives": ["train"],
-<<<<<<< HEAD
-=======
     "FEVER-NL": ["train"],  # translation not trained on
->>>>>>> 2a8c25ac
     "HotpotQA": ["train"],
     "HotpotQAHardNegatives": ["train"],
     "HotpotQA-PL": ["train"],  # translation not trained on
