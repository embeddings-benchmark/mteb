from __future__ import annotations

from collections.abc import Sequence
from functools import partial
from typing import Any

import numpy as np
import torch

from mteb.model_meta import ModelMeta

<<<<<<< HEAD
from ..encoder_interface import PromptType
from .e5_models import E5_PAPER_RELEASE_DATE, XLMR_LANGUAGES
from .instructions import task_to_instruction
from .wrapper import Wrapper
=======
from .e5_models import E5_PAPER_RELEASE_DATE, E5_TRAINING_DATA, XLMR_LANGUAGES
from .instruct_wrapper import instruct_wrapper
>>>>>>> 2fac8ba1

MISTRAL_LANGUAGES = ["eng_Latn", "fra_Latn", "deu_Latn", "ita_Latn", "spa_Latn"]


E5_INSTRUCTION = "Instruct: {instruction}\nQuery: "


<<<<<<< HEAD
def e5_loader(**kwargs):
    try:
        from gritlm import GritLM
    except ImportError:
        raise ImportError(
            "Please install `pip install gritlm` to use E5 Instruct models."
        )

    class E5InstructWrapper(GritLM, Wrapper):
        def encode(
            self,
            sentences: Sequence[str],
            *args,
            task_name: str,
            prompt_type: PromptType | None = None,
            **kwargs: Any,
        ) -> np.ndarray:
            if "instruction" in kwargs:
                instruction = kwargs.pop("instruction", "")
            else:
                instruction = task_to_instruction(
                    task_name, prompt_type == PromptType.query
                )
            if instruction:
                kwargs["instruction"] = e5_instruction(instruction)
            return super().encode(sentences, *args, **kwargs)

    return E5InstructWrapper(**kwargs)

=======
E5_MISTRAL_TRAINING_DATA = {
    **E5_TRAINING_DATA,
    "FEVER": ["train"],
    "FEVERHardNegatives": ["train"],
    "FEVER-PL": ["train"],  # translation not trained on
    "HotpotQA": ["train"],
    "HotpotQAHardNegatives": ["train"],
    "HotpotQA-PL": ["train"],  # translation not trained on
}
>>>>>>> 2fac8ba1

e5_instruct = ModelMeta(
    loader=partial(  # type: ignore
        instruct_wrapper,
        model_name_or_path="intfloat/multilingual-e5-large-instruct",
        instruction_template=E5_INSTRUCTION,
        attn="cccc",
        pooling_method="mean",
        mode="embedding",
        torch_dtype=torch.float16,
        normalized=True,
    ),
    name="intfloat/multilingual-e5-large-instruct",
    languages=XLMR_LANGUAGES,
    open_weights=True,
    revision="baa7be480a7de1539afce709c8f13f833a510e0a",
    release_date=E5_PAPER_RELEASE_DATE,
    framework=["GritLM", "PyTorch"],
    similarity_fn_name="cosine",
<<<<<<< HEAD
    use_instuctions=True,
    reference="https://huggingface.co/intfloat/multilingual-e5-large-instruct",
    n_parameters=560_000_000,
    memory_usage=None,
    embed_dim=1024,
    license="mit",
    max_tokens=514,
=======
    use_instructions=True,
    reference="https://huggingface.co/intfloat/multilingual-e5-large-instruct",
    n_parameters=560_000_000,
    embed_dim=1024,
    license="mit",
    max_tokens=514,
    public_training_code=None,
    public_training_data=None,
    training_datasets=E5_TRAINING_DATA,
>>>>>>> 2fac8ba1
)

e5_mistral = ModelMeta(
    loader=partial(  # type: ignore
        instruct_wrapper,
        model_name_or_path="intfloat/e5-mistral-7b-instruct",
        instruction_template=E5_INSTRUCTION,
        attn="cccc",
        pooling_method="lasttoken",
        mode="embedding",
        torch_dtype=torch.float16,
        # The ST script does not normalize while the HF one does so unclear what to do
        # https://huggingface.co/intfloat/e5-mistral-7b-instruct#transformers
        normalized=True,
    ),
    name="intfloat/e5-mistral-7b-instruct",
    languages=MISTRAL_LANGUAGES,
    open_weights=True,
    revision="07163b72af1488142a360786df853f237b1a3ca1",
    release_date=E5_PAPER_RELEASE_DATE,
    framework=["GritLM", "PyTorch"],
    similarity_fn_name="cosine",
<<<<<<< HEAD
    use_instuctions=True,
    reference="https://huggingface.co/intfloat/e5-mistral-7b-instruct",
    n_parameters=7_111_000_000,
    memory_usage=None,
    embed_dim=4096,
    license="mit",
    max_tokens=32768,
=======
    use_instructions=True,
    reference="https://huggingface.co/intfloat/e5-mistral-7b-instruct",
    n_parameters=7_111_000_000,
    embed_dim=4096,
    license="mit",
    max_tokens=32768,
    public_training_code=None,
    public_training_data=None,
    training_datasets=E5_TRAINING_DATA,
>>>>>>> 2fac8ba1
)<|MERGE_RESOLUTION|>--- conflicted
+++ resolved
@@ -9,15 +9,8 @@
 
 from mteb.model_meta import ModelMeta
 
-<<<<<<< HEAD
-from ..encoder_interface import PromptType
-from .e5_models import E5_PAPER_RELEASE_DATE, XLMR_LANGUAGES
-from .instructions import task_to_instruction
-from .wrapper import Wrapper
-=======
 from .e5_models import E5_PAPER_RELEASE_DATE, E5_TRAINING_DATA, XLMR_LANGUAGES
 from .instruct_wrapper import instruct_wrapper
->>>>>>> 2fac8ba1
 
 MISTRAL_LANGUAGES = ["eng_Latn", "fra_Latn", "deu_Latn", "ita_Latn", "spa_Latn"]
 
@@ -25,37 +18,6 @@
 E5_INSTRUCTION = "Instruct: {instruction}\nQuery: "
 
 
-<<<<<<< HEAD
-def e5_loader(**kwargs):
-    try:
-        from gritlm import GritLM
-    except ImportError:
-        raise ImportError(
-            "Please install `pip install gritlm` to use E5 Instruct models."
-        )
-
-    class E5InstructWrapper(GritLM, Wrapper):
-        def encode(
-            self,
-            sentences: Sequence[str],
-            *args,
-            task_name: str,
-            prompt_type: PromptType | None = None,
-            **kwargs: Any,
-        ) -> np.ndarray:
-            if "instruction" in kwargs:
-                instruction = kwargs.pop("instruction", "")
-            else:
-                instruction = task_to_instruction(
-                    task_name, prompt_type == PromptType.query
-                )
-            if instruction:
-                kwargs["instruction"] = e5_instruction(instruction)
-            return super().encode(sentences, *args, **kwargs)
-
-    return E5InstructWrapper(**kwargs)
-
-=======
 E5_MISTRAL_TRAINING_DATA = {
     **E5_TRAINING_DATA,
     "FEVER": ["train"],
@@ -65,7 +27,6 @@
     "HotpotQAHardNegatives": ["train"],
     "HotpotQA-PL": ["train"],  # translation not trained on
 }
->>>>>>> 2fac8ba1
 
 e5_instruct = ModelMeta(
     loader=partial(  # type: ignore
@@ -85,15 +46,6 @@
     release_date=E5_PAPER_RELEASE_DATE,
     framework=["GritLM", "PyTorch"],
     similarity_fn_name="cosine",
-<<<<<<< HEAD
-    use_instuctions=True,
-    reference="https://huggingface.co/intfloat/multilingual-e5-large-instruct",
-    n_parameters=560_000_000,
-    memory_usage=None,
-    embed_dim=1024,
-    license="mit",
-    max_tokens=514,
-=======
     use_instructions=True,
     reference="https://huggingface.co/intfloat/multilingual-e5-large-instruct",
     n_parameters=560_000_000,
@@ -103,7 +55,6 @@
     public_training_code=None,
     public_training_data=None,
     training_datasets=E5_TRAINING_DATA,
->>>>>>> 2fac8ba1
 )
 
 e5_mistral = ModelMeta(
@@ -126,15 +77,6 @@
     release_date=E5_PAPER_RELEASE_DATE,
     framework=["GritLM", "PyTorch"],
     similarity_fn_name="cosine",
-<<<<<<< HEAD
-    use_instuctions=True,
-    reference="https://huggingface.co/intfloat/e5-mistral-7b-instruct",
-    n_parameters=7_111_000_000,
-    memory_usage=None,
-    embed_dim=4096,
-    license="mit",
-    max_tokens=32768,
-=======
     use_instructions=True,
     reference="https://huggingface.co/intfloat/e5-mistral-7b-instruct",
     n_parameters=7_111_000_000,
@@ -144,5 +86,4 @@
     public_training_code=None,
     public_training_data=None,
     training_datasets=E5_TRAINING_DATA,
->>>>>>> 2fac8ba1
 )