from functools import partial

import torch

from mteb.model_meta import ModelMeta

from .e5_models import E5_PAPER_RELEASE_DATE, XLMR_LANGUAGES
from .instructions import task_to_instruction

MISTRAL_LANGUAGES = ["eng_Latn", "fra_Latn", "deu_Latn", "ita_Latn", "spa_Latn"]

def e5_instruction(instruction: str) -> str:
    return f"Instruct: {instruction}\nQuery: "

<<<<<<< HEAD
def e5_loader(**kwargs):
    try:
        from gritlm import GritLM
    except ImportError:
        raise ImportError(
            "Please install `pip install gritlm` to use E5 Instruct models."
=======
def batched(iterable: Iterable[T], n: int) -> Iterable[tuple[T, ...]]:
    """batched('ABCDEFG', 3) --> ABC DEF G"""  # noqa
    if n < 1:
        raise ValueError("n must be at least one")
    it = iter(iterable)
    while batch := tuple(islice(it, n)):
        yield batch


class E5InstructWrapper(Encoder):
    def __init__(
        self,
        model_name: str,
        revision: str,
        max_length: int,
        max_batch_size: Optional[int] = None,
        device: str = torch.device("cuda" if torch.cuda.is_available() else "cpu"),
        **kwargs: Any,
    ):
        logger.info("Started loading e5 instruct model")
        self.tokenizer = AutoTokenizer.from_pretrained(
            model_name, revision=revision, **kwargs
        )
<<<<<<< HEAD
        device = torch.device("cuda") if torch.cuda.is_available() else torch.device("cpu")
=======
>>>>>>> db45092f31a1be05f264a0752fa68964a35b5927
        self.model = AutoModel.from_pretrained(model_name, **kwargs).to(device)
        self.model.eval()
        self.device = device
        self.max_length = max_length
        self.max_batch_size = max_batch_size
        self.gpu_count = torch.cuda.device_count()

        if self.gpu_count > 1:
<<<<<<< HEAD
            print(f"----------Using {self.gpu_count} data-parallel GPUs----------")
=======
            logger.info(
                f"----------Using {self.gpu_count} data-parallel GPUs----------"
            )
>>>>>>> db45092f31a1be05f264a0752fa68964a35b5927
            self.model = torch.nn.DataParallel(self.model)

    def preprocess(
        self, sentences: Sequence[str], instruction: str, encode_type: EncodeTypes
    ) -> BatchEncoding:
        if encode_type == "query":
            sentences = [
                f"Instruction: {instruction}\nQuery: {sentence}"
                for sentence in sentences
            ]

        batch_dict = self.tokenizer(
            sentences,  # type: ignore
            max_length=512,
            padding=True,
            truncation=True,
            return_tensors="pt",
>>>>>>> e544b212
        )

    class E5InstructWrapper(GritLM):
        def encode(self, *args, **kwargs):
            if ("prompt_name" in kwargs):
                if ("instruction" in kwargs): 
                    raise ValueError("Cannot specify both `prompt_name` and `instruction`.")
                instruction = task_to_instruction(kwargs.pop("prompt_name"), kwargs.pop("is_query", True))
            else:
                instruction = kwargs.pop("instruction", "")
            if instruction:
                kwargs["instruction"] = e5_instruction(instruction)
            return super().encode(*args, **kwargs)

        def encode_corpus(self, *args, **kwargs):
            kwargs["is_query"] = False
            return super().encode_corpus(*args, **kwargs)
    return E5InstructWrapper(**kwargs)

e5_instruct = ModelMeta(
    loader=partial(
        e5_loader,
        model_name_or_path="intfloat/multilingual-e5-large-instruct",
        attn="cccc",
        pooling_method="mean",
        mode="embedding",
        torch_dtype=torch.float16,
        normalized=True,
    ),
    name="intfloat/multilingual-e5-large-instruct",
    languages=XLMR_LANGUAGES,
    open_source=True,
    revision="baa7be480a7de1539afce709c8f13f833a510e0a",
    release_date=E5_PAPER_RELEASE_DATE,
)

e5_mistral = ModelMeta(
    loader=partial(
        e5_loader,
        model_name_or_path="intfloat/e5-mistral-7b-instruct",
        attn="cccc",
        pooling_method="lasttoken",
        mode="embedding",
        torch_dtype=torch.float16,
        # The ST script does not normalize while the HF one does so unclear what to do
        # https://huggingface.co/intfloat/e5-mistral-7b-instruct#transformers
        normalized=True,
    ),
    name="intfloat/e5-mistral-7b-instruct",
    languages=MISTRAL_LANGUAGES,
    open_source=True,
    revision="07163b72af1488142a360786df853f237b1a3ca1",
    release_date=E5_PAPER_RELEASE_DATE,
)<|MERGE_RESOLUTION|>--- conflicted
+++ resolved
@@ -12,74 +12,12 @@
 def e5_instruction(instruction: str) -> str:
     return f"Instruct: {instruction}\nQuery: "
 
-<<<<<<< HEAD
 def e5_loader(**kwargs):
     try:
         from gritlm import GritLM
     except ImportError:
         raise ImportError(
             "Please install `pip install gritlm` to use E5 Instruct models."
-=======
-def batched(iterable: Iterable[T], n: int) -> Iterable[tuple[T, ...]]:
-    """batched('ABCDEFG', 3) --> ABC DEF G"""  # noqa
-    if n < 1:
-        raise ValueError("n must be at least one")
-    it = iter(iterable)
-    while batch := tuple(islice(it, n)):
-        yield batch
-
-
-class E5InstructWrapper(Encoder):
-    def __init__(
-        self,
-        model_name: str,
-        revision: str,
-        max_length: int,
-        max_batch_size: Optional[int] = None,
-        device: str = torch.device("cuda" if torch.cuda.is_available() else "cpu"),
-        **kwargs: Any,
-    ):
-        logger.info("Started loading e5 instruct model")
-        self.tokenizer = AutoTokenizer.from_pretrained(
-            model_name, revision=revision, **kwargs
-        )
-<<<<<<< HEAD
-        device = torch.device("cuda") if torch.cuda.is_available() else torch.device("cpu")
-=======
->>>>>>> db45092f31a1be05f264a0752fa68964a35b5927
-        self.model = AutoModel.from_pretrained(model_name, **kwargs).to(device)
-        self.model.eval()
-        self.device = device
-        self.max_length = max_length
-        self.max_batch_size = max_batch_size
-        self.gpu_count = torch.cuda.device_count()
-
-        if self.gpu_count > 1:
-<<<<<<< HEAD
-            print(f"----------Using {self.gpu_count} data-parallel GPUs----------")
-=======
-            logger.info(
-                f"----------Using {self.gpu_count} data-parallel GPUs----------"
-            )
->>>>>>> db45092f31a1be05f264a0752fa68964a35b5927
-            self.model = torch.nn.DataParallel(self.model)
-
-    def preprocess(
-        self, sentences: Sequence[str], instruction: str, encode_type: EncodeTypes
-    ) -> BatchEncoding:
-        if encode_type == "query":
-            sentences = [
-                f"Instruction: {instruction}\nQuery: {sentence}"
-                for sentence in sentences
-            ]
-
-        batch_dict = self.tokenizer(
-            sentences,  # type: ignore
-            max_length=512,
-            padding=True,
-            truncation=True,
-            return_tensors="pt",
->>>>>>> e544b212
         )
 
     class E5InstructWrapper(GritLM):
