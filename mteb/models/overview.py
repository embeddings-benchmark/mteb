from __future__ import annotations

import logging
from collections.abc import Iterable
from typing import Any

from sentence_transformers import SentenceTransformer

from mteb.encoder_interface import Encoder
from mteb.model_meta import ModelMeta
from mteb.models import (
    bge_models,
    bm25,
    cohere_models,
    e5_instruct,
    e5_models,
    google_models,
    gritlm_models,
    gte_models,
    llm2vec_models,
    mxbai_models,
    nomic_models,
    openai_models,
<<<<<<< HEAD
    promptriever_models,
    repllama_models,
=======
    rerankers_custom,
    rerankers_monot5_based,
>>>>>>> b580b95f
    ru_sentence_models,
    salesforce_models,
    sentence_transformers_models,
    voyage_models,
)

logger = logging.getLogger(__name__)

model_modules = [
    bge_models,
    bm25,
    cohere_models,
    e5_instruct,
    e5_models,
    google_models,
    gritlm_models,
    gte_models,
    llm2vec_models,
    mxbai_models,
    nomic_models,
    openai_models,
    ru_sentence_models,
    salesforce_models,
    sentence_transformers_models,
    voyage_models,
    google_models,
<<<<<<< HEAD
    repllama_models,
    promptriever_models,
=======
    rerankers_monot5_based,
    rerankers_custom,
>>>>>>> b580b95f
]
MODEL_REGISTRY = {}

for module in model_modules:
    for mdl in vars(module).values():
        if isinstance(mdl, ModelMeta):
            MODEL_REGISTRY[mdl.name] = mdl


def get_model_metas(
    model_names: Iterable[str] | None = None,
    languages: Iterable[str] | None = None,
    open_source: bool | None = None,
    frameworks: Iterable[str] | None = None,
    n_parameters_range: tuple[int | None, int | None] = (None, None),
) -> list[ModelMeta]:
    """Load all models' metadata that fit the specified criteria."""
    res = []
    model_names = set(model_names) if model_names is not None else None
    languages = set(languages) if languages is not None else None
    frameworks = set(frameworks) if frameworks is not None else None
    for model_meta in MODEL_REGISTRY.values():
        if (model_names is not None) and (model_meta.name not in model_names):
            continue
        if languages is not None:
            if (model_meta.languages is None) or not (
                languages <= set(model_meta.languages)
            ):
                continue
        if (open_source is not None) and (model_meta.open_source != open_source):
            continue
        if (frameworks is not None) and not (frameworks <= set(model_meta.framework)):
            continue
        upper, lower = n_parameters_range
        n_parameters = model_meta.n_parameters
        if upper is not None:
            if (n_parameters is None) or (n_parameters > upper):
                continue
        if lower is not None:
            if (n_parameters is None) or (n_parameters < lower):
                continue
        res.append(model_meta)
    return res


def get_model(model_name: str, revision: str | None = None, **kwargs: Any) -> Encoder:
    """A function to fetch a model object by name.

    Args:
        model_name: Name of the model to fetch
        revision: Revision of the model to fetch
        **kwargs: Additional keyword arguments to pass to the model loader

    Returns:
        A model object
    """
    meta = get_model_meta(model_name, revision)
    model = meta.load_model(**kwargs)

    # If revision not available in the modelmeta, try to extract it from sentence-transformers
    if meta.revision is None and isinstance(model, SentenceTransformer):
        _meta = model_meta_from_sentence_transformers(model)
        meta.revision = _meta.revision if _meta.revision else meta.revision

    model.mteb_model_meta = meta  # type: ignore
    return model


def get_model_meta(model_name: str, revision: str | None = None) -> ModelMeta:
    """A function to fetch a model metadata object by name.

    Args:
        model_name: Name of the model to fetch
        revision: Revision of the model to fetch

    Returns:
        A model metadata object
    """
    if model_name in MODEL_REGISTRY:
        if revision and (not MODEL_REGISTRY[model_name].revision == revision):
            raise ValueError(
                f"Model revision {revision} not found for model {model_name}. Expected {MODEL_REGISTRY[model_name].revision}."
            )
        return MODEL_REGISTRY[model_name]
    else:  # assume it is a sentence-transformers model
        logger.info(
            "Model not found in model registry, assuming it is a sentence-transformers model."
        )
        logger.info(
            f"Attempting to extract metadata by loading the model ({model_name}) using sentence-transformers."
        )
        model = SentenceTransformer(
            model_name, revision=revision, trust_remote_code=True
        )
        meta = model_meta_from_sentence_transformers(model)

        meta.revision = revision
        meta.name = model_name
    return meta


def model_meta_from_sentence_transformers(model: SentenceTransformer) -> ModelMeta:
    try:
        name = (
            model.model_card_data.model_name
            if model.model_card_data.model_name
            else model.model_card_data.base_model
        )
        languages = (
            [model.model_card_data.language]
            if isinstance(model.model_card_data.language, str)
            else model.model_card_data.language
        )
        meta = ModelMeta(
            name=name,
            revision=model.model_card_data.base_model_revision,
            release_date=None,
            languages=languages,
            framework=["Sentence Transformers"],
            similarity_fn_name=model.similarity_fn_name,
        )
    except AttributeError as e:
        logger.warning(
            f"Failed to extract metadata from model: {e}. Upgrading to sentence-transformers v3.0.0 or above is recommended."
        )
        meta = ModelMeta(
            name=None,
            revision=None,
            languages=None,
            release_date=None,
        )
    return meta<|MERGE_RESOLUTION|>--- conflicted
+++ resolved
@@ -21,13 +21,10 @@
     mxbai_models,
     nomic_models,
     openai_models,
-<<<<<<< HEAD
     promptriever_models,
     repllama_models,
-=======
     rerankers_custom,
     rerankers_monot5_based,
->>>>>>> b580b95f
     ru_sentence_models,
     salesforce_models,
     sentence_transformers_models,
@@ -54,13 +51,10 @@
     sentence_transformers_models,
     voyage_models,
     google_models,
-<<<<<<< HEAD
     repllama_models,
     promptriever_models,
-=======
     rerankers_monot5_based,
     rerankers_custom,
->>>>>>> b580b95f
 ]
 MODEL_REGISTRY = {}
 
