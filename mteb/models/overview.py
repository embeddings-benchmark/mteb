from __future__ import annotations

import logging
from collections.abc import Iterable
from functools import lru_cache
from typing import Any

from huggingface_hub import ModelCard
from sentence_transformers import SentenceTransformer

from mteb.abstasks.AbsTask import AbsTask
from mteb.encoder_interface import Encoder
from mteb.model_meta import ModelMeta
from mteb.models import (
    align_models,
    ara_models,
    arctic_models,
    b1ade_models,
    bedrock_models,
    bge_models,
    blip2_models,
    blip_models,
    bm25,
    cde_models,
    clap_models,
    clip_models,
    codesage_models,
    cohere_models,
    cohere_v,
    colbert_models,
    conan_models,
    dino_models,
    e5_instruct,
    e5_models,
    e5_v,
    evaclip_models,
    fa_models,
    gme_v_models,
    google_models,
    gritlm_models,
    gte_models,
    ibm_granite_models,
    inf_models,
    jasper_models,
    jina_clip,
    jina_models,
    lens_models,
    linq_models,
    llm2clip_models,
    llm2vec_models,
    misc_models,
    moco_models,
    model2vec_models,
    moka_models,
    mxbai_models,
    nb_sbert,
    no_instruct_sentence_models,
    nomic_models,
    nomic_models_vision,
    nvidia_models,
    openai_models,
    openclip_models,
    ops_moa_models,
    piccolo_models,
    promptriever_models,
    qodo_models,
    qtack_models,
    relle_models,
    repllama_models,
    rerankers_custom,
    rerankers_monot5_based,
    richinfoai_models,
    ru_sentence_models,
    salesforce_models,
    searchmap_models,
<<<<<<< HEAD
=======
    seed_models,
>>>>>>> a52ea2f7
    sentence_transformers_models,
    shuu_model,
    siglip_models,
    sonar_models,
    stella_models,
    text2vec_models,
    ua_sentence_models,
    uae_models,
    vdr_models,
    vista_models,
    vlm2vec_models,
    voyage_models,
    voyage_v,
    wav2vec2_models,
    wavlm_models,
    whisper_models,
)

logger = logging.getLogger(__name__)

model_modules = [
    align_models,
    arctic_models,
    bedrock_models,
    bge_models,
    blip2_models,
    blip_models,
    bm25,
    clip_models,
    codesage_models,
    cde_models,
    cohere_models,
    cohere_v,
    colbert_models,
    conan_models,
    dino_models,
    e5_instruct,
    e5_models,
    e5_v,
    evaclip_models,
    google_models,
    gritlm_models,
    gte_models,
    ibm_granite_models,
    inf_models,
    jasper_models,
    jina_models,
    jina_clip,
    lens_models,
    linq_models,
    llm2clip_models,
    llm2vec_models,
    misc_models,
    model2vec_models,
    moka_models,
    moco_models,
    mxbai_models,
    no_instruct_sentence_models,
    nomic_models,
    nomic_models_vision,
    nvidia_models,
    openai_models,
    openclip_models,
    ops_moa_models,
    piccolo_models,
    gme_v_models,
    promptriever_models,
    qodo_models,
    qtack_models,
    relle_models,
    repllama_models,
    rerankers_custom,
    rerankers_monot5_based,
    richinfoai_models,
    ru_sentence_models,
    ua_sentence_models,
    salesforce_models,
    searchmap_models,
    sentence_transformers_models,
    shuu_model,
    siglip_models,
    vista_models,
    vlm2vec_models,
    voyage_v,
    stella_models,
    sonar_models,
    text2vec_models,
    uae_models,
    voyage_models,
    vdr_models,
    fa_models,
<<<<<<< HEAD
    wav2vec2_models,
    clap_models,
    ara_models,
    b1ade_models,
    nb_sbert,
    wavlm_models,
    whisper_models,
=======
    ara_models,
    b1ade_models,
    nb_sbert,
    seed_models,
>>>>>>> a52ea2f7
]
MODEL_REGISTRY = {}

for module in model_modules:
    for mdl in vars(module).values():
        if isinstance(mdl, ModelMeta):
            MODEL_REGISTRY[mdl.name] = mdl


def get_model_metas(
    model_names: Iterable[str] | None = None,
    languages: Iterable[str] | None = None,
    open_weights: bool | None = None,
    frameworks: Iterable[str] | None = None,
    n_parameters_range: tuple[int | None, int | None] = (None, None),
    use_instructions: bool | None = None,
    zero_shot_on: list[AbsTask] | None = None,
) -> list[ModelMeta]:
    """Load all models' metadata that fit the specified criteria.

    Args:
        model_names: A list of model names to filter by. If None, all models are included.
        languages: A list of languages to filter by. If None, all languages are included.
        open_weights: Whether to filter by models with open weights. If None this filter is ignored.
        frameworks: A list of frameworks to filter by. If None, all frameworks are included.
        n_parameters_range: A tuple of lower and upper bounds of the number of parameters to filter by.
            If (None, None), this filter is ignored.
        use_instructions: Whether to filter by models that use instructions. If None, all models are included.
        zero_shot_on: A list of tasks on which the model is zero-shot. If None this filter is ignored.
    """
    res = []
    model_names = set(model_names) if model_names is not None else None
    languages = set(languages) if languages is not None else None
    frameworks = set(frameworks) if frameworks is not None else None
    for model_meta in MODEL_REGISTRY.values():
        if (model_names is not None) and (model_meta.name not in model_names):
            continue
        if languages is not None:
            if (model_meta.languages is None) or not (
                languages <= set(model_meta.languages)
            ):
                continue
        if (open_weights is not None) and (model_meta.open_weights != open_weights):
            continue
        if (frameworks is not None) and not (frameworks <= set(model_meta.framework)):
            continue
        if (use_instructions is not None) and (
            model_meta.use_instructions != use_instructions
        ):
            continue

        lower, upper = n_parameters_range
        n_parameters = model_meta.n_parameters

        if upper is not None:
            if (n_parameters is None) or (n_parameters > upper):
                continue
            if lower is not None and n_parameters < lower:
                continue

        if zero_shot_on is not None:
            if not model_meta.is_zero_shot_on(zero_shot_on):
                continue
        res.append(model_meta)
    return res


def get_model(model_name: str, revision: str | None = None, **kwargs: Any) -> Encoder:
    """A function to fetch a model object by name.

    Args:
        model_name: Name of the model to fetch
        revision: Revision of the model to fetch
        **kwargs: Additional keyword arguments to pass to the model loader

    Returns:
        A model object
    """
    meta = get_model_meta(model_name, revision)
    model = meta.load_model(**kwargs)

    # If revision not available in the modelmeta, try to extract it from sentence-transformers
    if meta.revision is None and isinstance(model, SentenceTransformer):
        _meta = model_meta_from_sentence_transformers(model)
        meta.revision = _meta.revision if _meta.revision else meta.revision

    model.mteb_model_meta = meta  # type: ignore
    return model


def get_model_meta(
    model_name: str, revision: str | None = None, fetch_from_hf: bool = True
) -> ModelMeta:
    """A function to fetch a model metadata object by name.

    Args:
        model_name: Name of the model to fetch
        revision: Revision of the model to fetch
        fetch_from_hf: Whether to fetch the model from HuggingFace Hub if not found in the registry

    Returns:
        A model metadata object
    """
    if model_name in MODEL_REGISTRY:
        if revision and (not MODEL_REGISTRY[model_name].revision == revision):
            raise ValueError(
                f"Model revision {revision} not found for model {model_name}. Expected {MODEL_REGISTRY[model_name].revision}."
            )
        return MODEL_REGISTRY[model_name]
    else:  # assume it is a sentence-transformers model
        if not fetch_from_hf:
            raise ValueError(
                f"Model {model_name} not found in MTEB registry. Please set fetch_from_hf=False to load it from HuggingFace Hub."
            )
        logger.info(
            "Model not found in model registry, assuming it is on HF Hub model."
        )
        logger.info(
            f"Attempting to extract metadata by loading the model ({model_name}) using HuggingFace."
        )
        meta = model_meta_from_hf_hub(model_name)
        meta.revision = revision
        meta.name = model_name
    return meta


@lru_cache
def model_meta_from_hf_hub(model_name: str) -> ModelMeta:
    try:
        card = ModelCard.load(model_name)
        card_data = card.data.to_dict()
        frameworks = ["PyTorch"]
        if card_data.get("library_name", None) == "sentence-transformers":
            frameworks.append("Sentence Transformers")
        return ModelMeta(
            name=model_name,
            revision=card_data.get("base_model_revision", None),
            # TODO
            release_date=None,
            # TODO: We need a mapping between conflicting language codes
            languages=None,
            license=card_data.get("license", None),
            framework=frameworks,  # type: ignore
            training_datasets=card_data.get("datasets", None),
            similarity_fn_name=None,
            n_parameters=None,
            memory_usage_mb=None,
            max_tokens=None,
            embed_dim=None,
            open_weights=True,
            public_training_code=None,
            public_training_data=None,
            use_instructions=None,
        )
    except Exception as e:
        logger.warning(f"Failed to extract metadata from model: {e}.")
        return ModelMeta(
            name=model_name,
            revision=None,
            languages=None,
            release_date=None,
            n_parameters=None,
            memory_usage_mb=None,
            max_tokens=None,
            embed_dim=None,
            license=None,
            open_weights=True,
            public_training_code=None,
            public_training_data=None,
            similarity_fn_name=None,
            use_instructions=None,
            training_datasets=None,
            framework=[],
        )


def model_meta_from_sentence_transformers(model: SentenceTransformer) -> ModelMeta:
    try:
        name = (
            model.model_card_data.model_name
            if model.model_card_data.model_name
            else model.model_card_data.base_model
        )
        languages = (
            [model.model_card_data.language]
            if isinstance(model.model_card_data.language, str)
            else model.model_card_data.language
        )
        meta = ModelMeta(
            name=name,
            revision=model.model_card_data.base_model_revision,
            release_date=None,
            languages=languages,
            framework=["Sentence Transformers"],
            similarity_fn_name=model.similarity_fn_name,
            n_parameters=None,
            memory_usage_mb=None,
            max_tokens=None,
            embed_dim=None,
            license=None,
            open_weights=True,
            public_training_code=None,
            public_training_data=None,
            use_instructions=None,
            training_datasets=None,
        )
    except AttributeError as e:
        logger.warning(
            f"Failed to extract metadata from model: {e}. Upgrading to sentence-transformers v3.0.0 or above is recommended."
        )
        meta = ModelMeta(
            name=None,
            revision=None,
            languages=None,
            release_date=None,
            n_parameters=None,
            memory_usage_mb=None,
            max_tokens=None,
            embed_dim=None,
            license=None,
            open_weights=True,
            public_training_code=None,
            public_training_data=None,
            similarity_fn_name=None,
            use_instructions=None,
            training_datasets=None,
            framework=[],
        )
    return meta<|MERGE_RESOLUTION|>--- conflicted
+++ resolved
@@ -73,10 +73,7 @@
     ru_sentence_models,
     salesforce_models,
     searchmap_models,
-<<<<<<< HEAD
-=======
     seed_models,
->>>>>>> a52ea2f7
     sentence_transformers_models,
     shuu_model,
     siglip_models,
@@ -168,7 +165,6 @@
     voyage_models,
     vdr_models,
     fa_models,
-<<<<<<< HEAD
     wav2vec2_models,
     clap_models,
     ara_models,
@@ -176,12 +172,8 @@
     nb_sbert,
     wavlm_models,
     whisper_models,
-=======
-    ara_models,
-    b1ade_models,
     nb_sbert,
     seed_models,
->>>>>>> a52ea2f7
 ]
 MODEL_REGISTRY = {}
 
