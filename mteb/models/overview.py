from __future__ import annotations

import logging
from collections.abc import Iterable
from functools import lru_cache
from typing import Any

from huggingface_hub import ModelCard
from sentence_transformers import CrossEncoder, SentenceTransformer

from mteb.abstasks.AbsTask import AbsTask
from mteb.encoder_interface import Encoder
from mteb.model_meta import ModelMeta
from mteb.models import (
    align_models,
    arctic_models,
    bedrock_models,
    bge_models,
    blip2_models,
    blip_models,
    bm25,
    cde_models,
    clip_models,
    cohere_models,
    cohere_v,
    colbert_models,
    dino_models,
    e5_instruct,
    e5_models,
    e5_v,
    evaclip_models,
    gme_models,
    google_models,
    gritlm_models,
    gte_models,
    ibm_granite_models,
    inf_models,
    jasper_models,
    jina_clip,
    jina_models,
    lens_models,
    linq_models,
    llm2vec_models,
    misc_models,
    moco_models,
    model2vec_models,
    moka_models,
    mxbai_models,
    no_instruct_sentence_models,
    nomic_models,
    nomic_models_vision,
    nvidia_models,
    openai_models,
    openclip_models,
    piccolo_models,
    promptriever_models,
    repllama_models,
    rerankers_custom,
    rerankers_monot5_based,
    ru_sentence_models,
    salesforce_models,
    sentence_transformers_models,
    siglip_models,
    stella_models,
    text2vec_models,
    uae_models,
    vista_models,
    vlm2vec_models,
    voyage_models,
    voyage_v,
)

logger = logging.getLogger(__name__)

model_modules = [
    align_models,
    arctic_models,
    bedrock_models,
    bge_models,
    blip2_models,
    blip_models,
    bm25,
    clip_models,
    cde_models,
    cohere_models,
    cohere_v,
    colbert_models,
    dino_models,
    e5_instruct,
    e5_models,
    e5_v,
    evaclip_models,
    gme_models,
    google_models,
    gritlm_models,
    gte_models,
    gme_models,
    ibm_granite_models,
    inf_models,
    jasper_models,
    jina_models,
    jina_clip,
    lens_models,
    linq_models,
    llm2vec_models,
    misc_models,
    model2vec_models,
    moka_models,
    moco_models,
    mxbai_models,
    no_instruct_sentence_models,
    nomic_models,
    nomic_models_vision,
    nvidia_models,
    openai_models,
    openclip_models,
    piccolo_models,
    promptriever_models,
    repllama_models,
    rerankers_custom,
    rerankers_monot5_based,
    ru_sentence_models,
    salesforce_models,
    sentence_transformers_models,
    siglip_models,
    vista_models,
    vlm2vec_models,
    voyage_v,
    stella_models,
<<<<<<< HEAD
    bedrock_models,
=======
    text2vec_models,
>>>>>>> 2a8c25ac
    uae_models,
    voyage_models,
]
MODEL_REGISTRY = {}

for module in model_modules:
    for mdl in vars(module).values():
        if isinstance(mdl, ModelMeta):
            MODEL_REGISTRY[mdl.name] = mdl


def get_model_metas(
    model_names: Iterable[str] | None = None,
    languages: Iterable[str] | None = None,
    open_weights: bool | None = None,
    frameworks: Iterable[str] | None = None,
    n_parameters_range: tuple[int | None, int | None] = (None, None),
    use_instructions: bool | None = None,
    zero_shot_on: list[AbsTask] | None = None,
) -> list[ModelMeta]:
    """Load all models' metadata that fit the specified criteria."""
    res = []
    model_names = set(model_names) if model_names is not None else None
    languages = set(languages) if languages is not None else None
    frameworks = set(frameworks) if frameworks is not None else None
    for model_meta in MODEL_REGISTRY.values():
        if (model_names is not None) and (model_meta.name not in model_names):
            continue
        if languages is not None:
            if (model_meta.languages is None) or not (
                languages <= set(model_meta.languages)
            ):
                continue
        if (open_weights is not None) and (model_meta.open_weights != open_weights):
            continue
        if (frameworks is not None) and not (frameworks <= set(model_meta.framework)):
            continue
        if (use_instructions is not None) and (
            model_meta.use_instructions != use_instructions
        ):
            continue
        lower, upper = n_parameters_range
        n_parameters = model_meta.n_parameters
        if upper is not None:
            if (n_parameters is None) or (n_parameters > upper):
                continue
        if lower is not None:
            if (n_parameters is None) or (n_parameters < lower):
                continue
        if zero_shot_on is not None:
            if not model_meta.is_zero_shot_on(zero_shot_on):
                continue
        res.append(model_meta)
    return res


def get_model(model_name: str, revision: str | None = None, **kwargs: Any) -> Encoder:
    """A function to fetch a model object by name.

    Args:
        model_name: Name of the model to fetch
        revision: Revision of the model to fetch
        **kwargs: Additional keyword arguments to pass to the model loader

    Returns:
        A model object
    """
    meta = get_model_meta(model_name, revision)
    model = meta.load_model(**kwargs)

    # If revision not available in the modelmeta, try to extract it from sentence-transformers
    if isinstance(model.model, SentenceTransformer):
        _meta = model_meta_from_sentence_transformers(model.model)
        if meta.revision is None:
            meta.revision = _meta.revision if _meta.revision else meta.revision
        if not meta.similarity_fn_name:
            meta.similarity_fn_name = _meta.similarity_fn_name

    elif isinstance(model, CrossEncoder):
        _meta = model_meta_from_cross_encoder(model.model)
        if meta.revision is None:
            meta.revision = _meta.revision if _meta.revision else meta.revision

    model.mteb_model_meta = meta  # type: ignore
    return model


def get_model_meta(model_name: str, revision: str | None = None) -> ModelMeta:
    """A function to fetch a model metadata object by name.

    Args:
        model_name: Name of the model to fetch
        revision: Revision of the model to fetch

    Returns:
        A model metadata object
    """
    if model_name in MODEL_REGISTRY:
        if revision and (not MODEL_REGISTRY[model_name].revision == revision):
            raise ValueError(
                f"Model revision {revision} not found for model {model_name}. Expected {MODEL_REGISTRY[model_name].revision}."
            )
        return MODEL_REGISTRY[model_name]
    else:  # assume it is a sentence-transformers model
        logger.info(
            "Model not found in model registry, assuming it is on HF Hub model."
        )
        logger.info(
            f"Attempting to extract metadata by loading the model ({model_name}) using HuggingFace."
        )
        meta = model_meta_from_hf_hub(model_name)
        meta.revision = revision
        meta.name = model_name
    return meta


empty_model_meta = ModelMeta(
    name=None,
    revision=None,
    languages=None,
    release_date=None,
    n_parameters=None,
    max_tokens=None,
    embed_dim=None,
    license=None,
    open_weights=True,
    public_training_code=None,
    public_training_data=None,
    similarity_fn_name=None,
    use_instructions=None,
    training_datasets=None,
    framework=[],
)


@lru_cache
def model_meta_from_hf_hub(model_name: str) -> ModelMeta:
    try:
        card = ModelCard.load(model_name)
        card_data = card.data.to_dict()
        frameworks = ["PyTorch"]
        if card_data.get("library_name", None) == "sentence-transformers":
            frameworks.append("Sentence Transformers")
        return ModelMeta(
            name=model_name,
            revision=card_data.get("base_model_revision", None),
            # TODO
            release_date=None,
            # TODO: We need a mapping between conflicting language codes
            languages=None,
            license=card_data.get("license", None),
            framework=frameworks,
            training_datasets=card_data.get("datasets", None),
            similarity_fn_name=None,
            n_parameters=None,
            max_tokens=None,
            embed_dim=None,
            open_weights=True,
            public_training_code=None,
            public_training_data=None,
            use_instructions=None,
        )
    except Exception as e:
        logger.warning(f"Failed to extract metadata from model: {e}.")
        meta = empty_model_meta
        meta.name = model_name
        return meta


def model_meta_from_cross_encoder(model: CrossEncoder) -> ModelMeta:
    try:
        name = model.model.name_or_path

        meta = ModelMeta(
            name=name,
            revision=model.config._commit_hash,
            release_date=None,
            languages=None,
            framework=["Sentence Transformers"],
            similarity_fn_name=None,
            n_parameters=None,
            max_tokens=None,
            embed_dim=None,
            license=None,
            open_weights=True,
            public_training_code=None,
            public_training_data=None,
            use_instructions=None,
            training_datasets=None,
        )
    except AttributeError as e:
        logger.warning(
            f"Failed to extract metadata from model: {e}. Upgrading to sentence-transformers v3.0.0 or above is recommended."
        )
        meta = empty_model_meta
    return meta


def model_meta_from_sentence_transformers(model: SentenceTransformer) -> ModelMeta:
    try:
        name = (
            model.model_card_data.model_name
            if model.model_card_data.model_name
            else model.model_card_data.base_model
        )
        languages = (
            [model.model_card_data.language]
            if isinstance(model.model_card_data.language, str)
            else model.model_card_data.language
        )
        embeddings_dim = model.get_sentence_embedding_dimension()
        meta = ModelMeta(
            name=name,
            revision=model.model_card_data.base_model_revision,
            release_date=None,
            languages=languages,
            framework=["Sentence Transformers"],
            similarity_fn_name=model.similarity_fn_name,
            n_parameters=None,
            max_tokens=None,
            embed_dim=embeddings_dim,
            license=None,
            open_weights=True,
            public_training_code=None,
            public_training_data=None,
            use_instructions=None,
            training_datasets=None,
        )
    except AttributeError as e:
        logger.warning(
            f"Failed to extract metadata from model: {e}. Upgrading to sentence-transformers v3.0.0 or above is recommended."
        )
        meta = empty_model_meta
    return meta<|MERGE_RESOLUTION|>--- conflicted
+++ resolved
@@ -127,11 +127,9 @@
     vlm2vec_models,
     voyage_v,
     stella_models,
-<<<<<<< HEAD
+    text2vec_models,
+    stella_models,
     bedrock_models,
-=======
-    text2vec_models,
->>>>>>> 2a8c25ac
     uae_models,
     voyage_models,
 ]
