--- conflicted
+++ resolved
@@ -21,11 +21,8 @@
     google_models,
     gritlm_models,
     gte_models,
-<<<<<<< HEAD
+    ibm_granite_models,
     jasper_models,
-=======
-    ibm_granite_models,
->>>>>>> e1b74f22
     jina_models,
     linq_models,
     llm2vec_models,
