--- conflicted
+++ resolved
@@ -43,11 +43,7 @@
     google_models,
     gritlm_models,
     gte_models,
-<<<<<<< HEAD
-=======
     hinvec_models,
-    hit_tmg_models,
->>>>>>> f27648ba
     ibm_granite_models,
     inf_models,
     jasper_models,
@@ -130,11 +126,7 @@
     google_models,
     gritlm_models,
     gte_models,
-<<<<<<< HEAD
-=======
     hinvec_models,
-    hit_tmg_models,
->>>>>>> f27648ba
     ibm_granite_models,
     inf_models,
     jasper_models,
