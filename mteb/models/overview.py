--- conflicted
+++ resolved
@@ -196,13 +196,10 @@
     nb_sbert,
     seed_models,
     qwen2_models,
-<<<<<<< HEAD
     yamnet_models,
     vggish_models,
-=======
     sewd_models,
     unispeech_models,
->>>>>>> 9114dc64
 ]
 MODEL_REGISTRY = {}
 
