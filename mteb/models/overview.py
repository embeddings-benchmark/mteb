--- conflicted
+++ resolved
@@ -15,10 +15,7 @@
     align_models,
     ara_models,
     arctic_models,
-<<<<<<< HEAD
     ast_model,
-=======
->>>>>>> d7ff1ab3
     b1ade_models,
     bedrock_models,
     bge_models,
@@ -29,23 +26,16 @@
     cde_models,
     clap_models,
     clip_models,
-<<<<<<< HEAD
     cnn14_model,
-=======
->>>>>>> d7ff1ab3
     codesage_models,
     cohere_models,
     cohere_v,
     colbert_models,
-<<<<<<< HEAD
-    conan_models,
-    data2vec_models,
-=======
     colpali_models,
     colqwen_models,
     colsmol_models,
     conan_models,
->>>>>>> d7ff1ab3
+    data2vec_models,
     dino_models,
     e5_instruct,
     e5_models,
@@ -53,19 +43,13 @@
     encodec_model,
     evaclip_models,
     fa_models,
-<<<<<<< HEAD
-=======
     geogpt_models,
->>>>>>> d7ff1ab3
     gme_v_models,
     google_models,
     gritlm_models,
     gte_models,
-<<<<<<< HEAD
+    hit_tmg_models,
     hubert_models,
-=======
-    hit_tmg_models,
->>>>>>> d7ff1ab3
     ibm_granite_models,
     inf_models,
     jasper_models,
@@ -95,29 +79,20 @@
     promptriever_models,
     qodo_models,
     qtack_models,
-<<<<<<< HEAD
     qwen2_models,
+    qwen3_models,
     relle_models,
-=======
-    qwen3_models,
->>>>>>> d7ff1ab3
     repllama_models,
     rerankers_custom,
     rerankers_monot5_based,
     richinfoai_models,
     ru_sentence_models,
     salesforce_models,
-<<<<<<< HEAD
     seamlessm4t_models,
     searchmap_models,
     seed_models,
     sentence_transformers_models,
     sewd_models,
-=======
-    searchmap_models,
-    seed_models,
-    sentence_transformers_models,
->>>>>>> d7ff1ab3
     shuu_model,
     siglip_models,
     sonar_models,
@@ -125,22 +100,16 @@
     text2vec_models,
     ua_sentence_models,
     uae_models,
-<<<<<<< HEAD
     unispeech_models,
-=======
->>>>>>> d7ff1ab3
     vdr_models,
     vista_models,
     vlm2vec_models,
     voyage_models,
     voyage_v,
-<<<<<<< HEAD
     wav2vec2_models,
     wavlm_models,
     whisper_models,
-=======
     xyz_models,
->>>>>>> d7ff1ab3
 )
 
 logger = logging.getLogger(__name__)
@@ -155,17 +124,14 @@
     blip2_models,
     blip_models,
     bm25,
-<<<<<<< HEAD
     hubert_models,
     clip_models,
     encodec_model,
     codesage_models,
     data2vec_models,
-=======
     cadet_models,
     clip_models,
     codesage_models,
->>>>>>> d7ff1ab3
     cde_models,
     cnn14_model,
     cohere_models,
@@ -180,10 +146,7 @@
     google_models,
     gritlm_models,
     gte_models,
-<<<<<<< HEAD
-=======
     hit_tmg_models,
->>>>>>> d7ff1ab3
     ibm_granite_models,
     inf_models,
     jasper_models,
@@ -213,26 +176,20 @@
     promptriever_models,
     qodo_models,
     qtack_models,
-<<<<<<< HEAD
     relle_models,
-=======
     qwen3_models,
->>>>>>> d7ff1ab3
     repllama_models,
     rerankers_custom,
     rerankers_monot5_based,
     richinfoai_models,
     ru_sentence_models,
     ua_sentence_models,
-<<<<<<< HEAD
     salesforce_models,
     searchmap_models,
     seamlessm4t_models,
-=======
     seed_models,
     salesforce_models,
     searchmap_models,
->>>>>>> d7ff1ab3
     sentence_transformers_models,
     shuu_model,
     siglip_models,
@@ -246,7 +203,6 @@
     voyage_models,
     vdr_models,
     fa_models,
-<<<<<<< HEAD
     wav2vec2_models,
     clap_models,
     ara_models,
@@ -259,7 +215,6 @@
     qwen2_models,
     sewd_models,
     unispeech_models,
-=======
     ara_models,
     b1ade_models,
     nb_sbert,
@@ -267,7 +222,6 @@
     colqwen_models,
     colsmol_models,
     geogpt_models,
->>>>>>> d7ff1ab3
 ]
 MODEL_REGISTRY = {}
 
