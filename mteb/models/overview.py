from __future__ import annotations

import logging
from collections.abc import Iterable
from functools import lru_cache
from typing import Any

from huggingface_hub import ModelCard
from sentence_transformers import SentenceTransformer

from mteb.abstasks.AbsTask import AbsTask
from mteb.encoder_interface import Encoder
from mteb.model_meta import ModelMeta
from mteb.models import (
    align_models,
    arctic_models,
    bedrock_models,
    bge_models,
    blip2_models,
    blip_models,
    bm25,
    cde_models,
    clip_models,
    cohere_models,
    cohere_v,
    colbert_models,
    dino_models,
    e5_instruct,
    e5_models,
    e5_v,
    evaclip_models,
    fa_models,
    gme_models,
    google_models,
    gritlm_models,
    gte_models,
    ibm_granite_models,
    inf_models,
    jasper_models,
    jina_clip,
    jina_models,
    lens_models,
    linq_models,
    llm2vec_models,
    misc_models,
    moco_models,
    model2vec_models,
    moka_models,
    mxbai_models,
    no_instruct_sentence_models,
    nomic_models,
    nomic_models_vision,
    nvidia_models,
    openai_models,
    openclip_models,
    piccolo_models,
    promptriever_models,
    qtack_models,
    repllama_models,
    rerankers_custom,
    rerankers_monot5_based,
    ru_sentence_models,
    salesforce_models,
    sentence_transformers_models,
    siglip_models,
    sonar_models,
    stella_models,
    text2vec_models,
    uae_models,
    vista_models,
    vlm2vec_models,
    voyage_models,
    voyage_v,
    wav2vec_models,
<<<<<<< HEAD
=======
    wavlm_models,
    whisper_models,
    qwen_models
>>>>>>> ac14d161
)

logger = logging.getLogger(__name__)

model_modules = [
    align_models,
    arctic_models,
    bedrock_models,
    bge_models,
    blip2_models,
    blip_models,
    bm25,
    clip_models,
    cde_models,
    cohere_models,
    cohere_v,
    colbert_models,
    dino_models,
    e5_instruct,
    e5_models,
    e5_v,
    evaclip_models,
    gme_models,
    google_models,
    gritlm_models,
    gte_models,
    gme_models,
    ibm_granite_models,
    inf_models,
    jasper_models,
    jina_models,
    jina_clip,
    lens_models,
    linq_models,
    llm2vec_models,
    misc_models,
    model2vec_models,
    moka_models,
    moco_models,
    mxbai_models,
    no_instruct_sentence_models,
    nomic_models,
    nomic_models_vision,
    nvidia_models,
    openai_models,
    openclip_models,
    piccolo_models,
    promptriever_models,
    qtack_models,
    repllama_models,
    rerankers_custom,
    rerankers_monot5_based,
    ru_sentence_models,
    salesforce_models,
    sentence_transformers_models,
    siglip_models,
    vista_models,
    vlm2vec_models,
    voyage_v,
    stella_models,
    sonar_models,
    text2vec_models,
    uae_models,
    voyage_models,
    fa_models,
    wav2vec_models,
<<<<<<< HEAD
=======
    wavlm_models,
    whisper_models,
    qwen_models
>>>>>>> ac14d161
]
MODEL_REGISTRY = {}

for module in model_modules:
    for mdl in vars(module).values():
        if isinstance(mdl, ModelMeta):
            MODEL_REGISTRY[mdl.name] = mdl


def get_model_metas(
    model_names: Iterable[str] | None = None,
    languages: Iterable[str] | None = None,
    open_weights: bool | None = None,
    frameworks: Iterable[str] | None = None,
    n_parameters_range: tuple[int | None, int | None] = (None, None),
    use_instructions: bool | None = None,
    zero_shot_on: list[AbsTask] | None = None,
) -> list[ModelMeta]:
    """Load all models' metadata that fit the specified criteria.

    Args:
        model_names: A list of model names to filter by. If None, all models are included.
        languages: A list of languages to filter by. If None, all languages are included.
        open_weights: Whether to filter by models with open weights. If None this filter is ignored.
        frameworks: A list of frameworks to filter by. If None, all frameworks are included.
        n_parameters_range: A tuple of lower and upper bounds of the number of parameters to filter by.
            If (None, None), this filter is ignored.
        use_instructions: Whether to filter by models that use instructions. If None, all models are included.
        zero_shot_on: A list of tasks on which the model is zero-shot. If None this filter is ignored.
    """
    res = []
    model_names = set(model_names) if model_names is not None else None
    languages = set(languages) if languages is not None else None
    frameworks = set(frameworks) if frameworks is not None else None
    for model_meta in MODEL_REGISTRY.values():
        if (model_names is not None) and (model_meta.name not in model_names):
            continue
        if languages is not None:
            if (model_meta.languages is None) or not (
                languages <= set(model_meta.languages)
            ):
                continue
        if (open_weights is not None) and (model_meta.open_weights != open_weights):
            continue
        if (frameworks is not None) and not (frameworks <= set(model_meta.framework)):
            continue
        if (use_instructions is not None) and (
            model_meta.use_instructions != use_instructions
        ):
            continue

        lower, upper = n_parameters_range
        n_parameters = model_meta.n_parameters

        if upper is not None:
            if (n_parameters is None) or (n_parameters > upper):
                continue
            if lower is not None and n_parameters < lower:
                continue

        if zero_shot_on is not None:
            if not model_meta.is_zero_shot_on(zero_shot_on):
                continue
        res.append(model_meta)
    return res


def get_model(model_name: str, revision: str | None = None, **kwargs: Any) -> Encoder:
    """A function to fetch a model object by name.

    Args:
        model_name: Name of the model to fetch
        revision: Revision of the model to fetch
        **kwargs: Additional keyword arguments to pass to the model loader

    Returns:
        A model object
    """
    meta = get_model_meta(model_name, revision)
    model = meta.load_model(**kwargs)

    # If revision not available in the modelmeta, try to extract it from sentence-transformers
    if meta.revision is None and isinstance(model, SentenceTransformer):
        _meta = model_meta_from_sentence_transformers(model)
        meta.revision = _meta.revision if _meta.revision else meta.revision

    model.mteb_model_meta = meta  # type: ignore
    return model


def get_model_meta(model_name: str, revision: str | None = None) -> ModelMeta:
    """A function to fetch a model metadata object by name.

    Args:
        model_name: Name of the model to fetch
        revision: Revision of the model to fetch

    Returns:
        A model metadata object
    """
    if model_name in MODEL_REGISTRY:
        if revision and (not MODEL_REGISTRY[model_name].revision == revision):
            raise ValueError(
                f"Model revision {revision} not found for model {model_name}. Expected {MODEL_REGISTRY[model_name].revision}."
            )
        return MODEL_REGISTRY[model_name]
    else:  # assume it is a sentence-transformers model
        logger.info(
            "Model not found in model registry, assuming it is on HF Hub model."
        )
        logger.info(
            f"Attempting to extract metadata by loading the model ({model_name}) using HuggingFace."
        )
        meta = model_meta_from_hf_hub(model_name)
        meta.revision = revision
        meta.name = model_name
    return meta


@lru_cache
def model_meta_from_hf_hub(model_name: str) -> ModelMeta:
    try:
        card = ModelCard.load(model_name)
        card_data = card.data.to_dict()
        frameworks = ["PyTorch"]
        if card_data.get("library_name", None) == "sentence-transformers":
            frameworks.append("Sentence Transformers")
        return ModelMeta(
            name=model_name,
            revision=card_data.get("base_model_revision", None),
            # TODO
            release_date=None,
            # TODO: We need a mapping between conflicting language codes
            languages=None,
            license=card_data.get("license", None),
            framework=frameworks,  # type: ignore
            training_datasets=card_data.get("datasets", None),
            similarity_fn_name=None,
            n_parameters=None,
            memory_usage_mb=None,
            max_tokens=None,
            embed_dim=None,
            open_weights=True,
            public_training_code=None,
            public_training_data=None,
            use_instructions=None,
        )
    except Exception as e:
        logger.warning(f"Failed to extract metadata from model: {e}.")
        return ModelMeta(
            name=model_name,
            revision=None,
            languages=None,
            release_date=None,
            n_parameters=None,
            memory_usage_mb=None,
            max_tokens=None,
            embed_dim=None,
            license=None,
            open_weights=True,
            public_training_code=None,
            public_training_data=None,
            similarity_fn_name=None,
            use_instructions=None,
            training_datasets=None,
            framework=[],
        )


def model_meta_from_sentence_transformers(model: SentenceTransformer) -> ModelMeta:
    try:
        name = (
            model.model_card_data.model_name
            if model.model_card_data.model_name
            else model.model_card_data.base_model
        )
        languages = (
            [model.model_card_data.language]
            if isinstance(model.model_card_data.language, str)
            else model.model_card_data.language
        )
        meta = ModelMeta(
            name=name,
            revision=model.model_card_data.base_model_revision,
            release_date=None,
            languages=languages,
            framework=["Sentence Transformers"],
            similarity_fn_name=model.similarity_fn_name,
            n_parameters=None,
            memory_usage_mb=None,
            max_tokens=None,
            embed_dim=None,
            license=None,
            open_weights=True,
            public_training_code=None,
            public_training_data=None,
            use_instructions=None,
            training_datasets=None,
        )
    except AttributeError as e:
        logger.warning(
            f"Failed to extract metadata from model: {e}. Upgrading to sentence-transformers v3.0.0 or above is recommended."
        )
        meta = ModelMeta(
            name=None,
            revision=None,
            languages=None,
            release_date=None,
            n_parameters=None,
            memory_usage_mb=None,
            max_tokens=None,
            embed_dim=None,
            license=None,
            open_weights=True,
            public_training_code=None,
            public_training_data=None,
            similarity_fn_name=None,
            use_instructions=None,
            training_datasets=None,
            framework=[],
        )
    return meta<|MERGE_RESOLUTION|>--- conflicted
+++ resolved
@@ -72,12 +72,9 @@
     voyage_models,
     voyage_v,
     wav2vec_models,
-<<<<<<< HEAD
-=======
     wavlm_models,
     whisper_models,
     qwen_models
->>>>>>> ac14d161
 )
 
 logger = logging.getLogger(__name__)
@@ -144,12 +141,9 @@
     voyage_models,
     fa_models,
     wav2vec_models,
-<<<<<<< HEAD
-=======
     wavlm_models,
     whisper_models,
     qwen_models
->>>>>>> ac14d161
 ]
 MODEL_REGISTRY = {}
 
