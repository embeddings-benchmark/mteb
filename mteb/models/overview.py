from __future__ import annotations

import logging
from collections.abc import Iterable
from functools import lru_cache
from typing import Any

from huggingface_hub import ModelCard
from sentence_transformers import CrossEncoder, SentenceTransformer

from mteb.abstasks.AbsTask import AbsTask
from mteb.encoder_interface import Encoder
from mteb.model_meta import ModelMeta
from mteb.models import (
    align_models,
    arctic_models,
    bedrock_models,
    bge_models,
    blip2_models,
    blip_models,
    bm25,
    cde_models,
    clip_models,
    cohere_models,
    cohere_v,
    colbert_models,
    dino_models,
    e5_instruct,
    e5_models,
    e5_v,
    evaclip_models,
    gme_models,
    google_models,
    gritlm_models,
    gte_models,
    ibm_granite_models,
    inf_models,
    jasper_models,
    jina_clip,
    jina_models,
    lens_models,
    linq_models,
    llm2vec_models,
    misc_models,
    moco_models,
    model2vec_models,
    moka_models,
    mxbai_models,
    no_instruct_sentence_models,
    nomic_models,
    nomic_models_vision,
    nvidia_models,
    openai_models,
    openclip_models,
    piccolo_models,
    promptriever_models,
    qtack_models,
    repllama_models,
    rerankers_custom,
    rerankers_monot5_based,
    ru_sentence_models,
    salesforce_models,
    sentence_transformers_models,
    siglip_models,
    stella_models,
    text2vec_models,
    uae_models,
    vista_models,
    vlm2vec_models,
    voyage_models,
    voyage_v,
)

logger = logging.getLogger(__name__)

model_modules = [
    align_models,
    arctic_models,
    bedrock_models,
    bge_models,
    blip2_models,
    blip_models,
    bm25,
    clip_models,
    cde_models,
    cohere_models,
    cohere_v,
    colbert_models,
    dino_models,
    e5_instruct,
    e5_models,
    e5_v,
    evaclip_models,
    gme_models,
    google_models,
    gritlm_models,
    gte_models,
    gme_models,
    ibm_granite_models,
    inf_models,
    jasper_models,
    jina_models,
    jina_clip,
    lens_models,
    linq_models,
    llm2vec_models,
    misc_models,
    model2vec_models,
    moka_models,
    moco_models,
    mxbai_models,
    no_instruct_sentence_models,
    nomic_models,
    nomic_models_vision,
    nvidia_models,
    openai_models,
    openclip_models,
    piccolo_models,
    promptriever_models,
    qtack_models,
    repllama_models,
    rerankers_custom,
    rerankers_monot5_based,
    ru_sentence_models,
    salesforce_models,
    sentence_transformers_models,
    siglip_models,
    vista_models,
    vlm2vec_models,
    voyage_v,
    stella_models,
    text2vec_models,
    stella_models,
    bedrock_models,
    uae_models,
    voyage_models,
]
MODEL_REGISTRY = {}

for module in model_modules:
    for mdl in vars(module).values():
        if isinstance(mdl, ModelMeta):
            MODEL_REGISTRY[mdl.name] = mdl


def get_model_metas(
    model_names: Iterable[str] | None = None,
    languages: Iterable[str] | None = None,
    open_weights: bool | None = None,
    frameworks: Iterable[str] | None = None,
    n_parameters_range: tuple[int | None, int | None] = (None, None),
    use_instructions: bool | None = None,
    zero_shot_on: list[AbsTask] | None = None,
) -> list[ModelMeta]:
    """Load all models' metadata that fit the specified criteria."""
    res = []
    model_names = set(model_names) if model_names is not None else None
    languages = set(languages) if languages is not None else None
    frameworks = set(frameworks) if frameworks is not None else None
    for model_meta in MODEL_REGISTRY.values():
        if (model_names is not None) and (model_meta.name not in model_names):
            continue
        if languages is not None:
            if (model_meta.languages is None) or not (
                languages <= set(model_meta.languages)
            ):
                continue
        if (open_weights is not None) and (model_meta.open_weights != open_weights):
            continue
        if (frameworks is not None) and not (frameworks <= set(model_meta.framework)):
            continue
        if (use_instructions is not None) and (
            model_meta.use_instructions != use_instructions
        ):
            continue
        lower, upper = n_parameters_range
        n_parameters = model_meta.n_parameters
        if upper is not None:
            if (n_parameters is None) or (n_parameters > upper):
                continue
        if lower is not None:
            if (n_parameters is None) or (n_parameters < lower):
                continue
        if zero_shot_on is not None:
            if not model_meta.is_zero_shot_on(zero_shot_on):
                continue
        res.append(model_meta)
    return res


def get_model(model_name: str, revision: str | None = None, **kwargs: Any) -> Encoder:
    """A function to fetch a model object by name.

    Args:
        model_name: Name of the model to fetch
        revision: Revision of the model to fetch
        **kwargs: Additional keyword arguments to pass to the model loader

    Returns:
        A model object
    """
    meta = get_model_meta(model_name, revision)
    model = meta.load_model(**kwargs)

    # If revision not available in the modelmeta, try to extract it from sentence-transformers
    if isinstance(model.model, SentenceTransformer):
        _meta = model_meta_from_sentence_transformers(model.model)
        if meta.revision is None:
            meta.revision = _meta.revision if _meta.revision else meta.revision
        if not meta.similarity_fn_name:
            meta.similarity_fn_name = _meta.similarity_fn_name

    elif isinstance(model, CrossEncoder):
        _meta = model_meta_from_cross_encoder(model.model)
        if meta.revision is None:
            meta.revision = _meta.revision if _meta.revision else meta.revision

    model.mteb_model_meta = meta  # type: ignore
    return model


def get_model_meta(model_name: str, revision: str | None = None) -> ModelMeta:
    """A function to fetch a model metadata object by name.

    Args:
        model_name: Name of the model to fetch
        revision: Revision of the model to fetch

    Returns:
        A model metadata object
    """
    if model_name in MODEL_REGISTRY:
        if revision and (not MODEL_REGISTRY[model_name].revision == revision):
            raise ValueError(
                f"Model revision {revision} not found for model {model_name}. Expected {MODEL_REGISTRY[model_name].revision}."
            )
        return MODEL_REGISTRY[model_name]
    else:  # assume it is a sentence-transformers model
        logger.info(
            "Model not found in model registry, assuming it is on HF Hub model."
        )
        logger.info(
            f"Attempting to extract metadata by loading the model ({model_name}) using HuggingFace."
        )
        meta = model_meta_from_hf_hub(model_name)
        meta.revision = revision
        meta.name = model_name
    return meta


empty_model_meta = ModelMeta(
    name=None,
    revision=None,
    languages=None,
    release_date=None,
    n_parameters=None,
    max_tokens=None,
    embed_dim=None,
    license=None,
    open_weights=True,
    public_training_code=None,
    public_training_data=None,
    similarity_fn_name=None,
    use_instructions=None,
    training_datasets=None,
    framework=[],
)


@lru_cache
def model_meta_from_hf_hub(model_name: str) -> ModelMeta:
    try:
        card = ModelCard.load(model_name)
        card_data = card.data.to_dict()
        frameworks = ["PyTorch"]
        if card_data.get("library_name", None) == "sentence-transformers":
            frameworks.append("Sentence Transformers")
        return ModelMeta(
            name=model_name,
            revision=card_data.get("base_model_revision", None),
            # TODO
            release_date=None,
            # TODO: We need a mapping between conflicting language codes
            languages=None,
            license=card_data.get("license", None),
            framework=frameworks,
            training_datasets=card_data.get("datasets", None),
            similarity_fn_name=None,
            n_parameters=None,
            memory_usage_mb=None,
            max_tokens=None,
            embed_dim=None,
            open_weights=True,
            public_training_code=None,
            public_training_data=None,
            use_instructions=None,
        )
    except Exception as e:
        logger.warning(f"Failed to extract metadata from model: {e}.")
        meta = empty_model_meta
        meta.name = model_name
        return meta


def model_meta_from_cross_encoder(model: CrossEncoder) -> ModelMeta:
    try:
        name = model.model.name_or_path

        meta = ModelMeta(
            name=name,
            revision=model.config._commit_hash,
            release_date=None,
            languages=None,
            framework=["Sentence Transformers"],
            similarity_fn_name=None,
            n_parameters=None,
            memory_usage_mb=None,
            max_tokens=None,
            embed_dim=None,
            license=None,
            open_weights=True,
            public_training_code=None,
            public_training_data=None,
            use_instructions=None,
            training_datasets=None,
        )
    except AttributeError as e:
        logger.warning(
            f"Failed to extract metadata from model: {e}. Upgrading to sentence-transformers v3.0.0 or above is recommended."
        )
        meta = empty_model_meta
    return meta


def model_meta_from_sentence_transformers(model: SentenceTransformer) -> ModelMeta:
    try:
        name = (
            model.model_card_data.model_name
            if model.model_card_data.model_name
            else model.model_card_data.base_model
        )
        languages = (
            [model.model_card_data.language]
            if isinstance(model.model_card_data.language, str)
            else model.model_card_data.language
        )
        embeddings_dim = model.get_sentence_embedding_dimension()
        meta = ModelMeta(
            name=name,
            revision=model.model_card_data.base_model_revision,
            release_date=None,
            languages=languages,
            framework=["Sentence Transformers"],
            similarity_fn_name=model.similarity_fn_name,
            n_parameters=None,
            memory_usage_mb=None,
            max_tokens=None,
            embed_dim=embeddings_dim,
            license=None,
            open_weights=True,
            public_training_code=None,
            public_training_data=None,
            use_instructions=None,
            training_datasets=None,
        )
    except AttributeError as e:
        logger.warning(
            f"Failed to extract metadata from model: {e}. Upgrading to sentence-transformers v3.0.0 or above is recommended."
        )
<<<<<<< HEAD
        meta = empty_model_meta
=======
        meta = ModelMeta(
            name=None,
            revision=None,
            languages=None,
            release_date=None,
            n_parameters=None,
            memory_usage_mb=None,
            max_tokens=None,
            embed_dim=None,
            license=None,
            open_weights=True,
            public_training_code=None,
            public_training_data=None,
            similarity_fn_name=None,
            use_instructions=None,
            training_datasets=None,
            framework=[],
        )
>>>>>>> e46539a1
    return meta<|MERGE_RESOLUTION|>--- conflicted
+++ resolved
@@ -367,26 +367,5 @@
         logger.warning(
             f"Failed to extract metadata from model: {e}. Upgrading to sentence-transformers v3.0.0 or above is recommended."
         )
-<<<<<<< HEAD
         meta = empty_model_meta
-=======
-        meta = ModelMeta(
-            name=None,
-            revision=None,
-            languages=None,
-            release_date=None,
-            n_parameters=None,
-            memory_usage_mb=None,
-            max_tokens=None,
-            embed_dim=None,
-            license=None,
-            open_weights=True,
-            public_training_code=None,
-            public_training_data=None,
-            similarity_fn_name=None,
-            use_instructions=None,
-            training_datasets=None,
-            framework=[],
-        )
->>>>>>> e46539a1
     return meta