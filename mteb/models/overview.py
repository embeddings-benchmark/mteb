--- conflicted
+++ resolved
@@ -230,13 +230,8 @@
     model = meta.load_model(**kwargs)
 
     # If revision not available in the modelmeta, try to extract it from sentence-transformers
-<<<<<<< HEAD
-    if hasattr(model, "model") and isinstance(model.model, SentenceTransformer):
-        _meta = model_meta_from_sentence_transformers(model.model)
-=======
     if hasattr(model, "model") and isinstance(model.model, SentenceTransformer):  # type: ignore
         _meta = model_meta_from_sentence_transformers(model.model)  # type: ignore
->>>>>>> 15ce47e4
         if meta.revision is None:
             meta.revision = _meta.revision if _meta.revision else meta.revision
         if not meta.similarity_fn_name:
