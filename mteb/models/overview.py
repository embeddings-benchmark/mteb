from __future__ import annotations

import logging
from collections.abc import Iterable
from functools import lru_cache
from typing import Any

from huggingface_hub import ModelCard
from sentence_transformers import SentenceTransformer

from mteb.encoder_interface import Encoder
from mteb.model_meta import ModelMeta
from mteb.models import (
    arctic_models,
    bge_models,
    bm25,
    cohere_models,
    colbert_models,
    e5_instruct,
    e5_models,
    google_models,
    gritlm_models,
    gte_models,
    jasper_models,
    jina_models,
    linq_models,
    llm2vec_models,
    misc_models,
    model2vec_models,
    mxbai_models,
    nomic_models,
    nvidia_models,
    openai_models,
    promptriever_models,
    repllama_models,
    rerankers_custom,
    rerankers_monot5_based,
    ru_sentence_models,
    salesforce_models,
    sentence_transformers_models,
    stella_models,
    uae_models,
    voyage_models,
)

logger = logging.getLogger(__name__)

model_modules = [
    arctic_models,
    bge_models,
    bm25,
    cohere_models,
    colbert_models,
    e5_instruct,
    e5_models,
    google_models,
    google_models,
    gritlm_models,
    gte_models,
    jina_models,
    linq_models,
    llm2vec_models,
    mxbai_models,
    model2vec_models,
    misc_models,
    nomic_models,
    nvidia_models,
    openai_models,
    promptriever_models,
    repllama_models,
    rerankers_custom,
    rerankers_monot5_based,
    ru_sentence_models,
    salesforce_models,
    sentence_transformers_models,
<<<<<<< HEAD
    voyage_models,
    google_models,
    repllama_models,
    promptriever_models,
    jina_models,
    jasper_models,
    uae_models,
=======
>>>>>>> b81b584c
    stella_models,
    uae_models,
    voyage_models,
]
MODEL_REGISTRY = {}

for module in model_modules:
    for mdl in vars(module).values():
        if isinstance(mdl, ModelMeta):
            MODEL_REGISTRY[mdl.name] = mdl


def get_model_metas(
    model_names: Iterable[str] | None = None,
    languages: Iterable[str] | None = None,
    open_weights: bool | None = None,
    frameworks: Iterable[str] | None = None,
    n_parameters_range: tuple[int | None, int | None] = (None, None),
    use_instructions: bool | None = None,
) -> list[ModelMeta]:
    """Load all models' metadata that fit the specified criteria."""
    res = []
    model_names = set(model_names) if model_names is not None else None
    languages = set(languages) if languages is not None else None
    frameworks = set(frameworks) if frameworks is not None else None
    for model_meta in MODEL_REGISTRY.values():
        if (model_names is not None) and (model_meta.name not in model_names):
            continue
        if languages is not None:
            if (model_meta.languages is None) or not (
                languages <= set(model_meta.languages)
            ):
                continue
        if (open_weights is not None) and (model_meta.open_weights != open_weights):
            continue
        if (frameworks is not None) and not (frameworks <= set(model_meta.framework)):
            continue
        if (use_instructions is not None) and (
            model_meta.use_instructions != use_instructions
        ):
            continue
        lower, upper = n_parameters_range
        n_parameters = model_meta.n_parameters
        if upper is not None:
            if (n_parameters is None) or (n_parameters > upper):
                continue
        if lower is not None:
            if (n_parameters is None) or (n_parameters < lower):
                continue
        res.append(model_meta)
    return res


def get_model(model_name: str, revision: str | None = None, **kwargs: Any) -> Encoder:
    """A function to fetch a model object by name.

    Args:
        model_name: Name of the model to fetch
        revision: Revision of the model to fetch
        **kwargs: Additional keyword arguments to pass to the model loader

    Returns:
        A model object
    """
    meta = get_model_meta(model_name, revision)
    model = meta.load_model(**kwargs)

    # If revision not available in the modelmeta, try to extract it from sentence-transformers
    if meta.revision is None and isinstance(model, SentenceTransformer):
        _meta = model_meta_from_sentence_transformers(model)
        meta.revision = _meta.revision if _meta.revision else meta.revision

    model.mteb_model_meta = meta  # type: ignore
    return model


def get_model_meta(model_name: str, revision: str | None = None) -> ModelMeta:
    """A function to fetch a model metadata object by name.

    Args:
        model_name: Name of the model to fetch
        revision: Revision of the model to fetch

    Returns:
        A model metadata object
    """
    if model_name in MODEL_REGISTRY:
        if revision and (not MODEL_REGISTRY[model_name].revision == revision):
            raise ValueError(
                f"Model revision {revision} not found for model {model_name}. Expected {MODEL_REGISTRY[model_name].revision}."
            )
        return MODEL_REGISTRY[model_name]
    else:  # assume it is a sentence-transformers model
        logger.info(
            "Model not found in model registry, assuming it is on HF Hub model."
        )
        logger.info(
            f"Attempting to extract metadata by loading the model ({model_name}) using HuggingFace."
        )
        meta = model_meta_from_hf_hub(model_name)
        meta.revision = revision
        meta.name = model_name
    return meta


@lru_cache
def model_meta_from_hf_hub(model_name: str) -> ModelMeta:
    try:
        card = ModelCard.load(model_name)
        card_data = card.data.to_dict()
        frameworks = ["PyTorch"]
        if card_data.get("library_name", None) == "sentence-transformers":
            frameworks.append("Sentence Transformers")
        return ModelMeta(
            name=model_name,
            revision=None,
            # TODO
            release_date=None,
            # TODO: We need a mapping between conflicting language codes
            languages=None,
            license=card_data.get("license", None),
            framework=frameworks,
            public_training_data=bool(card_data.get("datasets", None)),
        )
    except Exception as e:
        logger.warning(f"Failed to extract metadata from model: {e}.")
        return ModelMeta(
            name=None,
            revision=None,
            languages=None,
            release_date=None,
        )


def model_meta_from_sentence_transformers(model: SentenceTransformer) -> ModelMeta:
    try:
        name = (
            model.model_card_data.model_name
            if model.model_card_data.model_name
            else model.model_card_data.base_model
        )
        languages = (
            [model.model_card_data.language]
            if isinstance(model.model_card_data.language, str)
            else model.model_card_data.language
        )
        meta = ModelMeta(
            name=name,
            revision=model.model_card_data.base_model_revision,
            release_date=None,
            languages=languages,
            framework=["Sentence Transformers"],
            similarity_fn_name=model.similarity_fn_name,
        )
    except AttributeError as e:
        logger.warning(
            f"Failed to extract metadata from model: {e}. Upgrading to sentence-transformers v3.0.0 or above is recommended."
        )
        meta = ModelMeta(
            name=None,
            revision=None,
            languages=None,
            release_date=None,
        )
    return meta<|MERGE_RESOLUTION|>--- conflicted
+++ resolved
@@ -73,7 +73,6 @@
     ru_sentence_models,
     salesforce_models,
     sentence_transformers_models,
-<<<<<<< HEAD
     voyage_models,
     google_models,
     repllama_models,
@@ -81,8 +80,6 @@
     jina_models,
     jasper_models,
     uae_models,
-=======
->>>>>>> b81b584c
     stella_models,
     uae_models,
     voyage_models,
