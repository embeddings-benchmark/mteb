--- conflicted
+++ resolved
@@ -90,11 +90,8 @@
     vlm2vec_models,
     voyage_models,
     voyage_v,
-<<<<<<< HEAD
     xyz_models,
-=======
     geogpt_models,
->>>>>>> 88176701
 )
 
 logger = logging.getLogger(__name__)
