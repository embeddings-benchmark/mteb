from __future__ import annotations

import logging
from collections.abc import Iterable
from functools import lru_cache
from typing import Any

from huggingface_hub import ModelCard
from sentence_transformers import SentenceTransformer

from mteb.abstasks.AbsTask import AbsTask
from mteb.encoder_interface import Encoder
from mteb.model_meta import ModelMeta
from mteb.models import (
    align_models,
    arctic_models,
    bedrock_models,
    bge_models,
    blip2_models,
    blip_models,
    bm25,
    cde_models,
    clap_models,
    clip_models,
    cohere_models,
    cohere_v,
    colbert_models,
    dino_models,
    e5_instruct,
    e5_models,
    e5_v,
    evaclip_models,
    fa_models,
    gme_models,
    google_models,
    gritlm_models,
    gte_models,
    ibm_granite_models,
    inf_models,
    jasper_models,
    jina_clip,
    jina_models,
    lens_models,
    linq_models,
    llm2vec_models,
    misc_models,
    moco_models,
    model2vec_models,
    moka_models,
    mxbai_models,
    no_instruct_sentence_models,
    nomic_models,
    nomic_models_vision,
    nvidia_models,
    openai_models,
    openclip_models,
    piccolo_models,
    promptriever_models,
    qtack_models,
    qwen_models,
    repllama_models,
    rerankers_custom,
    rerankers_monot5_based,
    ru_sentence_models,
    salesforce_models,
    sentence_transformers_models,
    siglip_models,
    sonar_models,
    stella_models,
    text2vec_models,
    uae_models,
    vista_models,
    vlm2vec_models,
    voyage_models,
    voyage_v,
    wav2vec2_models,
    wavlm_models,
    whisper_models,
)

logger = logging.getLogger(__name__)

model_modules = [
    align_models,
    arctic_models,
    bedrock_models,
    bge_models,
    blip2_models,
    blip_models,
    bm25,
    clip_models,
    cde_models,
    cohere_models,
    cohere_v,
    colbert_models,
    dino_models,
    e5_instruct,
    e5_models,
    e5_v,
    evaclip_models,
    gme_models,
    google_models,
    gritlm_models,
    gte_models,
    gme_models,
    ibm_granite_models,
    inf_models,
    jasper_models,
    jina_models,
    jina_clip,
    lens_models,
    linq_models,
    llm2vec_models,
    misc_models,
    model2vec_models,
    moka_models,
    moco_models,
    mxbai_models,
    no_instruct_sentence_models,
    nomic_models,
    nomic_models_vision,
    nvidia_models,
    openai_models,
    openclip_models,
    piccolo_models,
    promptriever_models,
    qtack_models,
    repllama_models,
    rerankers_custom,
    rerankers_monot5_based,
    ru_sentence_models,
    salesforce_models,
    sentence_transformers_models,
    siglip_models,
    vista_models,
    vlm2vec_models,
    voyage_v,
    stella_models,
    sonar_models,
    text2vec_models,
    uae_models,
    voyage_models,
    fa_models,
    wav2vec2_models,
<<<<<<< HEAD
    clap_models,
=======
    wavlm_models,
    whisper_models,
    qwen_models,
>>>>>>> 2d81cea6
]
MODEL_REGISTRY = {}

for module in model_modules:
    for mdl in vars(module).values():
        if isinstance(mdl, ModelMeta):
            MODEL_REGISTRY[mdl.name] = mdl


def get_model_metas(
    model_names: Iterable[str] | None = None,
    languages: Iterable[str] | None = None,
    open_weights: bool | None = None,
    frameworks: Iterable[str] | None = None,
    n_parameters_range: tuple[int | None, int | None] = (None, None),
    use_instructions: bool | None = None,
    zero_shot_on: list[AbsTask] | None = None,
) -> list[ModelMeta]:
    """Load all models' metadata that fit the specified criteria.

    Args:
        model_names: A list of model names to filter by. If None, all models are included.
        languages: A list of languages to filter by. If None, all languages are included.
        open_weights: Whether to filter by models with open weights. If None this filter is ignored.
        frameworks: A list of frameworks to filter by. If None, all frameworks are included.
        n_parameters_range: A tuple of lower and upper bounds of the number of parameters to filter by.
            If (None, None), this filter is ignored.
        use_instructions: Whether to filter by models that use instructions. If None, all models are included.
        zero_shot_on: A list of tasks on which the model is zero-shot. If None this filter is ignored.
    """
    res = []
    model_names = set(model_names) if model_names is not None else None
    languages = set(languages) if languages is not None else None
    frameworks = set(frameworks) if frameworks is not None else None
    for model_meta in MODEL_REGISTRY.values():
        if (model_names is not None) and (model_meta.name not in model_names):
            continue
        if languages is not None:
            if (model_meta.languages is None) or not (
                languages <= set(model_meta.languages)
            ):
                continue
        if (open_weights is not None) and (model_meta.open_weights != open_weights):
            continue
        if (frameworks is not None) and not (frameworks <= set(model_meta.framework)):
            continue
        if (use_instructions is not None) and (
            model_meta.use_instructions != use_instructions
        ):
            continue

        lower, upper = n_parameters_range
        n_parameters = model_meta.n_parameters

        if upper is not None:
            if (n_parameters is None) or (n_parameters > upper):
                continue
            if lower is not None and n_parameters < lower:
                continue

        if zero_shot_on is not None:
            if not model_meta.is_zero_shot_on(zero_shot_on):
                continue
        res.append(model_meta)
    return res


def get_model(model_name: str, revision: str | None = None, **kwargs: Any) -> Encoder:
    """A function to fetch a model object by name.

    Args:
        model_name: Name of the model to fetch
        revision: Revision of the model to fetch
        **kwargs: Additional keyword arguments to pass to the model loader

    Returns:
        A model object
    """
    meta = get_model_meta(model_name, revision)
    model = meta.load_model(**kwargs)

    # If revision not available in the modelmeta, try to extract it from sentence-transformers
    if meta.revision is None and isinstance(model, SentenceTransformer):
        _meta = model_meta_from_sentence_transformers(model)
        meta.revision = _meta.revision if _meta.revision else meta.revision

    model.mteb_model_meta = meta  # type: ignore
    return model


def get_model_meta(model_name: str, revision: str | None = None) -> ModelMeta:
    """A function to fetch a model metadata object by name.

    Args:
        model_name: Name of the model to fetch
        revision: Revision of the model to fetch

    Returns:
        A model metadata object
    """
    if model_name in MODEL_REGISTRY:
        if revision and (not MODEL_REGISTRY[model_name].revision == revision):
            raise ValueError(
                f"Model revision {revision} not found for model {model_name}. Expected {MODEL_REGISTRY[model_name].revision}."
            )
        return MODEL_REGISTRY[model_name]
    else:  # assume it is a sentence-transformers model
        logger.info(
            "Model not found in model registry, assuming it is on HF Hub model."
        )
        logger.info(
            f"Attempting to extract metadata by loading the model ({model_name}) using HuggingFace."
        )
        meta = model_meta_from_hf_hub(model_name)
        meta.revision = revision
        meta.name = model_name
    return meta


@lru_cache
def model_meta_from_hf_hub(model_name: str) -> ModelMeta:
    try:
        card = ModelCard.load(model_name)
        card_data = card.data.to_dict()
        frameworks = ["PyTorch"]
        if card_data.get("library_name", None) == "sentence-transformers":
            frameworks.append("Sentence Transformers")
        return ModelMeta(
            name=model_name,
            revision=card_data.get("base_model_revision", None),
            # TODO
            release_date=None,
            # TODO: We need a mapping between conflicting language codes
            languages=None,
            license=card_data.get("license", None),
            framework=frameworks,  # type: ignore
            training_datasets=card_data.get("datasets", None),
            similarity_fn_name=None,
            n_parameters=None,
            memory_usage_mb=None,
            max_tokens=None,
            embed_dim=None,
            open_weights=True,
            public_training_code=None,
            public_training_data=None,
            use_instructions=None,
        )
    except Exception as e:
        logger.warning(f"Failed to extract metadata from model: {e}.")
        return ModelMeta(
            name=model_name,
            revision=None,
            languages=None,
            release_date=None,
            n_parameters=None,
            memory_usage_mb=None,
            max_tokens=None,
            embed_dim=None,
            license=None,
            open_weights=True,
            public_training_code=None,
            public_training_data=None,
            similarity_fn_name=None,
            use_instructions=None,
            training_datasets=None,
            framework=[],
        )


def model_meta_from_sentence_transformers(model: SentenceTransformer) -> ModelMeta:
    try:
        name = (
            model.model_card_data.model_name
            if model.model_card_data.model_name
            else model.model_card_data.base_model
        )
        languages = (
            [model.model_card_data.language]
            if isinstance(model.model_card_data.language, str)
            else model.model_card_data.language
        )
        meta = ModelMeta(
            name=name,
            revision=model.model_card_data.base_model_revision,
            release_date=None,
            languages=languages,
            framework=["Sentence Transformers"],
            similarity_fn_name=model.similarity_fn_name,
            n_parameters=None,
            memory_usage_mb=None,
            max_tokens=None,
            embed_dim=None,
            license=None,
            open_weights=True,
            public_training_code=None,
            public_training_data=None,
            use_instructions=None,
            training_datasets=None,
        )
    except AttributeError as e:
        logger.warning(
            f"Failed to extract metadata from model: {e}. Upgrading to sentence-transformers v3.0.0 or above is recommended."
        )
        meta = ModelMeta(
            name=None,
            revision=None,
            languages=None,
            release_date=None,
            n_parameters=None,
            memory_usage_mb=None,
            max_tokens=None,
            embed_dim=None,
            license=None,
            open_weights=True,
            public_training_code=None,
            public_training_data=None,
            similarity_fn_name=None,
            use_instructions=None,
            training_datasets=None,
            framework=[],
        )
    return meta<|MERGE_RESOLUTION|>--- conflicted
+++ resolved
@@ -142,13 +142,10 @@
     voyage_models,
     fa_models,
     wav2vec2_models,
-<<<<<<< HEAD
     clap_models,
-=======
     wavlm_models,
     whisper_models,
     qwen_models,
->>>>>>> 2d81cea6
 ]
 MODEL_REGISTRY = {}
 
