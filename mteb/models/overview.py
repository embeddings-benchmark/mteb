from __future__ import annotations

import logging
from collections.abc import Iterable
from typing import Any

from sentence_transformers import SentenceTransformer

from mteb.encoder_interface import Encoder
from mteb.model_meta import ModelMeta
from mteb.models import (
    bge_models,
    bm25,
    cohere_models,
    e5_instruct,
    e5_models,
    google_models,
    gritlm_models,
    gte_models,
    jina_models,
    llm2vec_models,
    mxbai_models,
    nomic_models,
    openai_models,
    rerankers_custom,
    rerankers_monot5_based,
    ru_sentence_models,
    salesforce_models,
    sentence_transformers_models,
    stella_models,
    uae_models,
    voyage_models,
)

logger = logging.getLogger(__name__)

model_modules = [
    bge_models,
    bm25,
    cohere_models,
    e5_instruct,
    e5_models,
    google_models,
    gritlm_models,
    gte_models,
    llm2vec_models,
    mxbai_models,
    nomic_models,
    openai_models,
    ru_sentence_models,
    salesforce_models,
    sentence_transformers_models,
    voyage_models,
    google_models,
<<<<<<< HEAD
    jina_models,
    uae_models,
    stella_models,
=======
    rerankers_monot5_based,
    rerankers_custom,
>>>>>>> 4a040426
]
MODEL_REGISTRY = {}

for module in model_modules:
    for mdl in vars(module).values():
        if isinstance(mdl, ModelMeta):
            MODEL_REGISTRY[mdl.name] = mdl


def get_model_metas(
    model_names: Iterable[str] | None = None,
    languages: Iterable[str] | None = None,
    open_source: bool | None = None,
    frameworks: Iterable[str] | None = None,
    n_parameters_range: tuple[int | None, int | None] = (None, None),
) -> list[ModelMeta]:
    """Load all models' metadata that fit the specified criteria."""
    res = []
    model_names = set(model_names) if model_names is not None else None
    languages = set(languages) if languages is not None else None
    frameworks = set(frameworks) if frameworks is not None else None
    for model_meta in MODEL_REGISTRY.values():
        if (model_names is not None) and (model_meta.name not in model_names):
            continue
        if languages is not None:
            if (model_meta.languages is None) or not (
                languages <= set(model_meta.languages)
            ):
                continue
        if (open_source is not None) and (model_meta.open_source != open_source):
            continue
        if (frameworks is not None) and not (frameworks <= set(model_meta.framework)):
            continue
        upper, lower = n_parameters_range
        n_parameters = model_meta.n_parameters
        if upper is not None:
            if (n_parameters is None) or (n_parameters > upper):
                continue
        if lower is not None:
            if (n_parameters is None) or (n_parameters < lower):
                continue
        res.append(model_meta)
    return res


def get_model(model_name: str, revision: str | None = None, **kwargs: Any) -> Encoder:
    """A function to fetch a model object by name.

    Args:
        model_name: Name of the model to fetch
        revision: Revision of the model to fetch
        **kwargs: Additional keyword arguments to pass to the model loader

    Returns:
        A model object
    """
    meta = get_model_meta(model_name, revision)
    model = meta.load_model(**kwargs)

    # If revision not available in the modelmeta, try to extract it from sentence-transformers
    if meta.revision is None and isinstance(model, SentenceTransformer):
        _meta = model_meta_from_sentence_transformers(model)
        meta.revision = _meta.revision if _meta.revision else meta.revision

    model.mteb_model_meta = meta  # type: ignore
    return model


def get_model_meta(model_name: str, revision: str | None = None) -> ModelMeta:
    """A function to fetch a model metadata object by name.

    Args:
        model_name: Name of the model to fetch
        revision: Revision of the model to fetch

    Returns:
        A model metadata object
    """
    if model_name in MODEL_REGISTRY:
        if revision and (not MODEL_REGISTRY[model_name].revision == revision):
            raise ValueError(
                f"Model revision {revision} not found for model {model_name}. Expected {MODEL_REGISTRY[model_name].revision}."
            )
        return MODEL_REGISTRY[model_name]
    else:  # assume it is a sentence-transformers model
        logger.info(
            "Model not found in model registry, assuming it is a sentence-transformers model."
        )
        logger.info(
            f"Attempting to extract metadata by loading the model ({model_name}) using sentence-transformers."
        )
        model = SentenceTransformer(
            model_name, revision=revision, trust_remote_code=True
        )
        meta = model_meta_from_sentence_transformers(model)

        meta.revision = revision
        meta.name = model_name
    return meta


def model_meta_from_sentence_transformers(model: SentenceTransformer) -> ModelMeta:
    try:
        name = (
            model.model_card_data.model_name
            if model.model_card_data.model_name
            else model.model_card_data.base_model
        )
        languages = (
            [model.model_card_data.language]
            if isinstance(model.model_card_data.language, str)
            else model.model_card_data.language
        )
        meta = ModelMeta(
            name=name,
            revision=model.model_card_data.base_model_revision,
            release_date=None,
            languages=languages,
            framework=["Sentence Transformers"],
            similarity_fn_name=model.similarity_fn_name,
        )
    except AttributeError as e:
        logger.warning(
            f"Failed to extract metadata from model: {e}. Upgrading to sentence-transformers v3.0.0 or above is recommended."
        )
        meta = ModelMeta(
            name=None,
            revision=None,
            languages=None,
            release_date=None,
        )
    return meta<|MERGE_RESOLUTION|>--- conflicted
+++ resolved
@@ -52,14 +52,11 @@
     sentence_transformers_models,
     voyage_models,
     google_models,
-<<<<<<< HEAD
     jina_models,
     uae_models,
     stella_models,
-=======
     rerankers_monot5_based,
     rerankers_custom,
->>>>>>> 4a040426
 ]
 MODEL_REGISTRY = {}
 
