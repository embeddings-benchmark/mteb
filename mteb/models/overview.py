from __future__ import annotations

import logging
from collections.abc import Iterable
from typing import Any

from sentence_transformers import SentenceTransformer

from mteb.encoder_interface import Encoder
from mteb.model_meta import ModelMeta
from mteb.models import (
    bge_models,
    bm25,
    cohere_models,
    e5_instruct,
    e5_models,
    google_models,
    gritlm_models,
    gte_models,
    jina_models,
    llm2vec_models,
    mxbai_models,
    nomic_models,
    openai_models,
    promptriever_models,
    repllama_models,
    rerankers_custom,
    rerankers_monot5_based,
    ru_sentence_models,
    salesforce_models,
    sentence_transformers_models,
    stella_models,
    uae_models,
    voyage_models,
)

logger = logging.getLogger(__name__)

model_modules = [
    bge_models,
    bm25,
    cohere_models,
    e5_instruct,
    e5_models,
    google_models,
    gritlm_models,
    gte_models,
    llm2vec_models,
    mxbai_models,
    nomic_models,
    openai_models,
    ru_sentence_models,
    salesforce_models,
    sentence_transformers_models,
    voyage_models,
    google_models,
<<<<<<< HEAD
    jina_models,
    uae_models,
    stella_models,
=======
    repllama_models,
    promptriever_models,
>>>>>>> 650e8b89
    rerankers_monot5_based,
    rerankers_custom,
]
MODEL_REGISTRY = {}

for module in model_modules:
    for mdl in vars(module).values():
        if isinstance(mdl, ModelMeta):
            MODEL_REGISTRY[mdl.name] = mdl


def get_model_metas(
    model_names: Iterable[str] | None = None,
    languages: Iterable[str] | None = None,
    open_source: bool | None = None,
    frameworks: Iterable[str] | None = None,
    n_parameters_range: tuple[int | None, int | None] = (None, None),
) -> list[ModelMeta]:
    """Load all models' metadata that fit the specified criteria."""
    res = []
    model_names = set(model_names) if model_names is not None else None
    languages = set(languages) if languages is not None else None
    frameworks = set(frameworks) if frameworks is not None else None
    for model_meta in MODEL_REGISTRY.values():
        if (model_names is not None) and (model_meta.name not in model_names):
            continue
        if languages is not None:
            if (model_meta.languages is None) or not (
                languages <= set(model_meta.languages)
            ):
                continue
        if (open_source is not None) and (model_meta.open_source != open_source):
            continue
        if (frameworks is not None) and not (frameworks <= set(model_meta.framework)):
            continue
        upper, lower = n_parameters_range
        n_parameters = model_meta.n_parameters
        if upper is not None:
            if (n_parameters is None) or (n_parameters > upper):
                continue
        if lower is not None:
            if (n_parameters is None) or (n_parameters < lower):
                continue
        res.append(model_meta)
    return res


def get_model(model_name: str, revision: str | None = None, **kwargs: Any) -> Encoder:
    """A function to fetch a model object by name.

    Args:
        model_name: Name of the model to fetch
        revision: Revision of the model to fetch
        **kwargs: Additional keyword arguments to pass to the model loader

    Returns:
        A model object
    """
    meta = get_model_meta(model_name, revision)
    model = meta.load_model(**kwargs)

    # If revision not available in the modelmeta, try to extract it from sentence-transformers
    if meta.revision is None and isinstance(model, SentenceTransformer):
        _meta = model_meta_from_sentence_transformers(model)
        meta.revision = _meta.revision if _meta.revision else meta.revision

    model.mteb_model_meta = meta  # type: ignore
    return model


def get_model_meta(model_name: str, revision: str | None = None) -> ModelMeta:
    """A function to fetch a model metadata object by name.

    Args:
        model_name: Name of the model to fetch
        revision: Revision of the model to fetch

    Returns:
        A model metadata object
    """
    if model_name in MODEL_REGISTRY:
        if revision and (not MODEL_REGISTRY[model_name].revision == revision):
            raise ValueError(
                f"Model revision {revision} not found for model {model_name}. Expected {MODEL_REGISTRY[model_name].revision}."
            )
        return MODEL_REGISTRY[model_name]
    else:  # assume it is a sentence-transformers model
        logger.info(
            "Model not found in model registry, assuming it is a sentence-transformers model."
        )
        logger.info(
            f"Attempting to extract metadata by loading the model ({model_name}) using sentence-transformers."
        )
        model = SentenceTransformer(
            model_name, revision=revision, trust_remote_code=True
        )
        meta = model_meta_from_sentence_transformers(model)

        meta.revision = revision
        meta.name = model_name
    return meta


def model_meta_from_sentence_transformers(model: SentenceTransformer) -> ModelMeta:
    try:
        name = (
            model.model_card_data.model_name
            if model.model_card_data.model_name
            else model.model_card_data.base_model
        )
        languages = (
            [model.model_card_data.language]
            if isinstance(model.model_card_data.language, str)
            else model.model_card_data.language
        )
        meta = ModelMeta(
            name=name,
            revision=model.model_card_data.base_model_revision,
            release_date=None,
            languages=languages,
            framework=["Sentence Transformers"],
            similarity_fn_name=model.similarity_fn_name,
        )
    except AttributeError as e:
        logger.warning(
            f"Failed to extract metadata from model: {e}. Upgrading to sentence-transformers v3.0.0 or above is recommended."
        )
        meta = ModelMeta(
            name=None,
            revision=None,
            languages=None,
            release_date=None,
        )
    return meta<|MERGE_RESOLUTION|>--- conflicted
+++ resolved
@@ -54,14 +54,11 @@
     sentence_transformers_models,
     voyage_models,
     google_models,
-<<<<<<< HEAD
+    repllama_models,
+    promptriever_models,
     jina_models,
     uae_models,
     stella_models,
-=======
-    repllama_models,
-    promptriever_models,
->>>>>>> 650e8b89
     rerankers_monot5_based,
     rerankers_custom,
 ]
