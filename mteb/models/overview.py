from __future__ import annotations

import logging
from collections.abc import Iterable
from functools import lru_cache
from typing import Any

from huggingface_hub import ModelCard
from sentence_transformers import SentenceTransformer

from mteb.abstasks.AbsTask import AbsTask
from mteb.encoder_interface import Encoder
from mteb.model_meta import ModelMeta
from mteb.models import (
    align_models,
    ara_models,
    arctic_models,
    b1ade_models,
    bedrock_models,
    bge_models,
    blip2_models,
    blip_models,
    bm25,
    cde_models,
    clap_models,
    clip_models,
    codesage_models,
    cohere_models,
    cohere_v,
    colbert_models,
    conan_models,
    dino_models,
    e5_instruct,
    e5_models,
    e5_v,
    evaclip_models,
    fa_models,
    gme_v_models,
    google_models,
    gritlm_models,
    gte_models,
    ibm_granite_models,
    inf_models,
    jasper_models,
    jina_clip,
    jina_models,
    lens_models,
    linq_models,
    llm2clip_models,
    llm2vec_models,
    misc_models,
    moco_models,
    model2vec_models,
    moka_models,
    mxbai_models,
    nb_sbert,
    no_instruct_sentence_models,
    nomic_models,
    nomic_models_vision,
    nvidia_models,
    openai_models,
    openclip_models,
    ops_moa_models,
    piccolo_models,
    promptriever_models,
    qodo_models,
    qtack_models,
    qwen2_models,
    relle_models,
    repllama_models,
    rerankers_custom,
    rerankers_monot5_based,
    richinfoai_models,
    ru_sentence_models,
    salesforce_models,
    searchmap_models,
    seed_models,
    sentence_transformers_models,
<<<<<<< HEAD
    shuu_model,
=======
    sewd_models,
>>>>>>> 1163e62e
    siglip_models,
    sonar_models,
    stella_models,
    text2vec_models,
    ua_sentence_models,
    uae_models,
    unispeech_models,
    vdr_models,
    vista_models,
    vlm2vec_models,
    voyage_models,
    voyage_v,
    wav2vec2_models,
    wavlm_models,
    whisper_models,
<<<<<<< HEAD
=======

>>>>>>> 1163e62e
)

logger = logging.getLogger(__name__)

model_modules = [
    align_models,
    arctic_models,
    bedrock_models,
    bge_models,
    blip2_models,
    blip_models,
    bm25,
    clip_models,
    codesage_models,
    cde_models,
    cohere_models,
    cohere_v,
    colbert_models,
    conan_models,
    dino_models,
    e5_instruct,
    e5_models,
    e5_v,
    evaclip_models,
    google_models,
    gritlm_models,
    gte_models,
    ibm_granite_models,
    inf_models,
    jasper_models,
    jina_models,
    jina_clip,
    lens_models,
    linq_models,
    llm2clip_models,
    llm2vec_models,
    misc_models,
    model2vec_models,
    moka_models,
    moco_models,
    mxbai_models,
    no_instruct_sentence_models,
    nomic_models,
    nomic_models_vision,
    nvidia_models,
    openai_models,
    openclip_models,
    ops_moa_models,
    piccolo_models,
    gme_v_models,
    promptriever_models,
    qodo_models,
    qtack_models,
    relle_models,
    repllama_models,
    rerankers_custom,
    rerankers_monot5_based,
    richinfoai_models,
    ru_sentence_models,
    ua_sentence_models,
    salesforce_models,
    searchmap_models,
    sentence_transformers_models,
    shuu_model,
    siglip_models,
    vista_models,
    vlm2vec_models,
    voyage_v,
    stella_models,
    sonar_models,
    text2vec_models,
    uae_models,
    voyage_models,
    vdr_models,
    fa_models,
    wav2vec2_models,
    clap_models,
    ara_models,
    b1ade_models,
    nb_sbert,
    wavlm_models,
    whisper_models,
<<<<<<< HEAD
    nb_sbert,
    seed_models,
    qwen2_models,
=======
    sewd_models,
    unispeech_models
>>>>>>> 1163e62e
]
MODEL_REGISTRY = {}

for module in model_modules:
    for mdl in vars(module).values():
        if isinstance(mdl, ModelMeta):
            MODEL_REGISTRY[mdl.name] = mdl


def get_model_metas(
    model_names: Iterable[str] | None = None,
    languages: Iterable[str] | None = None,
    open_weights: bool | None = None,
    frameworks: Iterable[str] | None = None,
    n_parameters_range: tuple[int | None, int | None] = (None, None),
    use_instructions: bool | None = None,
    zero_shot_on: list[AbsTask] | None = None,
) -> list[ModelMeta]:
    """Load all models' metadata that fit the specified criteria.

    Args:
        model_names: A list of model names to filter by. If None, all models are included.
        languages: A list of languages to filter by. If None, all languages are included.
        open_weights: Whether to filter by models with open weights. If None this filter is ignored.
        frameworks: A list of frameworks to filter by. If None, all frameworks are included.
        n_parameters_range: A tuple of lower and upper bounds of the number of parameters to filter by.
            If (None, None), this filter is ignored.
        use_instructions: Whether to filter by models that use instructions. If None, all models are included.
        zero_shot_on: A list of tasks on which the model is zero-shot. If None this filter is ignored.
    """
    res = []
    model_names = set(model_names) if model_names is not None else None
    languages = set(languages) if languages is not None else None
    frameworks = set(frameworks) if frameworks is not None else None
    for model_meta in MODEL_REGISTRY.values():
        if (model_names is not None) and (model_meta.name not in model_names):
            continue
        if languages is not None:
            if (model_meta.languages is None) or not (
                languages <= set(model_meta.languages)
            ):
                continue
        if (open_weights is not None) and (model_meta.open_weights != open_weights):
            continue
        if (frameworks is not None) and not (frameworks <= set(model_meta.framework)):
            continue
        if (use_instructions is not None) and (
            model_meta.use_instructions != use_instructions
        ):
            continue

        lower, upper = n_parameters_range
        n_parameters = model_meta.n_parameters

        if upper is not None:
            if (n_parameters is None) or (n_parameters > upper):
                continue
            if lower is not None and n_parameters < lower:
                continue

        if zero_shot_on is not None:
            if not model_meta.is_zero_shot_on(zero_shot_on):
                continue
        res.append(model_meta)
    return res


def get_model(model_name: str, revision: str | None = None, **kwargs: Any) -> Encoder:
    """A function to fetch a model object by name.

    Args:
        model_name: Name of the model to fetch
        revision: Revision of the model to fetch
        **kwargs: Additional keyword arguments to pass to the model loader

    Returns:
        A model object
    """
    meta = get_model_meta(model_name, revision)
    model = meta.load_model(**kwargs)

    # If revision not available in the modelmeta, try to extract it from sentence-transformers
    if meta.revision is None and isinstance(model, SentenceTransformer):
        _meta = model_meta_from_sentence_transformers(model)
        meta.revision = _meta.revision if _meta.revision else meta.revision

    model.mteb_model_meta = meta  # type: ignore
    return model


def get_model_meta(
    model_name: str, revision: str | None = None, fetch_from_hf: bool = True
) -> ModelMeta:
    """A function to fetch a model metadata object by name.

    Args:
        model_name: Name of the model to fetch
        revision: Revision of the model to fetch
        fetch_from_hf: Whether to fetch the model from HuggingFace Hub if not found in the registry

    Returns:
        A model metadata object
    """
    if model_name in MODEL_REGISTRY:
        if revision and (not MODEL_REGISTRY[model_name].revision == revision):
            raise ValueError(
                f"Model revision {revision} not found for model {model_name}. Expected {MODEL_REGISTRY[model_name].revision}."
            )
        return MODEL_REGISTRY[model_name]
    else:  # assume it is a sentence-transformers model
        if not fetch_from_hf:
            raise ValueError(
                f"Model {model_name} not found in MTEB registry. Please set fetch_from_hf=False to load it from HuggingFace Hub."
            )
        logger.info(
            "Model not found in model registry, assuming it is on HF Hub model."
        )
        logger.info(
            f"Attempting to extract metadata by loading the model ({model_name}) using HuggingFace."
        )
        meta = model_meta_from_hf_hub(model_name)
        meta.revision = revision
        meta.name = model_name
    return meta


@lru_cache
def model_meta_from_hf_hub(model_name: str) -> ModelMeta:
    try:
        card = ModelCard.load(model_name)
        card_data = card.data.to_dict()
        frameworks = ["PyTorch"]
        if card_data.get("library_name", None) == "sentence-transformers":
            frameworks.append("Sentence Transformers")
        return ModelMeta(
            name=model_name,
            revision=card_data.get("base_model_revision", None),
            # TODO
            release_date=None,
            # TODO: We need a mapping between conflicting language codes
            languages=None,
            license=card_data.get("license", None),
            framework=frameworks,  # type: ignore
            training_datasets=card_data.get("datasets", None),
            similarity_fn_name=None,
            n_parameters=None,
            memory_usage_mb=None,
            max_tokens=None,
            embed_dim=None,
            open_weights=True,
            public_training_code=None,
            public_training_data=None,
            use_instructions=None,
        )
    except Exception as e:
        logger.warning(f"Failed to extract metadata from model: {e}.")
        return ModelMeta(
            name=model_name,
            revision=None,
            languages=None,
            release_date=None,
            n_parameters=None,
            memory_usage_mb=None,
            max_tokens=None,
            embed_dim=None,
            license=None,
            open_weights=True,
            public_training_code=None,
            public_training_data=None,
            similarity_fn_name=None,
            use_instructions=None,
            training_datasets=None,
            framework=[],
        )


def model_meta_from_sentence_transformers(model: SentenceTransformer) -> ModelMeta:
    try:
        name = (
            model.model_card_data.model_name
            if model.model_card_data.model_name
            else model.model_card_data.base_model
        )
        languages = (
            [model.model_card_data.language]
            if isinstance(model.model_card_data.language, str)
            else model.model_card_data.language
        )
        meta = ModelMeta(
            name=name,
            revision=model.model_card_data.base_model_revision,
            release_date=None,
            languages=languages,
            framework=["Sentence Transformers"],
            similarity_fn_name=model.similarity_fn_name,
            n_parameters=None,
            memory_usage_mb=None,
            max_tokens=None,
            embed_dim=None,
            license=None,
            open_weights=True,
            public_training_code=None,
            public_training_data=None,
            use_instructions=None,
            training_datasets=None,
        )
    except AttributeError as e:
        logger.warning(
            f"Failed to extract metadata from model: {e}. Upgrading to sentence-transformers v3.0.0 or above is recommended."
        )
        meta = ModelMeta(
            name=None,
            revision=None,
            languages=None,
            release_date=None,
            n_parameters=None,
            memory_usage_mb=None,
            max_tokens=None,
            embed_dim=None,
            license=None,
            open_weights=True,
            public_training_code=None,
            public_training_data=None,
            similarity_fn_name=None,
            use_instructions=None,
            training_datasets=None,
            framework=[],
        )
    return meta<|MERGE_RESOLUTION|>--- conflicted
+++ resolved
@@ -76,11 +76,8 @@
     searchmap_models,
     seed_models,
     sentence_transformers_models,
-<<<<<<< HEAD
     shuu_model,
-=======
     sewd_models,
->>>>>>> 1163e62e
     siglip_models,
     sonar_models,
     stella_models,
@@ -96,10 +93,6 @@
     wav2vec2_models,
     wavlm_models,
     whisper_models,
-<<<<<<< HEAD
-=======
-
->>>>>>> 1163e62e
 )
 
 logger = logging.getLogger(__name__)
@@ -182,14 +175,11 @@
     nb_sbert,
     wavlm_models,
     whisper_models,
-<<<<<<< HEAD
     nb_sbert,
     seed_models,
     qwen2_models,
-=======
     sewd_models,
     unispeech_models
->>>>>>> 1163e62e
 ]
 MODEL_REGISTRY = {}
 
