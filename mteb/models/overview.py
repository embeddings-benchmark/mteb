--- conflicted
+++ resolved
@@ -15,10 +15,7 @@
     align_models,
     ara_models,
     arctic_models,
-<<<<<<< HEAD
     ast_model,
-=======
->>>>>>> 04dc6d4f
     b1ade_models,
     bedrock_models,
     bge_models,
@@ -29,10 +26,7 @@
     cde_models,
     clap_models,
     clip_models,
-<<<<<<< HEAD
     cnn14_model,
-=======
->>>>>>> 04dc6d4f
     codesage_models,
     cohere_models,
     cohere_v,
@@ -41,10 +35,7 @@
     colqwen_models,
     colsmol_models,
     conan_models,
-<<<<<<< HEAD
     data2vec_models,
-=======
->>>>>>> 04dc6d4f
     dino_models,
     e5_instruct,
     e5_models,
@@ -57,12 +48,9 @@
     google_models,
     gritlm_models,
     gte_models,
-<<<<<<< HEAD
+    hinvec_models,
     hit_tmg_models,
     hubert_models,
-=======
-    hinvec_models,
->>>>>>> 04dc6d4f
     ibm_granite_models,
     inf_models,
     jasper_models,
@@ -72,16 +60,11 @@
     lens_models,
     lgai_embedding_models,
     linq_models,
-<<<<<<< HEAD
-    llm2clip_models,
-    llm2vec_models,
-    mctct_model,
-=======
     listconranker,
     llm2clip_models,
     llm2vec_models,
     mcinext_models,
->>>>>>> 04dc6d4f
+    mctct_model,
     misc_models,
     mms_models,
     moco_models,
@@ -101,31 +84,21 @@
     promptriever_models,
     qodo_models,
     qtack_models,
-<<<<<<< HEAD
     qwen2_models,
     qwen3_models,
     relle_models,
-=======
-    qwen3_models,
->>>>>>> 04dc6d4f
     repllama_models,
     rerankers_custom,
     rerankers_monot5_based,
     richinfoai_models,
     ru_sentence_models,
     salesforce_models,
-<<<<<<< HEAD
     seamlessm4t_models,
-    searchmap_models,
-    seed_models,
-    sentence_transformers_models,
-    sewd_models,
-=======
     searchmap_models,
     seed_1_6_embedding_models,
     seed_models,
     sentence_transformers_models,
->>>>>>> 04dc6d4f
+    sewd_models,
     shuu_model,
     siglip_models,
     sonar_models,
@@ -133,26 +106,18 @@
     text2vec_models,
     ua_sentence_models,
     uae_models,
-<<<<<<< HEAD
     unispeech_models,
     vdr_models,
     vggish_models,
-=======
-    vdr_models,
->>>>>>> 04dc6d4f
     vista_models,
     vlm2vec_models,
     voyage_models,
     voyage_v,
-<<<<<<< HEAD
     wav2vec2_models,
     wavlm_models,
     whisper_models,
     xyz_models,
     yamnet_models,
-=======
-    xyz_models,
->>>>>>> 04dc6d4f
 )
 
 logger = logging.getLogger(__name__)
@@ -167,7 +132,6 @@
     blip2_models,
     blip_models,
     bm25,
-<<<<<<< HEAD
     hubert_models,
     clip_models,
     encodec_model,
@@ -175,10 +139,6 @@
     data2vec_models,
     cadet_models,
     clip_models,
-=======
-    cadet_models,
-    clip_models,
->>>>>>> 04dc6d4f
     codesage_models,
     cde_models,
     cnn14_model,
@@ -194,11 +154,8 @@
     google_models,
     gritlm_models,
     gte_models,
-<<<<<<< HEAD
     hit_tmg_models,
-=======
     hinvec_models,
->>>>>>> 04dc6d4f
     ibm_granite_models,
     inf_models,
     jasper_models,
@@ -208,10 +165,7 @@
     lens_models,
     lgai_embedding_models,
     linq_models,
-<<<<<<< HEAD
-=======
     listconranker,
->>>>>>> 04dc6d4f
     llm2clip_models,
     llm2vec_models,
     misc_models,
@@ -234,10 +188,7 @@
     promptriever_models,
     qodo_models,
     qtack_models,
-<<<<<<< HEAD
     relle_models,
-=======
->>>>>>> 04dc6d4f
     qwen3_models,
     repllama_models,
     rerankers_custom,
@@ -245,15 +196,9 @@
     richinfoai_models,
     ru_sentence_models,
     ua_sentence_models,
-<<<<<<< HEAD
-    salesforce_models,
-    searchmap_models,
     seamlessm4t_models,
     seed_models,
-=======
-    seed_models,
     seed_1_6_embedding_models,
->>>>>>> 04dc6d4f
     salesforce_models,
     searchmap_models,
     sentence_transformers_models,
@@ -269,7 +214,6 @@
     voyage_models,
     vdr_models,
     fa_models,
-<<<<<<< HEAD
     wav2vec2_models,
     clap_models,
     ara_models,
@@ -284,8 +228,6 @@
     vggish_models,
     sewd_models,
     unispeech_models,
-=======
->>>>>>> 04dc6d4f
     ara_models,
     b1ade_models,
     nb_sbert,
@@ -293,10 +235,7 @@
     colqwen_models,
     colsmol_models,
     geogpt_models,
-<<<<<<< HEAD
-=======
     mcinext_models,
->>>>>>> 04dc6d4f
 ]
 MODEL_REGISTRY = {}
 
