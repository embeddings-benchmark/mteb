from __future__ import annotations

import logging
from collections.abc import Iterable
from functools import lru_cache
from typing import Any

from huggingface_hub import ModelCard
from sentence_transformers import SentenceTransformer

from mteb.abstasks.AbsTask import AbsTask
from mteb.encoder_interface import Encoder
from mteb.model_meta import ModelMeta
from mteb.models import (
    align_models,
    arctic_models,
    bedrock_models,
    bge_models,
    blip2_models,
    blip_models,
    bm25,
    cde_models,
    clip_models,
    cohere_models,
    cohere_v,
    colbert_models,
    dino_models,
    e5_instruct,
    e5_models,
    e5_v,
    evaclip_models,
    gme_models,
    google_models,
    gritlm_models,
    gte_models,
    ibm_granite_models,
    inf_models,
    jasper_models,
    jina_clip,
    jina_models,
    lens_models,
    linq_models,
    llm2vec_models,
    misc_models,
    moco_models,
    model2vec_models,
    moka_models,
    mxbai_models,
    no_instruct_sentence_models,
    nomic_models,
    nomic_models_vision,
    nvidia_models,
    openai_models,
    openclip_models,
    piccolo_models,
    promptriever_models,
    qtack_models,
    repllama_models,
    rerankers_custom,
    rerankers_monot5_based,
    ru_sentence_models,
    salesforce_models,
    sentence_transformers_models,
    siglip_models,
    sonar_models,
    stella_models,
    text2vec_models,
    uae_models,
    vista_models,
    vlm2vec_models,
    voyage_models,
    voyage_v,
)

logger = logging.getLogger(__name__)

model_modules = [
    align_models,
    arctic_models,
    bedrock_models,
    bge_models,
    blip2_models,
    blip_models,
    bm25,
    clip_models,
    cde_models,
    cohere_models,
    cohere_v,
    colbert_models,
    dino_models,
    e5_instruct,
    e5_models,
    e5_v,
    evaclip_models,
    gme_models,
    google_models,
    gritlm_models,
    gte_models,
    gme_models,
    ibm_granite_models,
    inf_models,
    jasper_models,
    jina_models,
    jina_clip,
    lens_models,
    linq_models,
    llm2vec_models,
    misc_models,
    model2vec_models,
    moka_models,
    moco_models,
    mxbai_models,
    no_instruct_sentence_models,
    nomic_models,
    nomic_models_vision,
    nvidia_models,
    openai_models,
    openclip_models,
    piccolo_models,
    promptriever_models,
    qtack_models,
    repllama_models,
    rerankers_custom,
    rerankers_monot5_based,
    ru_sentence_models,
    salesforce_models,
    sentence_transformers_models,
    siglip_models,
    vista_models,
    vlm2vec_models,
    voyage_v,
    stella_models,
    sonar_models,
    text2vec_models,
    uae_models,
    voyage_models,
]
MODEL_REGISTRY = {}

for module in model_modules:
    for mdl in vars(module).values():
        if isinstance(mdl, ModelMeta):
            MODEL_REGISTRY[mdl.name] = mdl


def get_model_metas(
    model_names: Iterable[str] | None = None,
    languages: Iterable[str] | None = None,
    open_weights: bool | None = None,
    frameworks: Iterable[str] | None = None,
    n_parameters_range: tuple[int | None, int | None] = (None, None),
    allow_no_n_parameters: bool = True,
    use_instructions: bool | None = None,
    zero_shot_on: list[AbsTask] | None = None,
) -> list[ModelMeta]:
    """Load all models' metadata that fit the specified criteria.

    Args:
        model_names: A list of model names to filter by. If None, all models are included.
        languages: A list of languages to filter by. If None, all languages are included.
        open_weights: Whether to filter by models with open weights. If None this filter is ignored.
        frameworks: A list of frameworks to filter by. If None, all frameworks are included.
<<<<<<< HEAD
        n_parameters_range: A tuple of lower and upper bounds of the number of parameters to filter by. 
            If (None, None), this filter is ignored.
=======
        n_parameters_range: A tuple of lower and upper bounds of the number of parameters to filter by. If None, this filter is ignored.
        allow_no_n_parameters: Whether to include models with no number of parameters in the results.
>>>>>>> d133f6ae
        use_instructions: Whether to filter by models that use instructions. If None, all models are included.
        zero_shot_on: A list of tasks on which the model is zero-shot. If None this filter is ignored.
    """
    res = []
    model_names = set(model_names) if model_names is not None else None
    languages = set(languages) if languages is not None else None
    frameworks = set(frameworks) if frameworks is not None else None
    for model_meta in MODEL_REGISTRY.values():
        if (model_names is not None) and (model_meta.name not in model_names):
            continue
        if languages is not None:
            if (model_meta.languages is None) or not (
                languages <= set(model_meta.languages)
            ):
                continue
        if (open_weights is not None) and (model_meta.open_weights != open_weights):
            continue
        if (frameworks is not None) and not (frameworks <= set(model_meta.framework)):
            continue
        if (use_instructions is not None) and (
            model_meta.use_instructions != use_instructions
        ):
            continue

        lower, upper = n_parameters_range
        n_parameters = model_meta.n_parameters

<<<<<<< HEAD
        if upper is not None:
            if (n_parameters is None) or (n_parameters > upper):
=======
        if n_parameters is not None:
            if upper is not None and n_parameters > upper:
                continue
            if lower is not None and n_parameters < lower:
>>>>>>> d133f6ae
                continue
        else:
            if not allow_no_n_parameters:
                continue

        if zero_shot_on is not None:
            if not model_meta.is_zero_shot_on(zero_shot_on):
                continue
        res.append(model_meta)
    return res


def get_model(model_name: str, revision: str | None = None, **kwargs: Any) -> Encoder:
    """A function to fetch a model object by name.

    Args:
        model_name: Name of the model to fetch
        revision: Revision of the model to fetch
        **kwargs: Additional keyword arguments to pass to the model loader

    Returns:
        A model object
    """
    meta = get_model_meta(model_name, revision)
    model = meta.load_model(**kwargs)

    # If revision not available in the modelmeta, try to extract it from sentence-transformers
    if meta.revision is None and isinstance(model, SentenceTransformer):
        _meta = model_meta_from_sentence_transformers(model)
        meta.revision = _meta.revision if _meta.revision else meta.revision

    model.mteb_model_meta = meta  # type: ignore
    return model


def get_model_meta(model_name: str, revision: str | None = None) -> ModelMeta:
    """A function to fetch a model metadata object by name.

    Args:
        model_name: Name of the model to fetch
        revision: Revision of the model to fetch

    Returns:
        A model metadata object
    """
    if model_name in MODEL_REGISTRY:
        if revision and (not MODEL_REGISTRY[model_name].revision == revision):
            raise ValueError(
                f"Model revision {revision} not found for model {model_name}. Expected {MODEL_REGISTRY[model_name].revision}."
            )
        return MODEL_REGISTRY[model_name]
    else:  # assume it is a sentence-transformers model
        logger.info(
            "Model not found in model registry, assuming it is on HF Hub model."
        )
        logger.info(
            f"Attempting to extract metadata by loading the model ({model_name}) using HuggingFace."
        )
        meta = model_meta_from_hf_hub(model_name)
        meta.revision = revision
        meta.name = model_name
    return meta


@lru_cache
def model_meta_from_hf_hub(model_name: str) -> ModelMeta:
    try:
        card = ModelCard.load(model_name)
        card_data = card.data.to_dict()
        frameworks = ["PyTorch"]
        if card_data.get("library_name", None) == "sentence-transformers":
            frameworks.append("Sentence Transformers")
        return ModelMeta(
            name=model_name,
            revision=card_data.get("base_model_revision", None),
            # TODO
            release_date=None,
            # TODO: We need a mapping between conflicting language codes
            languages=None,
            license=card_data.get("license", None),
            framework=frameworks,  # type: ignore
            training_datasets=card_data.get("datasets", None),
            similarity_fn_name=None,
            n_parameters=None,
            max_tokens=None,
            embed_dim=None,
            open_weights=True,
            public_training_code=None,
            public_training_data=None,
            use_instructions=None,
        )
    except Exception as e:
        logger.warning(f"Failed to extract metadata from model: {e}.")
        return ModelMeta(
            name=model_name,
            revision=None,
            languages=None,
            release_date=None,
            n_parameters=None,
            max_tokens=None,
            embed_dim=None,
            license=None,
            open_weights=True,
            public_training_code=None,
            public_training_data=None,
            similarity_fn_name=None,
            use_instructions=None,
            training_datasets=None,
            framework=[],
        )


def model_meta_from_sentence_transformers(model: SentenceTransformer) -> ModelMeta:
    try:
        name = (
            model.model_card_data.model_name
            if model.model_card_data.model_name
            else model.model_card_data.base_model
        )
        languages = (
            [model.model_card_data.language]
            if isinstance(model.model_card_data.language, str)
            else model.model_card_data.language
        )
        meta = ModelMeta(
            name=name,
            revision=model.model_card_data.base_model_revision,
            release_date=None,
            languages=languages,
            framework=["Sentence Transformers"],
            similarity_fn_name=model.similarity_fn_name,
            n_parameters=None,
            max_tokens=None,
            embed_dim=None,
            license=None,
            open_weights=True,
            public_training_code=None,
            public_training_data=None,
            use_instructions=None,
            training_datasets=None,
        )
    except AttributeError as e:
        logger.warning(
            f"Failed to extract metadata from model: {e}. Upgrading to sentence-transformers v3.0.0 or above is recommended."
        )
        meta = ModelMeta(
            name=None,
            revision=None,
            languages=None,
            release_date=None,
            n_parameters=None,
            max_tokens=None,
            embed_dim=None,
            license=None,
            open_weights=True,
            public_training_code=None,
            public_training_data=None,
            similarity_fn_name=None,
            use_instructions=None,
            training_datasets=None,
            framework=[],
        )
    return meta<|MERGE_RESOLUTION|>--- conflicted
+++ resolved
@@ -149,7 +149,6 @@
     open_weights: bool | None = None,
     frameworks: Iterable[str] | None = None,
     n_parameters_range: tuple[int | None, int | None] = (None, None),
-    allow_no_n_parameters: bool = True,
     use_instructions: bool | None = None,
     zero_shot_on: list[AbsTask] | None = None,
 ) -> list[ModelMeta]:
@@ -160,13 +159,8 @@
         languages: A list of languages to filter by. If None, all languages are included.
         open_weights: Whether to filter by models with open weights. If None this filter is ignored.
         frameworks: A list of frameworks to filter by. If None, all frameworks are included.
-<<<<<<< HEAD
         n_parameters_range: A tuple of lower and upper bounds of the number of parameters to filter by. 
             If (None, None), this filter is ignored.
-=======
-        n_parameters_range: A tuple of lower and upper bounds of the number of parameters to filter by. If None, this filter is ignored.
-        allow_no_n_parameters: Whether to include models with no number of parameters in the results.
->>>>>>> d133f6ae
         use_instructions: Whether to filter by models that use instructions. If None, all models are included.
         zero_shot_on: A list of tasks on which the model is zero-shot. If None this filter is ignored.
     """
@@ -194,18 +188,10 @@
         lower, upper = n_parameters_range
         n_parameters = model_meta.n_parameters
 
-<<<<<<< HEAD
         if upper is not None:
             if (n_parameters is None) or (n_parameters > upper):
-=======
-        if n_parameters is not None:
-            if upper is not None and n_parameters > upper:
                 continue
             if lower is not None and n_parameters < lower:
->>>>>>> d133f6ae
-                continue
-        else:
-            if not allow_no_n_parameters:
                 continue
 
         if zero_shot_on is not None:
