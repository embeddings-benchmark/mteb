--- conflicted
+++ resolved
@@ -146,12 +146,9 @@
     voyage_models,
     vdr_models,
     fa_models,
-<<<<<<< HEAD
     wav2vec2_models,
     clap_models,
-=======
     ara_models,
->>>>>>> c40747fd
 ]
 MODEL_REGISTRY = {}
 
