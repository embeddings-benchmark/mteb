--- conflicted
+++ resolved
@@ -86,16 +86,11 @@
     jasper_models,
     uae_models,
     stella_models,
-<<<<<<< HEAD
-    rerankers_monot5_based,
-    rerankers_custom,
     amazon_models,
     cohere_bedrock_models,
-    nomic_bert_models
-=======
+    nomic_bert_models,
     uae_models,
     voyage_models,
->>>>>>> 1b066019
 ]
 MODEL_REGISTRY = {}
 
