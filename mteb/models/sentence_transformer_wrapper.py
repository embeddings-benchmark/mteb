from __future__ import annotations

import logging
from typing import TYPE_CHECKING, Any

import numpy as np
<<<<<<< HEAD

=======
>>>>>>> d223a5da
import torch
from packaging.version import Version
from torch.utils.data import DataLoader

from mteb.models import ModelMeta
from mteb.types import Array, BatchedInput, PromptType

from .abs_encoder import AbsEncoder

if TYPE_CHECKING:
    from sentence_transformers import CrossEncoder, SentenceTransformer

    from mteb.abstasks.task_metadata import TaskMetadata

logger = logging.getLogger(__name__)

SENTENCE_TRANSFORMERS_QUERY_ENCODE_VERSION = "5.0.0"


def sentence_transformers_loader(
    model_name: str, revision: str | None = None, **kwargs
) -> SentenceTransformerEncoderWrapper:
    return SentenceTransformerEncoderWrapper(
        model=model_name, revision=revision, **kwargs
    )


class SentenceTransformerEncoderWrapper(AbsEncoder):
    mteb_model_meta: ModelMeta

    def __init__(
        self,
        model: str | SentenceTransformer,
        revision: str | None = None,
        model_prompts: dict[str, str] | None = None,
        **kwargs,
    ) -> None:
        """Wrapper for SentenceTransformer models.

        Args:
            model: The SentenceTransformer model to use. Can be a string (model name), a SentenceTransformer model, or a CrossEncoder model.
            revision: The revision of the model to use.
            model_prompts: A dictionary mapping task names to prompt names.
                First priority is given to the composed prompt of task name + prompt type (query or passage), then to the specific task prompt,
                then to the composed prompt of task type + prompt type, then to the specific task type prompt,
                and finally to the specific prompt type.
            **kwargs: Additional arguments to pass to the SentenceTransformer model.
        """
        from sentence_transformers import SentenceTransformer

        if isinstance(model, str):
            self.model = SentenceTransformer(model, revision=revision, **kwargs)
        else:
            self.model = model
        from mteb.models.get_model_meta import (
            _model_meta_from_sentence_transformers,
        )

        self.mteb_model_meta = _model_meta_from_sentence_transformers(self.model)

        built_in_prompts = getattr(self.model, "prompts", None)
        if built_in_prompts and not model_prompts:
            model_prompts = built_in_prompts
        elif model_prompts and built_in_prompts:
            logger.warning(f"Model prompts will be overwritten with {model_prompts}")
            self.model.prompts = model_prompts

        self.model_prompts, invalid_prompts = self.validate_task_to_prompt_name(
            model_prompts, raise_for_invalid_keys=False
        )

        if invalid_prompts:
            invalid_prompts = "\n".join(invalid_prompts)
            logger.warning(
                f"Some prompts are not in the expected format and will be ignored. Problems:\n\n{invalid_prompts}"
            )

        if (
            self.model_prompts
            and len(self.model_prompts) <= 2
            and (
                PromptType.query.value not in self.model_prompts
                or PromptType.document.value not in self.model_prompts
            )
        ):
            logger.warning(
                "SentenceTransformers that use prompts most often need to be configured with at least 'query' and"
                f" 'document' prompts to ensure optimal performance. Received {self.model_prompts}"
            )

        if hasattr(self.model, "similarity") and callable(self.model.similarity):
            self.similarity = self.model.similarity

    def encode(
        self,
        inputs: DataLoader[BatchedInput],
        *,
        task_metadata: TaskMetadata,
        hf_split: str,
        hf_subset: str,
        prompt_type: PromptType | None = None,
        **kwargs: Any,
    ) -> Array:
        """Encodes the given sentences using the encoder.

        Args:
            inputs: The sentences to encode.
            task_metadata: The metadata of the task. Sentence-transformers uses this to
                determine which prompt to use from a specified dictionary.
            prompt_type: The name type of prompt. (query or passage)
            hf_split: Split of current task
            hf_subset: Subset of current task
            **kwargs: Additional arguments to pass to the encoder.

            The order of priorities for prompt selection are:
                1. Composed prompt of task name + prompt type (query or passage)
                2. Specific task prompt
                3. Composed prompt of task type + prompt type (query or passage)
                4. Specific task type prompt
                5. Specific prompt type (query or passage)


        Returns:
            The encoded sentences.
        """
        from sentence_transformers import __version__ as st_version

        HAS_QUERY_ENCODE = (
            Version(st_version).release
            >= Version(SENTENCE_TRANSFORMERS_QUERY_ENCODE_VERSION).release
        )

        _inputs = [text for batch in inputs for text in batch["text"]]

        prompt = None
        prompt_name = None
        if self.model_prompts is not None:
            prompt_name = self.get_prompt_name(task_metadata, prompt_type)
            prompt = self.model_prompts.get(prompt_name, None)
        if prompt_name:
            logger.info(
                f"Using {prompt_name=} for task={task_metadata.name} {prompt_type=} with {prompt=}"
            )
        else:
            logger.info(
                f"No model prompts found for task={task_metadata.name} {prompt_type=}"
            )
        logger.info(f"Encoding {len(_inputs)} sentences.")

        if prompt_type and HAS_QUERY_ENCODE:
            if prompt_type == PromptType.query:
                encode_function = self.model.encode_query
            elif prompt_type == PromptType.document:
                encode_function = self.model.encode_corpus
            else:
                raise ValueError(f"Unknown prompt type: {prompt_type}")
        else:
            encode_function = self.model.encode

        embeddings = encode_function(
            _inputs,
            prompt=prompt,
            **kwargs,
        )
        if isinstance(embeddings, torch.Tensor):
            # ensure everything is on CPU and is float
            embeddings = embeddings.cpu().detach().float()
        return embeddings


class SentenceTransformerMultimodalEncoderWrapper(SentenceTransformerEncoderWrapper):
    def encode(
        self,
        inputs: DataLoader[BatchedInput],
        *,
        task_metadata: TaskMetadata,
        hf_split: str,
        hf_subset: str,
        prompt_type: PromptType | None = None,
        **kwargs: Any,
    ) -> Array:
        """Encodes the given sentences using the encoder.

        Args:
            inputs: The sentences to encode.
            task_metadata: The metadata of the task. Sentence-transformers uses this to
                determine which prompt to use from a specified dictionary.
            prompt_type: The name type of prompt. (query or passage)
            hf_split: Split of current task
            hf_subset: Subset of current task
            **kwargs: Additional arguments to pass to the encoder.

            The order of priorities for prompt selection are:
                1. Composed prompt of task name + prompt type (query or passage)
                2. Specific task prompt
                3. Composed prompt of task type + prompt type (query or passage)
                4. Specific task type prompt
                5. Specific prompt type (query or passage)


        Returns:
            The encoded sentences.
        """
        prompt = None
        prompt_name = None
        if self.model_prompts is not None:
            prompt_name = self.get_prompt_name(task_metadata, prompt_type)
            prompt = self.model_prompts.get(prompt_name, None)
        if prompt_name:
            logger.info(
                f"Using {prompt_name=} for task={task_metadata.name} {prompt_type=} with {prompt=}"
            )
        else:
            logger.info(
                f"No model prompts found for task={task_metadata.name} {prompt_type=}"
            )

        all_embeddings = []
        for batch in inputs:
            batch_column = list(batch.keys())[0]
            batched_input = [dict() for _ in range(len(batch[batch_column]))]

            # transform from {"text": [text1, text2], "image": [image1, image2]} to
            # [{"text": text1, "image": image1}, {"text": text2, "image": image2}]
            for key, values in batch.items():
                for i, value in enumerate(values):
                    batched_input[i][key] = value

            embeddings = self.model.encode(
                batched_input,
                prompt=prompt,
                **kwargs,
            )
            if isinstance(embeddings, torch.Tensor):
                # ensure everything is on CPU and is float
                embeddings = embeddings.cpu().detach().float()
            all_embeddings.append(embeddings)
        return np.stack(all_embeddings)


class CrossEncoderWrapper:
    def __init__(
        self,
        model: CrossEncoder | str,
        revision: str | None = None,
        **kwargs,
    ) -> None:
        from sentence_transformers import CrossEncoder

        if isinstance(model, CrossEncoder):
            self.model = model
        elif isinstance(model, str):
            self.model = CrossEncoder(model, revision=revision, **kwargs)
            from mteb.models.get_model_meta import _model_meta_from_cross_encoder

            self.mteb_model_meta = _model_meta_from_cross_encoder(self.model)

    def predict(
        self,
        inputs1: DataLoader[BatchedInput],
        inputs2: DataLoader[BatchedInput],
        *,
        task_metadata: TaskMetadata,
        hf_split: str,
        hf_subset: str,
        prompt_type: PromptType | None = None,
        **kwargs: Any,
    ) -> Array:
        all_queries_with_instructions = [
            text for batch in inputs1 for text in batch["text"]
        ]
        all_corpus_with_instructions = [
            text for batch in inputs2 for text in batch["text"]
        ]

        return self.model.predict(
            list(zip(all_queries_with_instructions, all_corpus_with_instructions)),
            **kwargs,
        )
<|MERGE_RESOLUTION|>--- conflicted
+++ resolved
@@ -1,289 +1,285 @@
-from __future__ import annotations
-
-import logging
-from typing import TYPE_CHECKING, Any
-
-import numpy as np
-<<<<<<< HEAD
-
-=======
->>>>>>> d223a5da
-import torch
-from packaging.version import Version
-from torch.utils.data import DataLoader
-
-from mteb.models import ModelMeta
-from mteb.types import Array, BatchedInput, PromptType
-
-from .abs_encoder import AbsEncoder
-
-if TYPE_CHECKING:
-    from sentence_transformers import CrossEncoder, SentenceTransformer
-
-    from mteb.abstasks.task_metadata import TaskMetadata
-
-logger = logging.getLogger(__name__)
-
-SENTENCE_TRANSFORMERS_QUERY_ENCODE_VERSION = "5.0.0"
-
-
-def sentence_transformers_loader(
-    model_name: str, revision: str | None = None, **kwargs
-) -> SentenceTransformerEncoderWrapper:
-    return SentenceTransformerEncoderWrapper(
-        model=model_name, revision=revision, **kwargs
-    )
-
-
-class SentenceTransformerEncoderWrapper(AbsEncoder):
-    mteb_model_meta: ModelMeta
-
-    def __init__(
-        self,
-        model: str | SentenceTransformer,
-        revision: str | None = None,
-        model_prompts: dict[str, str] | None = None,
-        **kwargs,
-    ) -> None:
-        """Wrapper for SentenceTransformer models.
-
-        Args:
-            model: The SentenceTransformer model to use. Can be a string (model name), a SentenceTransformer model, or a CrossEncoder model.
-            revision: The revision of the model to use.
-            model_prompts: A dictionary mapping task names to prompt names.
-                First priority is given to the composed prompt of task name + prompt type (query or passage), then to the specific task prompt,
-                then to the composed prompt of task type + prompt type, then to the specific task type prompt,
-                and finally to the specific prompt type.
-            **kwargs: Additional arguments to pass to the SentenceTransformer model.
-        """
-        from sentence_transformers import SentenceTransformer
-
-        if isinstance(model, str):
-            self.model = SentenceTransformer(model, revision=revision, **kwargs)
-        else:
-            self.model = model
-        from mteb.models.get_model_meta import (
-            _model_meta_from_sentence_transformers,
-        )
-
-        self.mteb_model_meta = _model_meta_from_sentence_transformers(self.model)
-
-        built_in_prompts = getattr(self.model, "prompts", None)
-        if built_in_prompts and not model_prompts:
-            model_prompts = built_in_prompts
-        elif model_prompts and built_in_prompts:
-            logger.warning(f"Model prompts will be overwritten with {model_prompts}")
-            self.model.prompts = model_prompts
-
-        self.model_prompts, invalid_prompts = self.validate_task_to_prompt_name(
-            model_prompts, raise_for_invalid_keys=False
-        )
-
-        if invalid_prompts:
-            invalid_prompts = "\n".join(invalid_prompts)
-            logger.warning(
-                f"Some prompts are not in the expected format and will be ignored. Problems:\n\n{invalid_prompts}"
-            )
-
-        if (
-            self.model_prompts
-            and len(self.model_prompts) <= 2
-            and (
-                PromptType.query.value not in self.model_prompts
-                or PromptType.document.value not in self.model_prompts
-            )
-        ):
-            logger.warning(
-                "SentenceTransformers that use prompts most often need to be configured with at least 'query' and"
-                f" 'document' prompts to ensure optimal performance. Received {self.model_prompts}"
-            )
-
-        if hasattr(self.model, "similarity") and callable(self.model.similarity):
-            self.similarity = self.model.similarity
-
-    def encode(
-        self,
-        inputs: DataLoader[BatchedInput],
-        *,
-        task_metadata: TaskMetadata,
-        hf_split: str,
-        hf_subset: str,
-        prompt_type: PromptType | None = None,
-        **kwargs: Any,
-    ) -> Array:
-        """Encodes the given sentences using the encoder.
-
-        Args:
-            inputs: The sentences to encode.
-            task_metadata: The metadata of the task. Sentence-transformers uses this to
-                determine which prompt to use from a specified dictionary.
-            prompt_type: The name type of prompt. (query or passage)
-            hf_split: Split of current task
-            hf_subset: Subset of current task
-            **kwargs: Additional arguments to pass to the encoder.
-
-            The order of priorities for prompt selection are:
-                1. Composed prompt of task name + prompt type (query or passage)
-                2. Specific task prompt
-                3. Composed prompt of task type + prompt type (query or passage)
-                4. Specific task type prompt
-                5. Specific prompt type (query or passage)
-
-
-        Returns:
-            The encoded sentences.
-        """
-        from sentence_transformers import __version__ as st_version
-
-        HAS_QUERY_ENCODE = (
-            Version(st_version).release
-            >= Version(SENTENCE_TRANSFORMERS_QUERY_ENCODE_VERSION).release
-        )
-
-        _inputs = [text for batch in inputs for text in batch["text"]]
-
-        prompt = None
-        prompt_name = None
-        if self.model_prompts is not None:
-            prompt_name = self.get_prompt_name(task_metadata, prompt_type)
-            prompt = self.model_prompts.get(prompt_name, None)
-        if prompt_name:
-            logger.info(
-                f"Using {prompt_name=} for task={task_metadata.name} {prompt_type=} with {prompt=}"
-            )
-        else:
-            logger.info(
-                f"No model prompts found for task={task_metadata.name} {prompt_type=}"
-            )
-        logger.info(f"Encoding {len(_inputs)} sentences.")
-
-        if prompt_type and HAS_QUERY_ENCODE:
-            if prompt_type == PromptType.query:
-                encode_function = self.model.encode_query
-            elif prompt_type == PromptType.document:
-                encode_function = self.model.encode_corpus
-            else:
-                raise ValueError(f"Unknown prompt type: {prompt_type}")
-        else:
-            encode_function = self.model.encode
-
-        embeddings = encode_function(
-            _inputs,
-            prompt=prompt,
-            **kwargs,
-        )
-        if isinstance(embeddings, torch.Tensor):
-            # ensure everything is on CPU and is float
-            embeddings = embeddings.cpu().detach().float()
-        return embeddings
-
-
-class SentenceTransformerMultimodalEncoderWrapper(SentenceTransformerEncoderWrapper):
-    def encode(
-        self,
-        inputs: DataLoader[BatchedInput],
-        *,
-        task_metadata: TaskMetadata,
-        hf_split: str,
-        hf_subset: str,
-        prompt_type: PromptType | None = None,
-        **kwargs: Any,
-    ) -> Array:
-        """Encodes the given sentences using the encoder.
-
-        Args:
-            inputs: The sentences to encode.
-            task_metadata: The metadata of the task. Sentence-transformers uses this to
-                determine which prompt to use from a specified dictionary.
-            prompt_type: The name type of prompt. (query or passage)
-            hf_split: Split of current task
-            hf_subset: Subset of current task
-            **kwargs: Additional arguments to pass to the encoder.
-
-            The order of priorities for prompt selection are:
-                1. Composed prompt of task name + prompt type (query or passage)
-                2. Specific task prompt
-                3. Composed prompt of task type + prompt type (query or passage)
-                4. Specific task type prompt
-                5. Specific prompt type (query or passage)
-
-
-        Returns:
-            The encoded sentences.
-        """
-        prompt = None
-        prompt_name = None
-        if self.model_prompts is not None:
-            prompt_name = self.get_prompt_name(task_metadata, prompt_type)
-            prompt = self.model_prompts.get(prompt_name, None)
-        if prompt_name:
-            logger.info(
-                f"Using {prompt_name=} for task={task_metadata.name} {prompt_type=} with {prompt=}"
-            )
-        else:
-            logger.info(
-                f"No model prompts found for task={task_metadata.name} {prompt_type=}"
-            )
-
-        all_embeddings = []
-        for batch in inputs:
-            batch_column = list(batch.keys())[0]
-            batched_input = [dict() for _ in range(len(batch[batch_column]))]
-
-            # transform from {"text": [text1, text2], "image": [image1, image2]} to
-            # [{"text": text1, "image": image1}, {"text": text2, "image": image2}]
-            for key, values in batch.items():
-                for i, value in enumerate(values):
-                    batched_input[i][key] = value
-
-            embeddings = self.model.encode(
-                batched_input,
-                prompt=prompt,
-                **kwargs,
-            )
-            if isinstance(embeddings, torch.Tensor):
-                # ensure everything is on CPU and is float
-                embeddings = embeddings.cpu().detach().float()
-            all_embeddings.append(embeddings)
-        return np.stack(all_embeddings)
-
-
-class CrossEncoderWrapper:
-    def __init__(
-        self,
-        model: CrossEncoder | str,
-        revision: str | None = None,
-        **kwargs,
-    ) -> None:
-        from sentence_transformers import CrossEncoder
-
-        if isinstance(model, CrossEncoder):
-            self.model = model
-        elif isinstance(model, str):
-            self.model = CrossEncoder(model, revision=revision, **kwargs)
-            from mteb.models.get_model_meta import _model_meta_from_cross_encoder
-
-            self.mteb_model_meta = _model_meta_from_cross_encoder(self.model)
-
-    def predict(
-        self,
-        inputs1: DataLoader[BatchedInput],
-        inputs2: DataLoader[BatchedInput],
-        *,
-        task_metadata: TaskMetadata,
-        hf_split: str,
-        hf_subset: str,
-        prompt_type: PromptType | None = None,
-        **kwargs: Any,
-    ) -> Array:
-        all_queries_with_instructions = [
-            text for batch in inputs1 for text in batch["text"]
-        ]
-        all_corpus_with_instructions = [
-            text for batch in inputs2 for text in batch["text"]
-        ]
-
-        return self.model.predict(
-            list(zip(all_queries_with_instructions, all_corpus_with_instructions)),
-            **kwargs,
-        )
+from __future__ import annotations
+
+import logging
+from typing import TYPE_CHECKING, Any
+
+import numpy as np
+import torch
+from packaging.version import Version
+from torch.utils.data import DataLoader
+
+from mteb.models import ModelMeta
+from mteb.types import Array, BatchedInput, PromptType
+
+from .abs_encoder import AbsEncoder
+
+if TYPE_CHECKING:
+    from sentence_transformers import CrossEncoder, SentenceTransformer
+
+    from mteb.abstasks.task_metadata import TaskMetadata
+
+logger = logging.getLogger(__name__)
+
+SENTENCE_TRANSFORMERS_QUERY_ENCODE_VERSION = "5.0.0"
+
+
+def sentence_transformers_loader(
+    model_name: str, revision: str | None = None, **kwargs
+) -> SentenceTransformerEncoderWrapper:
+    return SentenceTransformerEncoderWrapper(
+        model=model_name, revision=revision, **kwargs
+    )
+
+
+class SentenceTransformerEncoderWrapper(AbsEncoder):
+    mteb_model_meta: ModelMeta
+
+    def __init__(
+        self,
+        model: str | SentenceTransformer,
+        revision: str | None = None,
+        model_prompts: dict[str, str] | None = None,
+        **kwargs,
+    ) -> None:
+        """Wrapper for SentenceTransformer models.
+
+        Args:
+            model: The SentenceTransformer model to use. Can be a string (model name), a SentenceTransformer model, or a CrossEncoder model.
+            revision: The revision of the model to use.
+            model_prompts: A dictionary mapping task names to prompt names.
+                First priority is given to the composed prompt of task name + prompt type (query or passage), then to the specific task prompt,
+                then to the composed prompt of task type + prompt type, then to the specific task type prompt,
+                and finally to the specific prompt type.
+            **kwargs: Additional arguments to pass to the SentenceTransformer model.
+        """
+        from sentence_transformers import SentenceTransformer
+
+        if isinstance(model, str):
+            self.model = SentenceTransformer(model, revision=revision, **kwargs)
+        else:
+            self.model = model
+        from mteb.models.get_model_meta import (
+            _model_meta_from_sentence_transformers,
+        )
+
+        self.mteb_model_meta = _model_meta_from_sentence_transformers(self.model)
+
+        built_in_prompts = getattr(self.model, "prompts", None)
+        if built_in_prompts and not model_prompts:
+            model_prompts = built_in_prompts
+        elif model_prompts and built_in_prompts:
+            logger.warning(f"Model prompts will be overwritten with {model_prompts}")
+            self.model.prompts = model_prompts
+
+        self.model_prompts, invalid_prompts = self.validate_task_to_prompt_name(
+            model_prompts, raise_for_invalid_keys=False
+        )
+
+        if invalid_prompts:
+            invalid_prompts = "\n".join(invalid_prompts)
+            logger.warning(
+                f"Some prompts are not in the expected format and will be ignored. Problems:\n\n{invalid_prompts}"
+            )
+
+        if (
+            self.model_prompts
+            and len(self.model_prompts) <= 2
+            and (
+                PromptType.query.value not in self.model_prompts
+                or PromptType.document.value not in self.model_prompts
+            )
+        ):
+            logger.warning(
+                "SentenceTransformers that use prompts most often need to be configured with at least 'query' and"
+                f" 'document' prompts to ensure optimal performance. Received {self.model_prompts}"
+            )
+
+        if hasattr(self.model, "similarity") and callable(self.model.similarity):
+            self.similarity = self.model.similarity
+
+    def encode(
+        self,
+        inputs: DataLoader[BatchedInput],
+        *,
+        task_metadata: TaskMetadata,
+        hf_split: str,
+        hf_subset: str,
+        prompt_type: PromptType | None = None,
+        **kwargs: Any,
+    ) -> Array:
+        """Encodes the given sentences using the encoder.
+
+        Args:
+            inputs: The sentences to encode.
+            task_metadata: The metadata of the task. Sentence-transformers uses this to
+                determine which prompt to use from a specified dictionary.
+            prompt_type: The name type of prompt. (query or passage)
+            hf_split: Split of current task
+            hf_subset: Subset of current task
+            **kwargs: Additional arguments to pass to the encoder.
+
+            The order of priorities for prompt selection are:
+                1. Composed prompt of task name + prompt type (query or passage)
+                2. Specific task prompt
+                3. Composed prompt of task type + prompt type (query or passage)
+                4. Specific task type prompt
+                5. Specific prompt type (query or passage)
+
+
+        Returns:
+            The encoded sentences.
+        """
+        from sentence_transformers import __version__ as st_version
+
+        HAS_QUERY_ENCODE = (
+            Version(st_version).release
+            >= Version(SENTENCE_TRANSFORMERS_QUERY_ENCODE_VERSION).release
+        )
+
+        _inputs = [text for batch in inputs for text in batch["text"]]
+
+        prompt = None
+        prompt_name = None
+        if self.model_prompts is not None:
+            prompt_name = self.get_prompt_name(task_metadata, prompt_type)
+            prompt = self.model_prompts.get(prompt_name, None)
+        if prompt_name:
+            logger.info(
+                f"Using {prompt_name=} for task={task_metadata.name} {prompt_type=} with {prompt=}"
+            )
+        else:
+            logger.info(
+                f"No model prompts found for task={task_metadata.name} {prompt_type=}"
+            )
+        logger.info(f"Encoding {len(_inputs)} sentences.")
+
+        if prompt_type and HAS_QUERY_ENCODE:
+            if prompt_type == PromptType.query:
+                encode_function = self.model.encode_query
+            elif prompt_type == PromptType.document:
+                encode_function = self.model.encode_corpus
+            else:
+                raise ValueError(f"Unknown prompt type: {prompt_type}")
+        else:
+            encode_function = self.model.encode
+
+        embeddings = encode_function(
+            _inputs,
+            prompt=prompt,
+            **kwargs,
+        )
+        if isinstance(embeddings, torch.Tensor):
+            # ensure everything is on CPU and is float
+            embeddings = embeddings.cpu().detach().float()
+        return embeddings
+
+
+class SentenceTransformerMultimodalEncoderWrapper(SentenceTransformerEncoderWrapper):
+    def encode(
+        self,
+        inputs: DataLoader[BatchedInput],
+        *,
+        task_metadata: TaskMetadata,
+        hf_split: str,
+        hf_subset: str,
+        prompt_type: PromptType | None = None,
+        **kwargs: Any,
+    ) -> Array:
+        """Encodes the given sentences using the encoder.
+
+        Args:
+            inputs: The sentences to encode.
+            task_metadata: The metadata of the task. Sentence-transformers uses this to
+                determine which prompt to use from a specified dictionary.
+            prompt_type: The name type of prompt. (query or passage)
+            hf_split: Split of current task
+            hf_subset: Subset of current task
+            **kwargs: Additional arguments to pass to the encoder.
+
+            The order of priorities for prompt selection are:
+                1. Composed prompt of task name + prompt type (query or passage)
+                2. Specific task prompt
+                3. Composed prompt of task type + prompt type (query or passage)
+                4. Specific task type prompt
+                5. Specific prompt type (query or passage)
+
+
+        Returns:
+            The encoded sentences.
+        """
+        prompt = None
+        prompt_name = None
+        if self.model_prompts is not None:
+            prompt_name = self.get_prompt_name(task_metadata, prompt_type)
+            prompt = self.model_prompts.get(prompt_name, None)
+        if prompt_name:
+            logger.info(
+                f"Using {prompt_name=} for task={task_metadata.name} {prompt_type=} with {prompt=}"
+            )
+        else:
+            logger.info(
+                f"No model prompts found for task={task_metadata.name} {prompt_type=}"
+            )
+
+        all_embeddings = []
+        for batch in inputs:
+            batch_column = list(batch.keys())[0]
+            batched_input = [dict() for _ in range(len(batch[batch_column]))]
+
+            # transform from {"text": [text1, text2], "image": [image1, image2]} to
+            # [{"text": text1, "image": image1}, {"text": text2, "image": image2}]
+            for key, values in batch.items():
+                for i, value in enumerate(values):
+                    batched_input[i][key] = value
+
+            embeddings = self.model.encode(
+                batched_input,
+                prompt=prompt,
+                **kwargs,
+            )
+            if isinstance(embeddings, torch.Tensor):
+                # ensure everything is on CPU and is float
+                embeddings = embeddings.cpu().detach().float()
+            all_embeddings.append(embeddings)
+        return np.stack(all_embeddings)
+
+
+class CrossEncoderWrapper:
+    def __init__(
+        self,
+        model: CrossEncoder | str,
+        revision: str | None = None,
+        **kwargs,
+    ) -> None:
+        from sentence_transformers import CrossEncoder
+
+        if isinstance(model, CrossEncoder):
+            self.model = model
+        elif isinstance(model, str):
+            self.model = CrossEncoder(model, revision=revision, **kwargs)
+            from mteb.models.get_model_meta import _model_meta_from_cross_encoder
+
+            self.mteb_model_meta = _model_meta_from_cross_encoder(self.model)
+
+    def predict(
+        self,
+        inputs1: DataLoader[BatchedInput],
+        inputs2: DataLoader[BatchedInput],
+        *,
+        task_metadata: TaskMetadata,
+        hf_split: str,
+        hf_subset: str,
+        prompt_type: PromptType | None = None,
+        **kwargs: Any,
+    ) -> Array:
+        all_queries_with_instructions = [
+            text for batch in inputs1 for text in batch["text"]
+        ]
+        all_corpus_with_instructions = [
+            text for batch in inputs2 for text in batch["text"]
+        ]
+
+        return self.model.predict(
+            list(zip(all_queries_with_instructions, all_corpus_with_instructions)),
+            **kwargs,
+        )