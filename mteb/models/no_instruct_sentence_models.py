--- conflicted
+++ resolved
@@ -8,12 +8,8 @@
 from transformers import AutoModel, AutoTokenizer
 
 from mteb.encoder_interface import PromptType
-<<<<<<< HEAD
-from mteb.model_meta import ModelMeta
+from mteb.model_meta import ModelMeta, ScoringFunction
 from mteb.models.utils import batched
-=======
-from mteb.model_meta import ModelMeta, ScoringFunction
->>>>>>> 7889200b
 from mteb.models.wrapper import Wrapper
 
 
