from __future__ import annotations

from functools import partial
from typing import Any

import torch
from sentence_transformers import SentenceTransformer

from mteb.model_meta import ModelMeta
from mteb.models.text_formatting_utils import corpus_to_texts

E5_PAPER_RELEASE_DATE = "2024-02-08"
XLMR_LANGUAGES = [
    "afr_Latn",
    "amh_Latn",
    "ara_Latn",
    "asm_Latn",
    "aze_Latn",
    "bel_Latn",
    "bul_Latn",
    "ben_Latn",
    "ben_Beng",
    "bre_Latn",
    "bos_Latn",
    "cat_Latn",
    "ces_Latn",
    "cym_Latn",
    "dan_Latn",
    "deu_Latn",
    "ell_Latn",
    "eng_Latn",
    "epo_Latn",
    "spa_Latn",
    "est_Latn",
    "eus_Latn",
    "fas_Latn",
    "fin_Latn",
    "fra_Latn",
    "fry_Latn",
    "gle_Latn",
    "gla_Latn",
    "glg_Latn",
    "guj_Latn",
    "hau_Latn",
    "heb_Latn",
    "hin_Latn",
    "hin_Deva",
    "hrv_Latn",
    "hun_Latn",
    "hye_Latn",
    "ind_Latn",
    "isl_Latn",
    "ita_Latn",
    "jpn_Latn",
    "jav_Latn",
    "kat_Latn",
    "kaz_Latn",
    "khm_Latn",
    "kan_Latn",
    "kor_Latn",
    "kur_Latn",
    "kir_Latn",
    "lat_Latn",
    "lao_Latn",
    "lit_Latn",
    "lav_Latn",
    "mlg_Latn",
    "mkd_Latn",
    "mal_Latn",
    "mon_Latn",
    "mar_Latn",
    "msa_Latn",
    "mya_Latn",
    "nep_Latn",
    "nld_Latn",
    "nob_Latn",
    "orm_Latn",
    "ori_Latn",
    "pan_Latn",
    "pol_Latn",
    "pus_Latn",
    "por_Latn",
    "ron_Latn",
    "rus_Latn",
    "san_Latn",
    "snd_Latn",
    "sin_Latn",
    "slk_Latn",
    "slv_Latn",
    "som_Latn",
    "sqi_Latn",
    "srp_Latn",
    "sun_Latn",
    "swe_Latn",
    "swa_Latn",
    "tam_Latn",
    "tam_Taml",
    "tel_Latn",
    "tel_Telu",
    "tha_Latn",
    "tgl_Latn",
    "tur_Latn",
    "uig_Latn",
    "ukr_Latn",
    "urd_Latn",
    "urd_Arab",
    "uzb_Latn",
    "vie_Latn",
    "xho_Latn",
    "yid_Latn",
    "zho_Hant",
    "zho_Hans",
]


class E5Wrapper:
    """following the implementation within the Scandinavian Embedding Benchmark and the intfloat/multilingual-e5-small documentation."""

    def __init__(self, model_name: str, sep: str = " ", **kwargs: Any):
        self.model_name = model_name
        self.mdl = SentenceTransformer(model_name)
        self.sep = sep

    def to(self, device: torch.device) -> None:
        self.mdl.to(device)

    def encode(  # type: ignore
        self,
        sentences: list[str],
        *,
        batch_size: int = 32,
        **kwargs: Any,
    ):
        return self.encode_queries(sentences, batch_size=batch_size, **kwargs)

    def encode_queries(self, queries: list[str], batch_size: int = 32, **kwargs: Any):
        sentences = ["query: " + sentence for sentence in queries]
        emb = self.mdl.encode(sentences, batch_size=batch_size, **kwargs)
        return emb

    def encode_corpus(
        self,
        corpus: list[dict[str, str]] | dict[str, list[str]],
        batch_size: int = 32,
        **kwargs: Any,
    ):
        sentences = corpus_to_texts(corpus)
        sentences = ["passage: " + sentence for sentence in sentences]
        emb = self.mdl.encode(sentences, batch_size=batch_size, **kwargs)
        return emb


e5_mult_small = ModelMeta(
    loader=partial(E5Wrapper, model_name="intfloat/multilingual-e5-small"),  # type: ignore
    name="intfloat/multilingual-e5-small",
    languages=XLMR_LANGUAGES,
    open_source=True,
    revision="e4ce9877abf3edfe10b0d82785e83bdcb973e22e",
    release_date=E5_PAPER_RELEASE_DATE,
)

e5_mult_base = ModelMeta(
    loader=partial(E5Wrapper, model_name="intfloat/multilingual-e5-base"),  # type: ignore
    name="intfloat/multilingual-e5-base",
    languages=XLMR_LANGUAGES,
    open_source=True,
    revision="d13f1b27baf31030b7fd040960d60d909913633f",
    release_date=E5_PAPER_RELEASE_DATE,
)


e5_mult_large = ModelMeta(
    loader=partial(E5Wrapper, model_name="intfloat/multilingual-e5-large"),  # type: ignore
    name="intfloat/multilingual-e5-large",
    languages=XLMR_LANGUAGES,
    open_source=True,
    revision="4dc6d853a804b9c8886ede6dda8a073b7dc08a81",
<<<<<<< HEAD
    release_date=e5_paper_release_date,
)

e5_eng_small_v2 = ModelMeta(
    loader=partial(E5Wrapper, model_name="intfloat/e5-small-v2"),  # type: ignore
    name="intfloat/e5-small-v2",
    languages=["eng_Latn"],
    open_source=True,
    revision="dca8b1a9dae0d4575df2bf423a5edb485a431236",
    release_date=e5_paper_release_date,
)

e5_eng_small = ModelMeta(
    loader=partial(E5Wrapper, model_name="intfloat/e5-small"),  # type: ignore
    name="intfloat/e5-small",
    languages=["eng_Latn"],
    open_source=True,
    revision="e272f3049e853b47cb5ca3952268c6662abda68f",
    release_date=e5_paper_release_date,
)

e5_eng_base_v2 = ModelMeta(
    loader=partial(E5Wrapper, model_name="intfloat/e5-base-v2"),  # type: ignore
    name="intfloat/e5-base-v2",
    languages=["eng_Latn"],
    open_source=True,
    revision="1c644c92ad3ba1efdad3f1451a637716616a20e8",
    release_date=e5_paper_release_date,
)

e5_eng_large_v2 = ModelMeta(
    loader=partial(E5Wrapper, model_name="intfloat/e5-large-v2"),  # type: ignore
    name="intfloat/e5-large-v2",
    languages=["eng_Latn"],
    open_source=True,
    revision="b322e09026e4ea05f42beadf4d661fb4e101d311",
    release_date=e5_paper_release_date,
=======
    release_date=E5_PAPER_RELEASE_DATE,
>>>>>>> e53821e5
)<|MERGE_RESOLUTION|>--- conflicted
+++ resolved
@@ -175,8 +175,7 @@
     languages=XLMR_LANGUAGES,
     open_source=True,
     revision="4dc6d853a804b9c8886ede6dda8a073b7dc08a81",
-<<<<<<< HEAD
-    release_date=e5_paper_release_date,
+    release_date=E5_PAPER_RELEASE_DATE,
 )
 
 e5_eng_small_v2 = ModelMeta(
@@ -185,7 +184,7 @@
     languages=["eng_Latn"],
     open_source=True,
     revision="dca8b1a9dae0d4575df2bf423a5edb485a431236",
-    release_date=e5_paper_release_date,
+    release_date=E5_PAPER_RELEASE_DATE,
 )
 
 e5_eng_small = ModelMeta(
@@ -194,7 +193,7 @@
     languages=["eng_Latn"],
     open_source=True,
     revision="e272f3049e853b47cb5ca3952268c6662abda68f",
-    release_date=e5_paper_release_date,
+    release_date=E5_PAPER_RELEASE_DATE,
 )
 
 e5_eng_base_v2 = ModelMeta(
@@ -203,7 +202,7 @@
     languages=["eng_Latn"],
     open_source=True,
     revision="1c644c92ad3ba1efdad3f1451a637716616a20e8",
-    release_date=e5_paper_release_date,
+    release_date=E5_PAPER_RELEASE_DATE,
 )
 
 e5_eng_large_v2 = ModelMeta(
@@ -212,8 +211,5 @@
     languages=["eng_Latn"],
     open_source=True,
     revision="b322e09026e4ea05f42beadf4d661fb4e101d311",
-    release_date=e5_paper_release_date,
-=======
-    release_date=E5_PAPER_RELEASE_DATE,
->>>>>>> e53821e5
+    release_date=E5_PAPER_RELEASE_DATE,
 )