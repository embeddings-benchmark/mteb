--- conflicted
+++ resolved
@@ -412,12 +412,8 @@
         "quasc": ["train"],
         "qed": ["train"],
     },
-<<<<<<< HEAD
     n_parameters=248_000_000,
-=======
-    n_parameters=None,
     memory_usage_mb=944,
->>>>>>> 8b7f2f85
     max_tokens=None,
     embed_dim=768,
     license="apache-2.0",
@@ -453,14 +449,9 @@
         "quasc": ["train"],
         "qed": ["train"],
     },
-<<<<<<< HEAD
     n_parameters=783_000_000,
     max_tokens=1024,
-=======
-    n_parameters=None,
     memory_usage_mb=2987,
-    max_tokens=None,
->>>>>>> 8b7f2f85
     embed_dim=None,
     license="apache-2.0",
     public_training_code=None,
@@ -495,12 +486,8 @@
         "quasc": ["train"],
         "qed": ["train"],
     },
-<<<<<<< HEAD
     n_parameters=2_850_000_000,
-=======
-    n_parameters=None,
     memory_usage_mb=10871,
->>>>>>> 8b7f2f85
     max_tokens=None,
     embed_dim=2048,
     license="apache-2.0",
@@ -536,12 +523,8 @@
         "quasc": ["train"],
         "qed": ["train"],
     },
-<<<<<<< HEAD
     n_parameters=11_300_000_000,
-=======
-    n_parameters=None,
     memory_usage_mb=42980,
->>>>>>> 8b7f2f85
     max_tokens=None,
     embed_dim=4096,
     license="apache-2.0",
@@ -566,12 +549,8 @@
     open_weights=True,
     revision="01c7f73d771dfac7d292323805ebc428287df4f9",
     release_date="2023-07-18",
-<<<<<<< HEAD
     n_parameters=6_740_000_000,
-=======
-    n_parameters=None,
-    memory_usage_mb=None,
->>>>>>> 8b7f2f85
+    memory_usage_mb=None,
     max_tokens=None,
     embed_dim=None,
     license=None,  # llama2
@@ -649,12 +628,8 @@
     revision="4d25d437e38b510c01852070c0731e8f6e1875d1",
     release_date="2024-04-29",
     training_datasets={"jhu-clsp/FollowIR-train": ["train"]},
-<<<<<<< HEAD
     n_parameters=7_240_000_000,
-=======
-    n_parameters=None,
     memory_usage_mb=13813,
->>>>>>> 8b7f2f85
     max_tokens=None,
     embed_dim=None,
     license="apache-2.0",
