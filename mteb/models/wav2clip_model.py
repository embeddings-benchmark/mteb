from __future__ import annotations

from collections.abc import Iterable
from functools import partial
from typing import Any

import numpy as np
import torch
import torchaudio
from torch.utils.data import DataLoader
from tqdm import tqdm
from transformers import CLIPModel, CLIPProcessor

from mteb.encoder_interface import AudioBatch, AudioData, PromptType
from mteb.model_meta import ModelMeta
from mteb.requires_package import requires_package


class Wav2ClipZeroShotWrapper:
    def __init__(
        self,
        device: str = "cuda" if torch.cuda.is_available() else "cpu",
        **kwargs: Any,
    ):
        requires_package(self, "wav2clip", "pip install 'mteb[wav2clip]'")
        from wav2clip import embed_audio, get_model

        self.embed_audio = embed_audio
        # audio side
        self.device = device
        self.audio_model = get_model().to(device)
        self.sampling_rate = 16_000

        # text side (CLIP)
        self.clip = CLIPModel.from_pretrained("openai/clip-vit-base-patch32").to(device)
        self.clip_processor = CLIPProcessor.from_pretrained(
            "openai/clip-vit-base-patch32"
        )

    def _handle_batch(
        self, batch: AudioData | Iterable[tuple[AudioData, str]]
    ) -> list[torch.Tensor]:
        waveforms: list[torch.Tensor] = []

        if isinstance(batch, tuple):  # Handle (audio, metadata) tuples
            items = [batch]
        else:
            items = batch

        for item in items:
            # dict with array and sampling_rate
            if isinstance(item, dict) and "array" in item:
                audio = item["array"]
                if isinstance(audio, np.ndarray):
                    tensor = torch.from_numpy(audio)
                elif isinstance(audio, list):
                    tensor = torch.tensor(audio, dtype=torch.float32)
                else:
                    tensor = audio  # assume it's already a torch.Tensor
                tensor = tensor.float().squeeze()
                if item.get("sampling_rate", self.sampling_rate) != self.sampling_rate:
                    resampler = torchaudio.transforms.Resample(
                        item["sampling_rate"], self.sampling_rate
                    )
                    tensor = resampler(tensor)

                # Apply audio truncation (30 seconds max)
                max_length = 30 * self.sampling_rate  # 30 seconds
                if tensor.shape[-1] > max_length:
                    tensor = tensor[..., :max_length]

                waveforms.append(tensor)

            # dict with path
            elif isinstance(item, dict) and "path" in item:
                waveform, sr = torchaudio.load(item["path"])
                tensor = waveform.float().squeeze()
                if sr != self.sampling_rate:
                    resampler = torchaudio.transforms.Resample(sr, self.sampling_rate)
                    tensor = resampler(tensor)
                waveforms.append(tensor)

            # direct numpy or torch
            elif isinstance(item, (np.ndarray, torch.Tensor, list)):
                if isinstance(item, np.ndarray):
                    tensor = torch.from_numpy(item)
                elif isinstance(item, list):
                    tensor = torch.tensor(item, dtype=torch.float32)
                else:
                    tensor = item
                waveforms.append(tensor.float().squeeze())

            # file path string
            elif isinstance(item, str):
                waveform, sr = torchaudio.load(item)
                tensor = waveform.float().squeeze()
                if sr != self.sampling_rate:
                    resampler = torchaudio.transforms.Resample(sr, self.sampling_rate)
                    tensor = resampler(tensor)
                waveforms.append(tensor)

        return waveforms

    def get_audio_embeddings(
        self,
        audio: AudioBatch,
        *,
<<<<<<< HEAD
        show_progress_bar: bool = True,
=======
        task_name: str | None = None,
        prompt_type: PromptType | None = None,
        batch_size: int = 4,
>>>>>>> aadd51e0
        **kwargs: Any,
    ) -> np.ndarray:
        all_embeddings = []

        if isinstance(audio, DataLoader):
<<<<<<< HEAD
            # Process each batch separately
            for batch in tqdm(
                audio, desc="Processing audio batches", disable=not show_progress_bar
            ):
                batch_embeddings = []

                # Process each item in the batch individually
=======
            # Process each DataLoader batch separately
            for batch in tqdm(audio, desc="Processing audio batches"):
>>>>>>> aadd51e0
                wavs = self._handle_batch(batch)
                batch_embeddings = self._process_audio_batch(wavs, batch_size)
                all_embeddings.extend(batch_embeddings)

            return np.vstack(all_embeddings)
        else:
            # Process single batch with internal batching
            wavs = self._handle_batch(audio)
            batch_embeddings = self._process_audio_batch(wavs, batch_size)
            return np.vstack(batch_embeddings)

    def _process_audio_batch(
        self, wavs: list[torch.Tensor], batch_size: int
    ) -> list[np.ndarray]:
        """Process audio waveforms in batches for efficiency."""
        import logging

        logger = logging.getLogger(__name__)

        all_embeddings = []

        for i in tqdm(
            range(0, len(wavs), batch_size),
            desc="Processing audio batches",
            disable=len(wavs) <= batch_size,
        ):
            batch_wavs = wavs[i : i + batch_size]

            # Try batch processing first
            try:
                # Stack waveforms into a batch - pad to same length if needed
                max_length = max(wav.shape[-1] for wav in batch_wavs)
                padded_wavs = []
                for wav in batch_wavs:
                    if wav.shape[-1] < max_length:
                        # Pad with zeros
                        pad_length = max_length - wav.shape[-1]
                        padded_wav = torch.nn.functional.pad(wav, (0, pad_length))
                    else:
                        padded_wav = wav
                    padded_wavs.append(padded_wav)

                # Stack into batch tensor
                batch_tensor = torch.stack(padded_wavs).cpu().numpy()

                # Process entire batch at once
                batch_embeds = self.embed_audio(batch_tensor, self.audio_model)

                # Normalize each embedding in the batch
                norms = np.linalg.norm(batch_embeds, axis=-1, keepdims=True)
                normalized_embeds = batch_embeds / norms

                # Add each embedding from the batch
                for embed in normalized_embeds:
                    all_embeddings.append(embed.reshape(1, -1))

            except Exception as e:
                logger.warning(
                    f"⚠️  BATCH processing failed, falling back to individual processing: {e}"
                )
                # Fallback to individual processing if batch processing fails
                for wav in batch_wavs:
                    wav_np = wav.unsqueeze(0).cpu().numpy()  # Add batch dimension
                    embed = self.embed_audio(wav_np, self.audio_model)

                    # Normalize
                    norm = np.linalg.norm(embed, axis=-1, keepdims=True)
                    normalized_embed = embed / norm
                    all_embeddings.append(normalized_embed)
                logger.info(
                    f"🔄 Individual processing completed for {len(batch_wavs)} audio files"
                )

        return all_embeddings

    def get_text_embeddings(
        self,
        texts: list[str],
        **kwargs: Any,
    ) -> np.ndarray:
        inputs = self.clip_processor(text=texts, return_tensors="pt", padding=True)
        inputs = {k: v.to(self.device) for k, v in inputs.items()}

        with torch.no_grad():
            text_features = self.clip.get_text_features(**inputs)
            text_features = text_features / text_features.norm(dim=-1, keepdim=True)

        return text_features.cpu().numpy()

    def encode(
        self,
        inputs: list[str],
        *,
        task_name: str,
        prompt_type: PromptType | None = None,
        **kwargs: Any,
    ) -> np.ndarray:
        return self.get_text_embeddings(inputs, **kwargs)


wav2clip_zero = ModelMeta(
    loader=partial(Wav2ClipZeroShotWrapper),
    name="lyrebird/wav2clip",
    languages=["eng-Latn"],
    revision="N/A",
    release_date="2022-03-15",
    modalities=["audio", "text"],
    n_parameters=163_000_000,  # wav2clip: 11.7M + CLIP: 151.3M ≈ 163M
    memory_usage_mb=622,  # wav2clip: 44.65MB + CLIP: 577.08MB ≈ 622MB
    max_tokens=None,
    embed_dim=512,
    license="mit",
    open_weights=True,
    framework=["PyTorch"],
    reference="https://github.com/descriptinc/lyrebird-wav2clip",
    similarity_fn_name="cosine",
    use_instructions=False,
    public_training_code="https://github.com/descriptinc/lyrebird-wav2clip",
    public_training_data="https://github.com/descriptinc/lyrebird-wav2clip#data",
    training_datasets={
        # "AudioSet": ["https://research.google.com/audioset/"],
        # "FreeSound": ["https://freesound.org/"],
        # "BBC Sound Effects": ["https://sound-effects.bbcrewind.co.uk/"],
    },
)<|MERGE_RESOLUTION|>--- conflicted
+++ resolved
@@ -105,30 +105,19 @@
         self,
         audio: AudioBatch,
         *,
-<<<<<<< HEAD
         show_progress_bar: bool = True,
-=======
         task_name: str | None = None,
         prompt_type: PromptType | None = None,
         batch_size: int = 4,
->>>>>>> aadd51e0
         **kwargs: Any,
     ) -> np.ndarray:
         all_embeddings = []
 
         if isinstance(audio, DataLoader):
-<<<<<<< HEAD
-            # Process each batch separately
+            # Process each DataLoader batch separately
             for batch in tqdm(
                 audio, desc="Processing audio batches", disable=not show_progress_bar
             ):
-                batch_embeddings = []
-
-                # Process each item in the batch individually
-=======
-            # Process each DataLoader batch separately
-            for batch in tqdm(audio, desc="Processing audio batches"):
->>>>>>> aadd51e0
                 wavs = self._handle_batch(batch)
                 batch_embeddings = self._process_audio_batch(wavs, batch_size)
                 all_embeddings.extend(batch_embeddings)
