--- conflicted
+++ resolved
@@ -116,107 +116,19 @@
         self,
         audio: AudioBatch,
         *,
-<<<<<<< HEAD
         show_progress_bar: bool = True,
-=======
         task_name: str | None = None,
         prompt_type: PromptType | None = None,
         batch_size: int = 4,
->>>>>>> aadd51e0
         **kwargs: Any,
     ) -> np.ndarray:
         """Get audio embeddings using MuQ-MuLan."""
         all_features = []
-<<<<<<< HEAD
-
-        if isinstance(audio, DataLoader):
-            # Process all batches
-            for batch in tqdm(
-                audio, desc="Processing audio batches", disable=not show_progress_bar
-            ):
-                batch_features = []
-
-                # Process each item in the batch
-                for item in batch:
-                    if isinstance(item, torch.Tensor):
-                        waveform = item
-                    elif isinstance(item, dict) and "array" in item:
-                        audio = item["array"]
-                        if isinstance(audio, np.ndarray):
-                            waveform = torch.from_numpy(audio).float()
-                        elif isinstance(audio, list):
-                            waveform = torch.tensor(audio, dtype=torch.float32)
-                        else:
-                            waveform = (
-                                audio.float()
-                            )  # assume it's already a torch.Tensor
-                        # Resample if needed
-                        if (
-                            item.get("sampling_rate", self.target_sampling_rate)
-                            != self.target_sampling_rate
-                        ):
-                            resampler = torchaudio.transforms.Resample(
-                                item["sampling_rate"], self.target_sampling_rate
-                            )
-                            waveform = resampler(waveform)
-                    else:
-                        continue
-
-                    # Apply audio truncation (30 seconds max)
-                    max_length = 30 * self.target_sampling_rate  # 30 seconds
-                    if waveform.shape[-1] > max_length:
-                        waveform = waveform[..., :max_length]
-
-                    # Add batch dimension and move to device
-                    wavs = waveform.unsqueeze(0).to(self.device)
-
-                    with torch.no_grad():
-                        audio_embeds = self.model(wavs=wavs)
-                        batch_features.append(audio_embeds.cpu().numpy())
-
-                all_features.extend(batch_features)
-
-            return np.vstack(all_features)
-        else:
-            # Process single batch
-            batch_features = []
-
-            for item in audio:
-                if isinstance(item, dict) and "array" in item:
-                    audio = item["array"]
-                    if isinstance(audio, np.ndarray):
-                        waveform = torch.from_numpy(audio).float()
-                    elif isinstance(audio, list):
-                        waveform = torch.tensor(audio, dtype=torch.float32)
-                    else:
-                        waveform = audio.float()  # assume it's already a torch.Tensor
-                    # Resample if needed
-                    if (
-                        item.get("sampling_rate", self.target_sampling_rate)
-                        != self.target_sampling_rate
-                    ):
-                        resampler = torchaudio.transforms.Resample(
-                            item["sampling_rate"], self.target_sampling_rate
-                        )
-                        waveform = resampler(waveform)
-                elif isinstance(item, torch.Tensor):
-                    waveform = item.float()
-                else:
-                    continue
-
-                # Apply audio truncation (30 seconds max)
-                max_length = 30 * self.target_sampling_rate  # 30 seconds
-                if waveform.shape[-1] > max_length:
-                    waveform = waveform[..., :max_length]
-
-                # Add batch dimension and move to device
-                wavs = waveform.unsqueeze(0).to(self.device)
-
-=======
+
         processed_audio = self._process_audio(audio)
 
         for i in tqdm(
-            range(0, len(processed_audio), batch_size), desc="Processing audio batches"
+            range(0, len(processed_audio), batch_size), desc="Processing audio batches", disable=not show_progress_bar,
         ):
             batch = processed_audio[i : i + batch_size]
             batch_features = self._process_audio_batch(batch)
@@ -248,7 +160,6 @@
             batch_features = []
             for tensor in batch:
                 wavs = tensor.unsqueeze(0).to(self.device)
->>>>>>> aadd51e0
                 with torch.no_grad():
                     audio_embeds = self.model(wavs=wavs)
                     batch_features.append(audio_embeds.cpu().numpy())
