from __future__ import annotations

from typing import Any, Literal

import numpy as np
import torch
from torch.utils.data import DataLoader
from tqdm import tqdm

from mteb.encoder_interface import BatchedInput, PromptType
from mteb.model_meta import ModelMeta
<<<<<<< HEAD

tensor_to_image = transforms.Compose([transforms.ToPILImage()])
pil_to_tensor = transforms.Compose([transforms.PILToTensor()])
=======
from mteb.requires_package import requires_image_dependencies
>>>>>>> 811dbf6e


def vista_loader(**kwargs):
    try:  # a temporal fix for the dependency issues of vista models.
        from visual_bge.modeling import Visualized_BGE
    except ImportError:
        raise ImportError(
            "Please install `visual_bge`, refer to https://github.com/FlagOpen/FlagEmbedding/tree/master/research/visual_bge#install-flagembedding."
        )

    class VisualizedBGEWrapper(Visualized_BGE):
        """Setting up VISTA

        ```
        git clone https://github.com/FlagOpen/FlagEmbedding.git
        cd FlagEmbedding/research/visual_bge
        pip install -e .
        pip install torchvision timm einops ftfy
        ```
        back to the root folder of mteb; download the vision tower for bge-base
        ```
        cd ..
        wget https://huggingface.co/BAAI/bge-visualized/resolve/main/Visualized_base_en_v1.5.pth?download=true
        ```
        rename it to `visualized_base_en_V1.5.pth`
        ```
        mv Visualized_base_en_v1.5.pth?download=true visualized_base_en_V1.5.pth
        ```
        download the vision tower for bge-m3
        ```
        wget https://huggingface.co/BAAI/bge-visualized/resolve/main/Visualized_m3.pth?download=true
        ```
        rename it to `visualized_m3.pth`
        ```
        mv Visualized_m3.pth?download=true visualized_m3.pth
        ```
        """

        def __init__(
            self,
            model_name_bge: str | None = None,
            model_weight=None,
            normlized: bool = True,
            sentence_pooling_method: str = "cls",
            negatives_cross_device: bool = False,
            temperature: float = 0.02,
            from_pretrained=None,
            image_tokens_num: int | None = None,
            **kwargs: Any,
        ):
            requires_image_dependencies()
            from torchvision import transforms

            super().__init__(
                model_name_bge=model_name_bge,
                model_weight=model_weight,
                normlized=normlized,
                sentence_pooling_method=sentence_pooling_method,
                negatives_cross_device=negatives_cross_device,
                temperature=temperature,
                from_pretrained=from_pretrained,
            )
            self.image_tokens_num = image_tokens_num
            self.max_text_len_with_image = (
                self.tokenizer.model_max_length - image_tokens_num
            )
            self.transform = transforms.Compose([transforms.ToPILImage()])
            self.eval()

        def encode_text(self, texts):
            """Currently override Visualized_BGE's the original implementation
            to fix attention_mask & embedding_output dtype misalignment
            """
            input_ids = texts["input_ids"]
            attention_mask = texts["attention_mask"]

            input_shape = input_ids.size()
            device = input_ids.device

            token_type_ids = torch.zeros(input_shape, dtype=torch.long, device=device)

            head_mask = [None] * self.depth
            extended_attention_mask: torch.Tensor = self.get_extended_attention_mask(
                attention_mask, input_shape
            )

            embedding_output = self.bge_embeddings(
                input_ids=input_ids,
                position_ids=None,
                token_type_ids=token_type_ids,
                inputs_embeds=None,
                past_key_values_length=0,
            )

            # this line is missing in vista, currently override "encode_text" only to fix this.
            extended_attention_mask = extended_attention_mask.to(embedding_output.dtype)

            encoder_outputs = self.bge_encoder(
                embedding_output,
                attention_mask=extended_attention_mask,
                head_mask=head_mask,
                encoder_hidden_states=None,
                encoder_attention_mask=None,
                past_key_values=None,
                use_cache=False,
                output_attentions=False,
                output_hidden_states=False,
                return_dict=True,
            )
            sequence_output = encoder_outputs[0]

            t_reps = self.sentence_embedding(
                sequence_output, texts["attention_mask"]
            )  # tensor: reps with pooling
            if self.normlized:
                t_reps = torch.nn.functional.normalize(t_reps, dim=-1)
            return t_reps.contiguous()

        def get_text_embeddings(
            self,
            texts: DataLoader[BatchedInput],
            show_progress_bar: bool = True,
            prompt_type: PromptType | None = None,
            input_type: Literal["document", "query"] | None = None,
            **kwargs: Any,
        ):
<<<<<<< HEAD
            all_text_embeddings = []
            for batch in tqdm(
                texts, disable=not show_progress_bar, desc="Text Encoding"
            ):
                with torch.no_grad():
=======
            if images is not None:
                if isinstance(images, list):
                    if not tensors:
                        images = [
                            self.preprocess_val(
                                img if isinstance(img, Image.Image) else Image.open(img)
                            )
                            for img in images
                        ]
                    else:
                        images = [
                            self.preprocess_val(self.tensor_to_image(image))
                            for image in images
                        ]
                    images = torch.stack(images)
                if texts is not None:
>>>>>>> 811dbf6e
                    texts = self.tokenizer(
                        batch["text"],
                        return_tensors="pt",
                        padding=True,
                        truncation=True,
                    )
                    batch_embeddings = self.encode_text(texts.to(self.device))
                all_text_embeddings.append(batch_embeddings.cpu())
            return torch.cat(all_text_embeddings, dim=0)

        def get_image_embeddings(
            self,
            images: DataLoader[BatchedInput],
            show_progress_bar: bool = True,
            prompt_type: PromptType | None = None,
            input_type: Literal["document", "query"] | None = None,
            **kwargs: Any,
        ):
            all_image_embeddings = []
            with torch.no_grad():
                for batch in tqdm(images):
                    imgs = [self.preprocess_val(image) for image in batch["image"]]
                    imgs = torch.stack(imgs)

                    batch_embeddings = self.encode_image(images=imgs.to(self.device))
                    all_image_embeddings.append(batch_embeddings.cpu())
            return torch.cat(all_image_embeddings, dim=0)

        def encode(
            self,
            inputs: DataLoader[BatchedInput],
            *,
            task_name: str,
            prompt_type: PromptType | None = None,
            show_progress_bar: bool = True,
            **kwargs: Any,
        ) -> np.ndarray | torch.Tensor:
            if "text" in inputs.dataset.features and "image" in inputs.dataset.features:
                all_fused_embeddings = []
                with torch.no_grad():
                    for batch in tqdm(
                        inputs,
                        disable=not show_progress_bar,
                        desc="Interleaved Encoding",
                    ):
                        texts = self.tokenizer(
                            batch["text"],
                            return_tensors="pt",
                            padding=True,
                            truncation=True,
                            max_length=self.max_text_len_with_image,
                        )
                        images = [
                            self.preprocess_val(image) for image in batch["image"]
                        ]
                        images = torch.stack(images)
                        all_fused_embeddings.append(
                            self.encode_mm(
                                images.to(self.device), texts.to(self.device)
                            )
                            .cpu()
                            .to(torch.float32)
                        )
                return torch.cat(all_fused_embeddings, dim=0)
            elif "text" in inputs.dataset.features:
                return self.get_text_embeddings(
                    inputs, task_name=task_name, prompt_type=prompt_type, **kwargs
                )
            elif "image" in inputs.dataset.features:
                return self.get_image_embeddings(
                    inputs, task_name=task_name, prompt_type=prompt_type, **kwargs
                )

        def calculate_probs(self, text_embeddings, image_embeddings):
            text_embeddings = text_embeddings / text_embeddings.norm(
                dim=-1, keepdim=True
            )
            image_embeddings = image_embeddings / image_embeddings.norm(
                dim=-1, keepdim=True
            )
            logits = torch.matmul(image_embeddings, text_embeddings.T)
            probs = (logits * 100).softmax(dim=-1)
            return probs

    return VisualizedBGEWrapper(**kwargs)


vista_training_datasets = {
    # VISTA_S2
}

visualized_bge_base = ModelMeta(
    loader=vista_loader,
    loader_kwargs=dict(
        model_weight="visualized_base_en_V1.5.pth",
        image_tokens_num=196,
    ),
    name="BAAI/bge-visualized-base",
    languages=["eng_Latn"],
    revision="98db10b10d22620010d06f11733346e1c98c34aa",
    release_date="2024-06-06",
    modalities=["image", "text"],
    n_parameters=196_000_000,
    memory_usage_mb=1631,
    max_tokens=512,
    embed_dim=768,
    license=None,
    open_weights=True,
    public_training_code=None,
    public_training_data="https://huggingface.co/datasets/JUNJIE99/VISTA_S2",
    framework=["PyTorch"],
    reference="https://huggingface.co/BAAI/bge-visualized",
    similarity_fn_name=None,
    use_instructions=False,
    training_datasets=vista_training_datasets,
)

visualized_bge_m3 = ModelMeta(
    loader=vista_loader,
    loader_kwargs=dict(
        model_weight="visualized_m3.pth",
        image_tokens_num=256,
    ),
    name="BAAI/bge-visualized-m3",
    languages=["eng_Latn"],
    revision="98db10b10d22620010d06f11733346e1c98c34aa",
    release_date="2024-06-06",
    modalities=["image", "text"],
    n_parameters=872_909_505,
    memory_usage_mb=4263,
    max_tokens=8192,
    embed_dim=1024,
    license=None,
    open_weights=True,
    public_training_code=None,
    public_training_data="https://huggingface.co/datasets/JUNJIE99/VISTA_S2",
    framework=["PyTorch"],
    reference="https://huggingface.co/BAAI/bge-visualized",
    similarity_fn_name=None,
    use_instructions=False,
    training_datasets=vista_training_datasets,
)<|MERGE_RESOLUTION|>--- conflicted
+++ resolved
@@ -9,13 +9,7 @@
 
 from mteb.encoder_interface import BatchedInput, PromptType
 from mteb.model_meta import ModelMeta
-<<<<<<< HEAD
-
-tensor_to_image = transforms.Compose([transforms.ToPILImage()])
-pil_to_tensor = transforms.Compose([transforms.PILToTensor()])
-=======
 from mteb.requires_package import requires_image_dependencies
->>>>>>> 811dbf6e
 
 
 def vista_loader(**kwargs):
@@ -67,7 +61,6 @@
             **kwargs: Any,
         ):
             requires_image_dependencies()
-            from torchvision import transforms
 
             super().__init__(
                 model_name_bge=model_name_bge,
@@ -82,7 +75,6 @@
             self.max_text_len_with_image = (
                 self.tokenizer.model_max_length - image_tokens_num
             )
-            self.transform = transforms.Compose([transforms.ToPILImage()])
             self.eval()
 
         def encode_text(self, texts):
@@ -142,30 +134,11 @@
             input_type: Literal["document", "query"] | None = None,
             **kwargs: Any,
         ):
-<<<<<<< HEAD
             all_text_embeddings = []
             for batch in tqdm(
                 texts, disable=not show_progress_bar, desc="Text Encoding"
             ):
                 with torch.no_grad():
-=======
-            if images is not None:
-                if isinstance(images, list):
-                    if not tensors:
-                        images = [
-                            self.preprocess_val(
-                                img if isinstance(img, Image.Image) else Image.open(img)
-                            )
-                            for img in images
-                        ]
-                    else:
-                        images = [
-                            self.preprocess_val(self.tensor_to_image(image))
-                            for image in images
-                        ]
-                    images = torch.stack(images)
-                if texts is not None:
->>>>>>> 811dbf6e
                     texts = self.tokenizer(
                         batch["text"],
                         return_tensors="pt",
