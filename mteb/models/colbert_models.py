from __future__ import annotations

import logging
from collections.abc import Sequence
from functools import partial
from typing import Any

import numpy as np
import torch

from mteb.encoder_interface import PromptType
from mteb.model_meta import ModelMeta

from .wrapper import Wrapper

logger = logging.getLogger(__name__)


class ColBERTWrapper(Wrapper):
    def __init__(
        self,
        model_name: str,
        revision: str | None = None,
        model_prompts: dict[str, str] | None = None,
        **kwargs,
    ) -> None:
        """Wrapper for ColBERT models.

        Args:
            model_name: The ColBERT model to load from HuggingFace Hub.
            revision: The revision of the model to use.
            model_prompts: A dictionary mapping task names to prompt names.
                First priority is given to the composed prompt of task name + prompt type (query or passage), then to the specific task prompt,
                then to the composed prompt of task type + prompt type, then to the specific task type prompt,
                and finally to the specific prompt type.
            **kwargs: Additional arguments to pass to the model.
        """
        try:
            from pylate import models as colbert_model
        except ModuleNotFoundError as e:
            raise ModuleNotFoundError(
                "To use the ColBERT models `pylate` is required. Please install it with `pip install mteb[pylate]`."
            ) from e

        self.model_name = model_name
        self.model = colbert_model.ColBERT(self.model_name, revision=revision, **kwargs)
        if (
            model_prompts is None
            and hasattr(self.model, "prompts")
            and len(self.model.prompts) > 0
        ):
            try:
                model_prompts = self.validate_task_to_prompt_name(self.model.prompts)
            except ValueError:
                model_prompts = None
        elif model_prompts is not None and hasattr(self.model, "prompts"):
            logger.info(f"Model prompts will be overwritten with {model_prompts}")
            self.model.prompts = model_prompts
        self.model_prompts = self.validate_task_to_prompt_name(model_prompts)

    def encode(
        self,
        sentences: Sequence[str],
        *,
        task_name: str,
        prompt_type: PromptType | None = None,
        **kwargs: Any,
    ) -> np.ndarray:
        """Encodes the given sentences using the encoder.

        Args:
            sentences: The sentences to encode.
            task_name: The name of the task. Pylate uses this to
                determine which prompt to use from a specified dictionary.
            prompt_type: The name type of prompt. (query or passage)
            **kwargs: Additional arguments to pass to the encoder.

            The order of priorities for prompt selection are:
                1. Composed prompt of task name + prompt type (query or passage)
                2. Specific task prompt
                3. Composed prompt of task type + prompt type (query or passage)
                4. Specific task type prompt
                5. Specific prompt type (query or passage)

        Returns:
            The encoded sentences as a numpy array.
        """
        prompt_name = None
        if self.model_prompts is not None:
            prompt_name = self.get_prompt_name(
                self.model_prompts, task_name, prompt_type
            )
        if prompt_name:
            logger.info(
                f"Using prompt_name={prompt_name} for task={task_name} prompt_type={prompt_type}"
            )
        else:
            logger.info(
                f"No model prompts found for task={task_name} prompt_type={prompt_type}"
            )
        logger.info(f"Encoding {len(sentences)} sentences.")

        pred = self.model.encode(
            sentences,
            prompt_name=prompt_name,
            is_query=True if prompt_type == PromptType.query else False,
            **kwargs,
        )

        # encode returns a list of tensors shaped (x, token_dim) where x is the number of tokens in the sentence
        # we need to pad these tensors to the same length
        # Tensors have varying lengths; therefore, they need to be padded with zeros to ensure uniformity before being combined
        # output shape will be (batch_size, len(max(tokens)), embedding_token_dim)
        pred = torch.nn.utils.rnn.pad_sequence(pred, batch_first=True, padding_value=0)

        return pred.cpu().numpy()

    def similarity(self, a: np.ndarray, b: np.ndarray) -> np.ndarray:
        """Computes the max-similarity max_sim(a[i], b[j]) for all i and j.
            Works with a Tensor of the shape (batch_size, num_tokens, token_dim)

        Return:
            Matrix with res[i][j]  = max_sim(a[i], b[j])
        """  # noqa: D402
        if not isinstance(a, torch.Tensor):
            a = torch.tensor(a, dtype=torch.float32)

        if not isinstance(b, torch.Tensor):
            b = torch.tensor(b, dtype=torch.float32)

        if len(a.shape) == 2:
            a = a.unsqueeze(0)

        if len(b.shape) == 2:
            b = b.unsqueeze(0)

        scores = torch.einsum(
            "ash,bth->abst",
            a,
            b,
        )

        return scores.max(axis=-1).values.sum(axis=-1)


colbert_v2 = ModelMeta(
    loader=partial(
        ColBERTWrapper,
        model_name="colbert-ir/colbertv2.0",
    ),
    name="colbert-ir/colbertv2.0",
    languages=["eng_Latn"],
    open_weights=True,
    revision="c1e84128e85ef755c096a95bdb06b47793b13acf",
    public_training_code=None,
    release_date="2024-09-21",
    n_parameters=110 * 1e6,
    max_tokens=180,  # Reduced for Benchmarking - see ColBERT paper
    embed_dim=None,  # Bag of Embeddings (128) for each token
    license="mit",
    similarity_fn_name="max_sim",
    framework=["PyLate", "ColBERT"],
    reference="https://huggingface.co/colbert-ir/colbertv2.0",
    use_instructions=False,
    adapted_from=None,
    superseded_by=None,
<<<<<<< HEAD
    public_training_data=True,
    training_datasets={
        "MSMARCO": ["train"],  # dev?
    },
=======
    training_datasets=None,
>>>>>>> 46f6abc7
)


jina_colbert_v2 = ModelMeta(
    loader=partial(
        ColBERTWrapper,
        model_name="jinaai/jina-colbert-v2",
        query_prefix="[QueryMarker]",
        document_prefix="[DocumentMarker]",
        attend_to_expansion_tokens=True,
        trust_remote_code=True,
    ),
    name="jinaai/jina-colbert-v2",
    languages=[  # list of languages the model has been evaluated on
        "ara-Arab",  # Arabic
        "ben-Beng",  # Bengali
        "deu-Latn",  # German
        "spa-Latn",  # Spanish
        "eng-Latn",  # English
        "fas-Arab",  # Persian
        "fin-Latn",  # Finnish
        "fra-Latn",  # French
        "hin-Deva",  # Hindi
        "ind-Latn",  # Indonesian
        "jpn-Jpan",  # Japanese
        "kor-Kore",  # Korean
        "rus-Cyrl",  # Russian
        "swa-Latn",  # Swahili
        "tel-Telu",  # Telugu
        "tha-Thai",  # Thai
        "yor-Latn",  # Yoruba
        "zho-Hans",  # Chinese (Simplified)
        "nld-Latn",  # Dutch
        "ita-Latn",  # Italian
        "por-Latn",  # Portuguese
        "vie-Latn",  # Vietnamese
    ],
    open_weights=True,
    revision="4cf816e5e2b03167b132a3c847a9ecd48ba708e1",
    public_training_code=None,
    release_date="2024-08-16",
    n_parameters=559 * 1e6,
    max_tokens=8192,
    embed_dim=None,  # Bag of Embeddings (128) for each token
    license="cc-by-nc-4.0",
    similarity_fn_name="max_sim",
    framework=["PyLate", "ColBERT"],
    reference="https://huggingface.co/jinaai/jina-colbert-v2",
    use_instructions=False,
    adapted_from=None,
    superseded_by=None,
<<<<<<< HEAD
    public_training_data=True,
    training_datasets={
        "MSMARCO": ["train"],
        "DuRetrieval": [],
        "MIRACL": ["train"],
    },
=======
    training_datasets=None,
>>>>>>> 46f6abc7
)<|MERGE_RESOLUTION|>--- conflicted
+++ resolved
@@ -164,14 +164,9 @@
     use_instructions=False,
     adapted_from=None,
     superseded_by=None,
-<<<<<<< HEAD
-    public_training_data=True,
     training_datasets={
         "MSMARCO": ["train"],  # dev?
     },
-=======
-    training_datasets=None,
->>>>>>> 46f6abc7
 )
 
 
@@ -223,14 +218,9 @@
     use_instructions=False,
     adapted_from=None,
     superseded_by=None,
-<<<<<<< HEAD
-    public_training_data=True,
     training_datasets={
         "MSMARCO": ["train"],
         "DuRetrieval": [],
         "MIRACL": ["train"],
     },
-=======
-    training_datasets=None,
->>>>>>> 46f6abc7
 )