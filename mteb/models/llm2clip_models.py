from __future__ import annotations

from pathlib import Path
from typing import Any, Literal

import numpy as np
import torch
from torch.utils.data import DataLoader
from tqdm import tqdm
from transformers import AutoConfig, AutoModel, AutoTokenizer, CLIPImageProcessor

from mteb.encoder_interface import BatchedInput, PromptType
from mteb.model_meta import ModelMeta
<<<<<<< HEAD
from mteb.models.wrapper import Wrapper
=======
from mteb.requires_package import requires_image_dependencies
>>>>>>> 811dbf6e

MODEL2PROCESSOR = {
    "microsoft/LLM2CLIP-Openai-L-14-336": "openai/clip-vit-large-patch14-336",
    "microsoft/LLM2CLIP-Openai-B-16": "openai/clip-vit-base-patch16",
    "microsoft/LLM2CLIP-Openai-L-14-224": "openai/clip-vit-large-patch14",
}


def llm2clip_loader(**kwargs):
    try:
        from llm2vec import LLM2Vec
    except ImportError:
        # https://github.com/baaivision/EVA/tree/master/EVA-CLIP#setup
        raise ImportError(
            "To use the LLM2CLIP models `llm2vec` is required. Please install it with `pip install llm2vec`."
        )

    class LLM2CLIPWrapper(Wrapper):
        def __init__(
            self,
            model_name: str = "microsoft/LLM2CLIP-Openai-L-14-336",
            device: str = "cuda" if torch.cuda.is_available() else "cpu",
            **kwargs: Any,
        ):
            requires_image_dependencies()

            if model_name not in MODEL2PROCESSOR:
                raise Exception(
                    f"This model {model_name} is not in the supported mode list: {list(MODEL2PROCESSOR.keys())}."
                )

            self.device = device
            from huggingface_hub import snapshot_download

            model_folder_path = snapshot_download(
                repo_id=model_name, allow_patterns=["*.json", "*.safetensors", "*.py"]
            )
            snapshot_download(
                repo_id=MODEL2PROCESSOR[model_name],
                allow_patterns=["*.json", "*.safetensors", "*.py"],
            )
            model_name_or_path = Path(model_folder_path)
            self.processor = CLIPImageProcessor.from_pretrained(
                MODEL2PROCESSOR[model_name]
            )
            self.model = (
                AutoModel.from_pretrained(
                    model_name_or_path,
                    torch_dtype=torch.float16,
                    trust_remote_code=True,
                )
                .to(self.device)
                .eval()
            )

            llm_model_name = (
                "microsoft/LLM2CLIP-Llama-3-8B-Instruct-CC-Finetuned"  # constant
            )
            config = AutoConfig.from_pretrained(llm_model_name, trust_remote_code=True)
            llm_model = AutoModel.from_pretrained(
                llm_model_name,
                torch_dtype=torch.bfloat16,
                config=config,
                trust_remote_code=True,
            )
            tokenizer = AutoTokenizer.from_pretrained(llm_model_name)
            llm_model.config._name_or_path = "meta-llama/Meta-Llama-3-8B-Instruct"  #  Workaround for LLM2VEC. constant.
            self.l2v = LLM2Vec(
                llm_model,
                tokenizer,
                pooling_mode="mean",
                max_length=512,
                doc_max_length=512,
            )

        def get_text_embeddings(
            self,
            texts: DataLoader[BatchedInput],
            show_progress_bar: bool = True,
            **kwargs: Any,
        ):
            all_text_embeddings = []

            with torch.no_grad(), torch.amp.autocast("cuda"):
                for batch in tqdm(
                    texts, disable=not show_progress_bar, desc="Text Encoding"
                ):
                    text_features = self.l2v.encode(
                        batch["text"], convert_to_tensor=True
                    ).to(self.device)
                    text_features = self.model.get_text_features(text_features)
                    text_features /= text_features.norm(dim=-1, keepdim=True)
                    all_text_embeddings.append(text_features.cpu().to(torch.float32))

            all_text_embeddings = torch.cat(all_text_embeddings, dim=0)

            return all_text_embeddings

        def get_image_embeddings(
            self,
            images: DataLoader[BatchedInput],
            show_progress_bar: bool = True,
            **kwargs: Any,
        ):
            import torchvision.transforms.functional as F

            all_image_embeddings = []
<<<<<<< HEAD

            with torch.no_grad(), torch.amp.autocast("cuda"):
                for batch in tqdm(
                    images, disable=not show_progress_bar, desc="Image Encoding"
                ):
                    input_pixels = self.processor(
                        images=batch["image"],
                        return_tensors="pt",
                    ).pixel_values.to(self.device)
                    image_features = self.model.get_image_features(input_pixels)
                    image_features /= image_features.norm(dim=-1, keepdim=True)
                    all_image_embeddings.append(image_features.cpu().to(torch.float32))
=======
            if isinstance(images, DataLoader):
                with torch.no_grad(), torch.amp.autocast("cuda"):
                    for batch in tqdm(images):
                        input_pixels = self.processor(
                            images=[F.to_pil_image(b) for b in batch],
                            return_tensors="pt",
                        ).pixel_values.to(self.device)
                        image_features = self.model.get_image_features(input_pixels)
                        image_features /= image_features.norm(dim=-1, keepdim=True)
                        all_image_embeddings.append(
                            image_features.cpu().to(torch.float32)
                        )
            else:
                with torch.no_grad(), torch.cuda.amp.autocast():
                    for i in tqdm(range(0, len(images), batch_size)):
                        batch_images = images[i : i + batch_size]
                        input_pixels = self.processor(
                            images=batch_images, return_tensors="pt"
                        ).pixel_values.to(self.device)
                        image_features = self.model.get_image_features(input_pixels)
                        image_features /= image_features.norm(dim=-1, keepdim=True)
                        all_image_embeddings.append(
                            image_features.cpu().to(torch.float32)
                        )
>>>>>>> 811dbf6e

            all_image_embeddings = torch.cat(all_image_embeddings, dim=0)
            return all_image_embeddings

        def calculate_probs(self, text_embeddings, image_embeddings):
            text_embeddings = text_embeddings / text_embeddings.norm(
                dim=-1, keepdim=True
            )
            image_embeddings = image_embeddings / image_embeddings.norm(
                dim=-1, keepdim=True
            )
            logits = torch.matmul(image_embeddings, text_embeddings.T)
            probs = (logits * 100).softmax(dim=-1)
            return probs

        def encode(
            self,
            inputs: DataLoader[BatchedInput],
            *,
            task_name: str,
            prompt_type: PromptType | None = None,
            fusion_mode: Literal["sum"] = "sum",
            **kwargs: Any,
        ) -> np.ndarray | torch.Tensor:
            text_embeddings = None
            image_embeddings = None
            if "text" in inputs.dataset.features:
                text_embeddings = self.get_text_embeddings(inputs, **kwargs)
            if "image" in inputs.dataset.features:
                image_embeddings = self.get_image_embeddings(inputs, **kwargs)

            if text_embeddings is not None and image_embeddings is not None:
                if len(text_embeddings) != len(image_embeddings):
                    raise ValueError(
                        "The number of texts and images must have the same length"
                    )
                if fusion_mode == "sum":
                    fused_embeddings = text_embeddings + image_embeddings
                else:
                    # to do: add other fusion mode
                    raise ValueError(
                        f"fusion mode {fusion_mode} hasn't been implemented"
                    )
                return fused_embeddings
            elif text_embeddings is not None:
                return text_embeddings
            elif image_embeddings is not None:
                return image_embeddings

    return LLM2CLIPWrapper(**kwargs)


llm2clip_training_sets = {
    # CC3M
    # CC12M
    # YFCC15M
    # Recap-DataComp-1B(30M subset)
}

llm2clip_openai_l_14_336 = ModelMeta(
    loader=llm2clip_loader,  # type: ignore
    name="microsoft/LLM2CLIP-Openai-L-14-336",
    languages=["eng_Latn"],
    revision="92512331f393a003c3d98404677f991c188162c9",
    release_date="2024-11-07",
    modalities=["image", "text"],
    n_parameters=579_000_000,
    memory_usage_mb=None,
    max_tokens=None,
    embed_dim=1280,
    license="apache-2.0",
    open_weights=True,
    public_training_code="https://github.com/microsoft/LLM2CLIP",
    public_training_data=None,
    framework=["PyTorch"],
    reference="https://huggingface.co/microsoft/LLM2CLIP-Openai-L-14-336",
    similarity_fn_name=None,
    use_instructions=True,
    training_datasets=llm2clip_training_sets,
)

## NOTE: https://huggingface.co/microsoft/LLM2CLIP-Openai-L-14-224/discussions/1
llm2clip_openai_l_14_224 = ModelMeta(
    loader=llm2clip_loader,  # type: ignore
    name="microsoft/LLM2CLIP-Openai-L-14-224",
    languages=["eng_Latn"],
    revision="6b8a11a94ff380fa220dfefe73ac9293d2677575",
    release_date="2024-11-07",
    modalities=["image", "text"],
    n_parameters=578_000_000,
    memory_usage_mb=None,
    max_tokens=None,
    embed_dim=1280,
    license="apache-2.0",
    open_weights=True,
    public_training_code="https://github.com/microsoft/LLM2CLIP",
    public_training_data=None,
    framework=["PyTorch"],
    reference="https://huggingface.co/microsoft/LLM2CLIP-Openai-L-14-224",
    similarity_fn_name=None,
    use_instructions=True,
    training_datasets=llm2clip_training_sets,
)

llm2clip_openai_b_16 = ModelMeta(
    loader=llm2clip_loader,  # type: ignore
    name="microsoft/LLM2CLIP-Openai-B-16",
    languages=["eng_Latn"],
    revision="ecfb347eb3dcfeb2fbc2a2eae7de6ac5a001aaf8",
    release_date="2024-11-07",
    modalities=["image", "text"],
    n_parameters=361_000_000,
    memory_usage_mb=None,
    max_tokens=None,
    embed_dim=1280,
    license="apache-2.0",
    open_weights=True,
    public_training_code="https://github.com/microsoft/LLM2CLIP",
    public_training_data=None,
    framework=["PyTorch"],
    reference="https://huggingface.co/microsoft/LLM2CLIP-Openai-B-16",
    similarity_fn_name=None,
    use_instructions=True,
    training_datasets=llm2clip_training_sets,
)<|MERGE_RESOLUTION|>--- conflicted
+++ resolved
@@ -11,11 +11,8 @@
 
 from mteb.encoder_interface import BatchedInput, PromptType
 from mteb.model_meta import ModelMeta
-<<<<<<< HEAD
 from mteb.models.wrapper import Wrapper
-=======
 from mteb.requires_package import requires_image_dependencies
->>>>>>> 811dbf6e
 
 MODEL2PROCESSOR = {
     "microsoft/LLM2CLIP-Openai-L-14-336": "openai/clip-vit-large-patch14-336",
@@ -120,10 +117,7 @@
             show_progress_bar: bool = True,
             **kwargs: Any,
         ):
-            import torchvision.transforms.functional as F
-
             all_image_embeddings = []
-<<<<<<< HEAD
 
             with torch.no_grad(), torch.amp.autocast("cuda"):
                 for batch in tqdm(
@@ -136,32 +130,6 @@
                     image_features = self.model.get_image_features(input_pixels)
                     image_features /= image_features.norm(dim=-1, keepdim=True)
                     all_image_embeddings.append(image_features.cpu().to(torch.float32))
-=======
-            if isinstance(images, DataLoader):
-                with torch.no_grad(), torch.amp.autocast("cuda"):
-                    for batch in tqdm(images):
-                        input_pixels = self.processor(
-                            images=[F.to_pil_image(b) for b in batch],
-                            return_tensors="pt",
-                        ).pixel_values.to(self.device)
-                        image_features = self.model.get_image_features(input_pixels)
-                        image_features /= image_features.norm(dim=-1, keepdim=True)
-                        all_image_embeddings.append(
-                            image_features.cpu().to(torch.float32)
-                        )
-            else:
-                with torch.no_grad(), torch.cuda.amp.autocast():
-                    for i in tqdm(range(0, len(images), batch_size)):
-                        batch_images = images[i : i + batch_size]
-                        input_pixels = self.processor(
-                            images=batch_images, return_tensors="pt"
-                        ).pixel_values.to(self.device)
-                        image_features = self.model.get_image_features(input_pixels)
-                        image_features /= image_features.norm(dim=-1, keepdim=True)
-                        all_image_embeddings.append(
-                            image_features.cpu().to(torch.float32)
-                        )
->>>>>>> 811dbf6e
 
             all_image_embeddings = torch.cat(all_image_embeddings, dim=0)
             return all_image_embeddings
