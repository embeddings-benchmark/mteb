--- conflicted
+++ resolved
@@ -65,11 +65,8 @@
     training_datasets=GRIT_LM_TRAINING_DATA,
     # section 3.1 "We finetune our final models from Mistral 7B [68] and Mixtral 8x7B [69] using adaptations of E5 [160] and the Tülu 2 data
     public_training_code="https://github.com/ContextualAI/gritlm",
-<<<<<<< HEAD
+    public_training_data=None,
     citation=GRITLM_CITATION,
-=======
-    public_training_data=None,
->>>>>>> fa5127a6
 )
 gritlm8x7b = ModelMeta(
     loader=partial(  # type: ignore
@@ -92,12 +89,8 @@
     similarity_fn_name="cosine",
     framework=["GritLM", "PyTorch"],
     use_instructions=True,
-<<<<<<< HEAD
+    training_datasets=GRIT_LM_TRAINING_DATA,
     citation=GRITLM_CITATION,
-    training_datasets=E5_TRAINING_DATA,  # source https://arxiv.org/pdf/2402.09906
-=======
-    training_datasets=GRIT_LM_TRAINING_DATA,
->>>>>>> fa5127a6
     # section 3.1 "We finetune our final models from Mistral 7B [68] and Mixtral 8x7B [69] using adaptations of E5 [160] and the Tülu 2 data
     public_training_code="https://github.com/ContextualAI/gritlm",
     public_training_data=None,
