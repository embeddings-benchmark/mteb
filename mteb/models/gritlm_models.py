from __future__ import annotations

import logging
from functools import partial

from mteb.model_meta import ModelMeta

from .e5_models import E5_TRAINING_DATA
from .instruct_wrapper import instruct_wrapper

logger = logging.getLogger(__name__)


GRIT_LM_TRAINING_DATA = {
    **E5_TRAINING_DATA,  # source https://arxiv.org/pdf/2402.09906
    # also uses medi2 which contains fever and hotpotqa:
    "FEVER": ["train"],
    "FEVERHardNegatives": ["train"],
<<<<<<< HEAD
    "FEVER-PL": ["train"],  # translation not trained on
=======
>>>>>>> 476afc73
    "HotpotQA": ["train"],
    "HotpotQAHardNegatives": ["train"],
    "HotpotQA-PL": ["train"],  # translation not trained on
}


def gritlm_instruction(instruction: str = "", prompt_type=None) -> str:
    return (
        "<|user|>\n" + instruction + "\n<|embed|>\n" if instruction else "<|embed|>\n"
    )


gritlm7b = ModelMeta(
    loader=partial(  # type: ignore
        instruct_wrapper,
        model_name_or_path="GritLM/GritLM-7B",
        instruction_template=gritlm_instruction,
        mode="embedding",
        torch_dtype="auto",
    ),
    name="GritLM/GritLM-7B",
    languages=["eng_Latn", "fra_Latn", "deu_Latn", "ita_Latn", "spa_Latn"],
    open_weights=True,
    revision="13f00a0e36500c80ce12870ea513846a066004af",
    release_date="2024-02-15",
    n_parameters=7_240_000_000,
    embed_dim=4096,
    license="apache-2.0",
    max_tokens=4096,
    reference="https://huggingface.co/GritLM/GritLM-7B",
    similarity_fn_name="cosine",
    framework=["GritLM", "PyTorch"],
    use_instructions=True,
    training_datasets=GRIT_LM_TRAINING_DATA,
    # section 3.1 "We finetune our final models from Mistral 7B [68] and Mixtral 8x7B [69] using adaptations of E5 [160] and the Tülu 2 data
    public_training_code="https://github.com/ContextualAI/gritlm",
    public_training_data=None,
)

gritlm8x7b = ModelMeta(
    loader=partial(  # type: ignore
        instruct_wrapper,
        model_name_or_path="GritLM/GritLM-8x7B",
        instruction_template=gritlm_instruction,
        mode="embedding",
        torch_dtype="auto",
    ),
    name="GritLM/GritLM-8x7B",
    languages=["eng_Latn", "fra_Latn", "deu_Latn", "ita_Latn", "spa_Latn"],
    open_weights=True,
    revision="7f089b13e3345510281733ca1e6ff871b5b4bc76",
    release_date="2024-02-15",
    n_parameters=57_920_000_000,
    embed_dim=4096,
    license="apache-2.0",
    max_tokens=4096,
    reference="https://huggingface.co/GritLM/GritLM-8x7B",
    similarity_fn_name="cosine",
    framework=["GritLM", "PyTorch"],
    use_instructions=True,
    training_datasets=GRIT_LM_TRAINING_DATA,
    # section 3.1 "We finetune our final models from Mistral 7B [68] and Mixtral 8x7B [69] using adaptations of E5 [160] and the Tülu 2 data
    public_training_code="https://github.com/ContextualAI/gritlm",
    public_training_data=None,
)<|MERGE_RESOLUTION|>--- conflicted
+++ resolved
@@ -16,10 +16,6 @@
     # also uses medi2 which contains fever and hotpotqa:
     "FEVER": ["train"],
     "FEVERHardNegatives": ["train"],
-<<<<<<< HEAD
-    "FEVER-PL": ["train"],  # translation not trained on
-=======
->>>>>>> 476afc73
     "HotpotQA": ["train"],
     "HotpotQAHardNegatives": ["train"],
     "HotpotQA-PL": ["train"],  # translation not trained on
