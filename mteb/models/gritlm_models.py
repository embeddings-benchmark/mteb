--- conflicted
+++ resolved
@@ -10,21 +10,8 @@
 logger = logging.getLogger(__name__)
 
 GRIT_LM_TRAINING_DATA = {
-<<<<<<< HEAD
-    **E5_TRAINING_DATA,  # source https://arxiv.org/pdf/2402.09906
-    # also uses medi2 which contains fever and hotpotqa:
-    "FEVER": ["train"],
-    "FEVERHardNegatives": ["train"],
-    "FEVER-PL": ["train"],  # translation not trained on
-    "FEVER-NL": ["train"],  # translation not trained on
-    "HotpotQA": ["train"],
-    "HotpotQAHardNegatives": ["train"],
-    "HotpotQA-PL": ["train"],  # translation not trained on
-    "HotpotQA-NL": ["train"],  # translation not trained on
-=======
     **E5_MISTRAL_TRAINING_DATA,  # source https://arxiv.org/pdf/2402.09906
     # Note that some models in their ablations also use MEDI2 but not the main GritLM-7B & GritLM-8x7B models
->>>>>>> e46539a1
 }
 
 
