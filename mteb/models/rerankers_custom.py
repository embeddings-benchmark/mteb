from __future__ import annotations

import logging
from functools import partial
from typing import Any, Callable

import torch
from sentence_transformers import CrossEncoder
from transformers import AutoModelForSequenceClassification, AutoTokenizer

from mteb.encoder_interface import Encoder
from mteb.evaluation.evaluators.RetrievalEvaluator import DenseRetrievalExactSearch
from mteb.model_meta import ModelMeta
from mteb.models.bge_models import bge_m3_training_data
from mteb.requires_package import requires_package

logger = logging.getLogger(__name__)


class RerankerWrapper(DenseRetrievalExactSearch):
    def __init__(
        self,
        model_name_or_path: str,
        batch_size: int = 4,
        fp_options: bool = None,
        silent: bool = False,
        **kwargs,
    ):
        self.model_name_or_path = model_name_or_path
        self.batch_size = batch_size
        self.fp_options = fp_options if fp_options is not None else torch.float32
        if self.fp_options == "auto":
            self.fp_options = torch.float32
        elif self.fp_options == "float16":
            self.fp_options = torch.float16
        elif self.fp_options == "float32":
            self.fp_options = torch.float32
        elif self.fp_options == "bfloat16":
            self.fp_options = torch.bfloat16
        logger.info(f"Using fp_options of {self.fp_options}")
        self.device = torch.device("cuda" if torch.cuda.is_available() else "cpu")
        self.silent = silent
        self.first_print = True  # for debugging

    def predict(self, input_to_rerank, **kwargs) -> list:
        pass


class BGEReranker(RerankerWrapper):
    name: str = "BGE"

    def __init__(
        self,
        model_name_or_path="BAAI/bge-reranker-v2-m3",
        torch_compile=False,
        **kwargs,
    ):
        super().__init__(model_name_or_path, **kwargs)
        if not self.device:
            self.device = torch.device("cuda" if torch.cuda.is_available() else "cpu")
        model_args = {}
        if self.fp_options:
            model_args["torch_dtype"] = self.fp_options

        requires_package(
            self,
<<<<<<< HEAD
            "flagembedding",
=======
            "FlagEmbedding",
>>>>>>> a52ea2f7
            model_name_or_path,
            "pip install 'mteb[flagembedding]'",
        )
        from FlagEmbedding import FlagReranker

        self.model = FlagReranker(model_name_or_path, use_fp16=True)

    @torch.inference_mode()
    def predict(self, input_to_rerank, **kwargs):
        inputs = list(zip(*input_to_rerank))
        if len(input_to_rerank[0]) == 2:
            queries, passages = inputs
            instructions = None
        else:
            queries, passages, instructions = inputs
        if instructions is not None and instructions[0] is not None:
            assert len(instructions) == len(queries)
            queries = [f"{q} {i}".strip() for i, q in zip(instructions, queries)]

        assert len(queries) == len(passages)
        query_passage_tuples = list(zip(queries, passages))
        scores = self.model.compute_score(query_passage_tuples, normalize=True)
        assert len(scores) == len(queries), (
            f"Expected {len(queries)} scores, got {len(scores)}"
        )
        return scores


class MonoBERTReranker(RerankerWrapper):
    name: str = "MonoBERT"

    def __init__(
        self,
        model_name_or_path="castorini/monobert-large-msmarco",
        torch_compile=False,
        **kwargs,
    ):
        super().__init__(model_name_or_path, **kwargs)
        if not self.device:
            self.device = torch.device("cuda" if torch.cuda.is_available() else "cpu")
        model_args = {}
        if self.fp_options:
            model_args["torch_dtype"] = self.fp_options
        self.model = AutoModelForSequenceClassification.from_pretrained(
            model_name_or_path,
            **model_args,
        )
        self.model.to(self.device)
        self.tokenizer = AutoTokenizer.from_pretrained(model_name_or_path)
        self.max_length = self.tokenizer.model_max_length
        logger.info(f"Using max_length of {self.max_length}")

        self.model.eval()

    @torch.inference_mode()
    def predict(self, input_to_rerank, **kwargs):
        inputs = list(zip(*input_to_rerank))
        if len(input_to_rerank[0]) == 2:
            queries, passages = inputs
            instructions = None
        else:
            queries, passages, instructions = inputs

        if instructions is not None and instructions[0] is not None:
            queries = [f"{q} {i}".strip() for i, q in zip(instructions, queries)]

        tokens = self.tokenizer(
            queries,
            passages,
            padding=True,
            truncation="only_second",
            return_tensors="pt",
            max_length=self.max_length,
        ).to(self.device)
        output = self.model(**tokens)[0]
        batch_scores = torch.nn.functional.log_softmax(output, dim=1)
        return batch_scores[:, 1].exp().tolist()


class JinaReranker(RerankerWrapper):
    name = "Jina"

    def __init__(
        self,
        model_name_or_path="jinaai/jina-reranker-v2-base-multilingual",
        torch_compile=False,
        **kwargs,
    ):
        super().__init__(model_name_or_path, **kwargs)
        if not self.device:
            self.device = torch.device("cuda" if torch.cuda.is_available() else "cpu")
        model_args = {}
        if self.fp_options:
            model_args["torch_dtype"] = self.fp_options

        self.model = CrossEncoder(
            model_name_or_path,
            automodel_args={"torch_dtype": "auto"},
            trust_remote_code=True,
        )

    def predict(self, input_to_rerank, **kwargs):
        inputs = list(zip(*input_to_rerank))
        if len(input_to_rerank[0]) == 2:
            queries, passages = inputs
            instructions = None
        else:
            queries, passages, instructions = inputs

        if instructions is not None and instructions[0] is not None:
            queries = [f"{q} {i}".strip() for i, q in zip(instructions, queries)]

        if self.first_print:
            logger.info(f"Using {queries[0]}")
            self.first_print = False

        sentence_pairs = list(zip(queries, passages))
        scores = self.model.predict(sentence_pairs, convert_to_tensor=True).tolist()
        return scores


def _loader(wrapper: type[RerankerWrapper], **kwargs) -> Callable[..., Encoder]:
    _kwargs = kwargs

    def loader_inner(**kwargs: Any) -> Encoder:
        return wrapper(**_kwargs, **kwargs)

    return loader_inner()


monobert_large = ModelMeta(
    loader=partial(  # type: ignore
        _loader,
        wrapper=MonoBERTReranker,
        model_name_or_path="castorini/monobert-large-msmarco",
        fp_options="float16",
    ),
    name="castorini/monobert-large-msmarco",
    languages=["eng-Latn"],
    open_weights=True,
    revision="0a97706f3827389da43b83348d5d18c9d53876fa",
    release_date="2020-05-28",
    n_parameters=None,
    memory_usage_mb=None,
    max_tokens=None,
    embed_dim=None,
    license=None,
    public_training_code=None,
    public_training_data=None,
    similarity_fn_name=None,
    use_instructions=None,
    training_datasets=None,
    framework=["Sentence Transformers", "PyTorch"],
    is_cross_encoder=True,
)

# languages unclear: https://huggingface.co/jinaai/jina-reranker-v2-base-multilingual/discussions/28
jina_reranker_multilingual = ModelMeta(
    loader=partial(  # type: ignore
        _loader,
        wrapper=JinaReranker,
        model_name_or_path="jinaai/jina-reranker-v2-base-multilingual",
        fp_options="float16",
    ),
    name="jinaai/jina-reranker-v2-base-multilingual",
    languages=["eng-Latn"],
    open_weights=True,
    revision="126747772a932960028d9f4dc93bd5d9c4869be4",
    release_date="2024-09-26",
    n_parameters=None,
    memory_usage_mb=531,
    max_tokens=None,
    embed_dim=None,
    license=None,
    public_training_code=None,
    public_training_data=None,
    similarity_fn_name=None,
    use_instructions=None,
    training_datasets=None,
    framework=["Sentence Transformers", "PyTorch"],
    is_cross_encoder=True,
)

bge_reranker_v2_m3 = ModelMeta(
    loader=partial(  # type: ignore
        _loader,
        wrapper=BGEReranker,
        model_name_or_path="BAAI/bge-reranker-v2-m3",
        fp_options="float16",
    ),
    name="BAAI/bge-reranker-v2-m3",
    languages=[
        "eng-Latn",
        "ara-Arab",
        "ben-Beng",
        "spa-Latn",
        "fas-Arab",
        "fin-Latn",
        "fra-Latn",
        "hin-Deva",
        "ind-Latn",
        "jpn-Jpan",
        "kor-Hang",
        "rus-Cyrl",
        "swa-Latn",
        "tel-Telu",
        "tha-Thai",
        "zho-Hans",
        "deu-Latn",
        "yor-Latn",
        "dan-Latn",
        "heb-Hebr",
        "hun-Latn",
        "ita-Latn",
        "khm-Khmr",
        "msa-Latn",
        "nld-Latn",
        "nob-Latn",
        "pol-Latn",
        "por-Latn",
        "swe-Latn",
        "tur-Latn",
        "vie-Latn",
        "zho-Hant",
    ],
    open_weights=True,
    revision="953dc6f6f85a1b2dbfca4c34a2796e7dde08d41e",
    release_date="2024-06-24",
    n_parameters=None,
    memory_usage_mb=2166,
    max_tokens=None,
    embed_dim=None,
    license=None,
    public_training_code=None,
    public_training_data=None,
    similarity_fn_name=None,
    use_instructions=None,
    training_datasets=bge_m3_training_data,
    framework=["Sentence Transformers", "PyTorch"],
    is_cross_encoder=True,
)<|MERGE_RESOLUTION|>--- conflicted
+++ resolved
@@ -64,11 +64,7 @@
 
         requires_package(
             self,
-<<<<<<< HEAD
-            "flagembedding",
-=======
             "FlagEmbedding",
->>>>>>> a52ea2f7
             model_name_or_path,
             "pip install 'mteb[flagembedding]'",
         )
