--- conflicted
+++ resolved
@@ -74,8 +74,7 @@
     similarity_fn_name="cosine",
     framework=["Sentence Transformers", "PyTorch"],
     reference="https://huggingface.co/WhereIsAI/UAE-Large-V1",
-<<<<<<< HEAD
-    use_instructions=False,
+    use_instructions=True,
     citation="""
     @article{li2023angle,
       title={AnglE-optimized Text Embeddings},
@@ -84,7 +83,4 @@
       year={2023}
     }
     """,
-=======
-    use_instructions=True,
->>>>>>> 2024338e
 )