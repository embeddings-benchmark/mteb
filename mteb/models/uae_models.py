from __future__ import annotations

import logging
from collections.abc import Sequence
from functools import partial
from typing import Any

import numpy as np
import torch

from mteb.encoder_interface import PromptType
from mteb.model_meta import ModelMeta
from mteb.models.sentence_transformer_wrapper import SentenceTransformerWrapper

logger = logging.getLogger(__name__)


class UAEWrapper(SentenceTransformerWrapper):
    """following the hf model card documentation."""

    def encode(
        self,
        sentences: Sequence[str],
        *,
        task_name: str,
        prompt_type: PromptType | None = None,
        **kwargs: Any,
    ) -> np.ndarray:
        prompt_name = self.get_prompt_name(self.model_prompts, task_name, prompt_type)
        if prompt_name:
            logger.info(
                f"Using prompt_name={prompt_name} for task={task_name} prompt_type={prompt_type}"
            )
        else:
            logger.info(
                f"No model prompts found for task={task_name} prompt_type={prompt_type}"
            )
        logger.info(f"Encoding {len(sentences)} sentences.")
        if prompt_name and prompt_name in self.model.prompts:
            prompt = self.model.prompts[prompt_name]
            sentences = [prompt.format(text=sentence) for sentence in sentences]

        embeddings = self.model.encode(
            sentences,
            **kwargs,
        )
        if isinstance(embeddings, torch.Tensor):
            # sometimes in kwargs can be return_tensors=True
            embeddings = embeddings.cpu().detach().float().numpy()
        return embeddings


uae_large_v1 = ModelMeta(
    loader=partial(  # type: ignore
        UAEWrapper,
        model="WhereIsAI/UAE-Large-V1",
        revision="369c368f70f16a613f19f5598d4f12d9f44235d4",
        # https://github.com/SeanLee97/AnglE/blob/b04eae166d8596b47293c75b4664d3ad820d7331/angle_emb/angle.py#L291-L314
        model_prompts={
            "query": "Represent this sentence for searching relevant passages: {text}",
            "Summarization": 'Summarize sentence "{text}" in one word:"',
        },
    ),
    name="WhereIsAI/UAE-Large-V1",
    languages=["eng_Latn"],
    open_weights=True,
    revision="369c368f70f16a613f19f5598d4f12d9f44235d4",
    release_date="2023-12-04",  # initial commit of hf model.
<<<<<<< HEAD
    n_parameters=335_000,
    memory_usage_mb=1278,
=======
    n_parameters=335 * 1e6,
>>>>>>> fc6696f1
    max_tokens=512,
    embed_dim=1024,
    license="mit",
    similarity_fn_name="cosine",
    framework=["Sentence Transformers", "PyTorch"],
    reference="https://huggingface.co/WhereIsAI/UAE-Large-V1",
    use_instructions=True,
    training_datasets={
        # source: https://arxiv.org/pdf/2309.12871
        # not in MTEB
        "MNLI": [],
        "NLI": [],
        "SNLI": [],
    },
    public_training_code=None,
    public_training_data=None,
)<|MERGE_RESOLUTION|>--- conflicted
+++ resolved
@@ -66,12 +66,8 @@
     open_weights=True,
     revision="369c368f70f16a613f19f5598d4f12d9f44235d4",
     release_date="2023-12-04",  # initial commit of hf model.
-<<<<<<< HEAD
-    n_parameters=335_000,
+    n_parameters=335 * 1e6,
     memory_usage_mb=1278,
-=======
-    n_parameters=335 * 1e6,
->>>>>>> fc6696f1
     max_tokens=512,
     embed_dim=1024,
     license="mit",
