--- conflicted
+++ resolved
@@ -75,11 +75,6 @@
     framework=["Sentence Transformers", "PyTorch"],
     reference="https://huggingface.co/WhereIsAI/UAE-Large-V1",
     use_instructions=True,
-<<<<<<< HEAD
-    public_training_data=None,
-    public_training_code=None,
-    training_datasets=None,
-=======
     training_datasets={
         # source: https://arxiv.org/pdf/2309.12871
         # not in MTEB
@@ -89,5 +84,4 @@
     },
     public_training_data=True,
     public_training_code=True,
->>>>>>> 3aab7ecf
 )