--- conflicted
+++ resolved
@@ -138,11 +138,8 @@
     use_instructions=True,
     public_training_code="https://github.com/McGill-NLP/llm2vec/tree/250292a307428240d801fadd85825464e71c3277/train_configs",
     training_datasets=llm2vec_supervised_training_data,
-<<<<<<< HEAD
-    citation=LLM2VEC_CITATION,
-=======
-    public_training_data=None,
->>>>>>> fa5127a6
+    public_training_data=None,
+    citation=LLM2VEC_CITATION,
 )
 
 llm2vec_llama3_8b_unsupervised = ModelMeta(
@@ -277,11 +274,8 @@
     use_instructions=True,
     public_training_code="https://github.com/McGill-NLP/llm2vec/tree/250292a307428240d801fadd85825464e71c3277/train_configs",
     training_datasets={},
-<<<<<<< HEAD
-    citation=LLM2VEC_CITATION,
-=======
-    public_training_data=None,
->>>>>>> fa5127a6
+    public_training_data=None,
+    citation=LLM2VEC_CITATION,
 )
 
 llm2vec_sheared_llama_supervised = ModelMeta(
