--- conflicted
+++ resolved
@@ -9,11 +9,6 @@
 from mteb.encoder_interface import Encoder, PromptType
 from mteb.model_meta import ModelMeta
 
-<<<<<<< HEAD
-from .instructions import task_to_instruction
-from .sentence_transformer_wrapper import validate_task_to_prompt_name
-=======
->>>>>>> 2fac8ba1
 from .wrapper import Wrapper
 
 logger = logging.getLogger(__name__)
@@ -25,8 +20,6 @@
     return instruction
 
 
-<<<<<<< HEAD
-=======
 llm2vec_supervised_training_data = {
     # source, section g1: https://arxiv.org/pdf/2404.05961
     # splits assumed but unkown
@@ -52,7 +45,6 @@
 }
 
 
->>>>>>> 2fac8ba1
 class LLM2VecWrapper(Wrapper):
     def __init__(
         self,
@@ -77,11 +69,7 @@
                 "LLM2Vec models were trained with flash attention enabled. For optimal performance, please install the `flash_attn` package with `pip install flash-attn --no-build-isolation`."
             )
         self.model_prompts = (
-<<<<<<< HEAD
-            validate_task_to_prompt_name(model_prompts) if model_prompts else None
-=======
             self.validate_task_to_prompt_name(model_prompts) if model_prompts else None
->>>>>>> 2fac8ba1
         )
 
         if device:
@@ -100,13 +88,7 @@
         prompt_type: PromptType | None = None,
         **kwargs: Any,  # noqa
     ) -> np.ndarray:
-<<<<<<< HEAD
-        instruction = llm2vec_instruction(
-            task_to_instruction(task_name, prompt_type == PromptType.query)
-        )
-=======
         instruction = llm2vec_instruction(self.get_instruction(task_name, prompt_type))
->>>>>>> 2fac8ba1
 
         sentences = [[instruction, sentence] for sentence in sentences]
         return self.model.encode(sentences, **kwargs)
@@ -135,24 +117,16 @@
     revision="baa8ebf04a1c2500e61288e7dad65e8ae42601a7",  # TODO: Not sure what to put here as a model is made of two peft repos, each with a different revision
     release_date="2024-04-09",
     n_parameters=7_505_000_000,
-<<<<<<< HEAD
-    memory_usage=None,
-=======
->>>>>>> 2fac8ba1
     max_tokens=8192,
     embed_dim=4096,
     license="mit",
     reference="https://huggingface.co/McGill-NLP/LLM2Vec-Meta-Llama-3-8B-Instruct-mntp-supervised",
     similarity_fn_name="cosine",
     framework=["LLM2Vec", "PyTorch"],
-<<<<<<< HEAD
-    use_instuctions=True,
-=======
     use_instructions=True,
     public_training_code="https://github.com/McGill-NLP/llm2vec/tree/250292a307428240d801fadd85825464e71c3277/train_configs",
     training_datasets=llm2vec_supervised_training_data,
     public_training_data=None,
->>>>>>> 2fac8ba1
 )
 
 llm2vec_llama3_8b_unsupervised = ModelMeta(
@@ -169,24 +143,16 @@
     revision="1cb7b735326d13a8541db8f57f35da5373f5e9c6",
     release_date="2024-04-09",
     n_parameters=7_505_000_000,
-<<<<<<< HEAD
-    memory_usage=None,
-=======
->>>>>>> 2fac8ba1
     max_tokens=8192,
     embed_dim=4096,
     license="mit",
     reference="https://huggingface.co/McGill-NLP/LLM2Vec-Meta-Llama-3-8B-Instruct-mntp-unsup-simcse",
     similarity_fn_name="cosine",
     framework=["LLM2Vec", "PyTorch"],
-<<<<<<< HEAD
-    use_instuctions=True,
-=======
     use_instructions=True,
     public_training_code="https://github.com/McGill-NLP/llm2vec/tree/250292a307428240d801fadd85825464e71c3277/train_configs",
     training_datasets={},
     public_training_data=None,
->>>>>>> 2fac8ba1
 )
 
 
@@ -204,24 +170,16 @@
     revision="0ae69bdd5816105778b971c3138e8f8a18eaa3ae",
     release_date="2024-04-09",
     n_parameters=7_111_000_000,
-<<<<<<< HEAD
-    memory_usage=None,
-=======
->>>>>>> 2fac8ba1
     max_tokens=32768,
     embed_dim=4096,
     license="mit",
     reference="https://huggingface.co/McGill-NLP/LLM2Vec-Mistral-7B-Instruct-v2-mntp-supervised",
     similarity_fn_name="cosine",
     framework=["LLM2Vec", "PyTorch"],
-<<<<<<< HEAD
-    use_instuctions=True,
-=======
     use_instructions=True,
     public_training_code="https://github.com/McGill-NLP/llm2vec/tree/250292a307428240d801fadd85825464e71c3277/train_configs",
     training_datasets=llm2vec_supervised_training_data,
     public_training_data=None,
->>>>>>> 2fac8ba1
 )
 
 llm2vec_mistral7b_unsupervised = ModelMeta(
@@ -238,28 +196,19 @@
     revision="2c055a5d77126c0d3dc6cd8ffa30e2908f4f45f8",
     release_date="2024-04-09",
     n_parameters=7_111_000_000,
-<<<<<<< HEAD
-    memory_usage=None,
-=======
->>>>>>> 2fac8ba1
     max_tokens=32768,
     embed_dim=4096,
     license="mit",
     reference="https://huggingface.co/McGill-NLP/LLM2Vec-Mistral-7B-Instruct-v2-mntp-unsup-simcse",
     similarity_fn_name="cosine",
     framework=["LLM2Vec", "PyTorch"],
-<<<<<<< HEAD
-    use_instuctions=True,
-=======
     use_instructions=True,
     public_training_code="https://github.com/McGill-NLP/llm2vec/tree/250292a307428240d801fadd85825464e71c3277/train_configs",
     training_datasets={},
     public_training_data=None,
->>>>>>> 2fac8ba1
 )
 
 llm2vec_llama2_7b_supervised = ModelMeta(
-    loader=_loader(
         LLM2VecWrapper,
         base_model_name_or_path="McGill-NLP/LLM2Vec-Llama-2-7b-chat-hf-mntp",
         peft_model_name_or_path="McGill-NLP/LLM2Vec-Llama-2-7b-chat-hf-mntp-supervised",
@@ -272,24 +221,16 @@
     revision="2c055a5d77126c0d3dc6cd8ffa30e2908f4f45f8",
     release_date="2024-04-09",
     n_parameters=7_111_000_000,
-<<<<<<< HEAD
-    memory_usage=None,
-=======
->>>>>>> 2fac8ba1
     max_tokens=32768,
     embed_dim=4096,
     license="mit",
     reference="https://huggingface.co/McGill-NLP/LLM2Vec-Llama-2-7b-chat-hf-mntp-supervised",
     similarity_fn_name="cosine",
     framework=["LLM2Vec", "PyTorch"],
-<<<<<<< HEAD
-    use_instuctions=True,
-=======
     use_instructions=True,
     public_training_code="https://github.com/McGill-NLP/llm2vec/tree/250292a307428240d801fadd85825464e71c3277/train_configs",
     training_datasets=llm2vec_supervised_training_data,
     public_training_data=None,
->>>>>>> 2fac8ba1
 )
 
 llm2vec_llama2_7b_unsupervised = ModelMeta(
@@ -306,24 +247,16 @@
     revision="a76944871d169ebe7c97eb921764cd063afed785",
     release_date="2024-04-09",
     n_parameters=7_111_000_000,
-<<<<<<< HEAD
-    memory_usage=None,
-=======
->>>>>>> 2fac8ba1
     max_tokens=32768,
     embed_dim=4096,
     license="mit",
     reference="https://huggingface.co/McGill-NLP/LLM2Vec-Llama-2-7b-chat-hf-mntp-unsup-simcse",
     similarity_fn_name="cosine",
     framework=["LLM2Vec", "PyTorch"],
-<<<<<<< HEAD
-    use_instuctions=True,
-=======
     use_instructions=True,
     public_training_code="https://github.com/McGill-NLP/llm2vec/tree/250292a307428240d801fadd85825464e71c3277/train_configs",
     training_datasets={},
     public_training_data=None,
->>>>>>> 2fac8ba1
 )
 
 llm2vec_sheared_llama_supervised = ModelMeta(
@@ -340,24 +273,16 @@
     revision="a5943d406c6b016fef3f07906aac183cf1a0b47d",
     release_date="2024-04-09",
     n_parameters=7_111_000_000,
-<<<<<<< HEAD
-    memory_usage=None,
-=======
->>>>>>> 2fac8ba1
     max_tokens=32768,
     embed_dim=4096,
     license="mit",
     reference="https://huggingface.co/McGill-NLP/LLM2Vec-Sheared-LLaMA-mntp-supervised",
     similarity_fn_name="cosine",
     framework=["LLM2Vec", "PyTorch"],
-<<<<<<< HEAD
-    use_instuctions=True,
-=======
     use_instructions=True,
     public_training_code="https://github.com/McGill-NLP/llm2vec/tree/250292a307428240d801fadd85825464e71c3277/train_configs",
     training_datasets=llm2vec_supervised_training_data,
     public_training_data=None,
->>>>>>> 2fac8ba1
 )
 
 llm2vec_sheared_llama_unsupervised = ModelMeta(
@@ -374,22 +299,14 @@
     revision="a5943d406c6b016fef3f07906aac183cf1a0b47d",
     release_date="2024-04-09",
     n_parameters=7_111_000_000,
-<<<<<<< HEAD
-    memory_usage=None,
-=======
->>>>>>> 2fac8ba1
     max_tokens=32768,
     embed_dim=4096,
     license="mit",
     reference="https://huggingface.co/McGill-NLP/LLM2Vec-Sheared-LLaMA-mntp-unsup-simcse",
     similarity_fn_name="cosine",
     framework=["LLM2Vec", "PyTorch"],
-<<<<<<< HEAD
-    use_instuctions=True,
-=======
     use_instructions=True,
     public_training_code="https://github.com/McGill-NLP/llm2vec/tree/250292a307428240d801fadd85825464e71c3277/train_configs",
     training_datasets={},
     public_training_data=None,
->>>>>>> 2fac8ba1
 )