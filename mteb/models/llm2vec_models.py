--- conflicted
+++ resolved
@@ -9,13 +9,9 @@
 from mteb.abstasks import TaskMetadata
 from mteb.encoder_interface import Encoder
 from mteb.model_meta import ModelMeta, ScoringFunction
-<<<<<<< HEAD
 from mteb.models.abs_encoder import AbsEncoder
+from mteb.requires_package import requires_package, suggest_package
 from mteb.types import Array, BatchedInput, PromptType
-=======
-from mteb.models.wrapper import Wrapper
-from mteb.requires_package import requires_package, suggest_package
->>>>>>> fc0f13c1
 
 logger = logging.getLogger(__name__)
 
@@ -77,19 +73,8 @@
             import flash_attn  # noqa: F401
 
             extra_kwargs["attn_implementation"] = "flash_attention_2"
-<<<<<<< HEAD
-        except ImportError:
-            logger.warning(
-                "LLM2Vec models were trained with flash attention enabled. For optimal performance, please install the `flash_attn` package with `pip install flash-attn --no-build-isolation`."
-            )
         self.model_prompts = model_prompts
         self.validate_task_to_prompt_name()
-=======
-
-        self.model_prompts = (
-            self.validate_task_to_prompt_name(model_prompts) if model_prompts else None
-        )
->>>>>>> fc0f13c1
 
         if device:
             kwargs["device_map"] = device
