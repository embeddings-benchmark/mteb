from __future__ import annotations

import time
from functools import partial, wraps
from typing import Any, Literal

import numpy as np
from torch.utils.data import DataLoader

from mteb.encoder_interface import BatchedInput, PromptType
from mteb.model_meta import ModelMeta, ScoringFunction
from mteb.models.wrapper import Wrapper
from mteb.requires_package import requires_package

VOYAGE_TRAINING_DATA = {
    # Self-reported (message from VoyageAI member)
    # synthetic data
}


def token_limit(max_tpm: int, interval: int = 60):
    limit_interval_start_ts = time.time()
    used_tokens = 0

    def decorator(func):
        @wraps(func)
        def wrapper(*args, **kwargs):
            nonlocal limit_interval_start_ts, used_tokens

            result = func(*args, **kwargs)
            used_tokens += result.total_tokens

            current_time = time.time()
            if current_time - limit_interval_start_ts > interval:
                limit_interval_start_ts = current_time
                used_tokens = 0

            if used_tokens > max_tpm:
                time.sleep(interval - (current_time - limit_interval_start_ts))
                used_tokens = 0
            return result

        return wrapper

    return decorator


def rate_limit(max_rpm: int, interval: int = 60):
    request_interval = interval / max_rpm
    previous_call_ts: float | None = None

    def decorator(func):
        @wraps(func)
        def wrapper(*args, **kwargs):
            current_time = time.time()
            nonlocal previous_call_ts
            if (
                previous_call_ts is not None
                and current_time - previous_call_ts < request_interval
            ):
                time.sleep(request_interval - (current_time - previous_call_ts))

            result = func(*args, **kwargs)
            previous_call_ts = time.time()
            return result

        return wrapper

    return decorator


class VoyageWrapper(Wrapper):
    def __init__(
        self,
        model_name: str,
        max_retries: int = 5,
        max_rpm: int = 300,
        max_tpm: int = 1_000_000,
        model_prompts: dict[str, str] | None = None,
        **kwargs,
    ) -> None:
        requires_package(self, "voyageai", "Voyage")
        import voyageai

        self._client = voyageai.Client(max_retries=max_retries)
        self._embed_func = rate_limit(max_rpm)(token_limit(max_tpm)(self._client.embed))
        self._model_name = model_name
        self._max_tpm = max_tpm
        self.model_prompts = (
            self.validate_task_to_prompt_name(model_prompts) if model_prompts else None
        )

    def encode(
        self,
        inputs: DataLoader[BatchedInput],
        *,
        batch_size: int = 32,
        task_name: str,
        prompt_type: PromptType | None = None,
        **kwargs: Any,
    ) -> np.ndarray:
        prompt_name = self.get_prompt_name(self.model_prompts, task_name, prompt_type)
<<<<<<< HEAD
        input_type = prompt_name if prompt_name is not None else "document"
        sentences = [text for batch in inputs for text in batch["text"]]
=======
        input_type = self.model_prompts.get(prompt_name, "document")

>>>>>>> 7965aad1
        return self._batched_encode(sentences, batch_size, input_type)

    def _batched_encode(
        self,
        sentences: list[str],
        batch_size: int,
        input_type: Literal["query", "document"],
    ) -> np.ndarray:
        embeddings, index = [], 0

        while index < len(sentences):
            batch, batch_tokens = [], 0
            while (
                index < len(sentences)
                and len(batch) < batch_size
                and batch_tokens < self._max_tpm
            ):
                n_tokens = len(
                    self._client.tokenize([sentences[index]], model=self._model_name)[0]
                )
                if batch_tokens + n_tokens > self._max_tpm:
                    break
                batch_tokens += n_tokens
                batch.append(sentences[index])
                index += 1

            embeddings.extend(
                self._embed_func(
                    texts=batch,
                    model=self._model_name,
                    input_type=input_type,
                ).embeddings
            )

        return np.array(embeddings)


model_prompts = {
    PromptType.query.value: "query",
    PromptType.passage.value: "document",
}

voyage_large_2_instruct = ModelMeta(
    name="voyageai/voyage-large-2-instruct",
    revision="1",
    release_date="2024-05-05",
    languages=None,  # supported languages not specified
    loader=partial(  # type: ignore
        VoyageWrapper,
        model_name="voyage-large-2-instruct",
        model_prompts=model_prompts,
    ),
    max_tokens=16000,
    embed_dim=1024,
    open_weights=False,
    n_parameters=None,
    memory_usage_mb=None,
    license=None,
    reference="https://blog.voyageai.com/2024/05/05/voyage-large-2-instruct-instruction-tuned-and-rank-1-on-mteb/",
    similarity_fn_name=ScoringFunction.COSINE,
    framework=["API"],
    use_instructions=True,
    training_datasets=VOYAGE_TRAINING_DATA,
    public_training_code=None,
    public_training_data=None,
)

voyage_finance_2 = ModelMeta(
    name="voyageai/voyage-finance-2",
    revision="1",
    release_date="2024-05-30",
    languages=None,  # supported languages not specified
    loader=partial(  # type: ignore
        VoyageWrapper,
        model_name="voyage-finance-2",
        model_prompts=model_prompts,
    ),
    max_tokens=32000,
    embed_dim=1024,
    open_weights=False,
    n_parameters=None,
    memory_usage_mb=None,
    license=None,
    reference="https://blog.voyageai.com/2024/06/03/domain-specific-embeddings-finance-edition-voyage-finance-2/",
    similarity_fn_name=ScoringFunction.COSINE,
    framework=["API"],
    use_instructions=True,
    training_datasets=VOYAGE_TRAINING_DATA,
    public_training_code=None,
    public_training_data=None,
)

voyage_law_2 = ModelMeta(
    name="voyageai/voyage-law-2",
    revision="1",
    release_date="2024-04-15",
    languages=None,  # supported languages not specified
    loader=partial(  # type: ignore
        VoyageWrapper,
        model_name="voyage-law-2",
        model_prompts=model_prompts,
    ),
    max_tokens=16000,
    embed_dim=1024,
    open_weights=False,
    n_parameters=None,
    memory_usage_mb=None,
    license=None,
    reference="https://blog.voyageai.com/2024/04/15/domain-specific-embeddings-and-retrieval-legal-edition-voyage-law-2/",
    similarity_fn_name=ScoringFunction.COSINE,
    framework=["API"],
    use_instructions=True,
    training_datasets=VOYAGE_TRAINING_DATA,
    public_training_code=None,
    public_training_data=None,
)

voyage_code_2 = ModelMeta(
    name="voyageai/voyage-code-2",
    revision="1",
    release_date="2024-01-23",
    languages=None,  # supported languages not specified
    loader=partial(  # type: ignore
        VoyageWrapper,
        model_name="voyage-code-2",
        model_prompts=model_prompts,
    ),
    max_tokens=16000,
    embed_dim=1536,
    open_weights=False,
    n_parameters=None,
    memory_usage_mb=None,
    license=None,
    reference="https://blog.voyageai.com/2024/01/23/voyage-code-2-elevate-your-code-retrieval/",
    similarity_fn_name=ScoringFunction.COSINE,
    framework=["API"],
    use_instructions=True,
    training_datasets=VOYAGE_TRAINING_DATA,
    public_training_code=None,
    public_training_data=None,
)

voyage_code_3 = ModelMeta(
    name="voyageai/voyage-code-3",
    revision="1",
    release_date="2024-12-04",
    languages=None,  # supported languages not specified
    loader=partial(  # type: ignore
        VoyageWrapper,
        model_name="voyage-code-3",
        model_prompts=model_prompts,
    ),
    max_tokens=32000,
    embed_dim=1024,
    open_weights=False,
    n_parameters=None,
    memory_usage_mb=None,
    license=None,
    reference="https://blog.voyageai.com/2024/12/04/voyage-code-3/",
    similarity_fn_name="cosine",
    framework=["API"],
    use_instructions=True,
    training_datasets=VOYAGE_TRAINING_DATA,  # src: private communication with Voyage
    public_training_code=None,
    public_training_data=None,
)


voyage_large_2 = ModelMeta(
    name="voyageai/voyage-large-2",  # Date of publication of this post https://blog.voyageai.com/2023/10/29/voyage-embeddings/
    revision="1",
    release_date="2023-10-29",
    languages=None,  # supported languages not specified
    loader=partial(  # type: ignore
        VoyageWrapper,
        model_name="voyage-large-2",
        model_prompts=model_prompts,
    ),
    max_tokens=16000,
    embed_dim=1536,
    open_weights=False,
    n_parameters=None,
    memory_usage_mb=None,
    license=None,
    reference="https://blog.voyageai.com/2023/10/29/voyage-embeddings/",
    similarity_fn_name=ScoringFunction.COSINE,
    framework=["API"],
    use_instructions=True,
    training_datasets=VOYAGE_TRAINING_DATA,
    public_training_code=None,
    public_training_data=None,
)

voyage_2 = ModelMeta(
    name="voyageai/voyage-2",
    revision="1",
    release_date="2023-10-29",
    languages=None,  # supported languages not specified
    loader=partial(  # type: ignore
        VoyageWrapper,
        model_name="voyage-2",
        model_prompts=model_prompts,
    ),
    max_tokens=4000,
    embed_dim=1024,
    open_weights=False,
    n_parameters=None,
    memory_usage_mb=None,
    license=None,
    reference="https://blog.voyageai.com/2023/10/29/voyage-embeddings/",
    similarity_fn_name=ScoringFunction.COSINE,
    framework=["API"],
    use_instructions=True,
    training_datasets=VOYAGE_TRAINING_DATA,
    public_training_code=None,
    public_training_data=None,
)
voyage_multilingual_2 = ModelMeta(
    name="voyageai/voyage-multilingual-2",
    revision="1",
    release_date="2024-06-10",
    languages=None,  # supported languages not specified
    loader=partial(  # type: ignore
        VoyageWrapper,
        model_name="voyage-multilingual-2",
        model_prompts=model_prompts,
    ),
    max_tokens=32000,
    embed_dim=1024,
    open_weights=False,
    n_parameters=None,
    memory_usage_mb=None,
    license=None,
    reference="https://blog.voyageai.com/2024/06/10/voyage-multilingual-2-multilingual-embedding-model/",
    similarity_fn_name=ScoringFunction.COSINE,
    framework=["API"],
    use_instructions=True,
    training_datasets=VOYAGE_TRAINING_DATA,
    public_training_code=None,
    public_training_data=None,
)

voyage_3 = ModelMeta(
    name="voyageai/voyage-3",
    revision="1",
    release_date="2024-09-18",
    languages=None,  # supported languages not specified
    loader=partial(
        VoyageWrapper,
        model_name="voyage-3",
        model_prompts=model_prompts,
    ),
    max_tokens=32000,
    embed_dim=1024,
    open_weights=False,
    n_parameters=None,
    memory_usage_mb=None,
    license=None,
    reference="https://blog.voyageai.com/2024/09/18/voyage-3/",
    similarity_fn_name=ScoringFunction.COSINE,
    framework=["API"],
    use_instructions=True,
    training_datasets=VOYAGE_TRAINING_DATA,
    public_training_code=None,
    public_training_data=None,
)

voyage_3_lite = ModelMeta(
    name="voyageai/voyage-3-lite",
    revision="1",
    release_date="2024-09-18",
    languages=None,  # supported languages not specified
    loader=partial(
        VoyageWrapper,
        model_name="voyage-3-lite",
        model_prompts=model_prompts,
    ),
    max_tokens=32000,
    embed_dim=512,
    open_weights=False,
    n_parameters=None,
    memory_usage_mb=None,
    license=None,
    reference="https://blog.voyageai.com/2024/09/18/voyage-3/",
    similarity_fn_name=ScoringFunction.COSINE,
    framework=["API"],
    use_instructions=True,
    training_datasets=VOYAGE_TRAINING_DATA,
    public_training_code=None,
    public_training_data=None,
)

voyage_3_exp = ModelMeta(
    name="voyageai/voyage-3-m-exp",
    revision="1",
    release_date="2025-01-08",
    languages=["eng-Latn"],
    loader=partial(
        VoyageWrapper,
        model_name="voyage-3-m-exp",
        model_prompts=model_prompts,
    ),
    max_tokens=32000,
    embed_dim=2048,
    open_weights=False,
    # from their card https://huggingface.co/voyageai/voyage-3-m-exp#model-information
    n_parameters=int(6918 * 1e6),
    memory_usage_mb=None,
    license=None,
    reference="https://huggingface.co/voyageai/voyage-3-m-exp",
    similarity_fn_name=ScoringFunction.COSINE,
    framework=["API"],
    use_instructions=True,
    training_datasets={
        # MTEB(eng, v1) training data:
        "AmazonPolarityClassification": ["train"],
        "AmazonReviewsClassification": ["train"],
        "EmotionClassification": ["train"],
        "HotpotQA": ["train"],
        "ImdbClassification": ["train"],
        "MTOPDomainClassification": ["train"],
        "MTOPIntentClassification": ["train"],
        "MindSmallReranking": ["train"],
        "MassiveIntentClassification": ["train"],
        "MassiveScenarioClassification": ["train"],
        "MedrxivClusteringP2P": ["train"],
        "MedrxivClusteringS2S": ["train"],
        "STS12": ["train"],
        "STSBenchmark": ["train"],
        "StackOverflowDupQuestions": ["train"],
        "ToxicConversationsClassification": ["train"],
        "TweetSentimentExtractionClassification": ["train"],
        "BiorxivClusteringP2P": ["train"],
        "BiorxivClusteringS2S": ["train"],
        "Banking77Classification": ["train"],
        "ArguAna": ["train"],
        "ArguAna-PL": ["train"],
        "ArguAna-NL": ["train"],  # translation not trained on
        "NanoArguAnaRetrieval": ["train"],
        "STS22": ["train"],
        "AmazonCounterfactualClassification": ["train"],
        "ArxivClusteringP2P": ["train"],
        "ArxivClusteringS2S": ["train"],
        "NQ": ["train"],
        "SciFact": ["train"],
        "QuoraRetrieval": ["train"],
        "NanoQuoraRetrieval": ["train"],
        "NQHardNegatives": ["train"],
        "NanoNQRetrieval": ["train"],
        "NQ-PL": ["train"],  # translation not trained on
        "NQ-NL": ["train"],  # translation not trained on
        "NFCorpus": ["train"],
        "FEVERHardNegatives": ["train"],
        "NanoFEVERRetrieval": ["train"],
        "FEVER-NL": ["train"],  # translation not trained on
        "FiQA2018-NL": ["train"],  # translation not trained on
        "BiorxivClusteringP2P.v2": ["train"],
        "BiorxivClusteringS2S.v2": ["train"],
        "MedrxivClusteringP2P.v2": ["train"],
        "MedrxivClusteringS2S.v2": ["train"],
        "MSMARCO": ["train"],
        "MSMARCOHardNegatives": ["train"],
        "NanoMSMARCORetrieval": ["train"],
        "MSMARCO-PL": ["train"],  # translation not trained on
        "mMARCO-NL": ["train"],  # translation not trained on
        "HotpotQA-PL": ["train"],  # translation not trained on
        "HotpotQA-NL": ["train"],  # translation not trained on
        "HotpotQAHardNegatives": ["train"],
        "FEVER": ["train"],
        "FiQA2018": ["train"],
        "DBPedia": ["train"],
        "TRECCOVID": ["train"],
        "ArxivClusteringP2P.v2": ["train"],
        "STSBenchmarkMultilingualSTS": ["train"],  # translated, not trained on
    },
    public_training_code=None,
    public_training_data=None,
)<|MERGE_RESOLUTION|>--- conflicted
+++ resolved
@@ -100,13 +100,8 @@
         **kwargs: Any,
     ) -> np.ndarray:
         prompt_name = self.get_prompt_name(self.model_prompts, task_name, prompt_type)
-<<<<<<< HEAD
-        input_type = prompt_name if prompt_name is not None else "document"
+        input_type = self.model_prompts.get(prompt_name, "document")
         sentences = [text for batch in inputs for text in batch["text"]]
-=======
-        input_type = self.model_prompts.get(prompt_name, "document")
-
->>>>>>> 7965aad1
         return self._batched_encode(sentences, batch_size, input_type)
 
     def _batched_encode(
