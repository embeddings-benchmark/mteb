from __future__ import annotations

import time
from functools import partial, wraps
from typing import Any, Literal

import numpy as np

from mteb.encoder_interface import PromptType
from mteb.model_meta import ModelMeta
<<<<<<< HEAD
from mteb.models.sentence_transformer_wrapper import (
    get_prompt_name,
    validate_task_to_prompt_name,
)
=======
>>>>>>> 2fac8ba1
from mteb.requires_package import requires_package

from .wrapper import Wrapper

<<<<<<< HEAD
=======
VOYAGE_TRAINING_DATA = {
    # Self-reported (message from VoyageAI member)
    # synthetic data
}

>>>>>>> 2fac8ba1

def token_limit(max_tpm: int, interval: int = 60):
    limit_interval_start_ts = time.time()
    used_tokens = 0

    def decorator(func):
        @wraps(func)
        def wrapper(*args, **kwargs):
            nonlocal limit_interval_start_ts, used_tokens

            result = func(*args, **kwargs)
            used_tokens += result.total_tokens

            current_time = time.time()
            if current_time - limit_interval_start_ts > interval:
                limit_interval_start_ts = current_time
                used_tokens = 0

            if used_tokens > max_tpm:
                time.sleep(interval - (current_time - limit_interval_start_ts))
                used_tokens = 0
            return result

        return wrapper

    return decorator


def rate_limit(max_rpm: int, interval: int = 60):
    request_interval = interval / max_rpm
    previous_call_ts: float | None = None

    def decorator(func):
        @wraps(func)
        def wrapper(*args, **kwargs):
            current_time = time.time()
            nonlocal previous_call_ts
            if (
                previous_call_ts is not None
                and current_time - previous_call_ts < request_interval
            ):
                time.sleep(request_interval - (current_time - previous_call_ts))

            result = func(*args, **kwargs)
            previous_call_ts = time.time()
            return result

        return wrapper

    return decorator


class VoyageWrapper(Wrapper):
    def __init__(
        self,
        model_name: str,
        max_retries: int = 5,
        max_rpm: int = 300,
        max_tpm: int = 1_000_000,
        model_prompts: dict[str, str] | None = None,
        **kwargs,
    ) -> None:
        requires_package(self, "voyageai", "Voyage")
        import voyageai

        self._client = voyageai.Client(max_retries=max_retries)
        self._embed_func = rate_limit(max_rpm)(token_limit(max_tpm)(self._client.embed))
        self._model_name = model_name
        self._max_tpm = max_tpm
        self.model_prompts = (
<<<<<<< HEAD
            validate_task_to_prompt_name(model_prompts) if model_prompts else None
=======
            self.validate_task_to_prompt_name(model_prompts) if model_prompts else None
>>>>>>> 2fac8ba1
        )

    def encode(
        self,
        sentences: list[str],
        *,
        batch_size: int = 32,
        task_name: str,
        prompt_type: PromptType | None = None,
        **kwargs: Any,
    ) -> np.ndarray:
<<<<<<< HEAD
        input_type = (
            get_prompt_name(self.model_prompts, task_name, prompt_type) or "document"
        )
=======
        input_type = self.model_prompts.get(prompt_type.value, "document")
>>>>>>> 2fac8ba1
        return self._batched_encode(sentences, batch_size, input_type)

    def _batched_encode(
        self,
        sentences: list[str],
        batch_size: int,
        input_type: Literal["query", "document"],
    ) -> np.ndarray:
        embeddings, index = [], 0

        while index < len(sentences):
            batch, batch_tokens = [], 0
            while (
                index < len(sentences)
                and len(batch) < batch_size
                and batch_tokens < self._max_tpm
            ):
                n_tokens = len(
                    self._client.tokenize([sentences[index]], model=self._model_name)[0]
                )
                if batch_tokens + n_tokens > self._max_tpm:
                    break
                batch_tokens += n_tokens
                batch.append(sentences[index])
                index += 1

            embeddings.extend(
                self._embed_func(
                    texts=batch,
                    model=self._model_name,
                    input_type=input_type,
                ).embeddings
            )

        return np.array(embeddings)


model_prompts = {
    PromptType.query.value: "query",
    PromptType.passage.value: "document",
}

voyage_large_2_instruct = ModelMeta(
    name="voyageai/voyage-large-2-instruct",
    revision="1",
    release_date="2024-05-05",
    languages=None,  # supported languages not specified
<<<<<<< HEAD
    loader=partial(
=======
    loader=partial(  # type: ignore
>>>>>>> 2fac8ba1
        VoyageWrapper,
        model_name="voyage-large-2-instruct",
        model_prompts=model_prompts,
    ),
    max_tokens=16000,
    embed_dim=1024,
    open_weights=False,
    n_parameters=None,
<<<<<<< HEAD
    memory_usage=None,
=======
>>>>>>> 2fac8ba1
    license=None,
    reference="https://blog.voyageai.com/2024/05/05/voyage-large-2-instruct-instruction-tuned-and-rank-1-on-mteb/",
    similarity_fn_name="cosine",
    framework=["API"],
<<<<<<< HEAD
    use_instuctions=True,
=======
    use_instructions=True,
    training_datasets=VOYAGE_TRAINING_DATA,
    public_training_code=None,
    public_training_data=None,
>>>>>>> 2fac8ba1
)

voyage_finance_2 = ModelMeta(
    name="voyageai/voyage-finance-2",
    revision="1",
    release_date="2024-05-30",
    languages=None,  # supported languages not specified
<<<<<<< HEAD
    loader=partial(
=======
    loader=partial(  # type: ignore
>>>>>>> 2fac8ba1
        VoyageWrapper,
        model_name="voyage-finance-2",
        model_prompts=model_prompts,
    ),
    max_tokens=32000,
    embed_dim=1024,
    open_weights=False,
    n_parameters=None,
<<<<<<< HEAD
    memory_usage=None,
=======
>>>>>>> 2fac8ba1
    license=None,
    reference="https://blog.voyageai.com/2024/06/03/domain-specific-embeddings-finance-edition-voyage-finance-2/",
    similarity_fn_name="cosine",
    framework=["API"],
<<<<<<< HEAD
    use_instuctions=False,
=======
    use_instructions=True,
    training_datasets=VOYAGE_TRAINING_DATA,
    public_training_code=None,
    public_training_data=None,
>>>>>>> 2fac8ba1
)

voyage_law_2 = ModelMeta(
    name="voyageai/voyage-law-2",
    revision="1",
    release_date="2024-04-15",
    languages=None,  # supported languages not specified
<<<<<<< HEAD
    loader=partial(
=======
    loader=partial(  # type: ignore
>>>>>>> 2fac8ba1
        VoyageWrapper,
        model_name="voyage-law-2",
        model_prompts=model_prompts,
    ),
    max_tokens=16000,
    embed_dim=1024,
    open_weights=False,
    n_parameters=None,
<<<<<<< HEAD
    memory_usage=None,
=======
>>>>>>> 2fac8ba1
    license=None,
    reference="https://blog.voyageai.com/2024/04/15/domain-specific-embeddings-and-retrieval-legal-edition-voyage-law-2/",
    similarity_fn_name="cosine",
    framework=["API"],
<<<<<<< HEAD
    use_instuctions=False,
=======
    use_instructions=True,
    training_datasets=VOYAGE_TRAINING_DATA,
    public_training_code=None,
    public_training_data=None,
>>>>>>> 2fac8ba1
)

voyage_code_2 = ModelMeta(
    name="voyageai/voyage-code-2",
    revision="1",
    release_date="2024-01-23",
    languages=None,  # supported languages not specified
<<<<<<< HEAD
    loader=partial(
=======
    loader=partial(  # type: ignore
>>>>>>> 2fac8ba1
        VoyageWrapper,
        model_name="voyage-code-2",
        model_prompts=model_prompts,
    ),
    max_tokens=16000,
    embed_dim=1536,
    open_weights=False,
    n_parameters=None,
<<<<<<< HEAD
    memory_usage=None,
=======
>>>>>>> 2fac8ba1
    license=None,
    reference="https://blog.voyageai.com/2024/01/23/voyage-code-2-elevate-your-code-retrieval/",
    similarity_fn_name="cosine",
    framework=["API"],
<<<<<<< HEAD
    use_instuctions=False,
=======
    use_instructions=True,
    training_datasets=VOYAGE_TRAINING_DATA,
    public_training_code=None,
    public_training_data=None,
>>>>>>> 2fac8ba1
)

voyage_large_2 = ModelMeta(
    name="voyage-large-2",  # Date of publication of this post https://blog.voyageai.com/2023/10/29/voyage-embeddings/
    revision="1",
    release_date="2023-10-29",
    languages=None,  # supported languages not specified
<<<<<<< HEAD
    loader=partial(
=======
    loader=partial(  # type: ignore
>>>>>>> 2fac8ba1
        VoyageWrapper,
        model_name="voyage-large-2",
        model_prompts=model_prompts,
    ),
    max_tokens=16000,
    embed_dim=1536,
    open_weights=False,
    n_parameters=None,
<<<<<<< HEAD
    memory_usage=None,
=======
>>>>>>> 2fac8ba1
    license=None,
    reference="https://blog.voyageai.com/2023/10/29/voyage-embeddings/",
    similarity_fn_name="cosine",
    framework=["API"],
<<<<<<< HEAD
    use_instuctions=False,
=======
    use_instructions=True,
    training_datasets=VOYAGE_TRAINING_DATA,
    public_training_code=None,
    public_training_data=None,
>>>>>>> 2fac8ba1
)

voyage_2 = ModelMeta(
    name="voyageai/voyage-2",
    revision="1",
    release_date="2023-10-29",
    languages=None,  # supported languages not specified
<<<<<<< HEAD
    loader=partial(
=======
    loader=partial(  # type: ignore
>>>>>>> 2fac8ba1
        VoyageWrapper,
        model_name="voyage-2",
        model_prompts=model_prompts,
    ),
    max_tokens=4000,
    embed_dim=1024,
    open_weights=False,
    n_parameters=None,
<<<<<<< HEAD
    memory_usage=None,
=======
>>>>>>> 2fac8ba1
    license=None,
    reference="https://blog.voyageai.com/2023/10/29/voyage-embeddings/",
    similarity_fn_name="cosine",
    framework=["API"],
<<<<<<< HEAD
    use_instuctions=False,
=======
    use_instructions=True,
    training_datasets=VOYAGE_TRAINING_DATA,
    public_training_code=None,
    public_training_data=None,
>>>>>>> 2fac8ba1
)
voyage_multilingual_2 = ModelMeta(
    name="voyageai/voyage-multilingual-2",
    revision="1",
    release_date="2024-06-10",
    languages=None,  # supported languages not specified
<<<<<<< HEAD
    loader=partial(
=======
    loader=partial(  # type: ignore
>>>>>>> 2fac8ba1
        VoyageWrapper,
        model_name="voyage-multilingual-2",
        model_prompts=model_prompts,
    ),
    max_tokens=32000,
    embed_dim=1024,
    open_weights=False,
    n_parameters=None,
<<<<<<< HEAD
    memory_usage=None,
=======
>>>>>>> 2fac8ba1
    license=None,
    reference="https://blog.voyageai.com/2024/06/10/voyage-multilingual-2-multilingual-embedding-model/",
    similarity_fn_name="cosine",
    framework=["API"],
<<<<<<< HEAD
    use_instuctions=False,
=======
    use_instructions=True,
    training_datasets=VOYAGE_TRAINING_DATA,
    public_training_code=None,
    public_training_data=None,
)

voyage_3 = ModelMeta(
    name="voyageai/voyage-3",
    revision="1",
    release_date="2024-09-18",
    languages=None,  # supported languages not specified
    loader=partial(
        VoyageWrapper,
        model_name="voyage-3",
        model_prompts=model_prompts,
    ),
    max_tokens=32000,
    embed_dim=1024,
    open_weights=False,
    n_parameters=None,
    license=None,
    reference="https://blog.voyageai.com/2024/09/18/voyage-3/",
    similarity_fn_name="cosine",
    framework=["API"],
    use_instructions=True,
    training_datasets=VOYAGE_TRAINING_DATA,
    public_training_code=None,
    public_training_data=None,
)

voyage_3_lite = ModelMeta(
    name="voyageai/voyage-3-lite",
    revision="1",
    release_date="2024-09-18",
    languages=None,  # supported languages not specified
    loader=partial(
        VoyageWrapper,
        model_name="voyage-3-lite",
        model_prompts=model_prompts,
    ),
    max_tokens=32000,
    embed_dim=512,
    open_weights=False,
    n_parameters=None,
    license=None,
    reference="https://blog.voyageai.com/2024/09/18/voyage-3/",
    similarity_fn_name="cosine",
    framework=["API"],
    use_instructions=True,
    training_datasets=VOYAGE_TRAINING_DATA,
    public_training_code=None,
    public_training_data=None,
)


voyage_3_exp = ModelMeta(
    name="voyageai/voyage-3-m-exp",
    revision="1",
    release_date=None,  # not released
    languages=None,  # supported languages not specified
    loader=partial(
        VoyageWrapper,
        model_name="voyage-3-m-exp",
        model_prompts=model_prompts,
    ),
    max_tokens=32000,
    embed_dim=512,
    open_weights=False,
    n_parameters=None,
    license=None,
    reference="https://huggingface.co/voyageai/voyage-3-m-exp",
    similarity_fn_name="cosine",
    framework=["API"],
    use_instructions=True,
    training_datasets={
        # MTEB(eng, classic) training data:
        "ArguAna": ["train"],
        "ArguAna-PL": ["train"],
        "NanoArguAnaRetrieval": ["train"],
        "HotpotQA": ["train"],
        "HotpotQA-PL": ["train"],  # translation not trained on
        "HotpotQAHardNegatives": ["train"],
        "MSMARCO": ["train"],
        "MSMARCOHardNegatives": ["train"],
        "NanoMSMARCORetrieval": ["train"],
        "MSMARCO-PL": ["train"],  # translation not trained on
        "NQ": ["train"],
        "NQHardNegatives": ["train"],
        "NanoNQRetrieval": ["train"],
        "NQ-PL": ["train"],  # translation not trained on
        "FEVER": ["train"],
        "FEVERHardNegatives": ["train"],
        "NanoFEVERRetrieval": ["train"],
        "FiQA2018": ["train"],
        "FiQA2018-PL": ["train"],  # translation not trained on
        "STS12": ["train"],
        "STS22": ["train"],
        "AmazonReviewsClassification": ["train"],
        "AmazonCounterfactualClassification": ["train"],
        "Banking77Classification": ["train"],
        "EmotionClassification": ["train"],
        "ImdbClassification": ["train"],
        "MTOPIntentClassification": ["train"],
        "ToxicConversationsClassification": ["train"],
        "TweetSentimentExtractionClassification": ["train"],
        "ArxivClusteringP2P": ["train"],
        "ArxivClusteringP2P.v2": ["train"],
        "ArxivClusteringS2S": ["train"],
        "ArxivClusteringS2S.v2": ["train"],
        "BiorxivClusteringP2P": ["train"],
        "BiorxivClusteringP2P.v2": ["train"],
        "BiorxivClusteringS2S": ["train"],
        "BiorxivClusteringS2S.v2": ["train"],
        "MedrxivClusteringP2P": ["train"],
        "MedrxivClusteringP2P.v2": ["train"],
        "MedrxivClusteringS2S": ["train"],
        "MedrxivClusteringS2S.v2": ["train"],
        "TwentyNewsgroupsClustering": ["train"],
        "TwentyNewsgroupsClustering.v2": ["train"],
        "STSBenchmark": ["train"],
        "STSBenchmarkMultilingualSTS": ["train"],  # translated, not trained on
    },
    public_training_code=None,
    public_training_data=None,
>>>>>>> 2fac8ba1
)<|MERGE_RESOLUTION|>--- conflicted
+++ resolved
@@ -8,25 +8,15 @@
 
 from mteb.encoder_interface import PromptType
 from mteb.model_meta import ModelMeta
-<<<<<<< HEAD
-from mteb.models.sentence_transformer_wrapper import (
-    get_prompt_name,
-    validate_task_to_prompt_name,
-)
-=======
->>>>>>> 2fac8ba1
 from mteb.requires_package import requires_package
 
 from .wrapper import Wrapper
 
-<<<<<<< HEAD
-=======
 VOYAGE_TRAINING_DATA = {
     # Self-reported (message from VoyageAI member)
     # synthetic data
 }
 
->>>>>>> 2fac8ba1
 
 def token_limit(max_tpm: int, interval: int = 60):
     limit_interval_start_ts = time.time()
@@ -97,11 +87,7 @@
         self._model_name = model_name
         self._max_tpm = max_tpm
         self.model_prompts = (
-<<<<<<< HEAD
-            validate_task_to_prompt_name(model_prompts) if model_prompts else None
-=======
             self.validate_task_to_prompt_name(model_prompts) if model_prompts else None
->>>>>>> 2fac8ba1
         )
 
     def encode(
@@ -113,13 +99,7 @@
         prompt_type: PromptType | None = None,
         **kwargs: Any,
     ) -> np.ndarray:
-<<<<<<< HEAD
-        input_type = (
-            get_prompt_name(self.model_prompts, task_name, prompt_type) or "document"
-        )
-=======
         input_type = self.model_prompts.get(prompt_type.value, "document")
->>>>>>> 2fac8ba1
         return self._batched_encode(sentences, batch_size, input_type)
 
     def _batched_encode(
@@ -167,11 +147,7 @@
     revision="1",
     release_date="2024-05-05",
     languages=None,  # supported languages not specified
-<<<<<<< HEAD
-    loader=partial(
-=======
-    loader=partial(  # type: ignore
->>>>>>> 2fac8ba1
+    loader=partial(  # type: ignore
         VoyageWrapper,
         model_name="voyage-large-2-instruct",
         model_prompts=model_prompts,
@@ -180,22 +156,14 @@
     embed_dim=1024,
     open_weights=False,
     n_parameters=None,
-<<<<<<< HEAD
-    memory_usage=None,
-=======
->>>>>>> 2fac8ba1
     license=None,
     reference="https://blog.voyageai.com/2024/05/05/voyage-large-2-instruct-instruction-tuned-and-rank-1-on-mteb/",
     similarity_fn_name="cosine",
     framework=["API"],
-<<<<<<< HEAD
-    use_instuctions=True,
-=======
-    use_instructions=True,
-    training_datasets=VOYAGE_TRAINING_DATA,
-    public_training_code=None,
-    public_training_data=None,
->>>>>>> 2fac8ba1
+    use_instructions=True,
+    training_datasets=VOYAGE_TRAINING_DATA,
+    public_training_code=None,
+    public_training_data=None,
 )
 
 voyage_finance_2 = ModelMeta(
@@ -203,11 +171,7 @@
     revision="1",
     release_date="2024-05-30",
     languages=None,  # supported languages not specified
-<<<<<<< HEAD
-    loader=partial(
-=======
-    loader=partial(  # type: ignore
->>>>>>> 2fac8ba1
+    loader=partial(  # type: ignore
         VoyageWrapper,
         model_name="voyage-finance-2",
         model_prompts=model_prompts,
@@ -216,22 +180,14 @@
     embed_dim=1024,
     open_weights=False,
     n_parameters=None,
-<<<<<<< HEAD
-    memory_usage=None,
-=======
->>>>>>> 2fac8ba1
     license=None,
     reference="https://blog.voyageai.com/2024/06/03/domain-specific-embeddings-finance-edition-voyage-finance-2/",
     similarity_fn_name="cosine",
     framework=["API"],
-<<<<<<< HEAD
-    use_instuctions=False,
-=======
-    use_instructions=True,
-    training_datasets=VOYAGE_TRAINING_DATA,
-    public_training_code=None,
-    public_training_data=None,
->>>>>>> 2fac8ba1
+    use_instructions=True,
+    training_datasets=VOYAGE_TRAINING_DATA,
+    public_training_code=None,
+    public_training_data=None,
 )
 
 voyage_law_2 = ModelMeta(
@@ -239,11 +195,7 @@
     revision="1",
     release_date="2024-04-15",
     languages=None,  # supported languages not specified
-<<<<<<< HEAD
-    loader=partial(
-=======
-    loader=partial(  # type: ignore
->>>>>>> 2fac8ba1
+    loader=partial(  # type: ignore
         VoyageWrapper,
         model_name="voyage-law-2",
         model_prompts=model_prompts,
@@ -252,22 +204,14 @@
     embed_dim=1024,
     open_weights=False,
     n_parameters=None,
-<<<<<<< HEAD
-    memory_usage=None,
-=======
->>>>>>> 2fac8ba1
     license=None,
     reference="https://blog.voyageai.com/2024/04/15/domain-specific-embeddings-and-retrieval-legal-edition-voyage-law-2/",
     similarity_fn_name="cosine",
     framework=["API"],
-<<<<<<< HEAD
-    use_instuctions=False,
-=======
-    use_instructions=True,
-    training_datasets=VOYAGE_TRAINING_DATA,
-    public_training_code=None,
-    public_training_data=None,
->>>>>>> 2fac8ba1
+    use_instructions=True,
+    training_datasets=VOYAGE_TRAINING_DATA,
+    public_training_code=None,
+    public_training_data=None,
 )
 
 voyage_code_2 = ModelMeta(
@@ -275,11 +219,7 @@
     revision="1",
     release_date="2024-01-23",
     languages=None,  # supported languages not specified
-<<<<<<< HEAD
-    loader=partial(
-=======
-    loader=partial(  # type: ignore
->>>>>>> 2fac8ba1
+    loader=partial(  # type: ignore
         VoyageWrapper,
         model_name="voyage-code-2",
         model_prompts=model_prompts,
@@ -288,22 +228,14 @@
     embed_dim=1536,
     open_weights=False,
     n_parameters=None,
-<<<<<<< HEAD
-    memory_usage=None,
-=======
->>>>>>> 2fac8ba1
     license=None,
     reference="https://blog.voyageai.com/2024/01/23/voyage-code-2-elevate-your-code-retrieval/",
     similarity_fn_name="cosine",
     framework=["API"],
-<<<<<<< HEAD
-    use_instuctions=False,
-=======
-    use_instructions=True,
-    training_datasets=VOYAGE_TRAINING_DATA,
-    public_training_code=None,
-    public_training_data=None,
->>>>>>> 2fac8ba1
+    use_instructions=True,
+    training_datasets=VOYAGE_TRAINING_DATA,
+    public_training_code=None,
+    public_training_data=None,
 )
 
 voyage_large_2 = ModelMeta(
@@ -311,11 +243,7 @@
     revision="1",
     release_date="2023-10-29",
     languages=None,  # supported languages not specified
-<<<<<<< HEAD
-    loader=partial(
-=======
-    loader=partial(  # type: ignore
->>>>>>> 2fac8ba1
+    loader=partial(  # type: ignore
         VoyageWrapper,
         model_name="voyage-large-2",
         model_prompts=model_prompts,
@@ -324,22 +252,14 @@
     embed_dim=1536,
     open_weights=False,
     n_parameters=None,
-<<<<<<< HEAD
-    memory_usage=None,
-=======
->>>>>>> 2fac8ba1
     license=None,
     reference="https://blog.voyageai.com/2023/10/29/voyage-embeddings/",
     similarity_fn_name="cosine",
     framework=["API"],
-<<<<<<< HEAD
-    use_instuctions=False,
-=======
-    use_instructions=True,
-    training_datasets=VOYAGE_TRAINING_DATA,
-    public_training_code=None,
-    public_training_data=None,
->>>>>>> 2fac8ba1
+    use_instructions=True,
+    training_datasets=VOYAGE_TRAINING_DATA,
+    public_training_code=None,
+    public_training_data=None,
 )
 
 voyage_2 = ModelMeta(
@@ -347,11 +267,7 @@
     revision="1",
     release_date="2023-10-29",
     languages=None,  # supported languages not specified
-<<<<<<< HEAD
-    loader=partial(
-=======
-    loader=partial(  # type: ignore
->>>>>>> 2fac8ba1
+    loader=partial(  # type: ignore
         VoyageWrapper,
         model_name="voyage-2",
         model_prompts=model_prompts,
@@ -360,33 +276,21 @@
     embed_dim=1024,
     open_weights=False,
     n_parameters=None,
-<<<<<<< HEAD
-    memory_usage=None,
-=======
->>>>>>> 2fac8ba1
     license=None,
     reference="https://blog.voyageai.com/2023/10/29/voyage-embeddings/",
     similarity_fn_name="cosine",
     framework=["API"],
-<<<<<<< HEAD
-    use_instuctions=False,
-=======
-    use_instructions=True,
-    training_datasets=VOYAGE_TRAINING_DATA,
-    public_training_code=None,
-    public_training_data=None,
->>>>>>> 2fac8ba1
+    use_instructions=True,
+    training_datasets=VOYAGE_TRAINING_DATA,
+    public_training_code=None,
+    public_training_data=None,
 )
 voyage_multilingual_2 = ModelMeta(
     name="voyageai/voyage-multilingual-2",
     revision="1",
     release_date="2024-06-10",
     languages=None,  # supported languages not specified
-<<<<<<< HEAD
-    loader=partial(
-=======
-    loader=partial(  # type: ignore
->>>>>>> 2fac8ba1
+    loader=partial(  # type: ignore
         VoyageWrapper,
         model_name="voyage-multilingual-2",
         model_prompts=model_prompts,
@@ -395,17 +299,10 @@
     embed_dim=1024,
     open_weights=False,
     n_parameters=None,
-<<<<<<< HEAD
-    memory_usage=None,
-=======
->>>>>>> 2fac8ba1
     license=None,
     reference="https://blog.voyageai.com/2024/06/10/voyage-multilingual-2-multilingual-embedding-model/",
     similarity_fn_name="cosine",
     framework=["API"],
-<<<<<<< HEAD
-    use_instuctions=False,
-=======
     use_instructions=True,
     training_datasets=VOYAGE_TRAINING_DATA,
     public_training_code=None,
@@ -530,5 +427,4 @@
     },
     public_training_code=None,
     public_training_data=None,
->>>>>>> 2fac8ba1
 )