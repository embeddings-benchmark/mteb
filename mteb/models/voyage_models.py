from __future__ import annotations

import time
from functools import partial, wraps
from typing import Any, Literal

import numpy as np

from mteb.encoder_interface import PromptType
from mteb.model_meta import ModelMeta
from mteb.requires_package import requires_package

from .wrapper import Wrapper


def token_limit(max_tpm: int, interval: int = 60):
    limit_interval_start_ts = time.time()
    used_tokens = 0

    def decorator(func):
        @wraps(func)
        def wrapper(*args, **kwargs):
            nonlocal limit_interval_start_ts, used_tokens

            result = func(*args, **kwargs)
            used_tokens += result.total_tokens

            current_time = time.time()
            if current_time - limit_interval_start_ts > interval:
                limit_interval_start_ts = current_time
                used_tokens = 0

            if used_tokens > max_tpm:
                time.sleep(interval - (current_time - limit_interval_start_ts))
                used_tokens = 0
            return result

        return wrapper

    return decorator


def rate_limit(max_rpm: int, interval: int = 60):
    request_interval = interval / max_rpm
    previous_call_ts: float | None = None

    def decorator(func):
        @wraps(func)
        def wrapper(*args, **kwargs):
            current_time = time.time()
            nonlocal previous_call_ts
            if (
                previous_call_ts is not None
                and current_time - previous_call_ts < request_interval
            ):
                time.sleep(request_interval - (current_time - previous_call_ts))

            result = func(*args, **kwargs)
            previous_call_ts = time.time()
            return result

        return wrapper

    return decorator


class VoyageWrapper(Wrapper):
    def __init__(
        self,
        model_name: str,
        max_retries: int = 5,
        max_rpm: int = 300,
        max_tpm: int = 1_000_000,
        model_prompts: dict[str, str] | None = None,
        **kwargs,
    ) -> None:
        requires_package(self, "voyageai", "Voyage")
        import voyageai

        self._client = voyageai.Client(max_retries=max_retries)
        self._embed_func = rate_limit(max_rpm)(token_limit(max_tpm)(self._client.embed))
        self._model_name = model_name
        self._max_tpm = max_tpm
        self.model_prompts = (
            self.validate_task_to_prompt_name(model_prompts) if model_prompts else None
        )

    def encode(
        self,
        sentences: list[str],
        *,
        batch_size: int = 32,
        task_name: str,
        prompt_type: PromptType | None = None,
        **kwargs: Any,
    ) -> np.ndarray:
        input_type = self.model_prompts.get(prompt_type.value, "document")
        return self._batched_encode(sentences, batch_size, input_type)

    def _batched_encode(
        self,
        sentences: list[str],
        batch_size: int,
        input_type: Literal["query", "document"],
    ) -> np.ndarray:
        embeddings, index = [], 0

        while index < len(sentences):
            batch, batch_tokens = [], 0
            while (
                index < len(sentences)
                and len(batch) < batch_size
                and batch_tokens < self._max_tpm
            ):
                n_tokens = len(
                    self._client.tokenize([sentences[index]], model=self._model_name)[0]
                )
                if batch_tokens + n_tokens > self._max_tpm:
                    break
                batch_tokens += n_tokens
                batch.append(sentences[index])
                index += 1

            embeddings.extend(
                self._embed_func(
                    texts=batch,
                    model=self._model_name,
                    input_type=input_type,
                ).embeddings
            )

        return np.array(embeddings)


model_prompts = {
    PromptType.query.value: "query",
    PromptType.passage.value: "document",
}

voyage_large_2_instruct = ModelMeta(
    name="voyageai/voyage-large-2-instruct",
    revision="1",
    release_date="2024-05-05",
    languages=None,  # supported languages not specified
    loader=partial(  # type: ignore
        VoyageWrapper,
        model_name="voyage-large-2-instruct",
        model_prompts=model_prompts,
    ),
    max_tokens=16000,
    embed_dim=1024,
    open_weights=False,
    n_parameters=None,
    memory_usage=None,
    license=None,
    reference="https://blog.voyageai.com/2024/05/05/voyage-large-2-instruct-instruction-tuned-and-rank-1-on-mteb/",
    similarity_fn_name="cosine",
    framework=["API"],
    use_instructions=True,
<<<<<<< HEAD
    public_training_data=None,
    public_training_code=None,
    training_datasets=None,
=======
    training_datasets=None,
    public_training_data=False,  # couldn't find
    public_training_code=False,
>>>>>>> 3aab7ecf
)

voyage_finance_2 = ModelMeta(
    name="voyageai/voyage-finance-2",
    revision="1",
    release_date="2024-05-30",
    languages=None,  # supported languages not specified
    loader=partial(  # type: ignore
        VoyageWrapper,
        model_name="voyage-finance-2",
        model_prompts=model_prompts,
    ),
    max_tokens=32000,
    embed_dim=1024,
    open_weights=False,
    n_parameters=None,
    memory_usage=None,
    license=None,
    reference="https://blog.voyageai.com/2024/06/03/domain-specific-embeddings-finance-edition-voyage-finance-2/",
    similarity_fn_name="cosine",
    framework=["API"],
    use_instructions=True,
<<<<<<< HEAD
    public_training_data=None,
    public_training_code=None,
    training_datasets=None,
=======
    training_datasets=None,
    public_training_data=False,  # couldn't find
    public_training_code=False,
>>>>>>> 3aab7ecf
)

voyage_law_2 = ModelMeta(
    name="voyageai/voyage-law-2",
    revision="1",
    release_date="2024-04-15",
    languages=None,  # supported languages not specified
    loader=partial(  # type: ignore
        VoyageWrapper,
        model_name="voyage-law-2",
        model_prompts=model_prompts,
    ),
    max_tokens=16000,
    embed_dim=1024,
    open_weights=False,
    n_parameters=None,
    memory_usage=None,
    license=None,
    reference="https://blog.voyageai.com/2024/04/15/domain-specific-embeddings-and-retrieval-legal-edition-voyage-law-2/",
    similarity_fn_name="cosine",
    framework=["API"],
    use_instructions=True,
<<<<<<< HEAD
    public_training_data=None,
    public_training_code=None,
    training_datasets=None,
=======
    training_datasets=None,
    public_training_data=False,  # couldn't find
    public_training_code=False,
>>>>>>> 3aab7ecf
)

voyage_code_2 = ModelMeta(
    name="voyageai/voyage-code-2",
    revision="1",
    release_date="2024-01-23",
    languages=None,  # supported languages not specified
    loader=partial(  # type: ignore
        VoyageWrapper,
        model_name="voyage-code-2",
        model_prompts=model_prompts,
    ),
    max_tokens=16000,
    embed_dim=1536,
    open_weights=False,
    n_parameters=None,
    memory_usage=None,
    license=None,
    reference="https://blog.voyageai.com/2024/01/23/voyage-code-2-elevate-your-code-retrieval/",
    similarity_fn_name="cosine",
    framework=["API"],
    use_instructions=True,
<<<<<<< HEAD
    public_training_data=None,
    public_training_code=None,
    training_datasets=None,
=======
    training_datasets=None,
    public_training_data=False,  # couldn't find
    public_training_code=False,
>>>>>>> 3aab7ecf
)

voyage_large_2 = ModelMeta(
    name="voyage-large-2",  # Date of publication of this post https://blog.voyageai.com/2023/10/29/voyage-embeddings/
    revision="1",
    release_date="2023-10-29",
    languages=None,  # supported languages not specified
    loader=partial(  # type: ignore
        VoyageWrapper,
        model_name="voyage-large-2",
        model_prompts=model_prompts,
    ),
    max_tokens=16000,
    embed_dim=1536,
    open_weights=False,
    n_parameters=None,
    memory_usage=None,
    license=None,
    reference="https://blog.voyageai.com/2023/10/29/voyage-embeddings/",
    similarity_fn_name="cosine",
    framework=["API"],
    use_instructions=True,
<<<<<<< HEAD
    public_training_data=None,
    public_training_code=None,
    training_datasets=None,
=======
    training_datasets=None,
    public_training_data=False,  # couldn't find
    public_training_code=False,
>>>>>>> 3aab7ecf
)

voyage_2 = ModelMeta(
    name="voyageai/voyage-2",
    revision="1",
    release_date="2023-10-29",
    languages=None,  # supported languages not specified
    loader=partial(  # type: ignore
        VoyageWrapper,
        model_name="voyage-2",
        model_prompts=model_prompts,
    ),
    max_tokens=4000,
    embed_dim=1024,
    open_weights=False,
    n_parameters=None,
    memory_usage=None,
    license=None,
    reference="https://blog.voyageai.com/2023/10/29/voyage-embeddings/",
    similarity_fn_name="cosine",
    framework=["API"],
    use_instructions=True,
<<<<<<< HEAD
    public_training_data=None,
    public_training_code=None,
    training_datasets=None,
=======
    training_datasets=None,
    public_training_data=False,
    public_training_code=False,
>>>>>>> 3aab7ecf
)
voyage_multilingual_2 = ModelMeta(
    name="voyageai/voyage-multilingual-2",
    revision="1",
    release_date="2024-06-10",
    languages=None,  # supported languages not specified
    loader=partial(  # type: ignore
        VoyageWrapper,
        model_name="voyage-multilingual-2",
        model_prompts=model_prompts,
    ),
    max_tokens=32000,
    embed_dim=1024,
    open_weights=False,
    n_parameters=None,
    memory_usage=None,
    license=None,
    reference="https://blog.voyageai.com/2024/06/10/voyage-multilingual-2-multilingual-embedding-model/",
    similarity_fn_name="cosine",
    framework=["API"],
    use_instructions=True,
<<<<<<< HEAD
    public_training_data=None,
    public_training_code=None,
    training_datasets=None,
=======
    training_datasets=None,
    public_training_data=False,  # couldn't find
    public_training_code=False,
>>>>>>> 3aab7ecf
)

voyage_3 = ModelMeta(
    name="voyageai/voyage-3",
    revision="1",
    release_date="2024-09-18",
    languages=None,  # supported languages not specified
    loader=partial(
        VoyageWrapper,
        model_name="voyage-3",
        model_prompts=model_prompts,
    ),
    max_tokens=32000,
    embed_dim=1024,
    open_weights=False,
    n_parameters=None,
    memory_usage=None,
    license=None,
    reference="https://blog.voyageai.com/2024/09/18/voyage-3/",
    similarity_fn_name="cosine",
    framework=["API"],
    use_instructions=True,
<<<<<<< HEAD
    public_training_data=None,
    public_training_code=None,
    training_datasets=None,
=======
    training_datasets=None,
    public_training_data=False,  # couldn't find
    public_training_code=False,
>>>>>>> 3aab7ecf
)

voyage_3_lite = ModelMeta(
    name="voyageai/voyage-3-lite",
    revision="1",
    release_date="2024-09-18",
    languages=None,  # supported languages not specified
    loader=partial(
        VoyageWrapper,
        model_name="voyage-3-lite",
        model_prompts=model_prompts,
    ),
    max_tokens=32000,
    embed_dim=512,
    open_weights=False,
    n_parameters=None,
    memory_usage=None,
    license=None,
    reference="https://blog.voyageai.com/2024/09/18/voyage-3/",
    similarity_fn_name="cosine",
    framework=["API"],
    use_instructions=True,
<<<<<<< HEAD
    public_training_data=None,
    public_training_code=None,
    training_datasets=None,
=======
    training_datasets=None,
    public_training_data=False,  # couldn't find
    public_training_code=False,
>>>>>>> 3aab7ecf
)<|MERGE_RESOLUTION|>--- conflicted
+++ resolved
@@ -157,15 +157,9 @@
     similarity_fn_name="cosine",
     framework=["API"],
     use_instructions=True,
-<<<<<<< HEAD
-    public_training_data=None,
-    public_training_code=None,
-    training_datasets=None,
-=======
-    training_datasets=None,
-    public_training_data=False,  # couldn't find
-    public_training_code=False,
->>>>>>> 3aab7ecf
+    training_datasets=None,
+    public_training_data=False,  # couldn't find
+    public_training_code=False,
 )
 
 voyage_finance_2 = ModelMeta(
@@ -188,15 +182,9 @@
     similarity_fn_name="cosine",
     framework=["API"],
     use_instructions=True,
-<<<<<<< HEAD
-    public_training_data=None,
-    public_training_code=None,
-    training_datasets=None,
-=======
-    training_datasets=None,
-    public_training_data=False,  # couldn't find
-    public_training_code=False,
->>>>>>> 3aab7ecf
+    training_datasets=None,
+    public_training_data=False,  # couldn't find
+    public_training_code=False,
 )
 
 voyage_law_2 = ModelMeta(
@@ -219,15 +207,9 @@
     similarity_fn_name="cosine",
     framework=["API"],
     use_instructions=True,
-<<<<<<< HEAD
-    public_training_data=None,
-    public_training_code=None,
-    training_datasets=None,
-=======
-    training_datasets=None,
-    public_training_data=False,  # couldn't find
-    public_training_code=False,
->>>>>>> 3aab7ecf
+    training_datasets=None,
+    public_training_data=False,  # couldn't find
+    public_training_code=False,
 )
 
 voyage_code_2 = ModelMeta(
@@ -250,15 +232,9 @@
     similarity_fn_name="cosine",
     framework=["API"],
     use_instructions=True,
-<<<<<<< HEAD
-    public_training_data=None,
-    public_training_code=None,
-    training_datasets=None,
-=======
-    training_datasets=None,
-    public_training_data=False,  # couldn't find
-    public_training_code=False,
->>>>>>> 3aab7ecf
+    training_datasets=None,
+    public_training_data=False,  # couldn't find
+    public_training_code=False,
 )
 
 voyage_large_2 = ModelMeta(
@@ -281,15 +257,9 @@
     similarity_fn_name="cosine",
     framework=["API"],
     use_instructions=True,
-<<<<<<< HEAD
-    public_training_data=None,
-    public_training_code=None,
-    training_datasets=None,
-=======
-    training_datasets=None,
-    public_training_data=False,  # couldn't find
-    public_training_code=False,
->>>>>>> 3aab7ecf
+    training_datasets=None,
+    public_training_data=False,  # couldn't find
+    public_training_code=False,
 )
 
 voyage_2 = ModelMeta(
@@ -312,15 +282,9 @@
     similarity_fn_name="cosine",
     framework=["API"],
     use_instructions=True,
-<<<<<<< HEAD
-    public_training_data=None,
-    public_training_code=None,
-    training_datasets=None,
-=======
     training_datasets=None,
     public_training_data=False,
     public_training_code=False,
->>>>>>> 3aab7ecf
 )
 voyage_multilingual_2 = ModelMeta(
     name="voyageai/voyage-multilingual-2",
@@ -342,15 +306,9 @@
     similarity_fn_name="cosine",
     framework=["API"],
     use_instructions=True,
-<<<<<<< HEAD
-    public_training_data=None,
-    public_training_code=None,
-    training_datasets=None,
-=======
-    training_datasets=None,
-    public_training_data=False,  # couldn't find
-    public_training_code=False,
->>>>>>> 3aab7ecf
+    training_datasets=None,
+    public_training_data=False,  # couldn't find
+    public_training_code=False,
 )
 
 voyage_3 = ModelMeta(
@@ -373,15 +331,9 @@
     similarity_fn_name="cosine",
     framework=["API"],
     use_instructions=True,
-<<<<<<< HEAD
-    public_training_data=None,
-    public_training_code=None,
-    training_datasets=None,
-=======
-    training_datasets=None,
-    public_training_data=False,  # couldn't find
-    public_training_code=False,
->>>>>>> 3aab7ecf
+    training_datasets=None,
+    public_training_data=False,  # couldn't find
+    public_training_code=False,
 )
 
 voyage_3_lite = ModelMeta(
@@ -404,13 +356,7 @@
     similarity_fn_name="cosine",
     framework=["API"],
     use_instructions=True,
-<<<<<<< HEAD
-    public_training_data=None,
-    public_training_code=None,
-    training_datasets=None,
-=======
-    training_datasets=None,
-    public_training_data=False,  # couldn't find
-    public_training_code=False,
->>>>>>> 3aab7ecf
+    training_datasets=None,
+    public_training_data=False,  # couldn't find
+    public_training_code=False,
 )