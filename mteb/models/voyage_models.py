from __future__ import annotations

import time
from functools import partial, wraps
from typing import Any, Literal

import numpy as np

from mteb.encoder_interface import PromptType
<<<<<<< HEAD
from mteb.model_meta import ModelMeta
from mteb.models.wrapper import Wrapper
=======
from mteb.model_meta import ModelMeta, ScoringFunction
>>>>>>> 7889200b
from mteb.requires_package import requires_package

VOYAGE_TRAINING_DATA = {
    # Self-reported (message from VoyageAI member)
    # synthetic data
}


def token_limit(max_tpm: int, interval: int = 60):
    limit_interval_start_ts = time.time()
    used_tokens = 0

    def decorator(func):
        @wraps(func)
        def wrapper(*args, **kwargs):
            nonlocal limit_interval_start_ts, used_tokens

            result = func(*args, **kwargs)
            used_tokens += result.total_tokens

            current_time = time.time()
            if current_time - limit_interval_start_ts > interval:
                limit_interval_start_ts = current_time
                used_tokens = 0

            if used_tokens > max_tpm:
                time.sleep(interval - (current_time - limit_interval_start_ts))
                used_tokens = 0
            return result

        return wrapper

    return decorator


def rate_limit(max_rpm: int, interval: int = 60):
    request_interval = interval / max_rpm
    previous_call_ts: float | None = None

    def decorator(func):
        @wraps(func)
        def wrapper(*args, **kwargs):
            current_time = time.time()
            nonlocal previous_call_ts
            if (
                previous_call_ts is not None
                and current_time - previous_call_ts < request_interval
            ):
                time.sleep(request_interval - (current_time - previous_call_ts))

            result = func(*args, **kwargs)
            previous_call_ts = time.time()
            return result

        return wrapper

    return decorator


class VoyageWrapper(Wrapper):
    def __init__(
        self,
        model_name: str,
        max_retries: int = 5,
        max_rpm: int = 300,
        max_tpm: int = 1_000_000,
        model_prompts: dict[str, str] | None = None,
        **kwargs,
    ) -> None:
        requires_package(self, "voyageai", "Voyage")
        import voyageai

        self._client = voyageai.Client(max_retries=max_retries)
        self._embed_func = rate_limit(max_rpm)(token_limit(max_tpm)(self._client.embed))
        self._model_name = model_name
        self._max_tpm = max_tpm
        self.model_prompts = (
            self.validate_task_to_prompt_name(model_prompts) if model_prompts else None
        )

    def encode(
        self,
        sentences: list[str],
        *,
        batch_size: int = 32,
        task_name: str,
        prompt_type: PromptType | None = None,
        **kwargs: Any,
    ) -> np.ndarray:
        input_type = self.model_prompts.get(prompt_type.value, "document")
        return self._batched_encode(sentences, batch_size, input_type)

    def _batched_encode(
        self,
        sentences: list[str],
        batch_size: int,
        input_type: Literal["query", "document"],
    ) -> np.ndarray:
        embeddings, index = [], 0

        while index < len(sentences):
            batch, batch_tokens = [], 0
            while (
                index < len(sentences)
                and len(batch) < batch_size
                and batch_tokens < self._max_tpm
            ):
                n_tokens = len(
                    self._client.tokenize([sentences[index]], model=self._model_name)[0]
                )
                if batch_tokens + n_tokens > self._max_tpm:
                    break
                batch_tokens += n_tokens
                batch.append(sentences[index])
                index += 1

            embeddings.extend(
                self._embed_func(
                    texts=batch,
                    model=self._model_name,
                    input_type=input_type,
                ).embeddings
            )

        return np.array(embeddings)


model_prompts = {
    PromptType.query.value: "query",
    PromptType.passage.value: "document",
}

voyage_large_2_instruct = ModelMeta(
    name="voyageai/voyage-large-2-instruct",
    revision="1",
    release_date="2024-05-05",
    languages=None,  # supported languages not specified
    loader=partial(  # type: ignore
        VoyageWrapper,
        model_name="voyage-large-2-instruct",
        model_prompts=model_prompts,
    ),
    max_tokens=16000,
    embed_dim=1024,
    open_weights=False,
    n_parameters=None,
    memory_usage_mb=None,
    license=None,
    reference="https://blog.voyageai.com/2024/05/05/voyage-large-2-instruct-instruction-tuned-and-rank-1-on-mteb/",
    similarity_fn_name=ScoringFunction.COSINE,
    framework=["API"],
    use_instructions=True,
    training_datasets=VOYAGE_TRAINING_DATA,
    public_training_code=None,
    public_training_data=None,
)

voyage_finance_2 = ModelMeta(
    name="voyageai/voyage-finance-2",
    revision="1",
    release_date="2024-05-30",
    languages=None,  # supported languages not specified
    loader=partial(  # type: ignore
        VoyageWrapper,
        model_name="voyage-finance-2",
        model_prompts=model_prompts,
    ),
    max_tokens=32000,
    embed_dim=1024,
    open_weights=False,
    n_parameters=None,
    memory_usage_mb=None,
    license=None,
    reference="https://blog.voyageai.com/2024/06/03/domain-specific-embeddings-finance-edition-voyage-finance-2/",
    similarity_fn_name=ScoringFunction.COSINE,
    framework=["API"],
    use_instructions=True,
    training_datasets=VOYAGE_TRAINING_DATA,
    public_training_code=None,
    public_training_data=None,
)

voyage_law_2 = ModelMeta(
    name="voyageai/voyage-law-2",
    revision="1",
    release_date="2024-04-15",
    languages=None,  # supported languages not specified
    loader=partial(  # type: ignore
        VoyageWrapper,
        model_name="voyage-law-2",
        model_prompts=model_prompts,
    ),
    max_tokens=16000,
    embed_dim=1024,
    open_weights=False,
    n_parameters=None,
    memory_usage_mb=None,
    license=None,
    reference="https://blog.voyageai.com/2024/04/15/domain-specific-embeddings-and-retrieval-legal-edition-voyage-law-2/",
    similarity_fn_name=ScoringFunction.COSINE,
    framework=["API"],
    use_instructions=True,
    training_datasets=VOYAGE_TRAINING_DATA,
    public_training_code=None,
    public_training_data=None,
)

voyage_code_2 = ModelMeta(
    name="voyageai/voyage-code-2",
    revision="1",
    release_date="2024-01-23",
    languages=None,  # supported languages not specified
    loader=partial(  # type: ignore
        VoyageWrapper,
        model_name="voyage-code-2",
        model_prompts=model_prompts,
    ),
    max_tokens=16000,
    embed_dim=1536,
    open_weights=False,
    n_parameters=None,
    memory_usage_mb=None,
    license=None,
    reference="https://blog.voyageai.com/2024/01/23/voyage-code-2-elevate-your-code-retrieval/",
    similarity_fn_name=ScoringFunction.COSINE,
    framework=["API"],
    use_instructions=True,
    training_datasets=VOYAGE_TRAINING_DATA,
    public_training_code=None,
    public_training_data=None,
)

voyage_large_2 = ModelMeta(
    name="voyage-large-2",  # Date of publication of this post https://blog.voyageai.com/2023/10/29/voyage-embeddings/
    revision="1",
    release_date="2023-10-29",
    languages=None,  # supported languages not specified
    loader=partial(  # type: ignore
        VoyageWrapper,
        model_name="voyage-large-2",
        model_prompts=model_prompts,
    ),
    max_tokens=16000,
    embed_dim=1536,
    open_weights=False,
    n_parameters=None,
    memory_usage_mb=None,
    license=None,
    reference="https://blog.voyageai.com/2023/10/29/voyage-embeddings/",
    similarity_fn_name=ScoringFunction.COSINE,
    framework=["API"],
    use_instructions=True,
    training_datasets=VOYAGE_TRAINING_DATA,
    public_training_code=None,
    public_training_data=None,
)

voyage_2 = ModelMeta(
    name="voyageai/voyage-2",
    revision="1",
    release_date="2023-10-29",
    languages=None,  # supported languages not specified
    loader=partial(  # type: ignore
        VoyageWrapper,
        model_name="voyage-2",
        model_prompts=model_prompts,
    ),
    max_tokens=4000,
    embed_dim=1024,
    open_weights=False,
    n_parameters=None,
    memory_usage_mb=None,
    license=None,
    reference="https://blog.voyageai.com/2023/10/29/voyage-embeddings/",
    similarity_fn_name=ScoringFunction.COSINE,
    framework=["API"],
    use_instructions=True,
    training_datasets=VOYAGE_TRAINING_DATA,
    public_training_code=None,
    public_training_data=None,
)
voyage_multilingual_2 = ModelMeta(
    name="voyageai/voyage-multilingual-2",
    revision="1",
    release_date="2024-06-10",
    languages=None,  # supported languages not specified
    loader=partial(  # type: ignore
        VoyageWrapper,
        model_name="voyage-multilingual-2",
        model_prompts=model_prompts,
    ),
    max_tokens=32000,
    embed_dim=1024,
    open_weights=False,
    n_parameters=None,
    memory_usage_mb=None,
    license=None,
    reference="https://blog.voyageai.com/2024/06/10/voyage-multilingual-2-multilingual-embedding-model/",
    similarity_fn_name=ScoringFunction.COSINE,
    framework=["API"],
    use_instructions=True,
    training_datasets=VOYAGE_TRAINING_DATA,
    public_training_code=None,
    public_training_data=None,
)

voyage_3 = ModelMeta(
    name="voyageai/voyage-3",
    revision="1",
    release_date="2024-09-18",
    languages=None,  # supported languages not specified
    loader=partial(
        VoyageWrapper,
        model_name="voyage-3",
        model_prompts=model_prompts,
    ),
    max_tokens=32000,
    embed_dim=1024,
    open_weights=False,
    n_parameters=None,
    memory_usage_mb=None,
    license=None,
    reference="https://blog.voyageai.com/2024/09/18/voyage-3/",
    similarity_fn_name=ScoringFunction.COSINE,
    framework=["API"],
    use_instructions=True,
    training_datasets=VOYAGE_TRAINING_DATA,
    public_training_code=None,
    public_training_data=None,
)

voyage_3_lite = ModelMeta(
    name="voyageai/voyage-3-lite",
    revision="1",
    release_date="2024-09-18",
    languages=None,  # supported languages not specified
    loader=partial(
        VoyageWrapper,
        model_name="voyage-3-lite",
        model_prompts=model_prompts,
    ),
    max_tokens=32000,
    embed_dim=512,
    open_weights=False,
    n_parameters=None,
    memory_usage_mb=None,
    license=None,
    reference="https://blog.voyageai.com/2024/09/18/voyage-3/",
    similarity_fn_name=ScoringFunction.COSINE,
    framework=["API"],
    use_instructions=True,
    training_datasets=VOYAGE_TRAINING_DATA,
    public_training_code=None,
    public_training_data=None,
)

voyage_3_exp = ModelMeta(
    name="voyageai/voyage-3-m-exp",
    revision="1",
    release_date="2025-01-08",
    languages=["eng-Latn"],
    loader=partial(
        VoyageWrapper,
        model_name="voyage-3-m-exp",
        model_prompts=model_prompts,
    ),
    max_tokens=32000,
    embed_dim=2048,
    open_weights=False,
    n_parameters=int(6918 * 1e6),
    memory_usage_mb=None,
    license=None,
    reference="https://huggingface.co/voyageai/voyage-3-m-exp",
    similarity_fn_name=ScoringFunction.COSINE,
    framework=["API"],
    use_instructions=True,
    training_datasets={
        # MTEB(eng, classic) training data:
        "ArguAna": ["train"],
        "ArguAna-PL": ["train"],
        "ArguAna-NL": ["train"],  # translation not trained on
        "NanoArguAnaRetrieval": ["train"],
        "HotpotQA": ["train"],
        "HotpotQA-PL": ["train"],  # translation not trained on
        "HotpotQA-NL": ["train"],  # translation not trained on
        "HotpotQAHardNegatives": ["train"],
        "MSMARCO": ["train"],
        "MSMARCOHardNegatives": ["train"],
        "NanoMSMARCORetrieval": ["train"],
        "MSMARCO-PL": ["train"],  # translation not trained on
        "mMARCO-NL": ["train"],  # translation not trained on
        "NQ": ["train"],
        "NQHardNegatives": ["train"],
        "NanoNQRetrieval": ["train"],
        "NQ-PL": ["train"],  # translation not trained on
        "NQ-NL": ["train"],  # translation not trained on
        "FEVER": ["train"],
        "FEVERHardNegatives": ["train"],
        "NanoFEVERRetrieval": ["train"],
        "FEVER-NL": ["train"],  # translation not trained on
        "FiQA2018": ["train"],
        "FiQA2018-PL": ["train"],  # translation not trained on
        "FiQA2018-NL": ["train"],  # translation not trained on
        "STS12": ["train"],
        "STS22": ["train"],
        "AmazonReviewsClassification": ["train"],
        "AmazonCounterfactualClassification": ["train"],
        "Banking77Classification": ["train"],
        "EmotionClassification": ["train"],
        "ImdbClassification": ["train"],
        "MTOPIntentClassification": ["train"],
        "ToxicConversationsClassification": ["train"],
        "TweetSentimentExtractionClassification": ["train"],
        "ArxivClusteringP2P": ["train"],
        "ArxivClusteringP2P.v2": ["train"],
        "ArxivClusteringS2S": ["train"],
        "ArxivClusteringS2S.v2": ["train"],
        "BiorxivClusteringP2P": ["train"],
        "BiorxivClusteringP2P.v2": ["train"],
        "BiorxivClusteringS2S": ["train"],
        "BiorxivClusteringS2S.v2": ["train"],
        "MedrxivClusteringP2P": ["train"],
        "MedrxivClusteringP2P.v2": ["train"],
        "MedrxivClusteringS2S": ["train"],
        "MedrxivClusteringS2S.v2": ["train"],
        "TwentyNewsgroupsClustering": ["train"],
        "TwentyNewsgroupsClustering.v2": ["train"],
        "STSBenchmark": ["train"],
        "STSBenchmarkMultilingualSTS": ["train"],  # translated, not trained on
    },
    public_training_code=None,
    public_training_data=None,
)<|MERGE_RESOLUTION|>--- conflicted
+++ resolved
@@ -7,12 +7,9 @@
 import numpy as np
 
 from mteb.encoder_interface import PromptType
-<<<<<<< HEAD
+from mteb.model_meta import ModelMeta, ScoringFunction
 from mteb.model_meta import ModelMeta
 from mteb.models.wrapper import Wrapper
-=======
-from mteb.model_meta import ModelMeta, ScoringFunction
->>>>>>> 7889200b
 from mteb.requires_package import requires_package
 
 VOYAGE_TRAINING_DATA = {
