from __future__ import annotations

import time
from functools import partial, wraps
from typing import Any, Literal

import numpy as np

from mteb.encoder_interface import PromptType
from mteb.model_meta import ModelMeta
from mteb.models.wrapper import Wrapper
from mteb.requires_package import requires_package

VOYAGE_TRAINING_DATA = {
    # Self-reported (message from VoyageAI member)
    # synthetic data
}

<<<<<<< HEAD
# The missing values are translated to themselves
VOYAGE_DTYPE_TRANSLATION = {
    "float32": "float",
    "bf16": "float",
=======
# Total token limits per model based on VoyageAI documentation
VOYAGE_TOTAL_TOKEN_LIMITS = {
    "voyage-3.5-lite": 1_000_000,
    "voyage-3.5": 320_000,
    "voyage-2": 320_000,
    "voyage-3-large": 120_000,
    "voyage-code-3": 120_000,
    "voyage-large-2-instruct": 120_000,
    "voyage-finance-2": 120_000,
    "voyage-multilingual-2": 120_000,
    "voyage-law-2": 120_000,
    "voyage-large-2": 120_000,
    "voyage-3": 120_000,
    "voyage-3-lite": 120_000,
    "voyage-code-2": 120_000,
    "voyage-3-m-exp": 120_000,
>>>>>>> 6e8eba15
}


def token_limit(max_tpm: int, interval: int = 60):
    limit_interval_start_ts = time.time()
    used_tokens = 0

    def decorator(func):
        @wraps(func)
        def wrapper(*args, **kwargs):
            nonlocal limit_interval_start_ts, used_tokens

            result = func(*args, **kwargs)
            used_tokens += result.total_tokens

            current_time = time.time()
            if current_time - limit_interval_start_ts > interval:
                limit_interval_start_ts = current_time
                used_tokens = 0

            if used_tokens > max_tpm:
                time.sleep(interval - (current_time - limit_interval_start_ts))
                used_tokens = 0
            return result

        return wrapper

    return decorator


def rate_limit(max_rpm: int, interval: int = 60):
    request_interval = interval / max_rpm
    previous_call_ts: float | None = None

    def decorator(func):
        @wraps(func)
        def wrapper(*args, **kwargs):
            current_time = time.time()
            nonlocal previous_call_ts
            if (
                previous_call_ts is not None
                and current_time - previous_call_ts < request_interval
            ):
                time.sleep(request_interval - (current_time - previous_call_ts))

            result = func(*args, **kwargs)
            previous_call_ts = time.time()
            return result

        return wrapper

    return decorator


class VoyageWrapper(Wrapper):
    def __init__(
        self,
        model_name: str,
        max_retries: int = 5,
        max_rpm: int = 300,
        max_tpm: int = 1_000_000,
        max_tokens: int | None = None,
        model_prompts: dict[str, str] | None = None,
        output_dtype: str | None = None,
        **kwargs,
    ) -> None:
        requires_package(self, "voyageai", model_name, "pip install 'mteb[voyageai]'")
        import voyageai

        self._client = voyageai.Client(max_retries=max_retries)
        self._embed_func = rate_limit(max_rpm)(token_limit(max_tpm)(self._client.embed))
        self._model_name = model_name
        self._max_tpm = max_tpm
        self._max_tokens = max_tokens
        self.model_prompts = self.validate_task_to_prompt_name(model_prompts)
        self.output_dtype = output_dtype

    def _calculate_default_batch_size(self) -> int:
        """Calculate the default batch size based on total token limit and context length.

        Formula: floor(total_token_limit / context_length)
        """
        if self._max_tokens is None:
            return 32  # fallback to original default

        total_token_limit = VOYAGE_TOTAL_TOKEN_LIMITS.get(self._model_name, 120_000)
        return max(1, total_token_limit // self._max_tokens)

    def encode(
        self,
        sentences: list[str],
        *,
        batch_size: int | None = None,
        task_name: str,
        prompt_type: PromptType | None = None,
        **kwargs: Any,
    ) -> np.ndarray:
        if batch_size is None:
            batch_size = self._calculate_default_batch_size()

        prompt_name = self.get_prompt_name(self.model_prompts, task_name, prompt_type)
        input_type = self.model_prompts.get(prompt_name, "document")

        return self._batched_encode(sentences, batch_size, input_type)

    def _batched_encode(
        self,
        sentences: list[str],
        batch_size: int,
        input_type: Literal["query", "document"],
    ) -> np.ndarray:
        embeddings, index = [], 0

        output_dtype = VOYAGE_DTYPE_TRANSLATION.get(
            self.output_dtype, self.output_dtype
        )

        while index < len(sentences):
            batch, batch_tokens = [], 0
            while (
                index < len(sentences)
                and len(batch) < batch_size
                and batch_tokens < self._max_tpm
            ):
                n_tokens = len(
                    self._client.tokenize([sentences[index]], model=self._model_name)[0]
                )
                if batch_tokens + n_tokens > self._max_tpm:
                    break
                batch_tokens += n_tokens
                batch.append(sentences[index])
                index += 1

            embeddings.extend(
                self._embed_func(
                    texts=batch,
                    model=self._model_name,
                    input_type=input_type,
                    output_dtype=output_dtype,
                ).embeddings
            )

        embeddings_array = np.array(embeddings)

        if output_dtype == "binary":
            # Unpack bit-packed embeddings: each byte contains 8 embedding values
            unpacked_embeddings = []
            for embedding in embeddings_array:
                # Convert bytes to bits and unpack
                unpacked = []
                for byte_val in embedding:
                    # Extract 8 bits from each byte (LSB first)
                    for bit_pos in range(8):
                        bit_val = (byte_val >> bit_pos) & 1
                        # Convert 0/1 to -1/1 for binary (signed)
                        unpacked.append(1.0 if bit_val else -1.0)
                unpacked_embeddings.append(unpacked)
            embeddings_array = np.array(unpacked_embeddings, dtype=np.float32)
        elif output_dtype != "float":
            # Convert int8/uint8 embeddings to float32
            embeddings_array = embeddings_array.astype(np.float32)

        return embeddings_array


model_prompts = {
    PromptType.query.value: "query",
    PromptType.document.value: "document",
}

voyage_3_5 = ModelMeta(
    name="voyageai/voyage-3.5",
    revision="1",
    release_date="2025-01-21",
    languages=None,  # supported languages not specified
    loader=partial(
        VoyageWrapper,
        model_name="voyage-3.5",
        max_tokens=32000,
        model_prompts=model_prompts,
    ),
    max_tokens=32000,
    embed_dim=1024,
    open_weights=False,
    n_parameters=None,
    memory_usage_mb=None,
    license=None,
    reference="https://docs.voyageai.com/docs/embeddings",
    similarity_fn_name="cosine",
    framework=["API"],
    use_instructions=True,
    training_datasets=VOYAGE_TRAINING_DATA,
    public_training_code=None,
    public_training_data=None,
)

voyage_3_5_int8 = ModelMeta(
    name="voyageai/voyage-3.5 (output_dtype=int8)",
    revision="1",
    release_date="2025-01-21",
    languages=None,  # supported languages not specified
    loader=partial(
        VoyageWrapper,
        model_name="voyage-3.5",
        model_prompts=model_prompts,
        output_dtype="int8",
    ),
    max_tokens=32000,
    embed_dim=1024,
    open_weights=False,
    n_parameters=None,
    memory_usage_mb=None,
    license=None,
    reference="https://docs.voyageai.com/docs/flexible-dimensions-and-quantization",
    similarity_fn_name="cosine",
    framework=["API"],
    use_instructions=True,
    training_datasets=VOYAGE_TRAINING_DATA,
    public_training_code=None,
    public_training_data=None,
    adapted_from="voyageai/voyage-3.5",
)

voyage_3_5_binary = ModelMeta(
    name="voyageai/voyage-3.5 (output_dtype=binary)",
    revision="1",
    release_date="2025-01-21",
    languages=None,  # supported languages not specified
    loader=partial(
        VoyageWrapper,
        model_name="voyage-3.5",
        model_prompts=model_prompts,
        output_dtype="binary",
    ),
    max_tokens=32000,
    embed_dim=1024,  # Same as original after unpacking from bits
    open_weights=False,
    n_parameters=None,
    memory_usage_mb=None,
    license=None,
    reference="https://docs.voyageai.com/docs/flexible-dimensions-and-quantization",
    similarity_fn_name="cosine",
    framework=["API"],
    use_instructions=True,
    training_datasets=VOYAGE_TRAINING_DATA,
    public_training_code=None,
    public_training_data=None,
    adapted_from="voyageai/voyage-3.5",
)

voyage_large_2_instruct = ModelMeta(
    name="voyageai/voyage-large-2-instruct",
    revision="1",
    release_date="2024-05-05",
    languages=None,  # supported languages not specified
    loader=partial(  # type: ignore
        VoyageWrapper,
        model_name="voyage-large-2-instruct",
        max_tokens=16000,
        model_prompts=model_prompts,
    ),
    max_tokens=16000,
    embed_dim=1024,
    open_weights=False,
    n_parameters=None,
    memory_usage_mb=None,
    license=None,
    reference="https://blog.voyageai.com/2024/05/05/voyage-large-2-instruct-instruction-tuned-and-rank-1-on-mteb/",
    similarity_fn_name="cosine",
    framework=["API"],
    use_instructions=True,
    training_datasets=VOYAGE_TRAINING_DATA,
    public_training_code=None,
    public_training_data=None,
)

voyage_finance_2 = ModelMeta(
    name="voyageai/voyage-finance-2",
    revision="1",
    release_date="2024-05-30",
    languages=None,  # supported languages not specified
    loader=partial(  # type: ignore
        VoyageWrapper,
        model_name="voyage-finance-2",
        max_tokens=32000,
        model_prompts=model_prompts,
    ),
    max_tokens=32000,
    embed_dim=1024,
    open_weights=False,
    n_parameters=None,
    memory_usage_mb=None,
    license=None,
    reference="https://blog.voyageai.com/2024/06/03/domain-specific-embeddings-finance-edition-voyage-finance-2/",
    similarity_fn_name="cosine",
    framework=["API"],
    use_instructions=True,
    training_datasets=VOYAGE_TRAINING_DATA,
    public_training_code=None,
    public_training_data=None,
)

voyage_law_2 = ModelMeta(
    name="voyageai/voyage-law-2",
    revision="1",
    release_date="2024-04-15",
    languages=None,  # supported languages not specified
    loader=partial(  # type: ignore
        VoyageWrapper,
        model_name="voyage-law-2",
        max_tokens=16000,
        model_prompts=model_prompts,
    ),
    max_tokens=16000,
    embed_dim=1024,
    open_weights=False,
    n_parameters=None,
    memory_usage_mb=None,
    license=None,
    reference="https://blog.voyageai.com/2024/04/15/domain-specific-embeddings-and-retrieval-legal-edition-voyage-law-2/",
    similarity_fn_name="cosine",
    framework=["API"],
    use_instructions=True,
    training_datasets=VOYAGE_TRAINING_DATA,
    public_training_code=None,
    public_training_data=None,
)

voyage_code_2 = ModelMeta(
    name="voyageai/voyage-code-2",
    revision="1",
    release_date="2024-01-23",
    languages=None,  # supported languages not specified
    loader=partial(  # type: ignore
        VoyageWrapper,
        model_name="voyage-code-2",
        max_tokens=16000,
        model_prompts=model_prompts,
    ),
    max_tokens=16000,
    embed_dim=1536,
    open_weights=False,
    n_parameters=None,
    memory_usage_mb=None,
    license=None,
    reference="https://blog.voyageai.com/2024/01/23/voyage-code-2-elevate-your-code-retrieval/",
    similarity_fn_name="cosine",
    framework=["API"],
    use_instructions=True,
    training_datasets=VOYAGE_TRAINING_DATA,
    public_training_code=None,
    public_training_data=None,
)

voyage_code_3 = ModelMeta(
    name="voyageai/voyage-code-3",
    revision="1",
    release_date="2024-12-04",
    languages=None,  # supported languages not specified
    loader=partial(  # type: ignore
        VoyageWrapper,
        model_name="voyage-code-3",
        max_tokens=32000,
        model_prompts=model_prompts,
    ),
    max_tokens=32000,
    embed_dim=1024,
    open_weights=False,
    n_parameters=None,
    memory_usage_mb=None,
    license=None,
    reference="https://blog.voyageai.com/2024/12/04/voyage-code-3/",
    similarity_fn_name="cosine",
    framework=["API"],
    use_instructions=True,
    training_datasets=VOYAGE_TRAINING_DATA,  # src: private communication with Voyage
    public_training_code=None,
    public_training_data=None,
)


voyage_large_2 = ModelMeta(
    name="voyageai/voyage-large-2",  # Date of publication of this post https://blog.voyageai.com/2023/10/29/voyage-embeddings/
    revision="1",
    release_date="2023-10-29",
    languages=None,  # supported languages not specified
    loader=partial(  # type: ignore
        VoyageWrapper,
        model_name="voyage-large-2",
        max_tokens=16000,
        model_prompts=model_prompts,
    ),
    max_tokens=16000,
    embed_dim=1536,
    open_weights=False,
    n_parameters=None,
    memory_usage_mb=None,
    license=None,
    reference="https://blog.voyageai.com/2023/10/29/voyage-embeddings/",
    similarity_fn_name="cosine",
    framework=["API"],
    use_instructions=True,
    training_datasets=VOYAGE_TRAINING_DATA,
    public_training_code=None,
    public_training_data=None,
)

voyage_2 = ModelMeta(
    name="voyageai/voyage-2",
    revision="1",
    release_date="2023-10-29",
    languages=None,  # supported languages not specified
    loader=partial(  # type: ignore
        VoyageWrapper,
        model_name="voyage-2",
        max_tokens=4000,
        model_prompts=model_prompts,
    ),
    max_tokens=4000,
    embed_dim=1024,
    open_weights=False,
    n_parameters=None,
    memory_usage_mb=None,
    license=None,
    reference="https://blog.voyageai.com/2023/10/29/voyage-embeddings/",
    similarity_fn_name="cosine",
    framework=["API"],
    use_instructions=True,
    training_datasets=VOYAGE_TRAINING_DATA,
    public_training_code=None,
    public_training_data=None,
)
voyage_multilingual_2 = ModelMeta(
    name="voyageai/voyage-multilingual-2",
    revision="1",
    release_date="2024-06-10",
    languages=None,  # supported languages not specified
    loader=partial(  # type: ignore
        VoyageWrapper,
        model_name="voyage-multilingual-2",
        max_tokens=32000,
        model_prompts=model_prompts,
    ),
    max_tokens=32000,
    embed_dim=1024,
    open_weights=False,
    n_parameters=None,
    memory_usage_mb=None,
    license=None,
    reference="https://blog.voyageai.com/2024/06/10/voyage-multilingual-2-multilingual-embedding-model/",
    similarity_fn_name="cosine",
    framework=["API"],
    use_instructions=True,
    training_datasets=VOYAGE_TRAINING_DATA,
    public_training_code=None,
    public_training_data=None,
)

voyage_3 = ModelMeta(
    name="voyageai/voyage-3",
    revision="1",
    release_date="2024-09-18",
    languages=None,  # supported languages not specified
    loader=partial(
        VoyageWrapper,
        model_name="voyage-3",
        max_tokens=32000,
        model_prompts=model_prompts,
    ),
    max_tokens=32000,
    embed_dim=1024,
    open_weights=False,
    n_parameters=None,
    memory_usage_mb=None,
    license=None,
    reference="https://blog.voyageai.com/2024/09/18/voyage-3/",
    similarity_fn_name="cosine",
    framework=["API"],
    use_instructions=True,
    training_datasets=VOYAGE_TRAINING_DATA,
    public_training_code=None,
    public_training_data=None,
)

voyage_3_lite = ModelMeta(
    name="voyageai/voyage-3-lite",
    revision="1",
    release_date="2024-09-18",
    languages=None,  # supported languages not specified
    loader=partial(
        VoyageWrapper,
        model_name="voyage-3-lite",
        max_tokens=32000,
        model_prompts=model_prompts,
    ),
    max_tokens=32000,
    embed_dim=512,
    open_weights=False,
    n_parameters=None,
    memory_usage_mb=None,
    license=None,
    reference="https://blog.voyageai.com/2024/09/18/voyage-3/",
    similarity_fn_name="cosine",
    framework=["API"],
    use_instructions=True,
    training_datasets=VOYAGE_TRAINING_DATA,
    public_training_code=None,
    public_training_data=None,
)

voyage_3_exp = ModelMeta(
    name="voyageai/voyage-3-m-exp",
    revision="1",
    release_date="2025-01-08",
    languages=["eng-Latn"],
    loader=partial(
        VoyageWrapper,
        model_name="voyage-3-m-exp",
        max_tokens=32000,
        model_prompts=model_prompts,
    ),
    max_tokens=32000,
    embed_dim=2048,
    open_weights=False,
    # from their card https://huggingface.co/voyageai/voyage-3-m-exp#model-information
    n_parameters=int(6918 * 1e6),
    memory_usage_mb=None,
    license=None,
    reference="https://huggingface.co/voyageai/voyage-3-m-exp",
    similarity_fn_name="cosine",
    framework=["API"],
    use_instructions=True,
    training_datasets={
        # MTEB(eng, v1) training data:
        "AmazonPolarityClassification": ["train"],
        "AmazonReviewsClassification": ["train"],
        "EmotionClassification": ["train"],
        "HotpotQA": ["train"],
        "ImdbClassification": ["train"],
        "MTOPDomainClassification": ["train"],
        "MTOPIntentClassification": ["train"],
        "MindSmallReranking": ["train"],
        "MassiveIntentClassification": ["train"],
        "MassiveScenarioClassification": ["train"],
        "MedrxivClusteringP2P": ["train"],
        "MedrxivClusteringS2S": ["train"],
        "STS12": ["train"],
        "STSBenchmark": ["train"],
        "StackOverflowDupQuestions": ["train"],
        "ToxicConversationsClassification": ["train"],
        "TweetSentimentExtractionClassification": ["train"],
        "BiorxivClusteringP2P": ["train"],
        "BiorxivClusteringS2S": ["train"],
        "Banking77Classification": ["train"],
        "ArguAna": ["train"],
        "ArguAna-PL": ["train"],
        "ArguAna-NL": ["train"],  # translation not trained on
        "NanoArguAnaRetrieval": ["train"],
        "STS22": ["train"],
        "AmazonCounterfactualClassification": ["train"],
        "ArxivClusteringP2P": ["train"],
        "ArxivClusteringS2S": ["train"],
        "NQ": ["train"],
        "SciFact": ["train"],
        "QuoraRetrieval": ["train"],
        "NanoQuoraRetrieval": ["train"],
        "NQHardNegatives": ["train"],
        "NanoNQRetrieval": ["train"],
        "NQ-PL": ["train"],  # translation not trained on
        "NQ-NL": ["train"],  # translation not trained on
        "NFCorpus": ["train"],
        "FEVERHardNegatives": ["train"],
        "NanoFEVERRetrieval": ["train"],
        "FEVER-NL": ["train"],  # translation not trained on
        "FiQA2018-NL": ["train"],  # translation not trained on
        "BiorxivClusteringP2P.v2": ["train"],
        "BiorxivClusteringS2S.v2": ["train"],
        "MedrxivClusteringP2P.v2": ["train"],
        "MedrxivClusteringS2S.v2": ["train"],
        "MSMARCO": ["train"],
        "MSMARCOHardNegatives": ["train"],
        "NanoMSMARCORetrieval": ["train"],
        "MSMARCO-PL": ["train"],  # translation not trained on
        "mMARCO-NL": ["train"],  # translation not trained on
        "HotpotQA-PL": ["train"],  # translation not trained on
        "HotpotQA-NL": ["train"],  # translation not trained on
        "HotpotQAHardNegatives": ["train"],
        "FEVER": ["train"],
        "FiQA2018": ["train"],
        "DBPedia": ["train"],
        "TRECCOVID": ["train"],
        "ArxivClusteringP2P.v2": ["train"],
        "STSBenchmarkMultilingualSTS": ["train"],  # translated, not trained on
    },
    public_training_code=None,
    public_training_data=None,
)<|MERGE_RESOLUTION|>--- conflicted
+++ resolved
@@ -16,12 +16,12 @@
     # synthetic data
 }
 
-<<<<<<< HEAD
 # The missing values are translated to themselves
 VOYAGE_DTYPE_TRANSLATION = {
     "float32": "float",
     "bf16": "float",
-=======
+}
+
 # Total token limits per model based on VoyageAI documentation
 VOYAGE_TOTAL_TOKEN_LIMITS = {
     "voyage-3.5-lite": 1_000_000,
@@ -38,7 +38,6 @@
     "voyage-3-lite": 120_000,
     "voyage-code-2": 120_000,
     "voyage-3-m-exp": 120_000,
->>>>>>> 6e8eba15
 }
 
 
