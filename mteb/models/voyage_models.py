from __future__ import annotations

import time
from functools import partial, wraps
from typing import Any, Literal

import numpy as np

from mteb.model_meta import ModelMeta
from mteb.models.text_formatting_utils import corpus_to_texts
from mteb.requires_package import requires_package


def token_limit(max_tpm: int, interval: int = 60):
    limit_interval_start_ts = time.time()
    used_tokens = 0

    def decorator(func):
        @wraps(func)
        def wrapper(*args, **kwargs):
            nonlocal limit_interval_start_ts, used_tokens

            result = func(*args, **kwargs)
            used_tokens += result.total_tokens

            current_time = time.time()
            if current_time - limit_interval_start_ts > interval:
                limit_interval_start_ts = current_time
                used_tokens = 0

            if used_tokens > max_tpm:
                time.sleep(interval - (current_time - limit_interval_start_ts))
                used_tokens = 0
            return result

        return wrapper

    return decorator


def rate_limit(max_rpm: int, interval: int = 60):
    request_interval = interval / max_rpm
    previous_call_ts: float | None = None

    def decorator(func):
        @wraps(func)
        def wrapper(*args, **kwargs):
            current_time = time.time()
            nonlocal previous_call_ts
            if (
                previous_call_ts is not None
                and current_time - previous_call_ts < request_interval
            ):
                time.sleep(request_interval - (current_time - previous_call_ts))

            result = func(*args, **kwargs)
            previous_call_ts = time.time()
            return result

        return wrapper

    return decorator


class VoyageWrapper:
    def __init__(
        self,
        model_name: str,
        max_retries: int = 5,
        max_rpm: int = 300,
        max_tpm: int = 1_000_000,
        **kwargs,
    ) -> None:
        requires_package(self, "voyageai", "Voyage")
        import voyageai

        self._client = voyageai.Client(max_retries=max_retries)
        self._embed_func = rate_limit(max_rpm)(token_limit(max_tpm)(self._client.embed))
        self._model_name = model_name
        self._max_tpm = max_tpm

    def encode(
        self, sentences: list[str], *, batch_size: int = 32, **kwargs: Any
    ) -> np.ndarray:
        return self._batched_encode(sentences, batch_size, "document")

    def encode_queries(
        self, queries: list[str], *, batch_size: int = 32, **kwargs: Any
    ) -> np.ndarray:
        return self._batched_encode(queries, batch_size, "query")

    def encode_corpus(
        self,
        corpus: list[dict[str, str]] | dict[str, list[str]],
        *,
        batch_size: int = 32,
        **kwargs: Any,
    ) -> np.ndarray:
        sentences = corpus_to_texts(corpus)
        return self._batched_encode(sentences, batch_size, "document")

    def _batched_encode(
        self,
        sentences: list[str],
        batch_size: int,
        input_type: Literal["query", "document"],
    ) -> np.ndarray:
        embeddings, index = [], 0

        while index < len(sentences):
            batch, batch_tokens = [], 0
            while (
                index < len(sentences)
                and len(batch) < batch_size
                and batch_tokens < self._max_tpm
            ):
                n_tokens = len(
                    self._client.tokenize([sentences[index]], model=self._model_name)[0]
                )
                if batch_tokens + n_tokens > self._max_tpm:
                    break
                batch_tokens += n_tokens
                batch.append(sentences[index])
                index += 1

            embeddings.extend(
                self._embed_func(
                    texts=batch,
                    model=self._model_name,
                    input_type=input_type,
                ).embeddings
            )

        return np.array(embeddings)


voyage_large_2_instruct = ModelMeta(
    name="voyage-large-2-instruct",
    revision="1",
    release_date="2024-05-05",
    languages=None,  # supported languages not specified
    loader=partial(VoyageWrapper, model_name="voyage-large-2-instruct"),
    max_tokens=16000,
    embed_dim=1024,
    open_source=False,
)

voyage_finance_2 = ModelMeta(
    name="voyage-finance-2",
    revision="1",
    release_date="2024-05-30",
    languages=None,  # supported languages not specified
    loader=partial(VoyageWrapper, model_name="voyage-finance-2"),
    max_tokens=32000,
    embed_dim=1024,
    open_source=False,
)

voyage_law_2 = ModelMeta(
    name="voyage-law-2",
    revision="1",
    release_date="2024-04-15",
    languages=None,  # supported languages not specified
    loader=partial(VoyageWrapper, model_name="voyage-law-2"),
    max_tokens=16000,
    embed_dim=1024,
    open_source=False,
)

voyage_code_2 = ModelMeta(
    name="voyage-code-2",
    revision="1",
    release_date="2024-01-23",
    languages=None,  # supported languages not specified
    loader=partial(VoyageWrapper, model_name="voyage-code-2"),
    max_tokens=16000,
    embed_dim=1536,
    open_source=False,
)

voyage_large_2 = ModelMeta(
    name="voyage-large-2",  # Date of publication of this post https://blog.voyageai.com/2023/10/29/voyage-embeddings/
    revision="1",
    release_date="2023-10-29",
    languages=None,  # supported languages not specified
    loader=partial(VoyageWrapper, model_name="voyage-large-2"),
    max_tokens=16000,
    embed_dim=1536,
    open_source=False,
)

voyage_2 = ModelMeta(
    name="voyage-2",
    revision="1",
    release_date="2023-10-29",
    languages=None,  # supported languages not specified
    loader=partial(VoyageWrapper, model_name="voyage-2"),
    max_tokens=4000,
    embed_dim=1024,
    open_source=False,
)

<<<<<<< HEAD
voyage_multilingual_2 = ModelMeta(
=======
voyage_2_mult = ModelMeta(  # reference: https://blog.voyageai.com/2024/06/10/voyage-multilingual-2-multilingual-embedding-model/"
>>>>>>> 2e6dd122
    name="voyage-multilingual-2",
    revision="1",
    release_date="2024-06-10",
    languages=None,  # supported languages not specified
    loader=partial(VoyageWrapper, model_name="voyage-multilingual-2"),
<<<<<<< HEAD
    max_tokens=32000,
=======
    max_tokens=4000,
>>>>>>> 2e6dd122
    embed_dim=1024,
    open_source=False,
)<|MERGE_RESOLUTION|>--- conflicted
+++ resolved
@@ -200,21 +200,13 @@
     open_source=False,
 )
 
-<<<<<<< HEAD
-voyage_multilingual_2 = ModelMeta(
-=======
-voyage_2_mult = ModelMeta(  # reference: https://blog.voyageai.com/2024/06/10/voyage-multilingual-2-multilingual-embedding-model/"
->>>>>>> 2e6dd122
+voyage_multilingual_2 = ModelMeta(  # reference: https://blog.voyageai.com/2024/06/10/voyage-multilingual-2-multilingual-embedding-model/"
     name="voyage-multilingual-2",
     revision="1",
     release_date="2024-06-10",
     languages=None,  # supported languages not specified
     loader=partial(VoyageWrapper, model_name="voyage-multilingual-2"),
-<<<<<<< HEAD
     max_tokens=32000,
-=======
-    max_tokens=4000,
->>>>>>> 2e6dd122
     embed_dim=1024,
     open_source=False,
 )