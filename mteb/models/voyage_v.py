--- conflicted
+++ resolved
@@ -10,13 +10,9 @@
 
 from mteb.abstasks import TaskMetadata
 from mteb.model_meta import ModelMeta, ScoringFunction
-<<<<<<< HEAD
 from mteb.models import AbsEncoder
-from mteb.requires_package import requires_image_dependencies
+from mteb.requires_package import requires_image_dependencies, requires_package
 from mteb.types import Array, BatchedInput, PromptType
-=======
-from mteb.requires_package import requires_image_dependencies, requires_package
->>>>>>> fc0f13c1
 
 
 def downsample_image(
@@ -50,21 +46,7 @@
     return image
 
 
-<<<<<<< HEAD
 def voyage_v_loader(model_name, **kwargs):
-    try:
-        import voyageai
-    except ImportError:
-        raise ImportError("To use voyage models, please run `pip install -U voyageai`.")
-    try:
-        from tenacity import retry, stop_after_attempt, wait_exponential
-    except ImportError:
-        raise ImportError(
-            "please run `pip install tenacity` to use exponential backoff."
-        )
-=======
-def voyage_v_loader(**kwargs):
-    model_name = kwargs.get("model_name", "Voyage vision")
     requires_package(
         voyage_v_loader,
         "voyageai and tenacity",
@@ -73,7 +55,6 @@
     )
     import voyageai
     from tenacity import retry, stop_after_attempt, wait_exponential
->>>>>>> fc0f13c1
 
     class VoyageMultiModalModelWrapper(AbsEncoder):
         def __init__(
