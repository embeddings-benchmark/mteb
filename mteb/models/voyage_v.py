--- conflicted
+++ resolved
@@ -1,13 +1,7 @@
 from __future__ import annotations
 
 import logging
-<<<<<<< HEAD
-import os
 from typing import Any, Literal
-=======
-from functools import partial
-from typing import Any
->>>>>>> 811dbf6e
 
 import numpy as np
 import torch
@@ -15,17 +9,9 @@
 from torch.utils.data import DataLoader
 from tqdm import tqdm
 
-<<<<<<< HEAD
 from mteb.encoder_interface import BatchedInput, PromptType
 from mteb.model_meta import ModelMeta, ScoringFunction
-
-api_key = os.getenv("VOYAGE_API_KEY")
-tensor_to_image = transforms.Compose([transforms.ToPILImage()])
-=======
-from mteb.encoder_interface import PromptType
-from mteb.model_meta import ModelMeta
 from mteb.requires_package import requires_image_dependencies
->>>>>>> 811dbf6e
 
 
 def downsample_image(
@@ -77,14 +63,10 @@
             model_name: str,
             **kwargs: Any,
         ):
-<<<<<<< HEAD
-            self.model_name = model_name.split("/")[-1]
-=======
             requires_image_dependencies()
             from torchvision import transforms
 
-            self.model_name = model_name
->>>>>>> 811dbf6e
+            self.model_name = model_name.split("/")[-1]
             self.vo = voyageai.Client()
             self.tensor_to_image = transforms.Compose([transforms.PILToTensor()])
 
@@ -140,40 +122,17 @@
 
             all_image_embeddings = []
 
-<<<<<<< HEAD
             for batch in tqdm(
                 images, disable=not show_progress_bar, desc="Image Encoding"
             ):
                 batch_images = [
-                    [downsample_image(tensor_to_image(image))]
+                    [downsample_image(self.tensor_to_image(image))]
                     for image in batch["image"]
                 ]
                 embeddings = self._multimodal_embed(
                     batch_images, model=self.model_name, input_type=input_type
                 ).embeddings
                 all_image_embeddings.append(torch.tensor(embeddings))
-=======
-            if isinstance(images, DataLoader):
-                for index, batch in enumerate(tqdm(images)):
-                    if index == 0:
-                        assert len(batch) == batch_size
-                    batch_images = [
-                        [downsample_image(self.tensor_to_image(image))]
-                        for image in batch
-                    ]
-                    embeddings = self._multimodal_embed(
-                        batch_images, model=self.model_name, input_type=input_type
-                    ).embeddings
-                    all_image_embeddings.append(torch.tensor(embeddings))
-            else:
-                for i in tqdm(range(0, len(images), batch_size)):
-                    batch_images = images[i : i + batch_size]
-                    batch_images = [[downsample_image(image)] for image in batch_images]
-                    embeddings = self._multimodal_embed(
-                        batch_images, model=self.model_name, input_type=input_type
-                    ).embeddings
-                    all_image_embeddings.append(torch.tensor(embeddings))
->>>>>>> 811dbf6e
             all_image_embeddings = torch.vstack(all_image_embeddings)
             return all_image_embeddings
 
@@ -207,13 +166,12 @@
             image_embeddings = None
 
             interleaved_embeddings = []
-<<<<<<< HEAD
             if "text" in inputs.dataset.features and "image" in inputs.dataset.features:
                 for batch in tqdm(
                     inputs, disable=not show_progress_bar, desc="Interleaved Encoding"
                 ):
                     batch_images = [
-                        downsample_image(tensor_to_image(image))
+                        downsample_image(self.tensor_to_image(image))
                         for image in batch["image"]
                     ]
                     batch_texts = batch["text"]
@@ -226,44 +184,6 @@
                         input_type=input_type,
                     ).embeddings
                     interleaved_embeddings.append(torch.tensor(embeddings))
-=======
-            if texts is not None and images is not None:
-                if isinstance(images, DataLoader):
-                    for index, batch in tqdm(enumerate(images)):
-                        if index == 0:
-                            assert len(batch) == batch_size
-                        batch_images = [
-                            downsample_image(self.tensor_to_image(image))
-                            for image in batch
-                        ]
-                        batch_texts = texts[
-                            index * batch_size : (index + 1) * batch_size
-                        ]
-                        interleaved_inputs = [
-                            [text, image]
-                            for image, text in zip(batch_images, batch_texts)
-                        ]
-                        embeddings = self._multimodal_embed(
-                            interleaved_inputs,
-                            model=self.model_name,
-                            input_type=input_type,
-                        ).embeddings
-                        interleaved_embeddings.append(torch.tensor(embeddings))
-                else:
-                    for i in tqdm(range(0, len(images), batch_size)):
-                        batch_images = images[i : i + batch_size]
-                        batch_texts = texts[i : i + batch_size]
-                        interleaved_inputs = [
-                            [text, image]
-                            for image, text in zip(batch_images, batch_texts)
-                        ]
-                        embeddings = self._multimodal_embed(
-                            interleaved_inputs,
-                            model=self.model_name,
-                            input_type=input_type,
-                        ).embeddings
-                        interleaved_embeddings.append(torch.tensor(embeddings))
->>>>>>> 811dbf6e
                 interleaved_embeddings = torch.vstack(interleaved_embeddings)
                 return interleaved_embeddings
             elif "text" in inputs.dataset.features:
