--- conflicted
+++ resolved
@@ -11,20 +11,8 @@
 from torch.utils.data import DataLoader
 from tqdm import tqdm
 
-<<<<<<< HEAD
 from mteb.encoder_interface import BatchedInput, PromptType
 from mteb.model_meta import ModelMeta, ScoringFunction
-from mteb.requires_package import requires_image_dependencies
-
-
-def cohere_v_loader(**kwargs):
-    try:
-        import cohere  # type: ignore
-    except ImportError:
-        raise ImportError("To use cohere models, please run `pip install cohere`.")
-=======
-from mteb.encoder_interface import PromptType
-from mteb.model_meta import ModelMeta
 from mteb.requires_package import requires_image_dependencies, requires_package
 
 
@@ -34,7 +22,6 @@
         cohere_v_loader, "cohere", model_name, "pip install 'mteb[cohere]'"
     )
     import cohere
->>>>>>> 9117c2fe
 
     class CohereMultiModalModelWrapper:
         def __init__(
