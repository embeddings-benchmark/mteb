from __future__ import annotations

import base64
import io
import os
import time
from typing import Any, Literal

import numpy as np
import torch
from torch.utils.data import DataLoader
from torchvision import transforms
from tqdm import tqdm

<<<<<<< HEAD
from mteb.encoder_interface import PromptType
=======
from mteb.encoder_interface import BatchedInput, PromptType
>>>>>>> 5197082d
from mteb.model_meta import ModelMeta, ScoringFunction

api_key = os.getenv("COHERE_API_KEY")
tensor_to_image = transforms.Compose([transforms.ToPILImage()])


def cohere_v_loader(**kwargs):
    try:
        import cohere  # type: ignore
    except ImportError:
        raise ImportError("To use cohere models, please run `pip install cohere`.")

    class CohereMultiModalModelWrapper:
        def __init__(
            self,
            model_name: str,
            **kwargs: Any,
        ):
            """Wrapper for Cohere multimodal embedding model,

            do `export COHERE_API_KEY=<Your_Cohere_API_KEY>` before running eval scripts.
            Cohere currently supports 40 images/min, thus time.sleep(1.5) is applied after each image.
            Remove or adjust this after Cohere API changes capacity.
            """
            self.model_name = model_name
            self.client = cohere.ClientV2(api_key)
            self.image_format = "JPEG"

        def get_text_embeddings(
            self,
            texts: DataLoader[BatchedInput],
            show_progress_bar: bool = True,
            **kwargs: Any,
        ):
            all_text_embeddings = []

            for batch in tqdm(
                texts, disable=not show_progress_bar, desc="Text Encoding"
            ):
                response = self.client.embed(
                    texts=batch["text"],
                    model=self.model_name,
                    input_type="search_document",
                )
                all_text_embeddings.append(torch.tensor(response.embeddings.float))

            all_text_embeddings = torch.cat(all_text_embeddings, dim=0)
            return all_text_embeddings

        def get_image_embeddings(
            self,
            images: DataLoader[BatchedInput],
            show_progress_bar: bool = True,
            **kwargs: Any,
        ):
            all_image_embeddings = []

            for batch in tqdm(
                images, disable=not show_progress_bar, desc="Image Encoding"
            ):
                for image in batch:
                    # cohere only supports 1 image per call
                    buffered = io.BytesIO()
                    image = tensor_to_image(image)
                    image.save(buffered, format=self.image_format)
                    image_bytes = buffered.getvalue()
                    stringified_buffer = base64.b64encode(image_bytes).decode("utf-8")
                    content_type = f"image/{self.image_format.lower()}"
                    image_base64 = f"data:{content_type};base64,{stringified_buffer}"
                    response = self.client.embed(
                        model=self.model_name,
                        input_type="image",
                        embedding_types=["float"],
                        images=[image_base64],
                    )
                    all_image_embeddings.append(torch.tensor(response.embeddings.float))
                    time.sleep(1.5)
            all_image_embeddings = torch.cat(all_image_embeddings, dim=0)
            return all_image_embeddings

        def calculate_probs(self, text_embeddings, image_embeddings):
            text_embeddings = text_embeddings / text_embeddings.norm(
                dim=-1, keepdim=True
            )
            image_embeddings = image_embeddings / image_embeddings.norm(
                dim=-1, keepdim=True
            )
            logits = torch.matmul(image_embeddings, text_embeddings.T)
            probs = (logits * 100).softmax(dim=-1)
            return probs

        def encode(
            self,
            inputs: DataLoader[BatchedInput],
            *,
            task_name: str,
            prompt_type: PromptType | None = None,
            fusion_mode: Literal["sum"] = "sum",
            **kwargs: Any,
        ) -> np.ndarray | torch.Tensor:
            text_embeddings = None
            image_embeddings = None
            if "text" in inputs.dataset.features:
                text_embeddings = self.get_text_embeddings(inputs, **kwargs)
            if "image" in inputs.dataset.features:
                image_embeddings = self.get_image_embeddings(inputs, **kwargs)

            if text_embeddings is not None and image_embeddings is not None:
                if len(text_embeddings) != len(image_embeddings):
                    raise ValueError(
                        "The number of texts and images must have the same length"
                    )
                if fusion_mode == "sum":
                    fused_embeddings = text_embeddings + image_embeddings
                else:
                    # to do: add other fusion mode
                    raise ValueError(
                        f"fusion mode {fusion_mode} hasn't been implemented"
                    )
                return fused_embeddings
            elif text_embeddings is not None:
                return text_embeddings
            elif image_embeddings is not None:
                return image_embeddings

    return CohereMultiModalModelWrapper(**kwargs)


cohere_mult_3 = ModelMeta(
    loader=cohere_v_loader,  # type: ignore
    loader_kwargs={"model_name": "embed-multilingual-v3.0"},
    name="cohere/embed-multilingual-v3.0",
    languages=[],  # Unknown, but support >100 languages
    revision="1",
    release_date="2024-10-24",
    n_parameters=None,
    memory_usage_mb=None,
    max_tokens=None,
    embed_dim=1024,
    license=None,
    similarity_fn_name=ScoringFunction.COSINE,
    framework=[],
    modalities=["image", "text"],
    open_weights=False,
    public_training_code=None,
    public_training_data=None,
    reference="https://huggingface.co/Cohere/Cohere-embed-multilingual-v3.0",
    use_instructions=False,
    training_datasets=None,
)

cohere_eng_3 = ModelMeta(
    loader=cohere_v_loader,  # type: ignore
    loader_kwargs={"model_name": "embed-english-v3.0"},
    name="cohere/embed-english-v3.0",
    languages=["eng-Latn"],
    revision="1",
    release_date="2024-10-24",
    n_parameters=None,
    memory_usage_mb=None,
    max_tokens=None,
    embed_dim=1024,
    license=None,
    similarity_fn_name=ScoringFunction.COSINE,
    framework=[],
    modalities=["image", "text"],
    open_weights=False,
    public_training_code=None,
    public_training_data=None,
    reference="https://huggingface.co/Cohere/Cohere-embed-english-v3.0",
    use_instructions=False,
    training_datasets=None,
)<|MERGE_RESOLUTION|>--- conflicted
+++ resolved
@@ -12,11 +12,7 @@
 from torchvision import transforms
 from tqdm import tqdm
 
-<<<<<<< HEAD
-from mteb.encoder_interface import PromptType
-=======
 from mteb.encoder_interface import BatchedInput, PromptType
->>>>>>> 5197082d
 from mteb.model_meta import ModelMeta, ScoringFunction
 
 api_key = os.getenv("COHERE_API_KEY")
