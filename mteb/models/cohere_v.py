from __future__ import annotations

import base64
import io
import os
import time
<<<<<<< HEAD
from functools import partial
from typing import Any, Literal
=======
from typing import Any
>>>>>>> 15ce47e4

import numpy as np
import torch
from torch.utils.data import DataLoader
from torchvision import transforms
from tqdm import tqdm

<<<<<<< HEAD
from mteb.encoder_interface import BatchedInput, PromptType
from mteb.model_meta import ModelMeta
=======
from mteb.encoder_interface import PromptType
from mteb.model_meta import ModelMeta, ScoringFunction
>>>>>>> 15ce47e4

api_key = os.getenv("COHERE_API_KEY")
tensor_to_image = transforms.Compose([transforms.ToPILImage()])


def cohere_v_loader(**kwargs):
    try:
        import cohere  # type: ignore
    except ImportError:
        raise ImportError("To use cohere models, please run `pip install cohere`.")

    class CohereMultiModalModelWrapper:
        def __init__(
            self,
            model_name: str,
            **kwargs: Any,
        ):
            """Wrapper for Cohere multimodal embedding model,

            do `export COHERE_API_KEY=<Your_Cohere_API_KEY>` before running eval scripts.
            Cohere currently supports 40 images/min, thus time.sleep(1.5) is applied after each image.
            Remove or adjust this after Cohere API changes capacity.
            """
            self.model_name = model_name
            self.client = cohere.ClientV2(api_key)
            self.image_format = "JPEG"

        def get_text_embeddings(
            self,
            texts: DataLoader[BatchedInput],
            show_progress_bar: bool = True,
            **kwargs: Any,
        ):
            all_text_embeddings = []

            for batch in tqdm(
                texts, disable=not show_progress_bar, desc="Text Encoding"
            ):
                response = self.client.embed(
                    texts=batch["text"],
                    model=self.model_name,
                    input_type="search_document",
                )
                all_text_embeddings.append(torch.tensor(response.embeddings.float))

            all_text_embeddings = torch.cat(all_text_embeddings, dim=0)
            return all_text_embeddings

        def get_image_embeddings(
            self,
            images: DataLoader[BatchedInput],
            show_progress_bar: bool = True,
            **kwargs: Any,
        ):
            all_image_embeddings = []

            for batch in tqdm(
                images, disable=not show_progress_bar, desc="Image Encoding"
            ):
                for image in batch:
                    # cohere only supports 1 image per call
                    buffered = io.BytesIO()
                    image = tensor_to_image(image)
                    image.save(buffered, format=self.image_format)
                    image_bytes = buffered.getvalue()
                    stringified_buffer = base64.b64encode(image_bytes).decode("utf-8")
                    content_type = f"image/{self.image_format.lower()}"
                    image_base64 = f"data:{content_type};base64,{stringified_buffer}"
                    response = self.client.embed(
                        model=self.model_name,
                        input_type="image",
                        embedding_types=["float"],
                        images=[image_base64],
                    )
                    all_image_embeddings.append(torch.tensor(response.embeddings.float))
                    time.sleep(1.5)
            all_image_embeddings = torch.cat(all_image_embeddings, dim=0)
            return all_image_embeddings

        def calculate_probs(self, text_embeddings, image_embeddings):
            text_embeddings = text_embeddings / text_embeddings.norm(
                dim=-1, keepdim=True
            )
            image_embeddings = image_embeddings / image_embeddings.norm(
                dim=-1, keepdim=True
            )
            logits = torch.matmul(image_embeddings, text_embeddings.T)
            probs = (logits * 100).softmax(dim=-1)
            return probs

        def encode(
            self,
<<<<<<< HEAD
            inputs: DataLoader[BatchedInput],
            *,
            task_name: str,
            prompt_type: PromptType | None = None,
            fusion_mode: Literal["sum"] = "sum",
=======
            texts: list[str] | None = None,
            images: list[Image.Image] | DataLoader | None = None,
            fusion_mode="sum",
>>>>>>> 15ce47e4
            **kwargs: Any,
        ) -> np.ndarray | torch.Tensor:
            text_embeddings = None
            image_embeddings = None
            if "text" in inputs.dataset.features:
                text_embeddings = self.get_text_embeddings(inputs, **kwargs)
            if "image" in inputs.dataset.features:
                image_embeddings = self.get_image_embeddings(inputs, **kwargs)

            if text_embeddings is not None and image_embeddings is not None:
                if len(text_embeddings) != len(image_embeddings):
                    raise ValueError(
                        "The number of texts and images must have the same length"
                    )
                if fusion_mode == "sum":
                    fused_embeddings = text_embeddings + image_embeddings
                else:
                    # to do: add other fusion mode
                    raise ValueError(
                        f"fusion mode {fusion_mode} hasn't been implemented"
                    )
                return fused_embeddings
            elif text_embeddings is not None:
                return text_embeddings
            elif image_embeddings is not None:
                return image_embeddings

    return CohereMultiModalModelWrapper(**kwargs)


cohere_mult_3 = ModelMeta(
    loader=cohere_v_loader,  # type: ignore
    loader_kwargs={"model_name": "embed-multilingual-v3.0"},
    name="cohere/embed-multilingual-v3.0",
    languages=[],  # Unknown, but support >100 languages
    revision="1",
    release_date="2024-10-24",
    n_parameters=None,
    memory_usage_mb=None,
    max_tokens=None,
    embed_dim=1024,
    license=None,
    similarity_fn_name=ScoringFunction.COSINE,
    framework=[],
    modalities=["image", "text"],
    open_weights=False,
    public_training_code=None,
    public_training_data=None,
    reference="https://huggingface.co/Cohere/Cohere-embed-multilingual-v3.0",
    use_instructions=False,
    training_datasets=None,
)

cohere_eng_3 = ModelMeta(
    loader=cohere_v_loader,  # type: ignore
    loader_kwargs={"model_name": "embed-english-v3.0"},
    name="cohere/embed-english-v3.0",
    languages=["eng-Latn"],
    revision="1",
    release_date="2024-10-24",
    n_parameters=None,
    memory_usage_mb=None,
    max_tokens=None,
    embed_dim=1024,
    license=None,
    similarity_fn_name=ScoringFunction.COSINE,
    framework=[],
    modalities=["image", "text"],
    open_weights=False,
    public_training_code=None,
    public_training_data=None,
    reference="https://huggingface.co/Cohere/Cohere-embed-english-v3.0",
    use_instructions=False,
    training_datasets=None,
)<|MERGE_RESOLUTION|>--- conflicted
+++ resolved
@@ -4,12 +4,7 @@
 import io
 import os
 import time
-<<<<<<< HEAD
-from functools import partial
 from typing import Any, Literal
-=======
-from typing import Any
->>>>>>> 15ce47e4
 
 import numpy as np
 import torch
@@ -17,13 +12,8 @@
 from torchvision import transforms
 from tqdm import tqdm
 
-<<<<<<< HEAD
 from mteb.encoder_interface import BatchedInput, PromptType
-from mteb.model_meta import ModelMeta
-=======
-from mteb.encoder_interface import PromptType
 from mteb.model_meta import ModelMeta, ScoringFunction
->>>>>>> 15ce47e4
 
 api_key = os.getenv("COHERE_API_KEY")
 tensor_to_image = transforms.Compose([transforms.ToPILImage()])
@@ -116,17 +106,11 @@
 
         def encode(
             self,
-<<<<<<< HEAD
             inputs: DataLoader[BatchedInput],
             *,
             task_name: str,
             prompt_type: PromptType | None = None,
             fusion_mode: Literal["sum"] = "sum",
-=======
-            texts: list[str] | None = None,
-            images: list[Image.Image] | DataLoader | None = None,
-            fusion_mode="sum",
->>>>>>> 15ce47e4
             **kwargs: Any,
         ) -> np.ndarray | torch.Tensor:
             text_embeddings = None
