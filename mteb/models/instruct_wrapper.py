from __future__ import annotations

import logging
from collections.abc import Sequence
from typing import Any, Callable

import numpy as np
import torch
from sentence_transformers import SentenceTransformer

import mteb
from mteb.encoder_interface import PromptType
from mteb.models.wrapper import Wrapper

logger = logging.getLogger(__name__)


def instruct_wrapper(
    model_name_or_path: str,
    mode: str,
    instruction_template: str | Callable[[str], str] | None = None,
    **kwargs,
):
    try:
        from gritlm import GritLM
    except ImportError:
        raise ImportError(
            f"Please install `pip install mteb[gritlm]` to use {model_name_or_path}."
        )

    class InstructWrapper(GritLM, Wrapper):
        def __init__(
            self,
            model_name_or_path: str,
            mode: str,
            instruction_template: str | Callable[[str], str] | None = None,
            **kwargs,
        ):
            if (
                isinstance(instruction_template, str)
                and "{instruction}" not in instruction_template
            ):
                raise ValueError(
                    "Instruction template must contain the string '{instruction}'."
                )
            if instruction_template is None:
                logger.warning(
                    "No instruction template provided. Instructions will be used as-is."
                )

            if "gte-Qwen" in model_name_or_path:
                logger.warning(
                    "Instructions are used in both query and docs, which may cause performance discrepancies from the original implementation."
                )

            self.instruction_template = instruction_template
            super().__init__(model_name_or_path=model_name_or_path, mode=mode, **kwargs)

        def encode(
            self,
            sentences: Sequence[str],
            *args,
            task_name: str,
            prompt_type: PromptType | None = None,
            **kwargs: Any,
        ) -> np.ndarray:
            instruction = self.get_instruction(task_name, prompt_type)

            if self.instruction_template:
                instruction = self.format_instruction(instruction, prompt_type)

            logger.info(f"Using instruction: '{instruction}' for task: '{task_name}'")
            embeddings = super().encode(
                sentences, instruction=instruction, *args, **kwargs
            )
            if isinstance(embeddings, torch.Tensor):
                # sometimes in kwargs can be return_tensors=True
                embeddings = embeddings.cpu().detach().float().numpy()
            return embeddings

    return InstructWrapper(model_name_or_path, mode, instruction_template, **kwargs)


class InstructSentenceTransformerWrapper(Wrapper):
    def __init__(
        self,
        model_name: str,
        revision: str,
        instruction_template: str | Callable[[str], str] | None = None,
        max_seq_length: int | None = None,
        apply_instruction_to_passages: bool = True,
<<<<<<< HEAD
        **kwargs: Any,
    ):
=======
        padding_side: str | None = None,
        add_eos_token: bool = False,
        **kwargs: Any,
    ):
        """Instruct Sentence Transformer Wrapper. Wrapper that passes instructions to the Sentence Transformer model.
        Applied for models like NV-Embed, gte-Qwen, e5-mistral, etc.

        Arguments:
            model_name: Model name of the sentence transformers model.
            revision: Revision of the sentence transformers model.
            instruction_template: Model template. Should contain the string '{instruction}'.
            max_seq_length: Maximum sequence length. If None, the maximum sequence length will be read from the model config.
            apply_instruction_to_passages: Whether to apply the instruction template to the passages.
            padding_side: Padding side. If None, the padding side will be read from the model config.
            add_eos_token: Whether to add the eos token to each input example.
            **kwargs: Kwargs for Sentence Transformer model.
        """
>>>>>>> 8b7f2f85
        if (
            isinstance(instruction_template, str)
            and "{instruction}" not in instruction_template
        ):
            raise ValueError(
                "Instruction template must contain the string '{instruction}'."
            )
        if instruction_template is None:
            logger.warning(
                "No instruction template provided. Instructions will be used as-is."
            )

        self.model_name = model_name
        self.model = SentenceTransformer(model_name, revision=revision, **kwargs)
        self.instruction_template = instruction_template
        self.apply_instruction_to_passages = apply_instruction_to_passages
<<<<<<< HEAD
        if max_seq_length is not None:
            self.model.max_seq_length = max_seq_length
=======
        self.add_eos_token = add_eos_token
        if max_seq_length is not None:
            self.model.max_seq_length = max_seq_length
        if padding_side is not None:
            self.model.tokenizer.padding_side = padding_side
>>>>>>> 8b7f2f85

    def encode(
        self,
        sentences: Sequence[str],
        *,
        task_name: str,
        prompt_type: PromptType | None = None,
        **kwargs: Any,
    ) -> np.ndarray:
<<<<<<< HEAD
        task = mteb.get_task(task_name=task_name)
        instruction = self.get_instruction(task_name, prompt_type)
        if self.instruction_template:
            instruction = self.format_instruction(instruction, prompt_type)

        # to passage prompts won't be applied to passages
        if (
            not self.apply_instruction_to_passages
            and prompt_type == PromptType.passage
            and task.metadata.type == "s2p"
        ):
            instruction = None

        logger.info(f"Using instruction: '{instruction}' for task: '{task_name}'")
=======
        if self.add_eos_token:
            sentences = [
                example + self.model.tokenizer.eos_token for example in sentences
            ]

        instruction = self.get_task_instruction(task_name, prompt_type)

        # to passage prompts won't be applied to passages
        if not self.apply_instruction_to_passages and prompt_type == PromptType.passage:
            instruction = None
            logger.info(
                f"No instruction used, because prompt type = {prompt_type.passage}"
            )

        if instruction:
            logger.info(f"Using instruction: '{instruction}' for task: '{task_name}'")

>>>>>>> 8b7f2f85
        embeddings = self.model.encode(
            sentences,
            prompt=instruction,
            **kwargs,
        )

        if isinstance(embeddings, torch.Tensor):
            # sometimes in kwargs can be return_tensors=True
            embeddings = embeddings.cpu().detach().float().numpy()
        return embeddings<|MERGE_RESOLUTION|>--- conflicted
+++ resolved
@@ -8,7 +8,6 @@
 import torch
 from sentence_transformers import SentenceTransformer
 
-import mteb
 from mteb.encoder_interface import PromptType
 from mteb.models.wrapper import Wrapper
 
@@ -89,10 +88,6 @@
         instruction_template: str | Callable[[str], str] | None = None,
         max_seq_length: int | None = None,
         apply_instruction_to_passages: bool = True,
-<<<<<<< HEAD
-        **kwargs: Any,
-    ):
-=======
         padding_side: str | None = None,
         add_eos_token: bool = False,
         **kwargs: Any,
@@ -110,7 +105,6 @@
             add_eos_token: Whether to add the eos token to each input example.
             **kwargs: Kwargs for Sentence Transformer model.
         """
->>>>>>> 8b7f2f85
         if (
             isinstance(instruction_template, str)
             and "{instruction}" not in instruction_template
@@ -127,16 +121,11 @@
         self.model = SentenceTransformer(model_name, revision=revision, **kwargs)
         self.instruction_template = instruction_template
         self.apply_instruction_to_passages = apply_instruction_to_passages
-<<<<<<< HEAD
-        if max_seq_length is not None:
-            self.model.max_seq_length = max_seq_length
-=======
         self.add_eos_token = add_eos_token
         if max_seq_length is not None:
             self.model.max_seq_length = max_seq_length
         if padding_side is not None:
             self.model.tokenizer.padding_side = padding_side
->>>>>>> 8b7f2f85
 
     def encode(
         self,
@@ -146,22 +135,6 @@
         prompt_type: PromptType | None = None,
         **kwargs: Any,
     ) -> np.ndarray:
-<<<<<<< HEAD
-        task = mteb.get_task(task_name=task_name)
-        instruction = self.get_instruction(task_name, prompt_type)
-        if self.instruction_template:
-            instruction = self.format_instruction(instruction, prompt_type)
-
-        # to passage prompts won't be applied to passages
-        if (
-            not self.apply_instruction_to_passages
-            and prompt_type == PromptType.passage
-            and task.metadata.type == "s2p"
-        ):
-            instruction = None
-
-        logger.info(f"Using instruction: '{instruction}' for task: '{task_name}'")
-=======
         if self.add_eos_token:
             sentences = [
                 example + self.model.tokenizer.eos_token for example in sentences
@@ -179,7 +152,6 @@
         if instruction:
             logger.info(f"Using instruction: '{instruction}' for task: '{task_name}'")
 
->>>>>>> 8b7f2f85
         embeddings = self.model.encode(
             sentences,
             prompt=instruction,
