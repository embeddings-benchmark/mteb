from __future__ import annotations

import logging
from typing import Literal

from mteb.model_meta import ModelMeta
<<<<<<< HEAD
from mteb.models.abs_encoder import AbsEncoder
=======
from mteb.models.wrapper import Wrapper
from mteb.requires_package import requires_package
>>>>>>> fc0f13c1

logger = logging.getLogger(__name__)


def bm25_loader(model_name, **kwargs):
    requires_package(bm25_loader, "bm25s", model_name, "pip install mteb[bm25s]")
    import bm25s
    import Stemmer

    class BM25Search(AbsEncoder):
        """BM25 search"""

        def __init__(
            self,
            previous_results: str | None = None,
            stopwords: str = "en",
            stemmer_language: str | None = "english",
            **kwargs,
        ):
            self.model = None

            self.stopwords = stopwords
            self.stemmer = (
                Stemmer.Stemmer(stemmer_language) if stemmer_language else None
            )

        @classmethod
        def name(cls) -> Literal["bm25s"]:
            return "bm25s"

        def search(
            self,
            corpus: dict[str, dict[str, str]],
            queries: dict[str, str | list[str]],
            top_k: int,
            **kwargs,
        ) -> dict[str, dict[str, float]]:
            logger.info("Encoding Corpus...")
            corpus_ids = list(corpus.keys())
            corpus_with_ids = [
                {
                    "doc_id": cid,
                    **(
                        {"text": corpus[cid]}
                        if isinstance(corpus[cid], str)
                        else corpus[cid]
                    ),
                }
                for cid in corpus_ids
            ]

            corpus_texts = [
                "\n".join([doc.get("title", ""), doc["text"]])
                for doc in corpus_with_ids
            ]  # concatenate all document values (title, text, ...)
            encoded_corpus = self.encode(corpus_texts)

            logger.info(
                f"Indexing Corpus... {len(encoded_corpus.ids):,} documents, {len(encoded_corpus.vocab):,} vocab"
            )

            # Create the BM25 model and index the corpus
            retriever = bm25s.BM25()
            retriever.index(encoded_corpus)

            logger.info("Encoding Queries...")
            query_ids = list(queries.keys())
            self.results = {qid: {} for qid in query_ids}
            queries_texts = [queries[qid] for qid in queries]

            query_token_strs = self.encode(queries_texts, return_ids=False)

            logger.info(f"Retrieving Results... {len(queries):,} queries")

            queries_results, queries_scores = retriever.retrieve(
                query_token_strs, corpus=corpus_with_ids, k=top_k
            )

            # Iterate over queries
            for qi, qid in enumerate(query_ids):
                doc_id_to_score = {}
                query_results = queries_results[qi]
                scores = queries_scores[qi]
                doc_id_to_score = {}

                # Iterate over results
                for ri in range(len(query_results)):
                    doc = query_results[ri]
                    score = scores[ri]
                    doc_id = doc["doc_id"]

                    doc_id_to_score[doc_id] = float(score)

                self.results[qid] = doc_id_to_score

            return self.results

        def encode(self, texts: list[str], **kwargs):
            """Encode input text as term vectors"""
            return bm25s.tokenize(texts, stopwords=self.stopwords, stemmer=self.stemmer)  # type: ignore

    return BM25Search(**kwargs)


bm25_s = ModelMeta(
    loader=bm25_loader,
    name="bm25s",
    languages=["eng_Latn"],
    open_weights=True,
    revision="0_1_10",
    release_date="2024-07-10",  ## release of version 0.1.10
    n_parameters=None,
    memory_usage_mb=None,
    embed_dim=None,
    license=None,
    max_tokens=None,
    reference="https://github.com/xhluca/bm25s",
    similarity_fn_name=None,
    framework=[],
    use_instructions=False,
    public_training_code="https://github.com/xhluca/bm25s",
    public_training_data=None,
    training_datasets=None,
)<|MERGE_RESOLUTION|>--- conflicted
+++ resolved
@@ -4,12 +4,8 @@
 from typing import Literal
 
 from mteb.model_meta import ModelMeta
-<<<<<<< HEAD
 from mteb.models.abs_encoder import AbsEncoder
-=======
-from mteb.models.wrapper import Wrapper
 from mteb.requires_package import requires_package
->>>>>>> fc0f13c1
 
 logger = logging.getLogger(__name__)
 
