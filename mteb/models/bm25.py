--- conflicted
+++ resolved
@@ -131,16 +131,6 @@
     revision="0_1_10",
     release_date="2024-07-10",  ## release of version 0.1.10
     n_parameters=None,
-<<<<<<< HEAD
-    memory_usage=None,
-    embed_dim=None,
-    license=None,
-    max_tokens=None,
-    reference=None,
-    similarity_fn_name=None,
-    framework=[],
-    use_instuctions=False,
-=======
     embed_dim=None,
     license=None,
     max_tokens=None,
@@ -151,5 +141,4 @@
     public_training_code="https://github.com/xhluca/bm25s",
     public_training_data=None,
     training_datasets=None,
->>>>>>> 2fac8ba1
 )