--- conflicted
+++ resolved
@@ -13,12 +13,7 @@
     open_weights=True,
     revision="5441c5ea8026d4f6d7505ec004845409f1259fb1",
     release_date="2021-05-24",
-<<<<<<< HEAD
-    n_parameters=29_400_000,
-    memory_usage_mb=45,
-=======
     n_parameters=11_900_000,
->>>>>>> fb6badec
     embed_dim=312,
     license="mit",
     max_tokens=512,
@@ -319,12 +314,7 @@
     open_weights=True,
     revision="8ce0cf757446ce9bb2d5f5a4ac8103c7a1049054",
     release_date="2024-06-21",
-<<<<<<< HEAD
-    n_parameters=129_000_000,
-    memory_usage_mb=111,
-=======
     n_parameters=29_200_000,
->>>>>>> fb6badec
     embed_dim=312,
     license="mit",
     max_tokens=2048,
@@ -346,12 +336,8 @@
     revision="1940b046c6b5e125df11722b899130329d0a46da",
     release_date="2024-06-27",
     n_parameters=129_000_000,
-<<<<<<< HEAD
     memory_usage_mb=490,
-    embed_dim=312,
-=======
-    embed_dim=768,
->>>>>>> fb6badec
+    embed_dim=768,
     license="mit",
     max_tokens=512,
     reference="https://huggingface.co/sergeyzh/LaBSE-ru-turbo",
