--- conflicted
+++ resolved
@@ -5,11 +5,8 @@
 from functools import partial
 
 from mteb.model_meta import ModelMeta, sentence_transformers_loader
-<<<<<<< HEAD
-=======
 
 from .bge_models import bge_training_data
->>>>>>> 2fac8ba1
 
 rubert_tiny2 = ModelMeta(
     name="cointegrated/rubert-tiny2",
@@ -18,24 +15,16 @@
     revision="dad72b8f77c5eef6995dd3e4691b758ba56b90c3",
     release_date="2021-10-28",
     n_parameters=29_400_000,
-<<<<<<< HEAD
-    memory_usage=None,
-=======
->>>>>>> 2fac8ba1
     embed_dim=312,
     license="mit",
     max_tokens=2048,
     reference="https://huggingface.co/cointegrated/rubert-tiny2",
     similarity_fn_name="cosine",
     framework=["Sentence Transformers", "PyTorch"],
-<<<<<<< HEAD
-    use_instuctions=False,
-=======
-    use_instructions=False,
-    public_training_code=None,
-    public_training_data=None,
-    training_datasets=None,
->>>>>>> 2fac8ba1
+    use_instructions=False,
+    public_training_code=None,
+    public_training_data=None,
+    training_datasets=None,
 )
 
 rubert_tiny = ModelMeta(
@@ -45,24 +34,16 @@
     revision="5441c5ea8026d4f6d7505ec004845409f1259fb1",
     release_date="2021-05-24",
     n_parameters=29_400_000,
-<<<<<<< HEAD
-    memory_usage=None,
-=======
->>>>>>> 2fac8ba1
     embed_dim=312,
     license="mit",
     max_tokens=2048,
     reference="https://huggingface.co/cointegrated/rubert-tiny",
     similarity_fn_name="cosine",
     framework=["Sentence Transformers", "PyTorch"],
-<<<<<<< HEAD
-    use_instuctions=False,
-=======
-    use_instructions=False,
-    public_training_code=None,
-    public_training_data=None,
-    training_datasets=None,
->>>>>>> 2fac8ba1
+    use_instructions=False,
+    public_training_code=None,
+    public_training_data=None,
+    training_datasets=None,
 )
 
 sbert_large_nlu_ru = ModelMeta(
@@ -72,54 +53,30 @@
     revision="af977d5dfa46a3635e29bf0ef383f2df2a08d47a",
     release_date="2020-11-20",
     n_parameters=427_000_000,
-<<<<<<< HEAD
-    memory_usage=None,
-=======
->>>>>>> 2fac8ba1
     embed_dim=1024,
     license="mit",
     max_tokens=512,  # best guess
     reference="https://huggingface.co/ai-forever/sbert_large_nlu_ru",
     similarity_fn_name="cosine",
     framework=["Sentence Transformers", "PyTorch"],
-<<<<<<< HEAD
-    use_instuctions=False,
-=======
-    use_instructions=False,
-    public_training_code=None,
-    public_training_data=None,
-    training_datasets=None,
->>>>>>> 2fac8ba1
+    use_instructions=False,
+    public_training_code=None,
+    public_training_data=None,
+    training_datasets=None,
 )
 
 sbert_large_mt_nlu_ru = ModelMeta(
-    name="ai-forever/sbert_large_mt_nlu_ru",
     languages=["rus_Cyrl"],
     open_weights=True,
     revision="05300876c2b83f46d3ddd422a7f17e45cf633bb0",
     release_date="2021-05-18",
     n_parameters=427_000_000,
-<<<<<<< HEAD
-    memory_usage=None,
-=======
->>>>>>> 2fac8ba1
     embed_dim=1024,
     license="Not specified",
     max_tokens=512,  # best guess
     reference="https://huggingface.co/ai-forever/sbert_large_mt_nlu_ru",
     similarity_fn_name="cosine",
     framework=["Sentence Transformers", "PyTorch"],
-<<<<<<< HEAD
-    use_instuctions=False,
-)
-
-user_base_ru = ModelMeta(
-    loader=partial(
-        sentence_transformers_loader,
-        model_name="deepvk/USER-base",
-        revision="436a489a2087d61aa670b3496a9915f84e46c861",
-        prompts={"query": "query: ", "passage": "passage: "},
-=======
     use_instructions=False,
     public_training_code=None,
     public_training_data=None,
@@ -132,7 +89,6 @@
         model_name="deepvk/USER-base",
         revision="436a489a2087d61aa670b3496a9915f84e46c861",
         model_prompts={"query": "query: ", "passage": "passage: "},
->>>>>>> 2fac8ba1
     ),
     name="deepvk/USER-base",
     languages=["rus_Cyrl"],
@@ -140,19 +96,12 @@
     revision="436a489a2087d61aa670b3496a9915f84e46c861",
     release_date="2024-06-10",
     n_parameters=427_000_000,
-<<<<<<< HEAD
-    memory_usage=None,
-=======
->>>>>>> 2fac8ba1
     embed_dim=1024,
     license="Not specified",
     max_tokens=512,  # best guess
     reference="https://huggingface.co/ai-forever/sbert_large_mt_nlu_ru",
     similarity_fn_name="cosine",
     framework=["Sentence Transformers", "PyTorch"],
-<<<<<<< HEAD
-    use_instuctions=False,
-=======
     use_instructions=True,
     training_datasets={
         "BibleNLPBitextMining": ["train"],
@@ -179,34 +128,24 @@
     },
     public_training_code=None,
     public_training_data=None,
->>>>>>> 2fac8ba1
 )
 
 deberta_v1_ru = ModelMeta(
-    name="deepvk/deberta-v1-base",
     languages=["rus_Cyrl"],
     open_weights=True,
     revision="bdd30b0e19757e6940c92c7aff19e8fc0a60dff4",
     release_date="2023-02-07",
     n_parameters=124_000_000,
-<<<<<<< HEAD
-    memory_usage=None,
-=======
->>>>>>> 2fac8ba1
     embed_dim=768,
     license="apache-2.0",
     max_tokens=512,
     reference="https://huggingface.co/deepvk/deberta-v1-base",
     similarity_fn_name="cosine",
     framework=["Sentence Transformers", "PyTorch"],
-<<<<<<< HEAD
-    use_instuctions=False,
-=======
-    use_instructions=False,
-    public_training_code=None,
-    public_training_data=None,
-    training_datasets=None,
->>>>>>> 2fac8ba1
+    use_instructions=False,
+    public_training_code=None,
+    public_training_data=None,
+    training_datasets=None,
 )
 
 rubert_base_cased = ModelMeta(
@@ -216,51 +155,34 @@
     revision="4036cab694767a299f2b9e6492909664d9414229",
     release_date="2020-03-04",
     n_parameters=1280_000_000,
-<<<<<<< HEAD
-    memory_usage=None,
-=======
->>>>>>> 2fac8ba1
     embed_dim=768,
     license="Not specified",
     max_tokens=512,  # best guess
     reference="https://huggingface.co/DeepPavlov/rubert-base-cased",
     similarity_fn_name="cosine",
     framework=["Sentence Transformers", "PyTorch"],
-<<<<<<< HEAD
-    use_instuctions=False,
-=======
-    use_instructions=False,
-    public_training_code=None,
-    public_training_data=None,
-    training_datasets=None,
->>>>>>> 2fac8ba1
+    use_instructions=False,
+    public_training_code=None,
+    public_training_data=None,
+    training_datasets=None,
 )
 
 distilrubert_small_cased_conversational = ModelMeta(
-    name="DeepPavlov/distilrubert-small-cased-conversational",
     languages=["rus_Cyrl"],
     open_weights=True,
     revision="e348066b4a7279b97138038299bddc6580a9169a",
     release_date="2022-06-28",
     n_parameters=107_000_000,
-<<<<<<< HEAD
-    memory_usage=None,
-=======
->>>>>>> 2fac8ba1
     embed_dim=768,
     license="Not specified",
     max_tokens=512,
     reference="https://huggingface.co/DeepPavlov/distilrubert-small-cased-conversational",
     similarity_fn_name="cosine",
     framework=["Sentence Transformers", "PyTorch"],
-<<<<<<< HEAD
-    use_instuctions=False,
-=======
-    use_instructions=False,
-    public_training_code=None,
-    public_training_data=None,
-    training_datasets=None,
->>>>>>> 2fac8ba1
+    use_instructions=False,
+    public_training_code=None,
+    public_training_data=None,
+    training_datasets=None,
 )
 
 rubert_base_cased_sentence = ModelMeta(
@@ -270,24 +192,16 @@
     revision="78b5122d6365337dd4114281b0d08cd1edbb3bc8",
     release_date="2020-03-04",
     n_parameters=107_000_000,
-<<<<<<< HEAD
-    memory_usage=None,
-=======
->>>>>>> 2fac8ba1
     embed_dim=768,
     license="Not specified",
     max_tokens=512,
     reference="https://huggingface.co/DeepPavlov/rubert-base-cased-sentence",
     similarity_fn_name="cosine",
     framework=["Sentence Transformers", "PyTorch"],
-<<<<<<< HEAD
-    use_instuctions=False,
-=======
-    use_instructions=False,
-    public_training_code=None,
-    public_training_data=None,
-    training_datasets=None,
->>>>>>> 2fac8ba1
+    use_instructions=False,
+    public_training_code=None,
+    public_training_data=None,
+    training_datasets=None,
 )
 
 labse_en_ru = ModelMeta(
@@ -297,24 +211,16 @@
     revision="cf0714e606d4af551e14ad69a7929cd6b0da7f7e",
     release_date="2021-06-10",
     n_parameters=129_000_000,
-<<<<<<< HEAD
-    memory_usage=None,
-=======
->>>>>>> 2fac8ba1
     embed_dim=768,
     license="Not specified",
     max_tokens=512,
     reference="https://huggingface.co/cointegrated/LaBSE-en-ru",
     similarity_fn_name="cosine",
     framework=["Sentence Transformers", "PyTorch"],
-<<<<<<< HEAD
-    use_instuctions=False,
-=======
-    use_instructions=False,
-    public_training_code=None,
-    public_training_data=None,
-    training_datasets=None,
->>>>>>> 2fac8ba1
+    use_instructions=False,
+    public_training_code=None,
+    public_training_data=None,
+    training_datasets=None,
 )
 
 rubert_tiny_turbo = ModelMeta(
@@ -324,25 +230,17 @@
     revision="8ce0cf757446ce9bb2d5f5a4ac8103c7a1049054",
     release_date="2024-06-21",
     n_parameters=129_000_000,
-<<<<<<< HEAD
-    memory_usage=None,
-=======
->>>>>>> 2fac8ba1
     embed_dim=312,
     license="mit",
     max_tokens=512,
     reference="https://huggingface.co/sergeyzh/rubert-tiny-turbo",
     similarity_fn_name="cosine",
     framework=["Sentence Transformers", "PyTorch"],
-<<<<<<< HEAD
-    use_instuctions=False,
-=======
     use_instructions=False,
     public_training_code=None,
     public_training_data=None,
     training_datasets=None,  # source model in unknown
     # Not MTEB: {"IlyaGusev/gazeta": ["train"], "zloelias/lenta-ru": ["train"]},
->>>>>>> 2fac8ba1
 )
 
 labse_ru_turbo = ModelMeta(
@@ -352,42 +250,26 @@
     revision="1940b046c6b5e125df11722b899130329d0a46da",
     release_date="2024-06-27",
     n_parameters=129_000_000,
-<<<<<<< HEAD
-    memory_usage=None,
-=======
->>>>>>> 2fac8ba1
     embed_dim=312,
     license="mit",
     max_tokens=512,
     reference="https://huggingface.co/sergeyzh/LaBSE-ru-turbo",
     similarity_fn_name="cosine",
     framework=["Sentence Transformers", "PyTorch"],
-<<<<<<< HEAD
-    use_instuctions=False,
-=======
     use_instructions=False,
     training_datasets=None,  # source model in unknown
     # not MTEB: {"IlyaGusev/gazeta": ["train"], "zloelias/lenta-ru": ["train"]},
     public_training_code=None,
     public_training_data=None,
->>>>>>> 2fac8ba1
 )
 
 
 rosberta_ru_en = ModelMeta(
-<<<<<<< HEAD
-    loader=partial(
-        sentence_transformers_loader,
-        model_name="ai-forever/ru-en-RoSBERTa",
-        revision="89fb1651989adbb1cfcfdedafd7d102951ad0555",
-        prompts={
-=======
     loader=partial(  # type: ignore
         sentence_transformers_loader,
         model_name="ai-forever/ru-en-RoSBERTa",
         revision="89fb1651989adbb1cfcfdedafd7d102951ad0555",
         model_prompts={
->>>>>>> 2fac8ba1
             "Classification": "classification: ",
             "Clustering": "clustering: ",
             "query": "search_query: ",
@@ -399,8 +281,6 @@
     open_weights=True,
     revision="89fb1651989adbb1cfcfdedafd7d102951ad0555",
     release_date="2024-07-29",
-<<<<<<< HEAD
-=======
     use_instructions=True,
     n_parameters=404_000_000,
     max_tokens=514,
@@ -411,5 +291,4 @@
     public_training_data=None,
     training_datasets=None,
     framework=["Sentence Transformers", "PyTorch"],
->>>>>>> 2fac8ba1
 )