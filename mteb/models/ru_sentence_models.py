"""Sentence models for evaluation on the Russian part of MTEB"""

from __future__ import annotations

from functools import partial

from mteb.model_meta import ModelMeta, sentence_transformers_loader

rubert_tiny2 = ModelMeta(
    name="cointegrated/rubert-tiny2",
    languages=["rus_Cyrl"],
    open_weights=True,
    revision="dad72b8f77c5eef6995dd3e4691b758ba56b90c3",
    release_date="2021-10-28",
    n_parameters=29_400_000,
    memory_usage=None,
    embed_dim=312,
    license="mit",
    max_tokens=2048,
    reference="https://huggingface.co/cointegrated/rubert-tiny2",
    similarity_fn_name="cosine",
    framework=["Sentence Transformers", "PyTorch"],
    use_instructions=False,
)

rubert_tiny = ModelMeta(
    name="cointegrated/rubert-tiny",
    languages=["rus_Cyrl"],
    open_weights=True,
    revision="5441c5ea8026d4f6d7505ec004845409f1259fb1",
    release_date="2021-05-24",
    n_parameters=29_400_000,
    memory_usage=None,
    embed_dim=312,
    license="mit",
    max_tokens=2048,
    reference="https://huggingface.co/cointegrated/rubert-tiny",
    similarity_fn_name="cosine",
    framework=["Sentence Transformers", "PyTorch"],
    use_instructions=False,
)

sbert_large_nlu_ru = ModelMeta(
    name="ai-forever/sbert_large_nlu_ru",
    languages=["rus_Cyrl"],
    open_weights=True,
    revision="af977d5dfa46a3635e29bf0ef383f2df2a08d47a",
    release_date="2020-11-20",
    n_parameters=427_000_000,
    memory_usage=None,
    embed_dim=1024,
    license="mit",
    max_tokens=512,  # best guess
    reference="https://huggingface.co/ai-forever/sbert_large_nlu_ru",
    similarity_fn_name="cosine",
    framework=["Sentence Transformers", "PyTorch"],
    use_instructions=False,
)

sbert_large_mt_nlu_ru = ModelMeta(
    name="ai-forever/sbert_large_mt_nlu_ru",
    languages=["rus_Cyrl"],
    open_weights=True,
    revision="05300876c2b83f46d3ddd422a7f17e45cf633bb0",
    release_date="2021-05-18",
    n_parameters=427_000_000,
    memory_usage=None,
    embed_dim=1024,
    license="Not specified",
    max_tokens=512,  # best guess
    reference="https://huggingface.co/ai-forever/sbert_large_mt_nlu_ru",
    similarity_fn_name="cosine",
    framework=["Sentence Transformers", "PyTorch"],
    use_instructions=False,
)

user_base_ru = ModelMeta(
    loader=partial(  # type: ignore
        sentence_transformers_loader,
        model_name="deepvk/USER-base",
        revision="436a489a2087d61aa670b3496a9915f84e46c861",
        model_prompts={"query": "query: ", "passage": "passage: "},
    ),
    name="deepvk/USER-base",
    languages=["rus_Cyrl"],
    open_weights=True,
    revision="436a489a2087d61aa670b3496a9915f84e46c861",
    release_date="2024-06-10",
    n_parameters=427_000_000,
    memory_usage=None,
    embed_dim=1024,
    license="Not specified",
    max_tokens=512,  # best guess
    reference="https://huggingface.co/ai-forever/sbert_large_mt_nlu_ru",
    similarity_fn_name="cosine",
    framework=["Sentence Transformers", "PyTorch"],
<<<<<<< HEAD
    use_instructions=False,
    citation="""@misc{deepvk2024user,
        title={USER: Universal Sentence Encoder for Russian},
        author={Malashenko, Boris and  Zemerov, Anton and Spirin, Egor},
        url={https://huggingface.co/datasets/deepvk/USER-base},
        publisher={Hugging Face}
        year={2024},
    }
    """,
=======
    use_instructions=True,
>>>>>>> 2024338e
)

deberta_v1_ru = ModelMeta(
    name="deepvk/deberta-v1-base",
    languages=["rus_Cyrl"],
    open_weights=True,
    revision="bdd30b0e19757e6940c92c7aff19e8fc0a60dff4",
    release_date="2023-02-07",
    n_parameters=124_000_000,
    memory_usage=None,
    embed_dim=768,
    license="apache-2.0",
    max_tokens=512,
    reference="https://huggingface.co/deepvk/deberta-v1-base",
    similarity_fn_name="cosine",
    framework=["Sentence Transformers", "PyTorch"],
    use_instructions=False,
)

rubert_base_cased = ModelMeta(
    name="DeepPavlov/rubert-base-cased",
    languages=["rus_Cyrl"],
    open_weights=True,
    revision="4036cab694767a299f2b9e6492909664d9414229",
    release_date="2020-03-04",
    n_parameters=1280_000_000,
    memory_usage=None,
    embed_dim=768,
    license="Not specified",
    max_tokens=512,  # best guess
    reference="https://huggingface.co/DeepPavlov/rubert-base-cased",
    similarity_fn_name="cosine",
    framework=["Sentence Transformers", "PyTorch"],
    use_instructions=False,
    citation="""@misc{kuratov2019adaptationdeepbidirectionalmultilingual,
      title={Adaptation of Deep Bidirectional Multilingual Transformers for Russian Language}, 
      author={Yuri Kuratov and Mikhail Arkhipov},
      year={2019},
      eprint={1905.07213},
      archivePrefix={arXiv},
      primaryClass={cs.CL},
      url={https://arxiv.org/abs/1905.07213}, 
    }""",
)

distilrubert_small_cased_conversational = ModelMeta(
    name="DeepPavlov/distilrubert-small-cased-conversational",
    languages=["rus_Cyrl"],
    open_weights=True,
    revision="e348066b4a7279b97138038299bddc6580a9169a",
    release_date="2022-06-28",
    n_parameters=107_000_000,
    memory_usage=None,
    embed_dim=768,
    license="Not specified",
    max_tokens=512,
    reference="https://huggingface.co/DeepPavlov/distilrubert-small-cased-conversational",
    similarity_fn_name="cosine",
    framework=["Sentence Transformers", "PyTorch"],
    use_instructions=False,
    citation="""@misc{https://doi.org/10.48550/arxiv.2205.02340,
      doi = {10.48550/ARXIV.2205.02340},
      url = {https://arxiv.org/abs/2205.02340},
      author = {Kolesnikova, Alina and Kuratov, Yuri and Konovalov, Vasily and Burtsev, Mikhail},
      keywords = {Computation and Language (cs.CL), Machine Learning (cs.LG), FOS: Computer and information sciences, FOS: Computer and information sciences},
      title = {Knowledge Distillation of Russian Language Models with Reduction of Vocabulary},
      publisher = {arXiv},
      year = {2022},
      copyright = {arXiv.org perpetual, non-exclusive license}
    }""",
)

rubert_base_cased_sentence = ModelMeta(
    name="DeepPavlov/rubert-base-cased-sentence",
    languages=["rus_Cyrl"],
    open_weights=True,
    revision="78b5122d6365337dd4114281b0d08cd1edbb3bc8",
    release_date="2020-03-04",
    n_parameters=107_000_000,
    memory_usage=None,
    embed_dim=768,
    license="Not specified",
    max_tokens=512,
    reference="https://huggingface.co/DeepPavlov/rubert-base-cased-sentence",
    similarity_fn_name="cosine",
    framework=["Sentence Transformers", "PyTorch"],
    use_instructions=False,
)

labse_en_ru = ModelMeta(
    name="cointegrated/LaBSE-en-ru",
    languages=["rus_Cyrl"],
    open_weights=True,
    revision="cf0714e606d4af551e14ad69a7929cd6b0da7f7e",
    release_date="2021-06-10",
    n_parameters=129_000_000,
    memory_usage=None,
    embed_dim=768,
    license="Not specified",
    max_tokens=512,
    reference="https://huggingface.co/cointegrated/LaBSE-en-ru",
    similarity_fn_name="cosine",
    framework=["Sentence Transformers", "PyTorch"],
    use_instructions=False,
)

rubert_tiny_turbo = ModelMeta(
    name="sergeyzh/rubert-tiny-turbo",
    languages=["rus_Cyrl"],
    open_weights=True,
    revision="8ce0cf757446ce9bb2d5f5a4ac8103c7a1049054",
    release_date="2024-06-21",
    n_parameters=129_000_000,
    memory_usage=None,
    embed_dim=312,
    license="mit",
    max_tokens=512,
    reference="https://huggingface.co/sergeyzh/rubert-tiny-turbo",
    similarity_fn_name="cosine",
    framework=["Sentence Transformers", "PyTorch"],
    use_instructions=False,
)

labse_ru_turbo = ModelMeta(
    name="sergeyzh/LaBSE-ru-turbo",
    languages=["rus_Cyrl"],
    open_weights=True,
    revision="1940b046c6b5e125df11722b899130329d0a46da",
    release_date="2024-06-27",
    n_parameters=129_000_000,
    memory_usage=None,
    embed_dim=312,
    license="mit",
    max_tokens=512,
    reference="https://huggingface.co/sergeyzh/LaBSE-ru-turbo",
    similarity_fn_name="cosine",
    framework=["Sentence Transformers", "PyTorch"],
    use_instructions=False,
)


rosberta_ru_en = ModelMeta(
    loader=partial(  # type: ignore
        sentence_transformers_loader,
        model_name="ai-forever/ru-en-RoSBERTa",
        revision="89fb1651989adbb1cfcfdedafd7d102951ad0555",
        model_prompts={
            "Classification": "classification: ",
            "Clustering": "clustering: ",
            "query": "search_query: ",
            "passage": "search_document: ",
        },
    ),
    name="ai-forever/ru-en-RoSBERTa",
    languages=["rus_Cyrl"],
    open_weights=True,
    revision="89fb1651989adbb1cfcfdedafd7d102951ad0555",
    release_date="2024-07-29",
<<<<<<< HEAD
    citation="""@misc{snegirev2024russianfocusedembeddersexplorationrumteb,
      title={The Russian-focused embedders' exploration: ruMTEB benchmark and Russian embedding model design}, 
      author={Artem Snegirev and Maria Tikhonova and Anna Maksimova and Alena Fenogenova and Alexander Abramov},
      year={2024},
      eprint={2408.12503},
      archivePrefix={arXiv},
      primaryClass={cs.CL},
      url={https://arxiv.org/abs/2408.12503}, 
    }
    """,
=======
    use_instructions=True,
>>>>>>> 2024338e
)<|MERGE_RESOLUTION|>--- conflicted
+++ resolved
@@ -94,8 +94,7 @@
     reference="https://huggingface.co/ai-forever/sbert_large_mt_nlu_ru",
     similarity_fn_name="cosine",
     framework=["Sentence Transformers", "PyTorch"],
-<<<<<<< HEAD
-    use_instructions=False,
+    use_instructions=True,
     citation="""@misc{deepvk2024user,
         title={USER: Universal Sentence Encoder for Russian},
         author={Malashenko, Boris and  Zemerov, Anton and Spirin, Egor},
@@ -104,9 +103,6 @@
         year={2024},
     }
     """,
-=======
-    use_instructions=True,
->>>>>>> 2024338e
 )
 
 deberta_v1_ru = ModelMeta(
@@ -265,7 +261,7 @@
     open_weights=True,
     revision="89fb1651989adbb1cfcfdedafd7d102951ad0555",
     release_date="2024-07-29",
-<<<<<<< HEAD
+    use_instructions=True,
     citation="""@misc{snegirev2024russianfocusedembeddersexplorationrumteb,
       title={The Russian-focused embedders' exploration: ruMTEB benchmark and Russian embedding model design}, 
       author={Artem Snegirev and Maria Tikhonova and Anna Maksimova and Alena Fenogenova and Alexander Abramov},
@@ -276,7 +272,4 @@
       url={https://arxiv.org/abs/2408.12503}, 
     }
     """,
-=======
-    use_instructions=True,
->>>>>>> 2024338e
 )