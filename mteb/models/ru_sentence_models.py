"""Sentence models for evaluation on the Russian part of MTEB"""

from __future__ import annotations

from functools import partial

import torch

from mteb.encoder_interface import PromptType
from mteb.model_meta import ModelMeta, sentence_transformers_loader
from mteb.models.bge_models import bge_m3_training_data
from mteb.models.instruct_wrapper import InstructSentenceTransformerWrapper
from mteb.models.nomic_models import (
    nomic_training_data,
)
<<<<<<< HEAD
=======

GIGA_task_prompts = {
    "TERRa": "Given a premise, retrieve a hypothesis that is entailed by the premise\nquery: ",
    "STS22": "Retrieve semantically similar text\nquery: ",
    "RuSTSBenchmarkSTS": "Retrieve semantically similar text\nquery: ",
    "RUParaPhraserSTS": "Retrieve semantically similar text\nquery: ",
    "CEDRClassification": "Дан комментарий, определи выраженную в нем эмоцию (радость, грусть, удивление, страх, гнев или нейтрально) \nкомментарий: ",
    "GeoreviewClassification": "Classify the organization rating based on the reviews\nquery: ",
    "GeoreviewClusteringP2P": "Классифицируй рейтинг организации на основе отзыва \nотзыв: ",
    "HeadlineClassification": "Классифицируй тему данного новостного заголовка \nзаголовок: ",
    "InappropriatenessClassification": "Классифицируй данный комментарий как токсичный или не токсичный \nкомментарий: ",
    "KinopoiskClassification": "Classify the sentiment expressed in the given movie review text\nquery: ",
    "MassiveIntentClassification": "Given a user utterance as query, find the user intents\nquery: ",
    "MassiveScenarioClassification": "Given a user utterance as query, find the user scenarios\nquery: ",
    "RuReviewsClassification": "Classify product reviews into positive, negative or neutral sentiment\nquery: ",
    "RuSciBenchGRNTIClassification": "Classify the category of scientific papers based on the titles and abstracts\nquery: ",
    "RuSciBenchGRNTIClusteringP2P": "Классифицируй категорию научной статьи основываясь на аннотации \nаннотация: ",
    "RuSciBenchOECDClassification": "Classify the category of scientific papers based on the titles and abstracts\nquery: ",
    "RuSciBenchOECDClusteringP2P": "Классифицируй категорию научной статьи основываясь на аннотации \nаннотация: ",
    "SensitiveTopicsClassification": "Классифицируй чувствительную тему по запросу \nзапрос: ",
    "RuBQRetrieval": {
        "query": "Given a question, retrieve Wikipedia passages that answer the question\nquery: ",
        "passage": "",
    },
    "RuBQReranking": {
        "query": "Given a question, retrieve Wikipedia passages that answer the question\nquery: ",
        "passage": "",
    },
    "RiaNewsRetrieval": {
        "query": "Given a news title, retrieve relevant news article\nquery: ",
        "passage": "",
    },
    "MIRACLReranking": {
        "query": "Given a question, retrieve Wikipedia passages that answer the question\nquery: ",
        "passage": "",
    },
    "MIRACLRetrieval": {
        "query": "Given a question, retrieve Wikipedia passages that answer the question\nquery: ",
        "passage": "",
    },
}
>>>>>>> d7ff1ab3

rubert_tiny = ModelMeta(
    name="cointegrated/rubert-tiny",
    languages=["rus-Cyrl"],
    open_weights=True,
    revision="5441c5ea8026d4f6d7505ec004845409f1259fb1",
    release_date="2021-05-24",
    n_parameters=11_900_000,
    memory_usage_mb=45,
    embed_dim=312,
    license="mit",
    max_tokens=512,
    reference="https://huggingface.co/cointegrated/rubert-tiny",
    similarity_fn_name="cosine",
    framework=["Sentence Transformers", "PyTorch"],
    use_instructions=False,
    public_training_code="https://gist.github.com/avidale/7bc6350f26196918bf339c01261f5c60",
    training_datasets={
        # [Yandex Translate corpus](https://translate.yandex.ru/corpus), [OPUS-100](https://huggingface.co/datasets/opus100)
        "Tatoeba": ["train"],
    },
    adapted_from="google-bert/bert-base-multilingual-cased",
    public_training_data=None,
)

rubert_tiny2 = ModelMeta(
    name="cointegrated/rubert-tiny2",
    languages=["rus-Cyrl"],
    open_weights=True,
    revision="dad72b8f77c5eef6995dd3e4691b758ba56b90c3",
    release_date="2021-10-28",
    n_parameters=29_400_000,
    memory_usage_mb=112,
    embed_dim=312,
    license="mit",
    max_tokens=2048,
    reference="https://huggingface.co/cointegrated/rubert-tiny2",
    similarity_fn_name="cosine",
    framework=["Sentence Transformers", "PyTorch"],
    use_instructions=False,
    public_training_code="https://colab.research.google.com/drive/1mSWfIQ6PIlteLVZ9DKKpcorycgLIKZLf?usp=sharing",
    training_datasets={
        # https://huggingface.co/datasets/cointegrated/ru-paraphrase-NMT-Leipzig
        # Wikipedia https://huggingface.co/datasets/Madjogger/JamSpell_dataset
        # https://huggingface.co/datasets/imvladikon/leipzig_corpora_collection
    },
    adapted_from="cointegrated/rubert-tiny",
    public_training_data=None,
)

sbert_large_nlu_ru = ModelMeta(
    name="ai-forever/sbert_large_nlu_ru",
    languages=["rus-Cyrl"],
    open_weights=True,
    revision="af977d5dfa46a3635e29bf0ef383f2df2a08d47a",
    release_date="2020-11-20",
    n_parameters=427_000_000,
    memory_usage_mb=1629,
    embed_dim=1024,
    license="mit",
    max_tokens=512,  # best guess
    reference="https://huggingface.co/ai-forever/sbert_large_nlu_ru",
    similarity_fn_name="cosine",
    framework=["Sentence Transformers", "PyTorch"],
    use_instructions=False,
    public_training_code=None,
    public_training_data=None,
    adapted_from="google/bert_uncased_L-12_H-768_A-12",
    training_datasets={
        # SNLI
        # MNLI
    },
)

sbert_large_mt_nlu_ru = ModelMeta(
    name="ai-forever/sbert_large_mt_nlu_ru",
    languages=["rus-Cyrl"],
    open_weights=True,
    revision="05300876c2b83f46d3ddd422a7f17e45cf633bb0",
    release_date="2021-05-18",
    n_parameters=427_000_000,
    memory_usage_mb=1629,
    embed_dim=1024,
    license="not specified",
    max_tokens=512,  # best guess
    reference="https://huggingface.co/ai-forever/sbert_large_mt_nlu_ru",
    similarity_fn_name="cosine",
    framework=["Sentence Transformers", "PyTorch"],
    use_instructions=False,
    public_training_code=None,
    public_training_data=None,
    training_datasets={
        # SNLI, MNLI
        # https://github.com/brmson/dataset-sts
    },
)

user_base_ru = ModelMeta(
    loader=partial(  # type: ignore
        sentence_transformers_loader,
        model_name="deepvk/USER-base",
        revision="436a489a2087d61aa670b3496a9915f84e46c861",
        model_prompts={"query": "query: ", "passage": "passage: "},
    ),
    name="deepvk/USER-base",
    languages=["rus-Cyrl"],
    open_weights=True,
    revision="436a489a2087d61aa670b3496a9915f84e46c861",
    release_date="2024-06-10",
    n_parameters=427_000_000,
    memory_usage_mb=473,
    embed_dim=768,
    license="apache-2.0",
    max_tokens=512,
    reference="https://huggingface.co/deepvk/USER-base",
    similarity_fn_name="cosine",
    framework=["Sentence Transformers", "PyTorch"],
    adapted_from="https://huggingface.co/deepvk/deberta-v1-base",
    use_instructions=True,
    training_datasets={
        "BibleNLPBitextMining": ["train"],
        # https://github.com/unicamp-dl/mMARCO
        # deepvk/ru-HNP
        # deepvk/ru-WANLI
        # MedNLI
        # RCB
        "TERRa": ["train"],
        # Tapaco
        # Opus100
        # BiblePar
        # RudetoxifierDataDetox
        # RuParadetox
        "MIRACL": ["train"],
        # MLDR
        # Lenta
        "MLSUMClusteringP2P": ["train"],
        "MLSUMClusteringP2P.v2": ["train"],
        "MLSUMClusteringS2S": ["train"],
        "MLSUMClusteringS2S.v2": ["train"],
        "MrTidyRetrieval": ["train"],
        # "Panorama"
        # PravoIsrael
        # xlsum
        # Fialka-v1
        # RussianKeywords
        # Gazeta
        # Gsm8k-ru
        # DSumRu
        # SummDialogNews
    },
    public_training_code=None,
    public_training_data=None,
)

user_bge_m3 = ModelMeta(
    loader=partial(  # type: ignore
        sentence_transformers_loader,
        model_name="deepvk/USER-bge-m3",
        revision="0cc6cfe48e260fb0474c753087a69369e88709ae",
    ),
    name="deepvk/USER-bge-m3",
    languages=["rus-Cyrl"],
    open_weights=True,
    revision="0cc6cfe48e260fb0474c753087a69369e88709ae",
    release_date="2024-07-05",
    n_parameters=359_026_688,
    memory_usage_mb=1370,
    embed_dim=1024,
    license="apache-2.0",
    max_tokens=8194,
    reference="https://huggingface.co/deepvk/USER-base",
    similarity_fn_name="cosine",
    framework=["Sentence Transformers", "PyTorch"],
    adapted_from="BAAI/bge-m3",
    use_instructions=False,
    training_datasets={
        "BibleNLPBitextMining": ["train"],
        "MLSUMClusteringP2P": ["train"],
        "MLSUMClusteringP2P.v2": ["train"],
        "MLSUMClusteringS2S": ["train"],
        "MLSUMClusteringS2S.v2": ["train"],
        # not MTEB:
        # "deepvk/ru-HNP": ["train"],
        # "deepvk/ru-WANLI": ["train"],
        # "Shitao/bge-m3-data": ["train"],
        # "RussianNLP/russian_super_glue": ["train"],
        # "reciTAL/mlsum": ["train"],
        # "Helsinki-NLP/opus-100": ["train"],
        # "Helsinki-NLP/bible_para": ["train"],
        # "d0rj/rudetoxifier_data_detox": ["train"],
        # "s-nlp/ru_paradetox": ["train"],
        # "Milana/russian_keywords": ["train"],
        # "IlyaGusev/gazeta": ["train"],
        # "d0rj/gsm8k-ru": ["train"],
        # "bragovo/dsum_ru": ["train"],
        # "CarlBrendt/Summ_Dialog_News": ["train"],
    },
    public_training_code=None,
    public_training_data=None,
)

deberta_v1_ru = ModelMeta(
    name="deepvk/deberta-v1-base",
    languages=["rus-Cyrl"],
    open_weights=True,
    revision="bdd30b0e19757e6940c92c7aff19e8fc0a60dff4",
    release_date="2023-02-07",
    n_parameters=124_000_000,
    memory_usage_mb=473,
    embed_dim=768,
    license="apache-2.0",
    max_tokens=512,
    reference="https://huggingface.co/deepvk/deberta-v1-base",
    similarity_fn_name="cosine",
    framework=["Sentence Transformers", "PyTorch"],
    use_instructions=False,
    # Wikipedia, Books, Twitter comments, Pikabu, Proza.ru, Film subtitles, News websites, and Social corpus
    public_training_code=None,
    public_training_data=None,
    training_datasets={
        # 400 GB of filtered and deduplicated texts in total.
        # A mix of the following data: Wikipedia, Books, Twitter comments, Pikabu, Proza.ru,
        # Film subtitles, News websites, and Social corpus.
        # wikipedia
        "WikipediaRetrievalMultilingual": [],
        "WikipediaRerankingMultilingual": [],
        "RiaNewsRetrieval": [],  # probably
    },
)

rubert_base_cased = ModelMeta(
    name="DeepPavlov/rubert-base-cased",
    languages=["rus-Cyrl"],
    open_weights=True,
    revision="4036cab694767a299f2b9e6492909664d9414229",
    release_date="2020-03-04",
    n_parameters=1280_000_000,
    memory_usage_mb=4883,
    embed_dim=768,
    license="not specified",
    max_tokens=512,
    reference="https://huggingface.co/DeepPavlov/rubert-base-cased",
    similarity_fn_name="cosine",
    framework=["Sentence Transformers", "PyTorch"],
    use_instructions=False,
    public_training_code=None,
    public_training_data=None,
    adapted_from="google/bert_uncased_L-12_H-768_A-12",
    training_datasets={
        # wikipedia
        "WikipediaRetrievalMultilingual": [],
        "WikipediaRerankingMultilingual": [],
    },
)

distilrubert_small_cased_conversational = ModelMeta(
    name="DeepPavlov/distilrubert-small-cased-conversational",
    languages=["rus-Cyrl"],
    open_weights=True,
    revision="e348066b4a7279b97138038299bddc6580a9169a",
    release_date="2022-06-28",
    n_parameters=107_000_000,
    memory_usage_mb=408,
    embed_dim=768,
    license="not specified",
    max_tokens=512,
    reference="https://huggingface.co/DeepPavlov/distilrubert-small-cased-conversational",
    similarity_fn_name="cosine",
    framework=["Sentence Transformers", "PyTorch"],
    use_instructions=False,
    public_training_code=None,
    public_training_data=None,
    adapted_from="DeepPavlov/distilrubert-base-cased-conversational",
    training_datasets={
        # OpenSubtitles[1], Dirty, Pikabu, and a Social Media segment of Taiga corpus
    },
)

rubert_base_cased_sentence = ModelMeta(
    name="DeepPavlov/rubert-base-cased-sentence",
    languages=["rus-Cyrl"],
    open_weights=True,
    revision="78b5122d6365337dd4114281b0d08cd1edbb3bc8",
    release_date="2020-03-04",
    n_parameters=107_000_000,
    memory_usage_mb=408,
    embed_dim=768,
    license="not specified",
    max_tokens=512,
    reference="https://huggingface.co/DeepPavlov/rubert-base-cased-sentence",
    similarity_fn_name="cosine",
    framework=["Sentence Transformers", "PyTorch"],
    use_instructions=False,
    public_training_code=None,
    public_training_data=None,
    training_datasets={
        # "SNLI": [],
        "XNLI": ["dev"]
    },
)

labse_en_ru = ModelMeta(
    name="cointegrated/LaBSE-en-ru",
    languages=["rus-Cyrl"],
    open_weights=True,
    revision="cf0714e606d4af551e14ad69a7929cd6b0da7f7e",
    release_date="2021-06-10",
    n_parameters=129_000_000,
    memory_usage_mb=492,
    embed_dim=768,
    license="not specified",
    max_tokens=512,
    reference="https://huggingface.co/cointegrated/LaBSE-en-ru",
    similarity_fn_name="cosine",
    framework=["Sentence Transformers", "PyTorch"],
    use_instructions=False,
    public_training_code="https://colab.research.google.com/drive/1dnPRn0-ugj3vZgSpyCC9sgslM2SuSfHy?usp=sharing",
    public_training_data=None,
    training_datasets={
        # https://translate.yandex.ru/corpus
    },
    adapted_from="sentence-transformers/LaBSE",
)

turbo_models_datasets = {
    # Not MTEB: {"IlyaGusev/gazeta": ["train"], "zloelias/lenta-ru": ["train"]},
}
rubert_tiny_turbo = ModelMeta(
    name="sergeyzh/rubert-tiny-turbo",
    languages=["rus-Cyrl"],
    open_weights=True,
    revision="8ce0cf757446ce9bb2d5f5a4ac8103c7a1049054",
    release_date="2024-06-21",
    n_parameters=29_200_000,
    memory_usage_mb=111,
    embed_dim=312,
    license="mit",
    max_tokens=2048,
    reference="https://huggingface.co/sergeyzh/rubert-tiny-turbo",
    similarity_fn_name="cosine",
    framework=["Sentence Transformers", "PyTorch"],
    use_instructions=False,
    public_training_code=None,
    public_training_data=None,
    training_datasets=turbo_models_datasets,
    adapted_from="cointegrated/rubert-tiny2",
)

rubert_mini_frida = ModelMeta(
    name="sergeyzh/rubert-mini-frida",
    languages=["rus-Cyrl"],
    open_weights=True,
    revision="19b279b78afd945b5ccae78f63e284909814adc2",
    release_date="2025-03-02",
    n_parameters=32_300_000,
    memory_usage_mb=123,
    embed_dim=312,
    license="mit",
    max_tokens=2048,
    reference="https://huggingface.co/sergeyzh/rubert-mini-frida",
    similarity_fn_name="cosine",
    framework=["Sentence Transformers", "PyTorch"],
    use_instructions=True,
    public_training_code=None,
    public_training_data=None,
    training_datasets={
        # https://huggingface.co/datasets/IlyaGusev/gazeta
        # https://huggingface.co/datasets/zloelias/lenta-ru
        # https://huggingface.co/datasets/HuggingFaceFW/fineweb-2
        # https://huggingface.co/datasets/HuggingFaceFW/fineweb
    },
    adapted_from="sergeyzh/rubert-mini-sts",
)

labse_ru_turbo = ModelMeta(
    name="sergeyzh/LaBSE-ru-turbo",
    languages=["rus-Cyrl"],
    open_weights=True,
    revision="1940b046c6b5e125df11722b899130329d0a46da",
    release_date="2024-06-27",
    n_parameters=129_000_000,
    memory_usage_mb=490,
    embed_dim=768,
    license="mit",
    max_tokens=512,
    reference="https://huggingface.co/sergeyzh/LaBSE-ru-turbo",
    similarity_fn_name="cosine",
    framework=["Sentence Transformers", "PyTorch"],
    use_instructions=False,
    training_datasets=turbo_models_datasets,
    public_training_code=None,
    adapted_from="cointegrated/LaBSE-en-ru",
    public_training_data=None,
)

berta = ModelMeta(
    name="sergeyzh/BERTA",
    languages=["rus-Cyrl"],
    open_weights=True,
    revision="914c8c8aed14042ed890fc2c662d5e9e66b2faa7",
    release_date="2025-03-10",
    n_parameters=128_000_000,
    memory_usage_mb=489,
    embed_dim=768,
    license="mit",
    max_tokens=512,
    reference="https://huggingface.co/sergeyzh/BERTA",
    similarity_fn_name="cosine",
    framework=["Sentence Transformers", "PyTorch"],
    use_instructions=True,
    training_datasets={
        # https://huggingface.co/datasets/IlyaGusev/gazeta
        # https://huggingface.co/datasets/zloelias/lenta-ru
        # https://huggingface.co/datasets/HuggingFaceFW/fineweb-2
        # https://huggingface.co/datasets/HuggingFaceFW/fineweb
    },
    public_training_code=None,
    adapted_from="sergeyzh/LaBSE-ru-turbo",
    public_training_data=None,
)

rosberta_prompts = {
    # Default
    "Classification": "classification: ",
    "MultilabelClassification": "classification: ",
    "Clustering": "clustering: ",
    "PairClassification": "classification: ",
    "Reranking": "classification: ",
    f"Reranking-{PromptType.query.value}": "search_query: ",
    f"Reranking-{PromptType.passage.value}": "search_document: ",
    "STS": "classification: ",
    "Summarization": "classification: ",
    PromptType.query.value: "search_query: ",
    PromptType.passage.value: "search_document: ",
    # Override some prompts for ruMTEB tasks
    "HeadlineClassification": "clustering: ",
    "InappropriatenessClassification": "clustering: ",
    "MassiveScenarioClassification": "clustering: ",
    "RuSciBenchGRNTIClassification": "clustering: ",
    "RuSciBenchOECDClassification": "clustering: ",
    "SensitiveTopicsClassification": "clustering: ",
    "STS22": "clustering: ",
}

rosberta_ru_en = ModelMeta(
    loader=partial(  # type: ignore
        sentence_transformers_loader,
        model_name="ai-forever/ru-en-RoSBERTa",
        revision="89fb1651989adbb1cfcfdedafd7d102951ad0555",
        model_prompts=rosberta_prompts,
    ),
    name="ai-forever/ru-en-RoSBERTa",
    languages=["rus-Cyrl"],
    open_weights=True,
    revision="89fb1651989adbb1cfcfdedafd7d102951ad0555",
    release_date="2024-07-29",
    use_instructions=True,
    reference="https://huggingface.co/ai-forever/ru-en-RoSBERTa",
    n_parameters=404_000_000,
    memory_usage_mb=1540,
    max_tokens=512,
    embed_dim=1024,
    license="mit",
    similarity_fn_name="cosine",
    adapted_from="ai-forever/ruRoberta-large",
    training_datasets={
        # https://huggingface.co/ai-forever/ruRoberta-large
        # https://huggingface.co/datasets/IlyaGusev/yandex_q_full
        # https://huggingface.co/datasets/IlyaGusev/pikabu
        # https://huggingface.co/datasets/IlyaGusev/ru_stackoverflow
        # https://huggingface.co/datasets/IlyaGusev/habr
        # https://huggingface.co/datasets/its5Q/habr_qna
        # NewsCommentary
        # MultiParaCrawl
        "XNLI": [],
        "XNLIV2": [],
        "LanguageClassification": [],  # XNLI
        "MIRACLReranking": ["train"],
        "MIRACLRetrieval": ["train"],
        "MIRACLRetrievalHardNegatives": ["train"],
        "MrTidyRetrieval": ["train"],
    },
    public_training_data=None,
    public_training_code=None,
    framework=["Sentence Transformers", "PyTorch"],
)

frida_prompts = {
    # Default
    "Classification": "categorize: ",
    "MultilabelClassification": "categorize: ",
    "Clustering": "categorize_topic: ",
    "PairClassification": "paraphrase: ",
    "Reranking": "paraphrase: ",
    f"Reranking-{PromptType.query.value}": "search_query: ",
    f"Reranking-{PromptType.passage.value}": "search_document: ",
    "STS": "paraphrase: ",
    "Summarization": "categorize: ",
    PromptType.query.value: "search_query: ",
    PromptType.passage.value: "search_document: ",
    # Override some prompts for ruMTEB tasks
    "CEDRClassification": "categorize_sentiment: ",
    "GeoreviewClassification": "categorize_sentiment: ",
    "HeadlineClassification": "categorize_topic: ",
    "InappropriatenessClassification": "categorize_topic: ",
    "KinopoiskClassification": "categorize_sentiment: ",
    "MassiveIntentClassification": "paraphrase: ",
    "MassiveScenarioClassification": "paraphrase: ",
    "RuReviewsClassification": "categorize_sentiment: ",
    "RuSciBenchGRNTIClassification": "categorize_topic: ",
    "RuSciBenchOECDClassification": "categorize_topic: ",
    "SensitiveTopicsClassification": "categorize_topic: ",
    "TERRa": "categorize_entailment: ",
    "RiaNewsRetrieval": "categorize: ",
}

frida_training_datasets = {
    # Fine-tune sets
    # Retrieval
    "MIRACLReranking": ["train"],
    "MIRACLRetrieval": ["train"],
    "MIRACLRetrievalHardNegatives": ["train"],
    "MrTidyRetrieval": ["train"],
    "MSMARCO": ["train"],
    "MSMARCOHardNegatives": ["train"],
    "NanoMSMARCORetrieval": ["train"],
    "NQ": ["train"],
    "NQHardNegatives": ["train"],
    "NanoNQRetrieval": ["train"],
    # STS
    "STS12": ["train"],
    "STS22": ["train"],
    "STSBenchmark": ["train"],
    "STSBenchmarkMultilingualSTS": ["train"],  # translation not trained on
    "RUParaPhraserSTS": ["train"],
    # Classification & Clustering
    "AmazonCounterfactualClassification": ["train"],
    "AmazonPolarityClassification": ["train"],
    "AmazonReviewsClassification": ["train"],
    "ArxivClusteringP2P.v2": ["train"],
    "ArxivClusteringP2P": ["train"],
    "Banking77Classification": ["train"],
    "BiorxivClusteringP2P.v2": ["train"],
    "BiorxivClusteringP2P": ["train"],
    "CEDRClassification": ["train"],
    "DBpediaClassification": ["train"],
    "EmotionClassification": ["train"],
    "FinancialPhrasebankClassification": ["train"],
    "FrenkEnClassification": ["train"],
    "GeoreviewClassification": ["train"],
    "GeoreviewClusteringP2P": ["train"],
    "HeadlineClassification": ["train"],
    "ImdbClassification": ["train"],
    "InappropriatenessClassification": ["train"],
    "KinopoiskClassification": ["train"],
    "MasakhaNEWSClassification": ["train"],
    "MassiveIntentClassification": ["train"],
    "MassiveScenarioClassification": ["train"],
    "MedrxivClusteringP2P.v2": ["train"],
    "MedrxivClusteringP2P": ["train"],
    "MTOPDomainClassification": ["train"],
    "MTOPIntentClassification": ["train"],
    "MultiHateClassification": ["train"],
    "MultilingualSentimentClassification": ["train"],
    "NewsClassification": ["train"],
    "NusaX-senti": ["train"],
    "PoemSentimentClassification": ["train"],
    "RuReviewsClassification": ["train"],
    "RuSciBenchGRNTIClassification": ["train"],
    "RuSciBenchOECDClassification": ["train"],
    "SensitiveTopicsClassification": ["train"],
    "SIB200Classification": ["train"],
    "ToxicChatClassification": ["train"],
    "ToxicConversationsClassification": ["train"],
    "TweetSentimentClassification": ["train"],
    "TweetSentimentExtractionClassification": ["train"],
    "TweetTopicSingleClassification": ["train"],
    "YahooAnswersTopicsClassification": ["train"],
    "YelpReviewFullClassification": ["train"],
    # Pre-train sets (not mentioned above)
    # https://github.com/nomic-ai/contrastors/blob/5f7b461e5a13b5636692d1c9f1141b27232fe966/src/contrastors/configs/data/contrastive_pretrain.yaml
    # reddit_title_body
    "RedditClustering": [],
    "RedditClusteringP2P": [],
    "RedditClustering.v2": [],
    # codesearch
    "CodeSearchNetCCRetrieval": [],
    "COIRCodeSearchNetRetrieval": [],
    # stackexchange_body_body
    "StackExchangeClustering.v2": [],
    "StackExchangeClusteringP2P.v2": [],
    # wikipedia
    "WikipediaRetrievalMultilingual": [],
    "WikipediaRerankingMultilingual": [],
    # quora
    "QuoraRetrieval": [],
    "NanoQuoraRetrieval": [],
    "Quora-NL": [],  # translation not trained on
}

frida = ModelMeta(
    loader=partial(  # type: ignore
        sentence_transformers_loader,
        model_name="ai-forever/FRIDA",
        revision="7292217af9a9e6dbf07048f76b434ad1e2aa8b76",
        model_prompts=frida_prompts,
    ),
    name="ai-forever/FRIDA",
    languages=["rus-Cyrl"],
    open_weights=True,
    revision="7292217af9a9e6dbf07048f76b434ad1e2aa8b76",
    release_date="2024-12-29",
    use_instructions=True,
    reference="https://huggingface.co/ai-forever/FRIDA",
    n_parameters=823_000_000,
    memory_usage_mb=3141,
    max_tokens=512,
    embed_dim=1536,
    license="mit",
    similarity_fn_name="cosine",
    adapted_from="ai-forever/FRED-T5-1.7B",
    training_datasets=frida_training_datasets,
    public_training_data=None,
    public_training_code=None,
    framework=["Sentence Transformers", "PyTorch"],
)

giga_embeddings = ModelMeta(
<<<<<<< HEAD
    loader=partial(
        InstructSentenceTransformerWrapper,
        model_name="ai-sage/Giga-Embeddings-instruct",
        revision="646f5ff3587e74a18141c8d6b60d1cffd5897b92",
        trust_remote_code=True,
        instruction_template="Instruct: {instruction}\nQuery: ",
        apply_instruction_to_passages=False,
=======
    loader=partial(  # type: ignore
        InstructSentenceTransformerWrapper,
        model_name="ai-sage/Giga-Embeddings-instruct",
        revision="40b27667b9ad586d7812675df76e5062ccc80b0e",
        instruction_template="{instruction}",
        max_seq_length=512,
        apply_instruction_to_passages=False,
        prompts_dict=GIGA_task_prompts,
        trust_remote_code=True,
>>>>>>> d7ff1ab3
        model_kwargs={
            "torch_dtype": torch.bfloat16,
        },
    ),
    name="ai-sage/Giga-Embeddings-instruct",
    languages=["eng-Latn", "rus-Cyrl"],
    open_weights=True,
<<<<<<< HEAD
    revision="646f5ff3587e74a18141c8d6b60d1cffd5897b92",
    release_date="2024-12-13",
    n_parameters=2_530_000_000,
    memory_usage_mb=9649,
    embed_dim=2048,
    license="mit",
    max_tokens=32768,
=======
    revision="40b27667b9ad586d7812675df76e5062ccc80b0e",
    release_date="2025-06-05",
    n_parameters=3_227_176_961,
    memory_usage_mb=12865,
    embed_dim=2048,
    license="mit",
    max_tokens=4096,
>>>>>>> d7ff1ab3
    reference="https://huggingface.co/ai-sage/Giga-Embeddings-instruct",
    similarity_fn_name="cosine",
    framework=["Sentence Transformers", "PyTorch"],
    use_instructions=True,
    public_training_code=None,
    public_training_data=None,
    training_datasets=None,
)

berta_training_datasets = {
    **frida_training_datasets,  # distilled from FRIDA
    # https://huggingface.co/datasets/IlyaGusev/gazeta
    # https://huggingface.co/datasets/zloelias/lenta-ru
    # https://huggingface.co/datasets/HuggingFaceFW/fineweb-2
    # https://huggingface.co/datasets/HuggingFaceFW/fineweb
}

berta = ModelMeta(
    name="sergeyzh/BERTA",
    languages=["rus-Cyrl"],
    open_weights=True,
    revision="914c8c8aed14042ed890fc2c662d5e9e66b2faa7",
    release_date="2025-03-10",
    n_parameters=128_000_000,
    memory_usage_mb=489,
    embed_dim=768,
    license="mit",
    max_tokens=512,
    reference="https://huggingface.co/sergeyzh/BERTA",
    similarity_fn_name="cosine",
    framework=["Sentence Transformers", "PyTorch"],
    use_instructions=True,
    training_datasets=berta_training_datasets,
    public_training_code=None,
    adapted_from="sergeyzh/LaBSE-ru-turbo",
    public_training_data=None,
)

rubert_mini_frida = ModelMeta(
    name="sergeyzh/rubert-mini-frida",
    languages=["rus-Cyrl"],
    open_weights=True,
    revision="19b279b78afd945b5ccae78f63e284909814adc2",
    release_date="2025-03-02",
    n_parameters=32_300_000,
    memory_usage_mb=123,
    embed_dim=312,
    license="mit",
    max_tokens=2048,
    reference="https://huggingface.co/sergeyzh/rubert-mini-frida",
    similarity_fn_name="cosine",
    framework=["Sentence Transformers", "PyTorch"],
    use_instructions=True,
    public_training_code=None,
    public_training_data=None,
    training_datasets=berta_training_datasets,
    adapted_from="sergeyzh/rubert-mini-sts",
)


user2_training_data = {
    **nomic_training_data,
    **bge_m3_training_data,
    # deepvk/cultura_ru_edu
    # AllNLI
    # nyuuzyou/fishkinet-posts
    # IlyaGusev/gazeta
    # its5Q/habr_qna
    # zloelias/lenta-ru
    # unicamp-dl/mmarco
    # deepvk/ru-HNP
    # deepvk/ru-WANLI
    # wikimedia/wikipedia
    # CarlBrendt/Summ_Dialog_News
    # RussianNLP/wikiomnia
    # its5Q/yandex-q
    # "mC4" ru
    # "CC-News" ru
    # MultiLongDocRetrieval
}

user2_prompts = {
    # Override some prompts for ruMTEB tasks
    "HeadlineClassification": "search_query: ",
    "RuSciBenchGRNTIClassification": "clustering: ",
    "RuSciBenchOECDClassification": "clustering: ",
    "GeoreviewClusteringP2P": "search_query: ",
    "SensitiveTopicsClassification": "search_query: ",
    "STS22": "search_document: ",
    "InappropriatenessClassification": "classification: ",
    "CEDRClassification": "classification: ",
    # Default
    "Classification": "classification: ",
    "MultilabelClassification": "classification: ",
    "Clustering": "clustering: ",
    "PairClassification": "classification: ",
    "Reranking": "classification: ",
    f"Reranking-{PromptType.query.value}": "search_query: ",
    f"Reranking-{PromptType.passage.value}": "search_document: ",
    "STS": "classification: ",
    "Summarization": "clustering: ",
    PromptType.query.value: "search_query: ",
    PromptType.passage.value: "search_document: ",
}
user2_small = ModelMeta(
    loader=partial(
        sentence_transformers_loader,
        model_name="deepvk/USER2-small",
        revision="23f65b34cf7632032061f5cc66c14714e6d4cee4",
        model_prompts=user2_prompts,
    ),
    name="deepvk/USER2-small",
    languages=["rus-Cyrl"],
    open_weights=True,
    revision="23f65b34cf7632032061f5cc66c14714e6d4cee4",
    release_date="2025-04-19",
    use_instructions=True,
    reference="https://huggingface.co/collections/deepvk/user2-6802650d7210f222ec60e05f",
    n_parameters=34_400_000,
    memory_usage_mb=131,
    max_tokens=8192,
    embed_dim=384,
    license="apache-2.0",
    similarity_fn_name="cosine",
    adapted_from="deepvk/RuModernBERT-small",
    training_datasets=user2_training_data,
    public_training_data=None,
    public_training_code="https://github.com/BlessedTatonka/some_code/tree/2899f27d51efdf4217fc6453799ff197e9792f1e",
    framework=["Sentence Transformers", "PyTorch"],
)

user2_base = ModelMeta(
    loader=partial(
        sentence_transformers_loader,
        model_name="deepvk/USER2-base",
        revision="0942cf96909b6d52e61f79a01e2d30c7be640b27",
        model_prompts=user2_prompts,
    ),
    name="deepvk/USER2-base",
    languages=["rus-Cyrl"],
    open_weights=True,
    revision="0942cf96909b6d52e61f79a01e2d30c7be640b27",
    release_date="2025-04-19",
    use_instructions=True,
    reference="https://huggingface.co/collections/deepvk/user2-6802650d7210f222ec60e05f",
    n_parameters=149_000_000,
    memory_usage_mb=568,
    max_tokens=8192,
    embed_dim=768,
    license="apache-2.0",
    similarity_fn_name="cosine",
    adapted_from="deepvk/RuModernBERT-base",
    training_datasets=user2_training_data,
    public_training_data=None,
    public_training_code="https://github.com/BlessedTatonka/some_code/tree/2899f27d51efdf4217fc6453799ff197e9792f1e",
    framework=["Sentence Transformers", "PyTorch"],
)<|MERGE_RESOLUTION|>--- conflicted
+++ resolved
@@ -13,8 +13,6 @@
 from mteb.models.nomic_models import (
     nomic_training_data,
 )
-<<<<<<< HEAD
-=======
 
 GIGA_task_prompts = {
     "TERRa": "Given a premise, retrieve a hypothesis that is entailed by the premise\nquery: ",
@@ -56,7 +54,6 @@
         "passage": "",
     },
 }
->>>>>>> d7ff1ab3
 
 rubert_tiny = ModelMeta(
     name="cointegrated/rubert-tiny",
@@ -685,15 +682,6 @@
 )
 
 giga_embeddings = ModelMeta(
-<<<<<<< HEAD
-    loader=partial(
-        InstructSentenceTransformerWrapper,
-        model_name="ai-sage/Giga-Embeddings-instruct",
-        revision="646f5ff3587e74a18141c8d6b60d1cffd5897b92",
-        trust_remote_code=True,
-        instruction_template="Instruct: {instruction}\nQuery: ",
-        apply_instruction_to_passages=False,
-=======
     loader=partial(  # type: ignore
         InstructSentenceTransformerWrapper,
         model_name="ai-sage/Giga-Embeddings-instruct",
@@ -703,7 +691,6 @@
         apply_instruction_to_passages=False,
         prompts_dict=GIGA_task_prompts,
         trust_remote_code=True,
->>>>>>> d7ff1ab3
         model_kwargs={
             "torch_dtype": torch.bfloat16,
         },
@@ -711,15 +698,6 @@
     name="ai-sage/Giga-Embeddings-instruct",
     languages=["eng-Latn", "rus-Cyrl"],
     open_weights=True,
-<<<<<<< HEAD
-    revision="646f5ff3587e74a18141c8d6b60d1cffd5897b92",
-    release_date="2024-12-13",
-    n_parameters=2_530_000_000,
-    memory_usage_mb=9649,
-    embed_dim=2048,
-    license="mit",
-    max_tokens=32768,
-=======
     revision="40b27667b9ad586d7812675df76e5062ccc80b0e",
     release_date="2025-06-05",
     n_parameters=3_227_176_961,
@@ -727,7 +705,6 @@
     embed_dim=2048,
     license="mit",
     max_tokens=4096,
->>>>>>> d7ff1ab3
     reference="https://huggingface.co/ai-sage/Giga-Embeddings-instruct",
     similarity_fn_name="cosine",
     framework=["Sentence Transformers", "PyTorch"],
