--- conflicted
+++ resolved
@@ -4,22 +4,16 @@
 
 import torch
 
-<<<<<<< HEAD
 from mteb.model_meta import (
     ModelMeta,
     ScoringFunction,
 )
+from mteb.models.bge_models import bge_m3_training_data
+from mteb.models.nomic_models import (
+    nomic_training_data,
+)
 from mteb.models.sentence_transformer_wrapper import sentence_transformers_loader
 from mteb.types import PromptType
-=======
-from mteb.encoder_interface import PromptType
-from mteb.model_meta import ModelMeta, sentence_transformers_loader
-from mteb.models.bge_models import bge_m3_training_data
-from mteb.models.instruct_wrapper import InstructSentenceTransformerWrapper
-from mteb.models.nomic_models import (
-    nomic_training_data,
-)
->>>>>>> 20baefb1
 
 rubert_tiny = ModelMeta(
     loader=sentence_transformers_loader,
@@ -399,7 +393,6 @@
     adapted_from="cointegrated/rubert-tiny2",
 )
 
-<<<<<<< HEAD
 rubert_mini_frida = ModelMeta(
     loader=sentence_transformers_loader,
     name="sergeyzh/rubert-mini-frida",
@@ -427,8 +420,6 @@
     adapted_from="sergeyzh/rubert-mini-sts",
 )
 
-=======
->>>>>>> 20baefb1
 labse_ru_turbo = ModelMeta(
     loader=sentence_transformers_loader,
     name="sergeyzh/LaBSE-ru-turbo",
@@ -451,7 +442,6 @@
     public_training_data=None,
 )
 
-<<<<<<< HEAD
 berta = ModelMeta(
     loader=sentence_transformers_loader,
     name="sergeyzh/BERTA",
@@ -479,8 +469,6 @@
     public_training_data=None,
 )
 
-=======
->>>>>>> 20baefb1
 rosberta_prompts = {
     # Default
     "Classification": "classification: ",
@@ -818,10 +806,8 @@
     PromptType.passage.value: "search_document: ",
 }
 user2_small = ModelMeta(
-    loader=partial(
-        sentence_transformers_loader,
-        model_name="deepvk/USER2-small",
-        revision="23f65b34cf7632032061f5cc66c14714e6d4cee4",
+    loader=sentence_transformers_loader,
+    loader_kwargs=dict(
         model_prompts=user2_prompts,
     ),
     name="deepvk/USER2-small",
@@ -845,10 +831,8 @@
 )
 
 user2_base = ModelMeta(
-    loader=partial(
-        sentence_transformers_loader,
-        model_name="deepvk/USER2-base",
-        revision="0942cf96909b6d52e61f79a01e2d30c7be640b27",
+    loader=sentence_transformers_loader,
+    loader_kwargs=dict(
         model_prompts=user2_prompts,
     ),
     name="deepvk/USER2-base",
