"""Sentence models for evaluation on the Russian part of MTEB"""

from __future__ import annotations

from functools import partial

<<<<<<< HEAD
from mteb.model_meta import ModelMeta, sentence_transformers_loader
from mteb.models.bge_models import bge_m3_training_data
=======
from mteb.model_meta import (
    ModelMeta,
    ScoringFunction,
    sentence_transformers_loader,
)

from .bge_models import bge_m3_training_data
>>>>>>> 7889200b

rubert_tiny = ModelMeta(
    name="cointegrated/rubert-tiny",
    languages=["rus_Cyrl"],
    open_weights=True,
    revision="5441c5ea8026d4f6d7505ec004845409f1259fb1",
    release_date="2021-05-24",
    n_parameters=11_900_000,
    memory_usage_mb=45,
    embed_dim=312,
    license="mit",
    max_tokens=512,
    reference="https://huggingface.co/cointegrated/rubert-tiny",
    similarity_fn_name=ScoringFunction.COSINE,
    framework=["Sentence Transformers", "PyTorch"],
    use_instructions=False,
    public_training_code="https://gist.github.com/avidale/7bc6350f26196918bf339c01261f5c60",
    training_datasets={
        # [Yandex Translate corpus](https://translate.yandex.ru/corpus), [OPUS-100](https://huggingface.co/datasets/opus100)
        "Tatoeba": ["train"],
    },
    adapted_from="google-bert/bert-base-multilingual-cased",
    public_training_data=None,
)

rubert_tiny2 = ModelMeta(
    name="cointegrated/rubert-tiny2",
    languages=["rus_Cyrl"],
    open_weights=True,
    revision="dad72b8f77c5eef6995dd3e4691b758ba56b90c3",
    release_date="2021-10-28",
    n_parameters=29_400_000,
    memory_usage_mb=112,
    embed_dim=312,
    license="mit",
    max_tokens=2048,
    reference="https://huggingface.co/cointegrated/rubert-tiny2",
    similarity_fn_name=ScoringFunction.COSINE,
    framework=["Sentence Transformers", "PyTorch"],
    use_instructions=False,
    public_training_code="https://colab.research.google.com/drive/1mSWfIQ6PIlteLVZ9DKKpcorycgLIKZLf?usp=sharing",
    training_datasets={
        # https://huggingface.co/datasets/cointegrated/ru-paraphrase-NMT-Leipzig
        # Wikipedia https://huggingface.co/datasets/Madjogger/JamSpell_dataset
        # https://huggingface.co/datasets/imvladikon/leipzig_corpora_collection
    },
    adapted_from="cointegrated/rubert-tiny",
    public_training_data=None,
)

sbert_large_nlu_ru = ModelMeta(
    name="ai-forever/sbert_large_nlu_ru",
    languages=["rus_Cyrl"],
    open_weights=True,
    revision="af977d5dfa46a3635e29bf0ef383f2df2a08d47a",
    release_date="2020-11-20",
    n_parameters=427_000_000,
    memory_usage_mb=1629,
    embed_dim=1024,
    license="mit",
    max_tokens=512,  # best guess
    reference="https://huggingface.co/ai-forever/sbert_large_nlu_ru",
    similarity_fn_name=ScoringFunction.COSINE,
    framework=["Sentence Transformers", "PyTorch"],
    use_instructions=False,
    public_training_code=None,
    public_training_data=None,
    training_datasets=None,
)

sbert_large_mt_nlu_ru = ModelMeta(
    name="ai-forever/sbert_large_mt_nlu_ru",
    languages=["rus_Cyrl"],
    open_weights=True,
    revision="05300876c2b83f46d3ddd422a7f17e45cf633bb0",
    release_date="2021-05-18",
    n_parameters=427_000_000,
    memory_usage_mb=1629,
    embed_dim=1024,
    license="Not specified",
    max_tokens=512,  # best guess
    reference="https://huggingface.co/ai-forever/sbert_large_mt_nlu_ru",
    similarity_fn_name=ScoringFunction.COSINE,
    framework=["Sentence Transformers", "PyTorch"],
    use_instructions=False,
    public_training_code=None,
    public_training_data=None,
    training_datasets={
        # SNLI, MNLI
        # https://github.com/brmson/dataset-sts
    },
)

user_base_ru = ModelMeta(
    loader=partial(  # type: ignore
        sentence_transformers_loader,
        model_name="deepvk/USER-base",
        revision="436a489a2087d61aa670b3496a9915f84e46c861",
        model_prompts={"query": "query: ", "passage": "passage: "},
    ),
    name="deepvk/USER-base",
    languages=["rus_Cyrl"],
    open_weights=True,
    revision="436a489a2087d61aa670b3496a9915f84e46c861",
    release_date="2024-06-10",
    n_parameters=427_000_000,
    memory_usage_mb=473,
    embed_dim=768,
    license="apache-2.0",
    max_tokens=512,
    reference="https://huggingface.co/deepvk/USER-base",
    similarity_fn_name=ScoringFunction.COSINE,
    framework=["Sentence Transformers", "PyTorch"],
    adapted_from="https://huggingface.co/deepvk/deberta-v1-base",
    use_instructions=True,
    citation="""@misc{deepvk2024user,
        title={USER: Universal Sentence Encoder for Russian},
        author={Malashenko, Boris and  Zemerov, Anton and Spirin, Egor},
        url={https://huggingface.co/datasets/deepvk/USER-base},
        publisher={Hugging Face}
        year={2024},
    }
    """,
    training_datasets={
        "BibleNLPBitextMining": ["train"],
        # https://github.com/unicamp-dl/mMARCO
        # deepvk/ru-HNP
        # deepvk/ru-WANLI
        # MedNLI
        # RCB
        "TERRa": ["train"],
        # Tapaco
        # Opus100
        # BiblePar
        # RudetoxifierDataDetox
        # RuParadetox
        "MIRACL": ["train"],
        # MLDR
        # Lenta
        "MLSUMClusteringP2P": ["train"],
        "MLSUMClusteringP2P.v2": ["train"],
        "MLSUMClusteringS2S": ["train"],
        "MLSUMClusteringS2S.v2": ["train"],
        "MrTidyRetrieval": ["train"],
        # "Panorama"
        # PravoIsrael
        # xlsum
        # Fialka-v1
        # RussianKeywords
        # Gazeta
        # Gsm8k-ru
        # DSumRu
        # SummDialogNews
    },
    public_training_code=None,
    public_training_data=None,
)

user_bge_m3 = ModelMeta(
    loader=partial(  # type: ignore
        sentence_transformers_loader,
        model_name="deepvk/USER-bge-m3",
        revision="0cc6cfe48e260fb0474c753087a69369e88709ae",
    ),
    name="deepvk/USER-bge-m3",
    languages=["rus_Cyrl"],
    open_weights=True,
    revision="0cc6cfe48e260fb0474c753087a69369e88709ae",
    release_date="2024-07-05",
    n_parameters=359_026_688,
    memory_usage_mb=1370,
    embed_dim=1024,
    license="apache-2.0",
    max_tokens=8194,
    reference="https://huggingface.co/deepvk/USER-base",
    similarity_fn_name=ScoringFunction.COSINE,
    framework=["Sentence Transformers", "PyTorch"],
    adapted_from="https://huggingface.co/BAAI/bge-m3",
    use_instructions=False,
    training_datasets={
        "BibleNLPBitextMining": ["train"],
        # https://github.com/unicamp-dl/mMARCO
        # deepvk/ru-HNP
        # deepvk/ru-WANLI
        # MedNLI
        # RCB
        "TERRa": ["train"],
        # Tapaco
        # Opus100
        # BiblePar
        # RudetoxifierDataDetox
        # RuParadetox
        "MIRACL": ["train"],
        # MLDR
        # Lenta
        "MLSUMClusteringP2P": ["train"],
        "MLSUMClusteringP2P.v2": ["train"],
        "MLSUMClusteringS2S": ["train"],
        "MLSUMClusteringS2S.v2": ["train"],
        "MrTidyRetrieval": ["train"],
        # "Panorama"
        # PravoIsrael
        # xlsum
        # Fialka-v1
        # RussianKeywords
        # Gazeta
        # Gsm8k-ru
        # DSumRu
        # SummDialogNews
    },
    public_training_code=None,
    public_training_data=None,
)

user_bge_m3 = ModelMeta(
    loader=partial(  # type: ignore
        sentence_transformers_loader,
        model_name="deepvk/USER-bge-m3",
        revision="0cc6cfe48e260fb0474c753087a69369e88709ae",
    ),
    name="deepvk/USER-bge-m3",
    languages=["rus_Cyrl"],
    open_weights=True,
    revision="0cc6cfe48e260fb0474c753087a69369e88709ae",
    release_date="2024-07-05",
    n_parameters=359_026_688,
    memory_usage_mb=1370,
    embed_dim=1024,
    license="apache-2.0",
    max_tokens=8194,
    reference="https://huggingface.co/deepvk/USER-base",
    similarity_fn_name=ScoringFunction.COSINE,
    framework=["Sentence Transformers", "PyTorch"],
    adapted_from="https://huggingface.co/BAAI/bge-m3",
    use_instructions=False,
    training_datasets={
        "BibleNLPBitextMining": ["train"],
        "MLSUMClusteringP2P": ["train"],
        "MLSUMClusteringP2P.v2": ["train"],
        "MLSUMClusteringS2S": ["train"],
        "MLSUMClusteringS2S.v2": ["train"],
        **bge_m3_training_data,
        # not MTEB:
        # "deepvk/ru-HNP": ["train"],
        # "deepvk/ru-WANLI": ["train"],
        # "Shitao/bge-m3-data": ["train"],
        # "RussianNLP/russian_super_glue": ["train"],
        # "reciTAL/mlsum": ["train"],
        # "Helsinki-NLP/opus-100": ["train"],
        # "Helsinki-NLP/bible_para": ["train"],
        # "d0rj/rudetoxifier_data_detox": ["train"],
        # "s-nlp/ru_paradetox": ["train"],
        # "Milana/russian_keywords": ["train"],
        # "IlyaGusev/gazeta": ["train"],
        # "d0rj/gsm8k-ru": ["train"],
        # "bragovo/dsum_ru": ["train"],
        # "CarlBrendt/Summ_Dialog_News": ["train"],
    },
    public_training_code=None,
    public_training_data=None,
)

deberta_v1_ru = ModelMeta(
    name="deepvk/deberta-v1-base",
    languages=["rus_Cyrl"],
    open_weights=True,
    revision="bdd30b0e19757e6940c92c7aff19e8fc0a60dff4",
    release_date="2023-02-07",
    n_parameters=124_000_000,
    memory_usage_mb=473,
    embed_dim=768,
    license="apache-2.0",
    max_tokens=512,
    reference="https://huggingface.co/deepvk/deberta-v1-base",
    similarity_fn_name=ScoringFunction.COSINE,
    framework=["Sentence Transformers", "PyTorch"],
    use_instructions=False,
    # Wikipedia, Books, Twitter comments, Pikabu, Proza.ru, Film subtitles, News websites, and Social corpus
    public_training_code=None,
    public_training_data=None,
    training_datasets=None,
)

rubert_base_cased = ModelMeta(
    name="DeepPavlov/rubert-base-cased",
    languages=["rus_Cyrl"],
    open_weights=True,
    revision="4036cab694767a299f2b9e6492909664d9414229",
    release_date="2020-03-04",
    n_parameters=1280_000_000,
    memory_usage_mb=4883,
    embed_dim=768,
    license="Not specified",
    max_tokens=512,
    reference="https://huggingface.co/DeepPavlov/rubert-base-cased",
    similarity_fn_name=ScoringFunction.COSINE,
    framework=["Sentence Transformers", "PyTorch"],
    use_instructions=False,
    public_training_code=None,
    public_training_data=None,
    training_datasets=None,
    citation="""@misc{kuratov2019adaptationdeepbidirectionalmultilingual,
      title={Adaptation of Deep Bidirectional Multilingual Transformers for Russian Language}, 
      author={Yuri Kuratov and Mikhail Arkhipov},
      year={2019},
      eprint={1905.07213},
      archivePrefix={arXiv},
      primaryClass={cs.CL},
      url={https://arxiv.org/abs/1905.07213}, 
    }""",
)

distilrubert_small_cased_conversational = ModelMeta(
    name="DeepPavlov/distilrubert-small-cased-conversational",
    languages=["rus_Cyrl"],
    open_weights=True,
    revision="e348066b4a7279b97138038299bddc6580a9169a",
    release_date="2022-06-28",
    n_parameters=107_000_000,
    memory_usage_mb=408,
    embed_dim=768,
    license="Not specified",
    max_tokens=512,
    reference="https://huggingface.co/DeepPavlov/distilrubert-small-cased-conversational",
    similarity_fn_name=ScoringFunction.COSINE,
    framework=["Sentence Transformers", "PyTorch"],
    use_instructions=False,
    public_training_code=None,
    public_training_data=None,
    training_datasets=None,
    citation="""@misc{https://doi.org/10.48550/arxiv.2205.02340,
      doi = {10.48550/ARXIV.2205.02340},
      url = {https://arxiv.org/abs/2205.02340},
      author = {Kolesnikova, Alina and Kuratov, Yuri and Konovalov, Vasily and Burtsev, Mikhail},
      keywords = {Computation and Language (cs.CL), Machine Learning (cs.LG), FOS: Computer and information sciences, FOS: Computer and information sciences},
      title = {Knowledge Distillation of Russian Language Models with Reduction of Vocabulary},
      publisher = {arXiv},
      year = {2022},
      copyright = {arXiv.org perpetual, non-exclusive license}
    }""",
)

rubert_base_cased_sentence = ModelMeta(
    name="DeepPavlov/rubert-base-cased-sentence",
    languages=["rus_Cyrl"],
    open_weights=True,
    revision="78b5122d6365337dd4114281b0d08cd1edbb3bc8",
    release_date="2020-03-04",
    n_parameters=107_000_000,
    memory_usage_mb=408,
    embed_dim=768,
    license="Not specified",
    max_tokens=512,
    reference="https://huggingface.co/DeepPavlov/rubert-base-cased-sentence",
    similarity_fn_name=ScoringFunction.COSINE,
    framework=["Sentence Transformers", "PyTorch"],
    use_instructions=False,
    public_training_code=None,
    public_training_data=None,
    training_datasets={
        # "SNLI": [],
        "XNLI": ["dev"]
    },
)

labse_en_ru = ModelMeta(
    name="cointegrated/LaBSE-en-ru",
    languages=["rus_Cyrl"],
    open_weights=True,
    revision="cf0714e606d4af551e14ad69a7929cd6b0da7f7e",
    release_date="2021-06-10",
    n_parameters=129_000_000,
    memory_usage_mb=492,
    embed_dim=768,
    license="Not specified",
    max_tokens=512,
    reference="https://huggingface.co/cointegrated/LaBSE-en-ru",
    similarity_fn_name=ScoringFunction.COSINE,
    framework=["Sentence Transformers", "PyTorch"],
    use_instructions=False,
    public_training_code="https://colab.research.google.com/drive/1dnPRn0-ugj3vZgSpyCC9sgslM2SuSfHy?usp=sharing",
    public_training_data=None,
    training_datasets=None,
    adapted_from="sentence-transformers/LaBSE",
)

rubert_tiny_turbo = ModelMeta(
    name="sergeyzh/rubert-tiny-turbo",
    languages=["rus_Cyrl"],
    open_weights=True,
    revision="8ce0cf757446ce9bb2d5f5a4ac8103c7a1049054",
    release_date="2024-06-21",
    n_parameters=29_200_000,
    memory_usage_mb=111,
    embed_dim=312,
    license="mit",
    max_tokens=2048,
    reference="https://huggingface.co/sergeyzh/rubert-tiny-turbo",
    similarity_fn_name=ScoringFunction.COSINE,
    framework=["Sentence Transformers", "PyTorch"],
    use_instructions=False,
    public_training_code=None,
    public_training_data=None,
    training_datasets=None,
    # Not MTEB: {"IlyaGusev/gazeta": ["train"], "zloelias/lenta-ru": ["train"]},
    adapted_from="cointegrated/rubert-tiny2",
)

labse_ru_turbo = ModelMeta(
    name="sergeyzh/LaBSE-ru-turbo",
    languages=["rus_Cyrl"],
    open_weights=True,
    revision="1940b046c6b5e125df11722b899130329d0a46da",
    release_date="2024-06-27",
    n_parameters=129_000_000,
    memory_usage_mb=490,
    embed_dim=768,
    license="mit",
    max_tokens=512,
    reference="https://huggingface.co/sergeyzh/LaBSE-ru-turbo",
    similarity_fn_name=ScoringFunction.COSINE,
    framework=["Sentence Transformers", "PyTorch"],
    use_instructions=False,
    training_datasets=None,
    # not MTEB: {"IlyaGusev/gazeta": ["train"], "zloelias/lenta-ru": ["train"]},
    public_training_code=None,
    adapted_from="cointegrated/LaBSE-en-ru",
    public_training_data=None,
)


rosberta_ru_en = ModelMeta(
    loader=partial(  # type: ignore
        sentence_transformers_loader,
        model_name="ai-forever/ru-en-RoSBERTa",
        revision="89fb1651989adbb1cfcfdedafd7d102951ad0555",
        model_prompts={
            "Classification": "classification: ",
            "Clustering": "clustering: ",
            "query": "search_query: ",
            "passage": "search_document: ",
        },
    ),
    name="ai-forever/ru-en-RoSBERTa",
    languages=["rus_Cyrl"],
    open_weights=True,
    revision="89fb1651989adbb1cfcfdedafd7d102951ad0555",
    release_date="2024-07-29",
    use_instructions=True,
    n_parameters=404_000_000,
    memory_usage_mb=1540,
    max_tokens=514,
    embed_dim=1024,
    license="mit",
    similarity_fn_name=ScoringFunction.COSINE,
    adapted_from="ai-forever/ruRoberta-large",
    training_datasets={
        # https://huggingface.co/ai-forever/ruRoberta-large
        # https://huggingface.co/datasets/IlyaGusev/yandex_q_full
        # https://huggingface.co/datasets/IlyaGusev/pikabu
        # https://huggingface.co/datasets/IlyaGusev/ru_stackoverflow
        # https://huggingface.co/datasets/IlyaGusev/habr
        # https://huggingface.co/datasets/its5Q/habr_qna
        # NewsCommentary
        # MultiParaCrawl
        "XNLI": [],
        "XNLIV2": [],
        "LanguageClassification": [],  # XNLI
        "MIRACLReranking": ["train"],
        "MIRACLRetrieval": ["train"],
    },
    public_training_data=None,
    public_training_code=None,
    framework=["Sentence Transformers", "PyTorch"],
    citation="""@misc{snegirev2024russianfocusedembeddersexplorationrumteb,
      title={The Russian-focused embedders' exploration: ruMTEB benchmark and Russian embedding model design}, 
      author={Artem Snegirev and Maria Tikhonova and Anna Maksimova and Alena Fenogenova and Alexander Abramov},
      year={2024},
      eprint={2408.12503},
      archivePrefix={arXiv},
      primaryClass={cs.CL},
      url={https://arxiv.org/abs/2408.12503}, 
    }
    """,
)<|MERGE_RESOLUTION|>--- conflicted
+++ resolved
@@ -4,18 +4,13 @@
 
 from functools import partial
 
-<<<<<<< HEAD
 from mteb.model_meta import ModelMeta, sentence_transformers_loader
 from mteb.models.bge_models import bge_m3_training_data
-=======
 from mteb.model_meta import (
     ModelMeta,
     ScoringFunction,
     sentence_transformers_loader,
 )
-
-from .bge_models import bge_m3_training_data
->>>>>>> 7889200b
 
 rubert_tiny = ModelMeta(
     name="cointegrated/rubert-tiny",
