"""Sentence models for evaluation on the Russian part of MTEB"""

from __future__ import annotations

from functools import partial

import torch

from mteb.encoder_interface import PromptType
from mteb.model_meta import ModelMeta, sentence_transformers_loader
<<<<<<< HEAD
from mteb.models.instruct_wrapper import InstructSentenceTransformerWrapper
=======
from mteb.models.bge_models import bge_m3_training_data
from mteb.models.instruct_wrapper import InstructSentenceTransformerWrapper
from mteb.models.nomic_models import (
    nomic_training_data,
)
>>>>>>> a52ea2f7

rubert_tiny = ModelMeta(
    name="cointegrated/rubert-tiny",
    languages=["rus-Cyrl"],
    open_weights=True,
    revision="5441c5ea8026d4f6d7505ec004845409f1259fb1",
    release_date="2021-05-24",
    n_parameters=11_900_000,
    memory_usage_mb=45,
    embed_dim=312,
    license="mit",
    max_tokens=512,
    reference="https://huggingface.co/cointegrated/rubert-tiny",
    similarity_fn_name="cosine",
    framework=["Sentence Transformers", "PyTorch"],
    use_instructions=False,
    public_training_code="https://gist.github.com/avidale/7bc6350f26196918bf339c01261f5c60",
    training_datasets={
        # [Yandex Translate corpus](https://translate.yandex.ru/corpus), [OPUS-100](https://huggingface.co/datasets/opus100)
        "Tatoeba": ["train"],
    },
    adapted_from="google-bert/bert-base-multilingual-cased",
    public_training_data=None,
)

rubert_tiny2 = ModelMeta(
    name="cointegrated/rubert-tiny2",
    languages=["rus-Cyrl"],
    open_weights=True,
    revision="dad72b8f77c5eef6995dd3e4691b758ba56b90c3",
    release_date="2021-10-28",
    n_parameters=29_400_000,
    memory_usage_mb=112,
    embed_dim=312,
    license="mit",
    max_tokens=2048,
    reference="https://huggingface.co/cointegrated/rubert-tiny2",
    similarity_fn_name="cosine",
    framework=["Sentence Transformers", "PyTorch"],
    use_instructions=False,
    public_training_code="https://colab.research.google.com/drive/1mSWfIQ6PIlteLVZ9DKKpcorycgLIKZLf?usp=sharing",
    training_datasets={
        # https://huggingface.co/datasets/cointegrated/ru-paraphrase-NMT-Leipzig
        # Wikipedia https://huggingface.co/datasets/Madjogger/JamSpell_dataset
        # https://huggingface.co/datasets/imvladikon/leipzig_corpora_collection
    },
    adapted_from="cointegrated/rubert-tiny",
    public_training_data=None,
)

sbert_large_nlu_ru = ModelMeta(
    name="ai-forever/sbert_large_nlu_ru",
    languages=["rus-Cyrl"],
    open_weights=True,
    revision="af977d5dfa46a3635e29bf0ef383f2df2a08d47a",
    release_date="2020-11-20",
    n_parameters=427_000_000,
    memory_usage_mb=1629,
    embed_dim=1024,
    license="mit",
    max_tokens=512,  # best guess
    reference="https://huggingface.co/ai-forever/sbert_large_nlu_ru",
    similarity_fn_name="cosine",
    framework=["Sentence Transformers", "PyTorch"],
    use_instructions=False,
    public_training_code=None,
    public_training_data=None,
    adapted_from="google/bert_uncased_L-12_H-768_A-12",
    training_datasets={
        # SNLI
        # MNLI
    },
)

sbert_large_mt_nlu_ru = ModelMeta(
    name="ai-forever/sbert_large_mt_nlu_ru",
    languages=["rus-Cyrl"],
    open_weights=True,
    revision="05300876c2b83f46d3ddd422a7f17e45cf633bb0",
    release_date="2021-05-18",
    n_parameters=427_000_000,
    memory_usage_mb=1629,
    embed_dim=1024,
    license="not specified",
    max_tokens=512,  # best guess
    reference="https://huggingface.co/ai-forever/sbert_large_mt_nlu_ru",
    similarity_fn_name="cosine",
    framework=["Sentence Transformers", "PyTorch"],
    use_instructions=False,
    public_training_code=None,
    public_training_data=None,
    training_datasets={
        # SNLI, MNLI
        # https://github.com/brmson/dataset-sts
    },
)

user_base_ru = ModelMeta(
    loader=partial(  # type: ignore
        sentence_transformers_loader,
        model_name="deepvk/USER-base",
        revision="436a489a2087d61aa670b3496a9915f84e46c861",
        model_prompts={"query": "query: ", "passage": "passage: "},
    ),
    name="deepvk/USER-base",
    languages=["rus-Cyrl"],
    open_weights=True,
    revision="436a489a2087d61aa670b3496a9915f84e46c861",
    release_date="2024-06-10",
    n_parameters=427_000_000,
    memory_usage_mb=473,
    embed_dim=768,
    license="apache-2.0",
    max_tokens=512,
    reference="https://huggingface.co/deepvk/USER-base",
    similarity_fn_name="cosine",
    framework=["Sentence Transformers", "PyTorch"],
    adapted_from="https://huggingface.co/deepvk/deberta-v1-base",
    use_instructions=True,
    training_datasets={
        "BibleNLPBitextMining": ["train"],
        # https://github.com/unicamp-dl/mMARCO
        # deepvk/ru-HNP
        # deepvk/ru-WANLI
        # MedNLI
        # RCB
        "TERRa": ["train"],
        # Tapaco
        # Opus100
        # BiblePar
        # RudetoxifierDataDetox
        # RuParadetox
        "MIRACL": ["train"],
        # MLDR
        # Lenta
        "MLSUMClusteringP2P": ["train"],
        "MLSUMClusteringP2P.v2": ["train"],
        "MLSUMClusteringS2S": ["train"],
        "MLSUMClusteringS2S.v2": ["train"],
        "MrTidyRetrieval": ["train"],
        # "Panorama"
        # PravoIsrael
        # xlsum
        # Fialka-v1
        # RussianKeywords
        # Gazeta
        # Gsm8k-ru
        # DSumRu
        # SummDialogNews
    },
    public_training_code=None,
    public_training_data=None,
)

user_bge_m3 = ModelMeta(
    loader=partial(  # type: ignore
        sentence_transformers_loader,
        model_name="deepvk/USER-bge-m3",
        revision="0cc6cfe48e260fb0474c753087a69369e88709ae",
    ),
    name="deepvk/USER-bge-m3",
    languages=["rus-Cyrl"],
    open_weights=True,
    revision="0cc6cfe48e260fb0474c753087a69369e88709ae",
    release_date="2024-07-05",
    n_parameters=359_026_688,
    memory_usage_mb=1370,
    embed_dim=1024,
    license="apache-2.0",
    max_tokens=8194,
    reference="https://huggingface.co/deepvk/USER-base",
    similarity_fn_name="cosine",
    framework=["Sentence Transformers", "PyTorch"],
    adapted_from="BAAI/bge-m3",
    use_instructions=False,
    training_datasets={
        "BibleNLPBitextMining": ["train"],
        "MLSUMClusteringP2P": ["train"],
        "MLSUMClusteringP2P.v2": ["train"],
        "MLSUMClusteringS2S": ["train"],
        "MLSUMClusteringS2S.v2": ["train"],
        # not MTEB:
        # "deepvk/ru-HNP": ["train"],
        # "deepvk/ru-WANLI": ["train"],
        # "Shitao/bge-m3-data": ["train"],
        # "RussianNLP/russian_super_glue": ["train"],
        # "reciTAL/mlsum": ["train"],
        # "Helsinki-NLP/opus-100": ["train"],
        # "Helsinki-NLP/bible_para": ["train"],
        # "d0rj/rudetoxifier_data_detox": ["train"],
        # "s-nlp/ru_paradetox": ["train"],
        # "Milana/russian_keywords": ["train"],
        # "IlyaGusev/gazeta": ["train"],
        # "d0rj/gsm8k-ru": ["train"],
        # "bragovo/dsum_ru": ["train"],
        # "CarlBrendt/Summ_Dialog_News": ["train"],
    },
    public_training_code=None,
    public_training_data=None,
)

deberta_v1_ru = ModelMeta(
    name="deepvk/deberta-v1-base",
    languages=["rus-Cyrl"],
    open_weights=True,
    revision="bdd30b0e19757e6940c92c7aff19e8fc0a60dff4",
    release_date="2023-02-07",
    n_parameters=124_000_000,
    memory_usage_mb=473,
    embed_dim=768,
    license="apache-2.0",
    max_tokens=512,
    reference="https://huggingface.co/deepvk/deberta-v1-base",
    similarity_fn_name="cosine",
    framework=["Sentence Transformers", "PyTorch"],
    use_instructions=False,
    # Wikipedia, Books, Twitter comments, Pikabu, Proza.ru, Film subtitles, News websites, and Social corpus
    public_training_code=None,
    public_training_data=None,
    training_datasets={
        # 400 GB of filtered and deduplicated texts in total.
        # A mix of the following data: Wikipedia, Books, Twitter comments, Pikabu, Proza.ru,
        # Film subtitles, News websites, and Social corpus.
        # wikipedia
        "WikipediaRetrievalMultilingual": [],
        "WikipediaRerankingMultilingual": [],
        "RiaNewsRetrieval": [],  # probably
    },
)

rubert_base_cased = ModelMeta(
    name="DeepPavlov/rubert-base-cased",
    languages=["rus-Cyrl"],
    open_weights=True,
    revision="4036cab694767a299f2b9e6492909664d9414229",
    release_date="2020-03-04",
    n_parameters=1280_000_000,
    memory_usage_mb=4883,
    embed_dim=768,
    license="not specified",
    max_tokens=512,
    reference="https://huggingface.co/DeepPavlov/rubert-base-cased",
    similarity_fn_name="cosine",
    framework=["Sentence Transformers", "PyTorch"],
    use_instructions=False,
    public_training_code=None,
    public_training_data=None,
    adapted_from="google/bert_uncased_L-12_H-768_A-12",
    training_datasets={
        # wikipedia
        "WikipediaRetrievalMultilingual": [],
        "WikipediaRerankingMultilingual": [],
    },
)

distilrubert_small_cased_conversational = ModelMeta(
    name="DeepPavlov/distilrubert-small-cased-conversational",
    languages=["rus-Cyrl"],
    open_weights=True,
    revision="e348066b4a7279b97138038299bddc6580a9169a",
    release_date="2022-06-28",
    n_parameters=107_000_000,
    memory_usage_mb=408,
    embed_dim=768,
    license="not specified",
    max_tokens=512,
    reference="https://huggingface.co/DeepPavlov/distilrubert-small-cased-conversational",
    similarity_fn_name="cosine",
    framework=["Sentence Transformers", "PyTorch"],
    use_instructions=False,
    public_training_code=None,
    public_training_data=None,
    adapted_from="DeepPavlov/distilrubert-base-cased-conversational",
    training_datasets={
        # OpenSubtitles[1], Dirty, Pikabu, and a Social Media segment of Taiga corpus
    },
)

rubert_base_cased_sentence = ModelMeta(
    name="DeepPavlov/rubert-base-cased-sentence",
    languages=["rus-Cyrl"],
    open_weights=True,
    revision="78b5122d6365337dd4114281b0d08cd1edbb3bc8",
    release_date="2020-03-04",
    n_parameters=107_000_000,
    memory_usage_mb=408,
    embed_dim=768,
    license="not specified",
    max_tokens=512,
    reference="https://huggingface.co/DeepPavlov/rubert-base-cased-sentence",
    similarity_fn_name="cosine",
    framework=["Sentence Transformers", "PyTorch"],
    use_instructions=False,
    public_training_code=None,
    public_training_data=None,
    training_datasets={
        # "SNLI": [],
        "XNLI": ["dev"]
    },
)

labse_en_ru = ModelMeta(
    name="cointegrated/LaBSE-en-ru",
    languages=["rus-Cyrl"],
    open_weights=True,
    revision="cf0714e606d4af551e14ad69a7929cd6b0da7f7e",
    release_date="2021-06-10",
    n_parameters=129_000_000,
    memory_usage_mb=492,
    embed_dim=768,
    license="not specified",
    max_tokens=512,
    reference="https://huggingface.co/cointegrated/LaBSE-en-ru",
    similarity_fn_name="cosine",
    framework=["Sentence Transformers", "PyTorch"],
    use_instructions=False,
    public_training_code="https://colab.research.google.com/drive/1dnPRn0-ugj3vZgSpyCC9sgslM2SuSfHy?usp=sharing",
    public_training_data=None,
    training_datasets={
        # https://translate.yandex.ru/corpus
    },
    adapted_from="sentence-transformers/LaBSE",
)

turbo_models_datasets = {
    # Not MTEB: {"IlyaGusev/gazeta": ["train"], "zloelias/lenta-ru": ["train"]},
}
rubert_tiny_turbo = ModelMeta(
    name="sergeyzh/rubert-tiny-turbo",
    languages=["rus-Cyrl"],
    open_weights=True,
    revision="8ce0cf757446ce9bb2d5f5a4ac8103c7a1049054",
    release_date="2024-06-21",
    n_parameters=29_200_000,
    memory_usage_mb=111,
    embed_dim=312,
    license="mit",
    max_tokens=2048,
    reference="https://huggingface.co/sergeyzh/rubert-tiny-turbo",
    similarity_fn_name="cosine",
    framework=["Sentence Transformers", "PyTorch"],
    use_instructions=False,
    public_training_code=None,
    public_training_data=None,
    training_datasets=turbo_models_datasets,
    adapted_from="cointegrated/rubert-tiny2",
)

rubert_mini_frida = ModelMeta(
    name="sergeyzh/rubert-mini-frida",
    languages=["rus_Cyrl"],
    open_weights=True,
    revision="19b279b78afd945b5ccae78f63e284909814adc2",
    release_date="2025-03-02",
    n_parameters=32_300_000,
    memory_usage_mb=123,
    embed_dim=312,
    license="mit",
    max_tokens=2048,
    reference="https://huggingface.co/sergeyzh/rubert-mini-frida",
    similarity_fn_name="cosine",
    framework=["Sentence Transformers", "PyTorch"],
    use_instructions=True,
    public_training_code=None,
    public_training_data=None,
    training_datasets={
        # https://huggingface.co/datasets/IlyaGusev/gazeta
        # https://huggingface.co/datasets/zloelias/lenta-ru
        # https://huggingface.co/datasets/HuggingFaceFW/fineweb-2
        # https://huggingface.co/datasets/HuggingFaceFW/fineweb
    },
    adapted_from="sergeyzh/rubert-mini-sts",
)

labse_ru_turbo = ModelMeta(
    name="sergeyzh/LaBSE-ru-turbo",
    languages=["rus-Cyrl"],
    open_weights=True,
    revision="1940b046c6b5e125df11722b899130329d0a46da",
    release_date="2024-06-27",
    n_parameters=129_000_000,
    memory_usage_mb=490,
    embed_dim=768,
    license="mit",
    max_tokens=512,
    reference="https://huggingface.co/sergeyzh/LaBSE-ru-turbo",
    similarity_fn_name="cosine",
    framework=["Sentence Transformers", "PyTorch"],
    use_instructions=False,
    training_datasets=turbo_models_datasets,
    public_training_code=None,
    adapted_from="cointegrated/LaBSE-en-ru",
    public_training_data=None,
)

berta = ModelMeta(
    name="sergeyzh/BERTA",
    languages=["rus_Cyrl"],
    open_weights=True,
    revision="914c8c8aed14042ed890fc2c662d5e9e66b2faa7",
    release_date="2025-03-10",
    n_parameters=128_000_000,
    memory_usage_mb=489,
    embed_dim=768,
    license="mit",
    max_tokens=512,
    reference="https://huggingface.co/sergeyzh/BERTA",
    similarity_fn_name="cosine",
    framework=["Sentence Transformers", "PyTorch"],
    use_instructions=True,
    training_datasets={
        # https://huggingface.co/datasets/IlyaGusev/gazeta
        # https://huggingface.co/datasets/zloelias/lenta-ru
        # https://huggingface.co/datasets/HuggingFaceFW/fineweb-2
        # https://huggingface.co/datasets/HuggingFaceFW/fineweb
    },
    public_training_code=None,
    adapted_from="sergeyzh/LaBSE-ru-turbo",
    public_training_data=None,
)

rosberta_prompts = {
    # Default
    "Classification": "classification: ",
    "MultilabelClassification": "classification: ",
    "Clustering": "clustering: ",
    "PairClassification": "classification: ",
    "Reranking": "classification: ",
    f"Reranking-{PromptType.query.value}": "search_query: ",
    f"Reranking-{PromptType.passage.value}": "search_document: ",
    "STS": "classification: ",
    "Summarization": "classification: ",
    PromptType.query.value: "search_query: ",
    PromptType.passage.value: "search_document: ",
    # Override some prompts for ruMTEB tasks
    "HeadlineClassification": "clustering: ",
    "InappropriatenessClassification": "clustering: ",
    "MassiveScenarioClassification": "clustering: ",
    "RuSciBenchGRNTIClassification": "clustering: ",
    "RuSciBenchOECDClassification": "clustering: ",
    "SensitiveTopicsClassification": "clustering: ",
    "STS22": "clustering: ",
}

rosberta_ru_en = ModelMeta(
    loader=partial(  # type: ignore
        sentence_transformers_loader,
        model_name="ai-forever/ru-en-RoSBERTa",
        revision="89fb1651989adbb1cfcfdedafd7d102951ad0555",
        model_prompts=rosberta_prompts,
    ),
    name="ai-forever/ru-en-RoSBERTa",
    languages=["rus-Cyrl"],
    open_weights=True,
    revision="89fb1651989adbb1cfcfdedafd7d102951ad0555",
    release_date="2024-07-29",
    use_instructions=True,
    reference="https://huggingface.co/ai-forever/ru-en-RoSBERTa",
    n_parameters=404_000_000,
    memory_usage_mb=1540,
    max_tokens=512,
    embed_dim=1024,
    license="mit",
    similarity_fn_name="cosine",
    adapted_from="ai-forever/ruRoberta-large",
    training_datasets={
        # https://huggingface.co/ai-forever/ruRoberta-large
        # https://huggingface.co/datasets/IlyaGusev/yandex_q_full
        # https://huggingface.co/datasets/IlyaGusev/pikabu
        # https://huggingface.co/datasets/IlyaGusev/ru_stackoverflow
        # https://huggingface.co/datasets/IlyaGusev/habr
        # https://huggingface.co/datasets/its5Q/habr_qna
        # NewsCommentary
        # MultiParaCrawl
        "XNLI": [],
        "XNLIV2": [],
        "LanguageClassification": [],  # XNLI
        "MIRACLReranking": ["train"],
        "MIRACLRetrieval": ["train"],
        "MIRACLRetrievalHardNegatives": ["train"],
        "MrTidyRetrieval": ["train"],
    },
    public_training_data=None,
    public_training_code=None,
    framework=["Sentence Transformers", "PyTorch"],
)

frida_prompts = {
    # Default
    "Classification": "categorize: ",
    "MultilabelClassification": "categorize: ",
    "Clustering": "categorize_topic: ",
    "PairClassification": "paraphrase: ",
    "Reranking": "paraphrase: ",
    f"Reranking-{PromptType.query.value}": "search_query: ",
    f"Reranking-{PromptType.passage.value}": "search_document: ",
    "STS": "paraphrase: ",
    "Summarization": "categorize: ",
    PromptType.query.value: "search_query: ",
    PromptType.passage.value: "search_document: ",
    # Override some prompts for ruMTEB tasks
    "CEDRClassification": "categorize_sentiment: ",
    "GeoreviewClassification": "categorize_sentiment: ",
    "HeadlineClassification": "categorize_topic: ",
    "InappropriatenessClassification": "categorize_topic: ",
    "KinopoiskClassification": "categorize_sentiment: ",
    "MassiveIntentClassification": "paraphrase: ",
    "MassiveScenarioClassification": "paraphrase: ",
    "RuReviewsClassification": "categorize_sentiment: ",
    "RuSciBenchGRNTIClassification": "categorize_topic: ",
    "RuSciBenchOECDClassification": "categorize_topic: ",
    "SensitiveTopicsClassification": "categorize_topic: ",
    "TERRa": "categorize_entailment: ",
    "RiaNewsRetrieval": "categorize: ",
}

frida_training_datasets = {
    # Fine-tune sets
    # Retrieval
    "MIRACLReranking": ["train"],
    "MIRACLRetrieval": ["train"],
    "MIRACLRetrievalHardNegatives": ["train"],
    "MrTidyRetrieval": ["train"],
    "MSMARCO": ["train"],
    "MSMARCOHardNegatives": ["train"],
    "NanoMSMARCORetrieval": ["train"],
    "NQ": ["train"],
    "NQHardNegatives": ["train"],
    "NanoNQRetrieval": ["train"],
    # STS
    "STS12": ["train"],
    "STS22": ["train"],
    "STSBenchmark": ["train"],
    "STSBenchmarkMultilingualSTS": ["train"],  # translation not trained on
    "RUParaPhraserSTS": ["train"],
    # Classification & Clustering
    "AmazonCounterfactualClassification": ["train"],
    "AmazonPolarityClassification": ["train"],
    "AmazonReviewsClassification": ["train"],
    "ArxivClusteringP2P.v2": ["train"],
    "ArxivClusteringP2P": ["train"],
    "Banking77Classification": ["train"],
    "BiorxivClusteringP2P.v2": ["train"],
    "BiorxivClusteringP2P": ["train"],
    "CEDRClassification": ["train"],
    "DBpediaClassification": ["train"],
    "EmotionClassification": ["train"],
    "FinancialPhrasebankClassification": ["train"],
    "FrenkEnClassification": ["train"],
    "GeoreviewClassification": ["train"],
    "GeoreviewClusteringP2P": ["train"],
    "HeadlineClassification": ["train"],
    "ImdbClassification": ["train"],
    "InappropriatenessClassification": ["train"],
    "KinopoiskClassification": ["train"],
    "MasakhaNEWSClassification": ["train"],
    "MassiveIntentClassification": ["train"],
    "MassiveScenarioClassification": ["train"],
    "MedrxivClusteringP2P.v2": ["train"],
    "MedrxivClusteringP2P": ["train"],
    "MTOPDomainClassification": ["train"],
    "MTOPIntentClassification": ["train"],
    "MultiHateClassification": ["train"],
    "MultilingualSentimentClassification": ["train"],
    "NewsClassification": ["train"],
    "NusaX-senti": ["train"],
    "PoemSentimentClassification": ["train"],
    "RuReviewsClassification": ["train"],
    "RuSciBenchGRNTIClassification": ["train"],
    "RuSciBenchOECDClassification": ["train"],
    "SensitiveTopicsClassification": ["train"],
    "SIB200Classification": ["train"],
    "ToxicChatClassification": ["train"],
    "ToxicConversationsClassification": ["train"],
    "TweetSentimentClassification": ["train"],
    "TweetSentimentExtractionClassification": ["train"],
    "TweetTopicSingleClassification": ["train"],
    "YahooAnswersTopicsClassification": ["train"],
    "YelpReviewFullClassification": ["train"],
    # Pre-train sets (not mentioned above)
    # https://github.com/nomic-ai/contrastors/blob/5f7b461e5a13b5636692d1c9f1141b27232fe966/src/contrastors/configs/data/contrastive_pretrain.yaml
    # reddit_title_body
    "RedditClustering": [],
    "RedditClusteringP2P": [],
    "RedditClustering.v2": [],
    # codesearch
    "CodeSearchNetCCRetrieval": [],
    "COIRCodeSearchNetRetrieval": [],
    # stackexchange_body_body
    "StackExchangeClustering.v2": [],
    "StackExchangeClusteringP2P.v2": [],
    # wikipedia
    "WikipediaRetrievalMultilingual": [],
    "WikipediaRerankingMultilingual": [],
    # quora
    "QuoraRetrieval": [],
    "NanoQuoraRetrieval": [],
    "Quora-NL": [],  # translation not trained on
}

frida = ModelMeta(
    loader=partial(  # type: ignore
        sentence_transformers_loader,
        model_name="ai-forever/FRIDA",
        revision="7292217af9a9e6dbf07048f76b434ad1e2aa8b76",
        model_prompts=frida_prompts,
    ),
    name="ai-forever/FRIDA",
    languages=["rus-Cyrl"],
    open_weights=True,
    revision="7292217af9a9e6dbf07048f76b434ad1e2aa8b76",
    release_date="2024-12-29",
    use_instructions=True,
    reference="https://huggingface.co/ai-forever/FRIDA",
    n_parameters=823_000_000,
    memory_usage_mb=3141,
    max_tokens=512,
    embed_dim=1536,
    license="mit",
    similarity_fn_name="cosine",
    adapted_from="ai-forever/FRED-T5-1.7B",
    training_datasets=frida_training_datasets,
    public_training_data=None,
    public_training_code=None,
    framework=["Sentence Transformers", "PyTorch"],
)

giga_embeddings = ModelMeta(
    loader=partial(
        InstructSentenceTransformerWrapper,
        model_name="ai-sage/Giga-Embeddings-instruct",
        revision="646f5ff3587e74a18141c8d6b60d1cffd5897b92",
        trust_remote_code=True,
        instruction_template="Instruct: {instruction}\nQuery: ",
        apply_instruction_to_passages=False,
        model_kwargs={
            "torch_dtype": torch.bfloat16,
        },
    ),
    name="ai-sage/Giga-Embeddings-instruct",
<<<<<<< HEAD
    languages=["eng_Latn", "rus_Cyrl"],
=======
    languages=["eng-Latn", "rus-Cyrl"],
>>>>>>> a52ea2f7
    open_weights=True,
    revision="646f5ff3587e74a18141c8d6b60d1cffd5897b92",
    release_date="2024-12-13",
    n_parameters=2_530_000_000,
    memory_usage_mb=9649,
    embed_dim=2048,
    license="mit",
    max_tokens=32768,
    reference="https://huggingface.co/ai-sage/Giga-Embeddings-instruct",
    similarity_fn_name="cosine",
    framework=["Sentence Transformers", "PyTorch"],
    use_instructions=True,
    public_training_code=None,
    public_training_data=None,
    training_datasets=None,
<<<<<<< HEAD
=======
)

berta_training_datasets = {
    **frida_training_datasets,  # distilled from FRIDA
    # https://huggingface.co/datasets/IlyaGusev/gazeta
    # https://huggingface.co/datasets/zloelias/lenta-ru
    # https://huggingface.co/datasets/HuggingFaceFW/fineweb-2
    # https://huggingface.co/datasets/HuggingFaceFW/fineweb
}

berta = ModelMeta(
    name="sergeyzh/BERTA",
    languages=["rus-Cyrl"],
    open_weights=True,
    revision="914c8c8aed14042ed890fc2c662d5e9e66b2faa7",
    release_date="2025-03-10",
    n_parameters=128_000_000,
    memory_usage_mb=489,
    embed_dim=768,
    license="mit",
    max_tokens=512,
    reference="https://huggingface.co/sergeyzh/BERTA",
    similarity_fn_name="cosine",
    framework=["Sentence Transformers", "PyTorch"],
    use_instructions=True,
    training_datasets=berta_training_datasets,
    public_training_code=None,
    adapted_from="sergeyzh/LaBSE-ru-turbo",
    public_training_data=None,
)

rubert_mini_frida = ModelMeta(
    name="sergeyzh/rubert-mini-frida",
    languages=["rus-Cyrl"],
    open_weights=True,
    revision="19b279b78afd945b5ccae78f63e284909814adc2",
    release_date="2025-03-02",
    n_parameters=32_300_000,
    memory_usage_mb=123,
    embed_dim=312,
    license="mit",
    max_tokens=2048,
    reference="https://huggingface.co/sergeyzh/rubert-mini-frida",
    similarity_fn_name="cosine",
    framework=["Sentence Transformers", "PyTorch"],
    use_instructions=True,
    public_training_code=None,
    public_training_data=None,
    training_datasets=berta_training_datasets,
    adapted_from="sergeyzh/rubert-mini-sts",
)


user2_training_data = {
    **nomic_training_data,
    **bge_m3_training_data,
    # deepvk/cultura_ru_edu
    # AllNLI
    # nyuuzyou/fishkinet-posts
    # IlyaGusev/gazeta
    # its5Q/habr_qna
    # zloelias/lenta-ru
    # unicamp-dl/mmarco
    # deepvk/ru-HNP
    # deepvk/ru-WANLI
    # wikimedia/wikipedia
    # CarlBrendt/Summ_Dialog_News
    # RussianNLP/wikiomnia
    # its5Q/yandex-q
    # "mC4" ru
    # "CC-News" ru
    # MultiLongDocRetrieval
}

user2_prompts = {
    # Override some prompts for ruMTEB tasks
    "HeadlineClassification": "search_query: ",
    "RuSciBenchGRNTIClassification": "clustering: ",
    "RuSciBenchOECDClassification": "clustering: ",
    "GeoreviewClusteringP2P": "search_query: ",
    "SensitiveTopicsClassification": "search_query: ",
    "STS22": "search_document: ",
    "InappropriatenessClassification": "classification: ",
    "CEDRClassification": "classification: ",
    # Default
    "Classification": "classification: ",
    "MultilabelClassification": "classification: ",
    "Clustering": "clustering: ",
    "PairClassification": "classification: ",
    "Reranking": "classification: ",
    f"Reranking-{PromptType.query.value}": "search_query: ",
    f"Reranking-{PromptType.passage.value}": "search_document: ",
    "STS": "classification: ",
    "Summarization": "clustering: ",
    PromptType.query.value: "search_query: ",
    PromptType.passage.value: "search_document: ",
}
user2_small = ModelMeta(
    loader=partial(
        sentence_transformers_loader,
        model_name="deepvk/USER2-small",
        revision="23f65b34cf7632032061f5cc66c14714e6d4cee4",
        model_prompts=user2_prompts,
    ),
    name="deepvk/USER2-small",
    languages=["rus-Cyrl"],
    open_weights=True,
    revision="23f65b34cf7632032061f5cc66c14714e6d4cee4",
    release_date="2025-04-19",
    use_instructions=True,
    reference="https://huggingface.co/collections/deepvk/user2-6802650d7210f222ec60e05f",
    n_parameters=34_400_000,
    memory_usage_mb=131,
    max_tokens=8192,
    embed_dim=384,
    license="apache-2.0",
    similarity_fn_name="cosine",
    adapted_from="deepvk/RuModernBERT-small",
    training_datasets=user2_training_data,
    public_training_data=None,
    public_training_code="https://github.com/BlessedTatonka/some_code/tree/2899f27d51efdf4217fc6453799ff197e9792f1e",
    framework=["Sentence Transformers", "PyTorch"],
)

user2_base = ModelMeta(
    loader=partial(
        sentence_transformers_loader,
        model_name="deepvk/USER2-base",
        revision="0942cf96909b6d52e61f79a01e2d30c7be640b27",
        model_prompts=user2_prompts,
    ),
    name="deepvk/USER2-base",
    languages=["rus-Cyrl"],
    open_weights=True,
    revision="0942cf96909b6d52e61f79a01e2d30c7be640b27",
    release_date="2025-04-19",
    use_instructions=True,
    reference="https://huggingface.co/collections/deepvk/user2-6802650d7210f222ec60e05f",
    n_parameters=149_000_000,
    memory_usage_mb=568,
    max_tokens=8192,
    embed_dim=768,
    license="apache-2.0",
    similarity_fn_name="cosine",
    adapted_from="deepvk/RuModernBERT-base",
    training_datasets=user2_training_data,
    public_training_data=None,
    public_training_code="https://github.com/BlessedTatonka/some_code/tree/2899f27d51efdf4217fc6453799ff197e9792f1e",
    framework=["Sentence Transformers", "PyTorch"],
>>>>>>> a52ea2f7
)<|MERGE_RESOLUTION|>--- conflicted
+++ resolved
@@ -8,15 +8,11 @@
 
 from mteb.encoder_interface import PromptType
 from mteb.model_meta import ModelMeta, sentence_transformers_loader
-<<<<<<< HEAD
-from mteb.models.instruct_wrapper import InstructSentenceTransformerWrapper
-=======
 from mteb.models.bge_models import bge_m3_training_data
 from mteb.models.instruct_wrapper import InstructSentenceTransformerWrapper
 from mteb.models.nomic_models import (
     nomic_training_data,
 )
->>>>>>> a52ea2f7
 
 rubert_tiny = ModelMeta(
     name="cointegrated/rubert-tiny",
@@ -367,7 +363,7 @@
 
 rubert_mini_frida = ModelMeta(
     name="sergeyzh/rubert-mini-frida",
-    languages=["rus_Cyrl"],
+    languages=["rus-Cyrl"],
     open_weights=True,
     revision="19b279b78afd945b5ccae78f63e284909814adc2",
     release_date="2025-03-02",
@@ -414,7 +410,7 @@
 
 berta = ModelMeta(
     name="sergeyzh/BERTA",
-    languages=["rus_Cyrl"],
+    languages=["rus-Cyrl"],
     open_weights=True,
     revision="914c8c8aed14042ed890fc2c662d5e9e66b2faa7",
     release_date="2025-03-10",
@@ -657,11 +653,7 @@
         },
     ),
     name="ai-sage/Giga-Embeddings-instruct",
-<<<<<<< HEAD
-    languages=["eng_Latn", "rus_Cyrl"],
-=======
     languages=["eng-Latn", "rus-Cyrl"],
->>>>>>> a52ea2f7
     open_weights=True,
     revision="646f5ff3587e74a18141c8d6b60d1cffd5897b92",
     release_date="2024-12-13",
@@ -677,8 +669,6 @@
     public_training_code=None,
     public_training_data=None,
     training_datasets=None,
-<<<<<<< HEAD
-=======
 )
 
 berta_training_datasets = {
@@ -828,5 +818,4 @@
     public_training_data=None,
     public_training_code="https://github.com/BlessedTatonka/some_code/tree/2899f27d51efdf4217fc6453799ff197e9792f1e",
     framework=["Sentence Transformers", "PyTorch"],
->>>>>>> a52ea2f7
 )