"""Sentence models for evaluation on the Russian part of MTEB"""

from __future__ import annotations

from functools import partial

from mteb.model_meta import ModelMeta, sentence_transformers_loader

from .bge_models import bge_m3_training_data

rubert_tiny = ModelMeta(
    name="cointegrated/rubert-tiny",
    languages=["rus_Cyrl"],
    open_weights=True,
    revision="5441c5ea8026d4f6d7505ec004845409f1259fb1",
    release_date="2021-05-24",
    n_parameters=29_400_000,
    embed_dim=312,
    license="mit",
    max_tokens=2048,
    reference="https://huggingface.co/cointegrated/rubert-tiny",
    similarity_fn_name="cosine",
    framework=["Sentence Transformers", "PyTorch"],
    use_instructions=False,
<<<<<<< HEAD
    public_training_code="https://gist.github.com/avidale/7bc6350f26196918bf339c01261f5c60",
    training_datasets={
        # [Yandex Translate corpus](https://translate.yandex.ru/corpus), [OPUS-100](https://huggingface.co/datasets/opus100)
        "Tatoeba": ["train"],
    },
    adapted_from="google-bert/bert-base-multilingual-cased",
=======
    public_training_code=None,
    public_training_data=None,
    training_datasets=None,
>>>>>>> 2f8cfae0
)

rubert_tiny2 = ModelMeta(
    name="cointegrated/rubert-tiny2",
    languages=["rus_Cyrl"],
    open_weights=True,
    revision="dad72b8f77c5eef6995dd3e4691b758ba56b90c3",
    release_date="2021-10-28",
    n_parameters=29_400_000,
    embed_dim=312,
    license="mit",
    max_tokens=2048,
    reference="https://huggingface.co/cointegrated/rubert-tiny2",
    similarity_fn_name="cosine",
    framework=["Sentence Transformers", "PyTorch"],
    use_instructions=False,
<<<<<<< HEAD
    public_training_code="https://colab.research.google.com/drive/1mSWfIQ6PIlteLVZ9DKKpcorycgLIKZLf?usp=sharing",
    training_datasets={
        # https://huggingface.co/datasets/cointegrated/ru-paraphrase-NMT-Leipzig
        # Wikipedia https://huggingface.co/datasets/Madjogger/JamSpell_dataset
        # https://huggingface.co/datasets/imvladikon/leipzig_corpora_collection
    },
    adapted_from="cointegrated/rubert-tiny",
=======
    public_training_code=None,
    public_training_data=None,
    training_datasets=None,
>>>>>>> 2f8cfae0
)

sbert_large_nlu_ru = ModelMeta(
    name="ai-forever/sbert_large_nlu_ru",
    languages=["rus_Cyrl"],
    open_weights=True,
    revision="af977d5dfa46a3635e29bf0ef383f2df2a08d47a",
    release_date="2020-11-20",
    n_parameters=427_000_000,
    embed_dim=1024,
    license="mit",
    max_tokens=512,  # best guess
    reference="https://huggingface.co/ai-forever/sbert_large_nlu_ru",
    similarity_fn_name="cosine",
    framework=["Sentence Transformers", "PyTorch"],
    use_instructions=False,
    public_training_code=None,
    public_training_data=None,
    training_datasets=None,
)

sbert_large_mt_nlu_ru = ModelMeta(
    name="ai-forever/sbert_large_mt_nlu_ru",
    languages=["rus_Cyrl"],
    open_weights=True,
    revision="05300876c2b83f46d3ddd422a7f17e45cf633bb0",
    release_date="2021-05-18",
    n_parameters=427_000_000,
    embed_dim=1024,
    license="Not specified",
    max_tokens=512,  # best guess
    reference="https://huggingface.co/ai-forever/sbert_large_mt_nlu_ru",
    similarity_fn_name="cosine",
    framework=["Sentence Transformers", "PyTorch"],
    use_instructions=False,
    public_training_code=None,
<<<<<<< HEAD
    training_datasets={
        # SNLI, MNLI
        # https://github.com/brmson/dataset-sts
    },
=======
    public_training_data=None,
    training_datasets=None,
>>>>>>> 2f8cfae0
)

user_base_ru = ModelMeta(
    loader=partial(  # type: ignore
        sentence_transformers_loader,
        model_name="deepvk/USER-base",
        revision="436a489a2087d61aa670b3496a9915f84e46c861",
        model_prompts={"query": "query: ", "passage": "passage: "},
    ),
    name="deepvk/USER-base",
    languages=["rus_Cyrl"],
    open_weights=True,
    revision="436a489a2087d61aa670b3496a9915f84e46c861",
    release_date="2024-06-10",
    n_parameters=427_000_000,
    embed_dim=768,
    license="apache-2.0",
    max_tokens=512,
    reference="https://huggingface.co/deepvk/USER-base",
    similarity_fn_name="cosine",
    framework=["Sentence Transformers", "PyTorch"],
    adapted_from="https://huggingface.co/deepvk/deberta-v1-base",
    use_instructions=True,
    training_datasets={
        "BibleNLPBitextMining": ["train"],
        # https://github.com/unicamp-dl/mMARCO
        # deepvk/ru-HNP
        # deepvk/ru-WANLI
        # MedNLI
        # RCB
        "TERRa": ["train"],
        # Tapaco
        # Opus100
        # BiblePar
        # RudetoxifierDataDetox
        # RuParadetox
        "MIRACL": ["train"],
        # MLDR
        # Lenta
        "MLSUMClusteringP2P": ["train"],
        "MLSUMClusteringP2P.v2": ["train"],
        "MLSUMClusteringS2S": ["train"],
        "MLSUMClusteringS2S.v2": ["train"],
        "MrTidyRetrieval": ["train"],
        # "Panorama"
        # PravoIsrael
        # xlsum
        # Fialka-v1
        # RussianKeywords
        # Gazeta
        # Gsm8k-ru
        # DSumRu
        # SummDialogNews
    },
    public_training_code=None,
)

user_bge_m3 = ModelMeta(
    loader=partial(  # type: ignore
        sentence_transformers_loader,
        model_name="deepvk/USER-bge-m3",
        revision="0cc6cfe48e260fb0474c753087a69369e88709ae",
    ),
    name="deepvk/USER-bge-m3",
    languages=["rus_Cyrl"],
    open_weights=True,
    revision="0cc6cfe48e260fb0474c753087a69369e88709ae",
    release_date="2024-07-05",
    n_parameters=359_026_688,
    embed_dim=1024,
    license="apache-2.0",
    max_tokens=8194,
    reference="https://huggingface.co/deepvk/USER-base",
    similarity_fn_name="cosine",
    framework=["Sentence Transformers", "PyTorch"],
    adapted_from="https://huggingface.co/BAAI/bge-m3",
    use_instructions=False,
    training_datasets={
        "BibleNLPBitextMining": ["train"],
        "MLSUMClusteringP2P": ["train"],
        "MLSUMClusteringP2P.v2": ["train"],
        "MLSUMClusteringS2S": ["train"],
        "MLSUMClusteringS2S.v2": ["train"],
        **bge_m3_training_data,
        # not MTEB:
        # "deepvk/ru-HNP": ["train"],
        # "deepvk/ru-WANLI": ["train"],
        # "Shitao/bge-m3-data": ["train"],
        # "RussianNLP/russian_super_glue": ["train"],
        # "reciTAL/mlsum": ["train"],
        # "Helsinki-NLP/opus-100": ["train"],
        # "Helsinki-NLP/bible_para": ["train"],
        # "d0rj/rudetoxifier_data_detox": ["train"],
        # "s-nlp/ru_paradetox": ["train"],
        # "Milana/russian_keywords": ["train"],
        # "IlyaGusev/gazeta": ["train"],
        # "d0rj/gsm8k-ru": ["train"],
        # "bragovo/dsum_ru": ["train"],
        # "CarlBrendt/Summ_Dialog_News": ["train"],
    },
    public_training_code=None,
    public_training_data=None,
)


deberta_v1_ru = ModelMeta(
    name="deepvk/deberta-v1-base",
    languages=["rus_Cyrl"],
    open_weights=True,
    revision="bdd30b0e19757e6940c92c7aff19e8fc0a60dff4",
    release_date="2023-02-07",
    n_parameters=124_000_000,
    embed_dim=768,
    license="apache-2.0",
    max_tokens=512,
    reference="https://huggingface.co/deepvk/deberta-v1-base",
    similarity_fn_name="cosine",
    framework=["Sentence Transformers", "PyTorch"],
    use_instructions=False,
    # Wikipedia, Books, Twitter comments, Pikabu, Proza.ru, Film subtitles, News websites, and Social corpus
    public_training_code=None,
    public_training_data=None,
    training_datasets=None,
)

rubert_base_cased = ModelMeta(
    name="DeepPavlov/rubert-base-cased",
    languages=["rus_Cyrl"],
    open_weights=True,
    revision="4036cab694767a299f2b9e6492909664d9414229",
    release_date="2020-03-04",
    n_parameters=1280_000_000,
    embed_dim=768,
    license="Not specified",
    max_tokens=512,
    reference="https://huggingface.co/DeepPavlov/rubert-base-cased",
    similarity_fn_name="cosine",
    framework=["Sentence Transformers", "PyTorch"],
    use_instructions=False,
    public_training_code=None,
    public_training_data=None,
    training_datasets=None,
)

distilrubert_small_cased_conversational = ModelMeta(
    name="DeepPavlov/distilrubert-small-cased-conversational",
    languages=["rus_Cyrl"],
    open_weights=True,
    revision="e348066b4a7279b97138038299bddc6580a9169a",
    release_date="2022-06-28",
    n_parameters=107_000_000,
    embed_dim=768,
    license="Not specified",
    max_tokens=512,
    reference="https://huggingface.co/DeepPavlov/distilrubert-small-cased-conversational",
    similarity_fn_name="cosine",
    framework=["Sentence Transformers", "PyTorch"],
    use_instructions=False,
    public_training_code=None,
    public_training_data=None,
    training_datasets=None,
)

rubert_base_cased_sentence = ModelMeta(
    name="DeepPavlov/rubert-base-cased-sentence",
    languages=["rus_Cyrl"],
    open_weights=True,
    revision="78b5122d6365337dd4114281b0d08cd1edbb3bc8",
    release_date="2020-03-04",
    n_parameters=107_000_000,
    embed_dim=768,
    license="Not specified",
    max_tokens=512,
    reference="https://huggingface.co/DeepPavlov/rubert-base-cased-sentence",
    similarity_fn_name="cosine",
    framework=["Sentence Transformers", "PyTorch"],
    use_instructions=False,
    public_training_code=None,
<<<<<<< HEAD
    training_datasets={
        # "SNLI": [],
        "XNLI": ["dev"]
    },
=======
    public_training_data=None,
    training_datasets=None,
>>>>>>> 2f8cfae0
)

labse_en_ru = ModelMeta(
    name="cointegrated/LaBSE-en-ru",
    languages=["rus_Cyrl"],
    open_weights=True,
    revision="cf0714e606d4af551e14ad69a7929cd6b0da7f7e",
    release_date="2021-06-10",
    n_parameters=129_000_000,
    embed_dim=768,
    license="Not specified",
    max_tokens=512,
    reference="https://huggingface.co/cointegrated/LaBSE-en-ru",
    similarity_fn_name="cosine",
    framework=["Sentence Transformers", "PyTorch"],
    use_instructions=False,
<<<<<<< HEAD
    public_training_code="https://colab.research.google.com/drive/1dnPRn0-ugj3vZgSpyCC9sgslM2SuSfHy?usp=sharing",
=======
    public_training_code=None,
    public_training_data=None,
>>>>>>> 2f8cfae0
    training_datasets=None,
    adapted_from="sentence-transformers/LaBSE",
)

rubert_tiny_turbo = ModelMeta(
    name="sergeyzh/rubert-tiny-turbo",
    languages=["rus_Cyrl"],
    open_weights=True,
    revision="8ce0cf757446ce9bb2d5f5a4ac8103c7a1049054",
    release_date="2024-06-21",
    n_parameters=129_000_000,
    embed_dim=312,
    license="mit",
    max_tokens=512,
    reference="https://huggingface.co/sergeyzh/rubert-tiny-turbo",
    similarity_fn_name="cosine",
    framework=["Sentence Transformers", "PyTorch"],
    use_instructions=False,
    public_training_code=None,
    public_training_data=None,
    training_datasets=None,  # source model in unknown
    # Not MTEB: {"IlyaGusev/gazeta": ["train"], "zloelias/lenta-ru": ["train"]},
    adapted_from="cointegrated/rubert-tiny2",
)

labse_ru_turbo = ModelMeta(
    name="sergeyzh/LaBSE-ru-turbo",
    languages=["rus_Cyrl"],
    open_weights=True,
    revision="1940b046c6b5e125df11722b899130329d0a46da",
    release_date="2024-06-27",
    n_parameters=129_000_000,
    embed_dim=312,
    license="mit",
    max_tokens=512,
    reference="https://huggingface.co/sergeyzh/LaBSE-ru-turbo",
    similarity_fn_name="cosine",
    framework=["Sentence Transformers", "PyTorch"],
    use_instructions=False,
    training_datasets=None,
    # not MTEB: {"IlyaGusev/gazeta": ["train"], "zloelias/lenta-ru": ["train"]},
    public_training_code=None,
<<<<<<< HEAD
    adapted_from="cointegrated/LaBSE-en-ru",
=======
    public_training_data=None,
>>>>>>> 2f8cfae0
)


rosberta_ru_en = ModelMeta(
    loader=partial(  # type: ignore
        sentence_transformers_loader,
        model_name="ai-forever/ru-en-RoSBERTa",
        revision="89fb1651989adbb1cfcfdedafd7d102951ad0555",
        model_prompts={
            "Classification": "classification: ",
            "Clustering": "clustering: ",
            "query": "search_query: ",
            "passage": "search_document: ",
        },
    ),
    name="ai-forever/ru-en-RoSBERTa",
    languages=["rus_Cyrl"],
    open_weights=True,
    revision="89fb1651989adbb1cfcfdedafd7d102951ad0555",
    release_date="2024-07-29",
    use_instructions=True,
    n_parameters=404_000_000,
    max_tokens=514,
    embed_dim=1024,
    license="mit",
    similarity_fn_name="cosine",
<<<<<<< HEAD
    public_training_code=False,
    adapted_from="ai-forever/ruRoberta-large",
    training_datasets={
        # https://huggingface.co/ai-forever/ruRoberta-large
        # https://huggingface.co/datasets/IlyaGusev/yandex_q_full
        # https://huggingface.co/datasets/IlyaGusev/pikabu
        # https://huggingface.co/datasets/IlyaGusev/ru_stackoverflow
        # https://huggingface.co/datasets/IlyaGusev/habr
        # https://huggingface.co/datasets/its5Q/habr_qna
        # NewsCommentary
        # MultiParaCrawl
        "XNLI": [],
        "XNLIV2": [],
        "LanguageClassification": [],  # XNLI
        "MIRACLReranking": ["train"],
        "MIRACLRetrieval": ["train"],
    },
=======
    public_training_code=None,
    public_training_data=None,
    training_datasets=None,
>>>>>>> 2f8cfae0
    framework=["Sentence Transformers", "PyTorch"],
)<|MERGE_RESOLUTION|>--- conflicted
+++ resolved
@@ -22,18 +22,13 @@
     similarity_fn_name="cosine",
     framework=["Sentence Transformers", "PyTorch"],
     use_instructions=False,
-<<<<<<< HEAD
     public_training_code="https://gist.github.com/avidale/7bc6350f26196918bf339c01261f5c60",
     training_datasets={
         # [Yandex Translate corpus](https://translate.yandex.ru/corpus), [OPUS-100](https://huggingface.co/datasets/opus100)
         "Tatoeba": ["train"],
     },
     adapted_from="google-bert/bert-base-multilingual-cased",
-=======
-    public_training_code=None,
-    public_training_data=None,
-    training_datasets=None,
->>>>>>> 2f8cfae0
+    public_training_data=None,
 )
 
 rubert_tiny2 = ModelMeta(
@@ -50,7 +45,6 @@
     similarity_fn_name="cosine",
     framework=["Sentence Transformers", "PyTorch"],
     use_instructions=False,
-<<<<<<< HEAD
     public_training_code="https://colab.research.google.com/drive/1mSWfIQ6PIlteLVZ9DKKpcorycgLIKZLf?usp=sharing",
     training_datasets={
         # https://huggingface.co/datasets/cointegrated/ru-paraphrase-NMT-Leipzig
@@ -58,11 +52,7 @@
         # https://huggingface.co/datasets/imvladikon/leipzig_corpora_collection
     },
     adapted_from="cointegrated/rubert-tiny",
-=======
-    public_training_code=None,
-    public_training_data=None,
-    training_datasets=None,
->>>>>>> 2f8cfae0
+    public_training_data=None,
 )
 
 sbert_large_nlu_ru = ModelMeta(
@@ -99,15 +89,11 @@
     framework=["Sentence Transformers", "PyTorch"],
     use_instructions=False,
     public_training_code=None,
-<<<<<<< HEAD
+    public_training_data=None,
     training_datasets={
         # SNLI, MNLI
         # https://github.com/brmson/dataset-sts
     },
-=======
-    public_training_data=None,
-    training_datasets=None,
->>>>>>> 2f8cfae0
 )
 
 user_base_ru = ModelMeta(
@@ -212,7 +198,6 @@
     public_training_data=None,
 )
 
-
 deberta_v1_ru = ModelMeta(
     name="deepvk/deberta-v1-base",
     languages=["rus_Cyrl"],
@@ -286,15 +271,11 @@
     framework=["Sentence Transformers", "PyTorch"],
     use_instructions=False,
     public_training_code=None,
-<<<<<<< HEAD
+    public_training_data=None,
     training_datasets={
         # "SNLI": [],
         "XNLI": ["dev"]
     },
-=======
-    public_training_data=None,
-    training_datasets=None,
->>>>>>> 2f8cfae0
 )
 
 labse_en_ru = ModelMeta(
@@ -311,12 +292,8 @@
     similarity_fn_name="cosine",
     framework=["Sentence Transformers", "PyTorch"],
     use_instructions=False,
-<<<<<<< HEAD
     public_training_code="https://colab.research.google.com/drive/1dnPRn0-ugj3vZgSpyCC9sgslM2SuSfHy?usp=sharing",
-=======
-    public_training_code=None,
-    public_training_data=None,
->>>>>>> 2f8cfae0
+    public_training_data=None,
     training_datasets=None,
     adapted_from="sentence-transformers/LaBSE",
 )
@@ -359,11 +336,8 @@
     training_datasets=None,
     # not MTEB: {"IlyaGusev/gazeta": ["train"], "zloelias/lenta-ru": ["train"]},
     public_training_code=None,
-<<<<<<< HEAD
     adapted_from="cointegrated/LaBSE-en-ru",
-=======
-    public_training_data=None,
->>>>>>> 2f8cfae0
+    public_training_data=None,
 )
 
 
@@ -390,7 +364,6 @@
     embed_dim=1024,
     license="mit",
     similarity_fn_name="cosine",
-<<<<<<< HEAD
     public_training_code=False,
     adapted_from="ai-forever/ruRoberta-large",
     training_datasets={
@@ -408,10 +381,6 @@
         "MIRACLReranking": ["train"],
         "MIRACLRetrieval": ["train"],
     },
-=======
-    public_training_code=None,
-    public_training_data=None,
-    training_datasets=None,
->>>>>>> 2f8cfae0
+    public_training_data=None,
     framework=["Sentence Transformers", "PyTorch"],
 )