"""Implementation of Sentence Transformers model validated in MTEB."""

from __future__ import annotations

from functools import partial

from mteb.model_meta import ModelMeta
from mteb.models.sentence_transformer_wrapper import (
    SentenceTransformerWrapper,
)

paraphrase_langs = [
    "ara_Arab",
    "bul_Cyrl",
    "cat_Latn",
    "ces_Latn",
    "dan_Latn",
    "deu_Latn",
    "ell_Grek",
    "eng_Latn",
    "spa_Latn",
    "est_Latn",
    "fas_Arab",
    "fin_Latn",
    "fra_Latn",
    "fra_Latn",
    "glg_Latn",
    "guj_Gujr",
    "heb_Hebr",
    "hin_Deva",
    "hrv_Latn",
    "hun_Latn",
    "hye_Armn",
    "ind_Latn",
    "ita_Latn",
    "jpn_Jpan",
    "kat_Geor",
    "kor_Hang",
    "kur_Arab",
    "lit_Latn",
    "lav_Latn",
    "mkd_Cyrl",
    "mon_Cyrl",
    "mar_Deva",
    "msa_Latn",
    "mya_Mymr",
    "nob_Latn",
    "nld_Latn",
    "pol_Latn",
    "por_Latn",
    "por_Latn",
    "ron_Latn",
    "rus_Cyrl",
    "slk_Latn",
    "slv_Latn",
    "sqi_Latn",
    "srp_Cyrl",
    "swe_Latn",
    "tha_Thai",
    "tur_Latn",
    "ukr_Cyrl",
    "urd_Arab",
    "vie_Latn",
    "zho_Hans",
    "zho_Hant",
]

SBERT_CITATION = """@inproceedings{reimers-2019-sentence-bert,
    title = "Sentence-BERT: Sentence Embeddings using Siamese BERT-Networks",
    author = "Reimers, Nils and Gurevych, Iryna",
    booktitle = "Proceedings of the 2019 Conference on Empirical Methods in Natural Language Processing",
    month = "11",
    year = "2019",
    publisher = "Association for Computational Linguistics",
    url = "http://arxiv.org/abs/1908.10084",
}
"""

all_MiniLM_L6_v2 = ModelMeta(
    name="sentence-transformers/all-MiniLM-L6-v2",
    languages=["eng-Latn"],
    open_weights=True,
    revision="8b3219a92973c328a8e22fadcfa821b5dc75636a",
    release_date="2021-08-30",
    n_parameters=22_700_000,
    embed_dim=384,
    license="apache-2.0",
    max_tokens=256,
    reference="https://huggingface.co/sentence-transformers/all-MiniLM-L6-v2",
    similarity_fn_name="cosine",
    framework=["Sentence Transformers", "PyTorch"],
    use_instructions=False,
    superseded_by=None,
    adapted_from=None,
    public_training_code=False,  # does sentence transformer count?
    public_training_data=True,
    training_datasets={
        # source: frontmatter in readme
        # trained on stack exchange, unsure if sources match
        "StackExchangeClusteringP2P": ["test"],
        "StackExchangeClusteringP2P.v2": ["test"],
        "StackExchangeClustering": ["test"],
        "StackExchangeClustering.v2": ["test"],
        "NQ": ["test"],
        "NQHardNegatives": ["test"],
        "MSMARCO": ["train"],
        # Non MTEB sources
        # "s2orc": ["train"],
        # "flax-sentence-embeddings/stackexchange_xml": ["train"],
        # "ms_marco": ["train"],
        # "gooaq": ["train"],
        # "yahoo_answers_topics": ["train"],
        # "code_search_net": ["train"],
        # "search_qa": ["train"],
        # "eli5": ["train"],
        # "snli": ["train"],
        # "multi_nli": ["train"],
        # "wikihow": ["train"],
        # "trivia_qa": ["train"],
        # "embedding-data/sentence-compression": ["train"],
        # "embedding-data/flickr30k-captions": ["train"],
        # "embedding-data/altlex": ["train"],
        # "embedding-data/simple-wiki": ["train"],
        # "embedding-data/QQP": ["train"],
        # "embedding-data/SPECTER": ["train"],
        # "embedding-data/PAQ_pairs": ["train"],
        # "embedding-data/WikiAnswers": ["train"],
    },
    citation=SBERT_CITATION,
)

paraphrase_multilingual_MiniLM_L12_v2 = ModelMeta(
    name="sentence-transformers/paraphrase-multilingual-MiniLM-L12-v2",
    languages=paraphrase_langs,
    open_weights=True,
    revision="bf3bf13ab40c3157080a7ab344c831b9ad18b5eb",
    release_date="2019-11-01",  # release date of paper
    n_parameters=118_000_000,
    embed_dim=768,
    license="apache-2.0",
    max_tokens=512,
    reference="https://huggingface.co/sentence-transformers/paraphrase-multilingual-MiniLM-L12-v2",
    similarity_fn_name="cosine",
    framework=["Sentence Transformers", "PyTorch"],
    use_instructions=False,
    superseded_by=None,
    adapted_from=None,
    citation=SBERT_CITATION,
)

paraphrase_multilingual_mpnet_base_v2 = ModelMeta(
    name="sentence-transformers/paraphrase-multilingual-mpnet-base-v2",
    languages=paraphrase_langs,
    open_weights=True,
    revision="79f2382ceacceacdf38563d7c5d16b9ff8d725d6",
    release_date="2019-11-01",  # release date of paper
    n_parameters=278_000_000,
    embed_dim=768,
    license="apache-2.0",
    max_tokens=512,
    reference="https://huggingface.co/sentence-transformers/paraphrase-multilingual-mpnet-base-v2",
    similarity_fn_name="cosine",
    framework=["Sentence Transformers", "PyTorch"],
    use_instructions=False,
    superseded_by=None,
    adapted_from=None,
    citation=SBERT_CITATION,
)

labse = ModelMeta(
    name="sentence-transformers/LaBSE",
    languages=paraphrase_langs,
    open_weights=True,
    revision="e34fab64a3011d2176c99545a93d5cbddc9a91b7",
    release_date="2019-11-01",  # release date of paper
    n_parameters=471_000_000,
    embed_dim=768,
    license="apache-2.0",
    max_tokens=512,
    reference="https://huggingface.co/sentence-transformers/LaBSE",
    similarity_fn_name="cosine",
    framework=["Sentence Transformers", "PyTorch"],
    use_instructions=False,
    superseded_by=None,
    adapted_from=None,
    citation="""@misc{feng2022languageagnosticbertsentenceembedding,
      title={Language-agnostic BERT Sentence Embedding}, 
      author={Fangxiaoyu Feng and Yinfei Yang and Daniel Cer and Naveen Arivazhagan and Wei Wang},
      year={2022},
      eprint={2007.01852},
      archivePrefix={arXiv},
      primaryClass={cs.CL},
      url={https://arxiv.org/abs/2007.01852}, 
    }""",
)

multi_qa_MiniLM_L6_cos_v1 = ModelMeta(
    name="sentence-transformer/multi-qa-MiniLM-L6-cos-v1",
    languages=["eng-Latn"],
    open_weights=True,
    revision="b207367332321f8e44f96e224ef15bc607f4dbf0",
    release_date="2021-08-30",
    n_parameters=22_700_000,
    embed_dim=384,
    license="apache-2.0",
    max_tokens=512,
    reference="https://huggingface.co/sentence-transformers/multi-qa-MiniLM-L6-cos-v1",
    similarity_fn_name="cosine",
    framework=["Sentence Transformers", "PyTorch"],
    use_instructions=False,
    superseded_by=None,
    adapted_from=None,
)

all_mpnet_base_v2 = ModelMeta(
    name="sentence-transformers/all-mpnet-base-v2",
    languages=["eng-Latn"],
    open_weights=True,
    revision="9a3225965996d404b775526de6dbfe85d3368642",
    release_date="2021-08-30",
    n_parameters=109_000_000,
    embed_dim=768,
    license="apache-2.0",
    max_tokens=384,
    reference="https://huggingface.co/sentence-transformers/all-mpnet-base-v2",
    similarity_fn_name="cosine",
    framework=["Sentence Transformers", "PyTorch"],
    use_instructions=False,
    superseded_by=None,
    adapted_from=None,
    public_training_code=False,  # does sentence transformer count?
    public_training_data=True,
    training_datasets={
        # source: frontmatter in readme
        # trained on stack exchange, unsure if sources match
        "StackExchangeClusteringP2P": ["test"],
        "StackExchangeClusteringP2P.v2": ["test"],
        "StackExchangeClustering": ["test"],
        "StackExchangeClustering.v2": ["test"],
        "NQ": ["test"],
        "NQHardNegatives": ["test"],
        "MSMARCO": ["train"],
        # Non MTEB sources
        # "s2orc": ["train"],
        # "flax-sentence-embeddings/stackexchange_xml": ["train"],
        # "ms_marco": ["train"],
        # "gooaq": ["train"],
        # "yahoo_answers_topics": ["train"],
        # "code_search_net": ["train"],
        # "search_qa": ["train"],
        # "eli5": ["train"],
        # "snli": ["train"],
        # "multi_nli": ["train"],
        # "wikihow": ["train"],
        # "trivia_qa": ["train"],
        # "embedding-data/sentence-compression": ["train"],
        # "embedding-data/flickr30k-captions": ["train"],
        # "embedding-data/altlex": ["train"],
        # "embedding-data/simple-wiki": ["train"],
        # "embedding-data/QQP": ["train"],
        # "embedding-data/SPECTER": ["train"],
        # "embedding-data/PAQ_pairs": ["train"],
        # "embedding-data/WikiAnswers": ["train"],
    },
)

jina_embeddings_v2_base_en = ModelMeta(
    name="jinaai/jina-embeddings-v2-base-en",
    languages=["eng-Latn"],
    open_weights=True,
    revision="6e85f575bc273f1fd840a658067d0157933c83f0",
    release_date="2023-09-27",
    n_parameters=137_000_000,
    embed_dim=768,
    license="apache-2.0",
    max_tokens=8192,
    reference="https://huggingface.co/jinaai/jina-embeddings-v2-base-en",
    similarity_fn_name="cosine",
    framework=["Sentence Transformers", "PyTorch"],
    use_instructions=False,
    superseded_by=None,
    adapted_from=None,
    training_datasets={"allenai/c4": ["train"]},
)

jina_embeddings_v2_small_en = ModelMeta(
    name="jinaai/jina-embeddings-v2-small-en",
    languages=["eng-Latn"],
    open_weights=True,
    revision="796cff318cdd4e5fbe8b7303a1ef8cbec36996ef",
    release_date="2023-09-27",
    n_parameters=32_700_000,
    embed_dim=512,
    license="apache-2.0",
    max_tokens=8192,
    reference="https://huggingface.co/jinaai/jina-embeddings-v2-small-en",
    similarity_fn_name="cosine",
    framework=["Sentence Transformers", "PyTorch"],
    use_instructions=False,
    superseded_by=None,
    adapted_from=None,
    training_datasets={"jinaai/negation-dataset": ["train"]},
)

jina_embedding_b_en_v1 = ModelMeta(
    name="jinaai/jina-embedding-b-en-v1",
    languages=["eng-Latn"],
    open_weights=True,
    revision="aa0645035294a8c0607ce5bb700aba982cdff32c",
    release_date="2023-07-07",
    n_parameters=110_000_000,
    embed_dim=768,
    license="apache-2.0",
    max_tokens=512,
    reference="https://huggingface.co/jinaai/jina-embedding-b-en-v1",
    similarity_fn_name="cosine",
    framework=["Sentence Transformers", "PyTorch"],
    use_instructions=False,
    superseded_by="jinaai/jina-embeddings-v2-base-en",
    adapted_from=None,
    training_datasets={"jinaai/negation-dataset": ["train"]},
)

jina_embedding_s_en_v1 = ModelMeta(
    name="jinaai/jina-embedding-s-en-v1",
    languages=["eng-Latn"],
    open_weights=True,
    revision="c1fed70aa4823a640f1a7150a276e4d3b08dce08",
    release_date="2023-07-07",
    n_parameters=35_000_000,
    embed_dim=512,
    license="apache-2.0",
    max_tokens=512,
    reference="https://huggingface.co/jinaai/jina-embedding-s-en-v1",
    similarity_fn_name="cosine",
    framework=["Sentence Transformers", "PyTorch"],
    use_instructions=False,
    superseded_by="jinaai/jina-embeddings-v2-small-en",
    adapted_from=None,
    training_datasets={"jinaai/negation-dataset": ["train"]},
)

all_MiniLM_L12_v2 = ModelMeta(
    name="sentence-transformers/all-MiniLM-L12-v2",
    languages=["eng-Latn"],
    open_weights=True,
    revision="364dd28d28dcd3359b537f3cf1f5348ba679da62",
    release_date="2021-08-30",
    n_parameters=33_400_000,
    embed_dim=384,
    license="apache-2.0",
    max_tokens=256,
    reference="https://huggingface.co/sentence-transformers/all-MiniLM-L12-v2",
    similarity_fn_name="cosine",
    framework=["Sentence Transformers", "PyTorch"],
    use_instructions=False,
    superseded_by=None,
    adapted_from=None,
<<<<<<< HEAD
    citation="""@misc{feng2022languageagnosticbertsentenceembedding,
      title={Language-agnostic BERT Sentence Embedding}, 
      author={Fangxiaoyu Feng and Yinfei Yang and Daniel Cer and Naveen Arivazhagan and Wei Wang},
      year={2022},
      eprint={2007.01852},
      archivePrefix={arXiv},
      primaryClass={cs.CL},
      url={https://arxiv.org/abs/2007.01852}, 
    }""",
=======
    public_training_code=False,  # does sentence transformer count?
    public_training_data=True,
>>>>>>> c3b46b7b
    training_datasets={
        # source: frontmatter in readme
        # trained on stack exchange, unsure if sources match
        "StackExchangeClusteringP2P": ["test"],
        "StackExchangeClusteringP2P.v2": ["test"],
        "StackExchangeClustering": ["test"],
        "StackExchangeClustering.v2": ["test"],
        "NQ": ["test"],
        "NQHardNegatives": ["test"],
        "MSMARCO": ["train"],
        # Non MTEB sources
        # "s2orc": ["train"],
        # "flax-sentence-embeddings/stackexchange_xml": ["train"],
        # "ms_marco": ["train"],
        # "gooaq": ["train"],
        # "yahoo_answers_topics": ["train"],
        # "code_search_net": ["train"],
        # "search_qa": ["train"],
        # "eli5": ["train"],
        # "snli": ["train"],
        # "multi_nli": ["train"],
        # "wikihow": ["train"],
        # "trivia_qa": ["train"],
        # "embedding-data/sentence-compression": ["train"],
        # "embedding-data/flickr30k-captions": ["train"],
        # "embedding-data/altlex": ["train"],
        # "embedding-data/simple-wiki": ["train"],
        # "embedding-data/QQP": ["train"],
        # "embedding-data/SPECTER": ["train"],
        # "embedding-data/PAQ_pairs": ["train"],
        # "embedding-data/WikiAnswers": ["train"],
    },
)

contriever = ModelMeta(
    loader=partial(
        SentenceTransformerWrapper,
        model="facebook/contriever-msmarco",
        revision="abe8c1493371369031bcb1e02acb754cf4e162fa",
        similarity_fn_name="dot",
    ),
    name="facebook/contriever-msmarco",
    languages=["eng-Latn"],
    open_weights=True,
    revision="abe8c1493371369031bcb1e02acb754cf4e162fa",
    release_date="2022-06-25",  # release date of model on HF
    n_parameters=150_000_000,
    embed_dim=768,
    license=None,
    max_tokens=512,
    reference="https://huggingface.co/facebook/contriever-msmarco",
    similarity_fn_name="dot",
    framework=["Sentence Transformers", "PyTorch"],
    use_instructions=False,
    citation="""
    @misc{izacard2021contriever,
      title={Unsupervised Dense Information Retrieval with Contrastive Learning}, 
      author={Gautier Izacard and Mathilde Caron and Lucas Hosseini and Sebastian Riedel and Piotr Bojanowski and Armand Joulin and Edouard Grave},
      year={2021},
      url = {https://arxiv.org/abs/2112.09118},
      doi = {10.48550/ARXIV.2112.09118},
    }""",
)

microllama_text_embedding = ModelMeta(
    name="keeeeenw/MicroLlama-text-embedding",
    languages=["eng-Latn"],
    open_weights=True,
    revision="98f70f14cdf12d7ea217ed2fd4e808b0195f1e7e",
    release_date="2024-11-10",
    n_parameters=272_000_000,
    embed_dim=1024,
    license="apache-2.0",
    max_tokens=2048,
    reference="https://huggingface.co/keeeeenw/MicroLlama-text-embedding",
    similarity_fn_name="cosine",
    framework=["Sentence Transformers", "PyTorch"],
    use_instructions=False,
    superseded_by=None,
    adapted_from=None,
    training_datasets={
        # shource yaml header:
        "NQ": ["test"]
        # not in MTEB:
        # "sentence-transformers/all-nli": ["train"],
        # "sentence-transformers/stsb": ["train"],
        # "sentence-transformers/quora-duplicates": ["train"],
        # "sentence-transformers/natural-questions": ["train"],
    },
)<|MERGE_RESOLUTION|>--- conflicted
+++ resolved
@@ -356,7 +356,6 @@
     use_instructions=False,
     superseded_by=None,
     adapted_from=None,
-<<<<<<< HEAD
     citation="""@misc{feng2022languageagnosticbertsentenceembedding,
       title={Language-agnostic BERT Sentence Embedding}, 
       author={Fangxiaoyu Feng and Yinfei Yang and Daniel Cer and Naveen Arivazhagan and Wei Wang},
@@ -366,10 +365,8 @@
       primaryClass={cs.CL},
       url={https://arxiv.org/abs/2007.01852}, 
     }""",
-=======
     public_training_code=False,  # does sentence transformer count?
     public_training_data=True,
->>>>>>> c3b46b7b
     training_datasets={
         # source: frontmatter in readme
         # trained on stack exchange, unsure if sources match
