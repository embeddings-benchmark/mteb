--- conflicted
+++ resolved
@@ -9,11 +9,8 @@
 
 from mteb.encoder_interface import BatchedInput, PromptType
 from mteb.model_meta import ModelMeta
-<<<<<<< HEAD
 from mteb.models.wrapper import Wrapper
-=======
 from mteb.requires_package import requires_image_dependencies
->>>>>>> 811dbf6e
 
 
 def mocov3_loader(**kwargs):
@@ -70,11 +67,8 @@
             show_progress_bar: bool = True,
             **kwargs: Any,
         ):
-            import torchvision.transforms.functional as F
-
             all_image_embeddings = []
 
-<<<<<<< HEAD
             import torchvision.transforms.functional as F
 
             with torch.no_grad():
@@ -91,33 +85,6 @@
                         inputs
                     )  # output is (batch_size, num_features) shaped tensor
                     all_image_embeddings.append(output)
-=======
-            if isinstance(images, DataLoader):
-                with torch.no_grad():
-                    for batch in tqdm(images):
-                        inputs = torch.vstack(
-                            [
-                                self.processor(F.to_pil_image(b.to("cpu"))).unsqueeze(0)
-                                for b in batch
-                            ]
-                        )
-                        output = self.model(
-                            inputs
-                        )  # output is (batch_size, num_features) shaped tensor
-                        all_image_embeddings.append(output)
-            else:
-                with torch.no_grad():
-                    for i in tqdm(range(0, len(images), batch_size)):
-                        batch_images = images[i : i + batch_size]
-                        inputs = torch.vstack(
-                            [self.processor(b).unsqueeze(0) for b in batch_images]
-                        )
-                        output = self.model(
-                            inputs
-                        )  # output is (batch_size, num_features) shaped tensor
-                        all_image_embeddings.append(output)
-
->>>>>>> 811dbf6e
             all_image_embeddings = torch.cat(all_image_embeddings, dim=0)
             return all_image_embeddings
 
@@ -127,18 +94,12 @@
 
         def encode(
             self,
-<<<<<<< HEAD
             inputs: DataLoader[BatchedInput],
-=======
-            texts: list[str] | None = None,
-            images: list[Image.Image] | DataLoader | None = None,
->>>>>>> 811dbf6e
             *,
             task_name: str,
             prompt_type: PromptType | None = None,
             **kwargs: Any,
         ) -> np.ndarray | torch.Tensor:
-            0 / 0
             if "text" in inputs.dataset.features:
                 raise ValueError(
                     "MOCO models only support image encoding. Text encoding is not supported."
