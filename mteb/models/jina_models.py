from __future__ import annotations

import logging
from collections.abc import Sequence
from functools import partial
from typing import Any

import numpy as np
import torch
from sentence_transformers import __version__ as st_version

from mteb.model_meta import ModelMeta

from ..encoder_interface import PromptType
from .sentence_transformer_wrapper import SentenceTransformerWrapper

logger = logging.getLogger(__name__)

MIN_SENTENCE_TRANSFORMERS_VERSION = (3, 1, 0)
CURRENT_SENTENCE_TRANSFORMERS_VERSION = tuple(map(int, st_version.split(".")))

XLMR_LANGUAGES = [
    "afr_Latn",
    "amh_Latn",
    "ara_Latn",
    "asm_Latn",
    "aze_Latn",
    "bel_Latn",
    "bul_Latn",
    "ben_Latn",
    "ben_Beng",
    "bre_Latn",
    "bos_Latn",
    "cat_Latn",
    "ces_Latn",
    "cym_Latn",
    "dan_Latn",
    "deu_Latn",
    "ell_Latn",
    "eng_Latn",
    "epo_Latn",
    "spa_Latn",
    "est_Latn",
    "eus_Latn",
    "fas_Latn",
    "fin_Latn",
    "fra_Latn",
    "fry_Latn",
    "gle_Latn",
    "gla_Latn",
    "glg_Latn",
    "guj_Latn",
    "hau_Latn",
    "heb_Latn",
    "hin_Latn",
    "hin_Deva",
    "hrv_Latn",
    "hun_Latn",
    "hye_Latn",
    "ind_Latn",
    "isl_Latn",
    "ita_Latn",
    "jpn_Latn",
    "jav_Latn",
    "kat_Latn",
    "kaz_Latn",
    "khm_Latn",
    "kan_Latn",
    "kor_Latn",
    "kur_Latn",
    "kir_Latn",
    "lat_Latn",
    "lao_Latn",
    "lit_Latn",
    "lav_Latn",
    "mlg_Latn",
    "mkd_Latn",
    "mal_Latn",
    "mon_Latn",
    "mar_Latn",
    "msa_Latn",
    "mya_Latn",
    "nep_Latn",
    "nld_Latn",
    "nob_Latn",
    "orm_Latn",
    "ori_Latn",
    "pan_Latn",
    "pol_Latn",
    "pus_Latn",
    "por_Latn",
    "ron_Latn",
    "rus_Latn",
    "san_Latn",
    "snd_Latn",
    "sin_Latn",
    "slk_Latn",
    "slv_Latn",
    "som_Latn",
    "sqi_Latn",
    "srp_Latn",
    "sun_Latn",
    "swe_Latn",
    "swa_Latn",
    "tam_Latn",
    "tam_Taml",
    "tel_Latn",
    "tel_Telu",
    "tha_Latn",
    "tgl_Latn",
    "tur_Latn",
    "uig_Latn",
    "ukr_Latn",
    "urd_Latn",
    "urd_Arab",
    "uzb_Latn",
    "vie_Latn",
    "xho_Latn",
    "yid_Latn",
    "zho_Hant",
    "zho_Hans",
]


class JinaWrapper(SentenceTransformerWrapper):
    """following the hf model card documentation."""

    jina_task_to_prompt = {
        "retrieval.query": "Represent the query for retrieving evidence documents: ",
        "retrieval.passage": "Represent the document for retrieval: ",
    }

    def __init__(
        self,
        model: str,
        revision: str | None = None,
        model_prompts: dict[str, str] | None = None,
        **kwargs,
    ) -> None:
        if CURRENT_SENTENCE_TRANSFORMERS_VERSION < MIN_SENTENCE_TRANSFORMERS_VERSION:
            raise RuntimeError(
                f"sentence_transformers version {st_version} is lower than the required version 3.1.0"
            )
        try:
            import einops  # noqa: F401
        except ImportError:
            raise ImportError(
                "To use the jina-embeddings-v3 models `einops` is required. Please install it with `pip install mteb[jina]`."
            )
        try:
            import flash_attn  # noqa: F401
        except ImportError:
            logger.warning(
                "Using flash_attn for jina-embeddings-v3 models is recommended. Please install it with `pip install mteb[flash_attention]`."
                "Fallback to native implementation."
            )
        super().__init__(model, revision, model_prompts, **kwargs)

    def encode(
        self,
        sentences: Sequence[str],
        *,
        task_name: str,
        prompt_type: PromptType | None = None,
        **kwargs: Any,
    ) -> np.ndarray:
        prompt_name = self.get_prompt_name(self.model_prompts, task_name, prompt_type)
        if prompt_name:
            logger.info(
                f"Using prompt_name={prompt_name} for task={task_name} prompt_type={prompt_type}"
            )
        else:
            logger.info(
                f"No model prompts found for task={task_name} prompt_type={prompt_type}"
            )
        logger.info(f"Encoding {len(sentences)} sentences.")

        jina_task_name = self.model_prompts.get(prompt_name, None)

        embeddings = self.model.encode(
            sentences,
            task=jina_task_name,
            prompt=self.jina_task_to_prompt.get(jina_task_name, None),
            **kwargs,
        )

        if isinstance(embeddings, torch.Tensor):
            # sometimes in kwargs can be return_tensors=True
            embeddings = embeddings.cpu().detach().float().numpy()
        return embeddings


jina_embeddings_v3 = ModelMeta(
    loader=partial(  # type: ignore
        JinaWrapper,
        model="jinaai/jina-embeddings-v3",
        revision="215a6e121fa0183376388ac6b1ae230326bfeaed",
        trust_remote_code=True,
        model_prompts={
            "Retrieval-query": "retrieval.query",
            "Retrieval-passage": "retrieval.passage",
            "Clustering": "separation",
            "Classification": "classification",
            "STS": "text-matching",
            "PairClassification": "classification",
            "BitextMining": "text-matching",
            "MultilabelClassification": "classification",
            "Reranking": "separation",
            "Summarization": "text-matching",
        },
    ),
    name="jinaai/jina-embeddings-v3",
    languages=XLMR_LANGUAGES,
    open_weights=True,
    revision="215a6e121fa0183376388ac6b1ae230326bfeaed",
    release_date="2024-09-18",  # official release date
    n_parameters=int(572 * 1e6),
    max_tokens=8194,
    embed_dim=4096,
    license="cc-by-nc-4.0",
    similarity_fn_name="cosine",
    framework=["Sentence Transformers", "PyTorch"],
    use_instructions=True,
    reference="https://huggingface.co/jinaai/jina-embeddings-v3",
    public_training_code=None,
<<<<<<< HEAD
    citation="""
    @misc{sturua2024jinaembeddingsv3multilingualembeddingstask,
      title={jina-embeddings-v3: Multilingual Embeddings With Task LoRA}, 
      author={Saba Sturua and Isabelle Mohr and Mohammad Kalim Akram and Michael Günther and Bo Wang and Markus Krimmel and Feng Wang and Georgios Mastrapas and Andreas Koukounas and Andreas Koukounas and Nan Wang and Han Xiao},
      year={2024},
      eprint={2409.10173},
      archivePrefix={arXiv},
      primaryClass={cs.CL},
      url={https://arxiv.org/abs/2409.10173}, 
    }
    """,
=======
    public_training_data=None,
    training_datasets={
        # CulturaX
        "STS12": [],
        # "SICK": [],
        # "WMT19": [],
        # "MADLAD-3B": [],
        # NLI
        "MSMARCO": ["train"],
        "MSMARCOHardNegatives": ["train"],
        "NanoMSMARCORetrieval": ["train"],
        "NQ": ["train"],
        "NQHardNegatives": ["train"],
        "NanoNQRetrieval": ["train"],
        "NQ-PL": ["train"],  # translation not trained on
        # oasst1, oasst2
    },
    adapted_from="XLM-RoBERTa",
>>>>>>> fa5127a6
)


jina_embeddings_v2_base_en = ModelMeta(
    name="jinaai/jina-embeddings-v2-base-en",
    languages=["eng-Latn"],
    open_weights=True,
    revision="6e85f575bc273f1fd840a658067d0157933c83f0",
    release_date="2023-09-27",
    n_parameters=137_000_000,
    embed_dim=768,
    license="apache-2.0",
    max_tokens=8192,
    reference="https://huggingface.co/jinaai/jina-embeddings-v2-base-en",
    similarity_fn_name="cosine",
    framework=["Sentence Transformers", "PyTorch"],
    use_instructions=False,
    superseded_by=None,
    adapted_from=None,
    training_datasets=None,
    public_training_code=None,
    public_training_data=None,
)

jina_embeddings_v2_small_en = ModelMeta(
    name="jinaai/jina-embeddings-v2-small-en",
    languages=["eng-Latn"],
    open_weights=True,
    revision="796cff318cdd4e5fbe8b7303a1ef8cbec36996ef",
    release_date="2023-09-27",
    n_parameters=32_700_000,
    embed_dim=512,
    license="apache-2.0",
    max_tokens=8192,
    reference="https://huggingface.co/jinaai/jina-embeddings-v2-small-en",
    similarity_fn_name="cosine",
    framework=["Sentence Transformers", "PyTorch"],
    use_instructions=False,
    superseded_by=None,
    adapted_from=None,
    training_datasets=None,
    public_training_code=None,
    public_training_data=None,
)

jina_embedding_b_en_v1 = ModelMeta(
    name="jinaai/jina-embedding-b-en-v1",
    languages=["eng-Latn"],
    open_weights=True,
    revision="aa0645035294a8c0607ce5bb700aba982cdff32c",
    release_date="2023-07-07",
    n_parameters=110_000_000,
    embed_dim=768,
    license="apache-2.0",
    max_tokens=512,
    reference="https://huggingface.co/jinaai/jina-embedding-b-en-v1",
    similarity_fn_name="cosine",
    framework=["Sentence Transformers", "PyTorch"],
    use_instructions=False,
    superseded_by="jinaai/jina-embeddings-v2-base-en",
    adapted_from=None,
    training_datasets=None,
    public_training_code=None,
    public_training_data=None,
)

jina_embedding_s_en_v1 = ModelMeta(
    name="jinaai/jina-embedding-s-en-v1",
    languages=["eng-Latn"],
    open_weights=True,
    revision="c1fed70aa4823a640f1a7150a276e4d3b08dce08",
    release_date="2023-07-07",
    n_parameters=35_000_000,
    embed_dim=512,
    license="apache-2.0",
    max_tokens=512,
    reference="https://huggingface.co/jinaai/jina-embedding-s-en-v1",
    similarity_fn_name="cosine",
    framework=["Sentence Transformers", "PyTorch"],
    use_instructions=False,
    superseded_by="jinaai/jina-embeddings-v2-small-en",
    adapted_from=None,
    training_datasets=None,
    public_training_code=None,
    public_training_data=None,
)<|MERGE_RESOLUTION|>--- conflicted
+++ resolved
@@ -223,19 +223,6 @@
     use_instructions=True,
     reference="https://huggingface.co/jinaai/jina-embeddings-v3",
     public_training_code=None,
-<<<<<<< HEAD
-    citation="""
-    @misc{sturua2024jinaembeddingsv3multilingualembeddingstask,
-      title={jina-embeddings-v3: Multilingual Embeddings With Task LoRA}, 
-      author={Saba Sturua and Isabelle Mohr and Mohammad Kalim Akram and Michael Günther and Bo Wang and Markus Krimmel and Feng Wang and Georgios Mastrapas and Andreas Koukounas and Andreas Koukounas and Nan Wang and Han Xiao},
-      year={2024},
-      eprint={2409.10173},
-      archivePrefix={arXiv},
-      primaryClass={cs.CL},
-      url={https://arxiv.org/abs/2409.10173}, 
-    }
-    """,
-=======
     public_training_data=None,
     training_datasets={
         # CulturaX
@@ -254,7 +241,17 @@
         # oasst1, oasst2
     },
     adapted_from="XLM-RoBERTa",
->>>>>>> fa5127a6
+    citation="""
+    @misc{sturua2024jinaembeddingsv3multilingualembeddingstask,
+      title={jina-embeddings-v3: Multilingual Embeddings With Task LoRA}, 
+      author={Saba Sturua and Isabelle Mohr and Mohammad Kalim Akram and Michael Günther and Bo Wang and Markus Krimmel and Feng Wang and Georgios Mastrapas and Andreas Koukounas and Andreas Koukounas and Nan Wang and Han Xiao},
+      year={2024},
+      eprint={2409.10173},
+      archivePrefix={arXiv},
+      primaryClass={cs.CL},
+      url={https://arxiv.org/abs/2409.10173}, 
+    }
+    """,
 )
 
 
