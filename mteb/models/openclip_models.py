from __future__ import annotations

from typing import Any, Literal

import numpy as np
import torch
from torch.utils.data import DataLoader
from tqdm import tqdm

from mteb.encoder_interface import BatchedInput, PromptType
from mteb.model_meta import ModelMeta
<<<<<<< HEAD
from mteb.models.wrapper import Wrapper
=======
from mteb.requires_package import requires_image_dependencies
>>>>>>> 811dbf6e


def openclip_loader(**kwargs):
    try:
        import open_clip
    except ImportError:
        raise ImportError("Please run `pip install open_clip_torch`.")

    class OpenCLIPWrapper(Wrapper):
        def __init__(
            self,
            model_name: str = "laion/CLIP-ViT-L-14-DataComp.XL-s13B-b90K",
            device: str = "cuda" if torch.cuda.is_available() else "cpu",
            **kwargs: Any,
        ):
            requires_image_dependencies()

            self.model_name = model_name
            self.device = device
            self.model, _, self.img_preprocess = open_clip.create_model_and_transforms(
                f"hf-hub:{model_name}", device=device
            )
            self.model.eval()
            self.tokenizer = open_clip.get_tokenizer(f"hf-hub:{model_name}")

        def get_text_embeddings(
            self,
            texts: DataLoader[BatchedInput],
            show_progress_bar: bool = True,
            **kwargs: Any,
        ):
            all_text_embeddings = []

            with torch.no_grad(), torch.cuda.amp.autocast():
                for batch in tqdm(
                    texts, disable=not show_progress_bar, desc="Text Encoding"
                ):
                    inputs = self.tokenizer(batch["text"])
                    text_outputs = self.model.encode_text(inputs.to(self.device))
                    all_text_embeddings.append(text_outputs.cpu())

            all_text_embeddings = torch.cat(all_text_embeddings, dim=0)
            return all_text_embeddings

        def get_image_embeddings(
            self,
            images: DataLoader[BatchedInput],
            show_progress_bar: bool = True,
            **kwargs: Any,
        ):
            import torchvision.transforms.functional as F

            all_image_embeddings = []
<<<<<<< HEAD

            with torch.no_grad(), torch.cuda.amp.autocast():
                for batch in tqdm(
                    images, disable=not show_progress_bar, desc="Image Encoding"
                ):
                    inputs = torch.vstack(
                        [self.img_preprocess(b).unsqueeze(0) for b in batch["image"]]
                    )
                    image_outputs = self.model.encode_image(inputs.to(self.device))
                    all_image_embeddings.append(image_outputs.cpu())
=======
            if isinstance(images, DataLoader):
                with torch.no_grad(), torch.cuda.amp.autocast():
                    for batch in tqdm(images):
                        # import pdb; pdb.set_trace()
                        inputs = torch.vstack(
                            [
                                self.img_preprocess(F.to_pil_image(b)).unsqueeze(0)
                                for b in batch
                            ]
                        )
                        image_outputs = self.model.encode_image(inputs.to(self.device))
                        all_image_embeddings.append(image_outputs.cpu())
            else:
                with torch.no_grad(), torch.cuda.amp.autocast():
                    for i in tqdm(range(0, len(images), batch_size)):
                        batch_images = images[i : i + batch_size]
                        inputs = torch.vstack(
                            [self.img_preprocess(b).unsqueeze(0) for b in batch_images]
                        )
                        image_outputs = self.model.encode_image(inputs.to(self.device))
                        all_image_embeddings.append(image_outputs.cpu())
>>>>>>> 811dbf6e

            all_image_embeddings = torch.cat(all_image_embeddings, dim=0)
            return all_image_embeddings

        def calculate_probs(self, text_embeddings, image_embeddings):
            text_embeddings = text_embeddings / text_embeddings.norm(
                dim=-1, keepdim=True
            )
            image_embeddings = image_embeddings / image_embeddings.norm(
                dim=-1, keepdim=True
            )
            logits = torch.matmul(image_embeddings, text_embeddings.T)
            probs = (logits * 100).softmax(dim=-1)
            return probs

        def encode(
            self,
<<<<<<< HEAD
            inputs: DataLoader[BatchedInput],
            *,
            task_name: str,
            prompt_type: PromptType | None = None,
            fusion_mode: Literal["sum"] = "sum",
=======
            texts: list[str] | None = None,
            images: list[Image.Image] | DataLoader | None = None,
            fusion_mode="sum",
>>>>>>> 811dbf6e
            **kwargs: Any,
        ) -> np.ndarray | torch.Tensor:
            text_embeddings = None
            image_embeddings = None
            if "text" in inputs.dataset.features:
                text_embeddings = self.get_text_embeddings(inputs, **kwargs)
            if "image" in inputs.dataset.features:
                image_embeddings = self.get_image_embeddings(inputs, **kwargs)

            if text_embeddings is not None and image_embeddings is not None:
                if len(text_embeddings) != len(image_embeddings):
                    raise ValueError(
                        "The number of texts and images must have the same length"
                    )
                if fusion_mode == "sum":
                    fused_embeddings = text_embeddings + image_embeddings
                else:
                    # to do: add other fusion mode
                    raise ValueError(
                        f"fusion mode {fusion_mode} hasn't been implemented"
                    )
                return fused_embeddings
            elif text_embeddings is not None:
                return text_embeddings
            elif image_embeddings is not None:
                return image_embeddings

    return OpenCLIPWrapper(**kwargs)


CLIP_ViT_L_14_DataComp_XL_s13B_b90K = ModelMeta(
    loader=openclip_loader,  # type: ignore
    name="laion/CLIP-ViT-L-14-DataComp.XL-s13B-b90K",
    languages=["eng_Latn"],
    revision="84c9828e63dc9a9351d1fe637c346d4c1c4db341",
    release_date="2023-04-26",
    modalities=["image", "text"],
    n_parameters=428_000_000,
    memory_usage_mb=1633,
    max_tokens=77,
    embed_dim=768,
    license="mit",
    open_weights=True,
    public_training_code="https://github.com/mlfoundations/open_clip",
    public_training_data="https://huggingface.co/datasets/mlfoundations/datacomp_1b",
    framework=["PyTorch"],
    reference="https://huggingface.co/laion/CLIP-ViT-L-14-DataComp.XL-s13B-b90K",
    similarity_fn_name=None,
    use_instructions=False,
    training_datasets={
        # DataComp-1B
    },
)

CLIP_ViT_B_32_DataComp_XL_s13B_b90K = ModelMeta(
    loader=openclip_loader,  # type: ignore
    name="laion/CLIP-ViT-B-32-DataComp.XL-s13B-b90K",
    languages=["eng_Latn"],
    revision="f0e2ffa09cbadab3db6a261ec1ec56407ce42912",
    release_date="2023-04-26",
    modalities=["image", "text"],
    n_parameters=151_000_000,
    memory_usage_mb=576,
    max_tokens=77,
    embed_dim=512,
    license="mit",
    open_weights=True,
    public_training_code="https://github.com/mlfoundations/open_clip",
    public_training_data="https://huggingface.co/datasets/mlfoundations/datacomp_1b",
    framework=["PyTorch"],
    reference="https://huggingface.co/laion/CLIP-ViT-B-32-DataComp.XL-s13B-b90K",
    similarity_fn_name=None,
    use_instructions=False,
    training_datasets={
        # DataComp-1B
    },
)

CLIP_ViT_B_16_DataComp_XL_s13B_b90K = ModelMeta(
    loader=openclip_loader,  # type: ignore
    name="laion/CLIP-ViT-B-16-DataComp.XL-s13B-b90K",
    languages=["eng_Latn"],
    revision="d110532e8d4ff91c574ee60a342323f28468b287",
    release_date="2023-04-26",
    modalities=["image", "text"],
    n_parameters=150_000_000,
    memory_usage_mb=572,
    max_tokens=77,
    embed_dim=512,
    license="mit",
    open_weights=True,
    public_training_code="https://github.com/mlfoundations/open_clip",
    public_training_data="https://huggingface.co/datasets/mlfoundations/datacomp_1b",
    framework=["PyTorch"],
    reference="https://huggingface.co/laion/CLIP-ViT-B-16-DataComp.XL-s13B-b90K",
    similarity_fn_name=None,
    use_instructions=False,
    training_datasets={
        # DataComp-1B
    },
)

CLIP_ViT_bigG_14_laion2B_39B_b160k = ModelMeta(
    loader=openclip_loader,  # type: ignore
    name="laion/CLIP-ViT-bigG-14-laion2B-39B-b160k",
    languages=["eng_Latn"],
    revision="bc7788f151930d91b58474715fdce5524ad9a189",
    release_date="2023-01-23",
    modalities=["image", "text"],
    n_parameters=2_540_000_000,
    memory_usage_mb=9689,
    max_tokens=77,
    embed_dim=1280,
    license="mit",
    open_weights=True,
    public_training_code="https://github.com/mlfoundations/open_clip",
    public_training_data="https://laion.ai/blog/laion-5b/",
    framework=["PyTorch"],
    reference="https://huggingface.co/laion/CLIP-ViT-bigG-14-laion2B-39B-b160k",
    similarity_fn_name=None,
    use_instructions=False,
    training_datasets={
        # 2 Billion sample English subset of LAION-5B
    },
)

CLIP_ViT_g_14_laion2B_s34B_b88K = ModelMeta(
    loader=openclip_loader,  # type: ignore
    name="laion/CLIP-ViT-g-14-laion2B-s34B-b88K",
    languages=["eng_Latn"],
    revision="15efd0f6ac0c40c0f9da7becca03c974d7012604",
    release_date="2023-03-06",
    modalities=["image", "text"],
    n_parameters=1_367_000_000,
    memory_usage_mb=5215,
    max_tokens=77,
    embed_dim=1024,
    license="mit",
    open_weights=True,
    public_training_code="https://github.com/mlfoundations/open_clip",
    public_training_data="https://laion.ai/blog/laion-5b/",
    framework=["PyTorch"],
    reference="https://huggingface.co/laion/CLIP-ViT-g-14-laion2B-s34B-b88K",
    similarity_fn_name=None,
    use_instructions=False,
    training_datasets={
        # 2 Billion sample English subset of LAION-5B
    },
)

CLIP_ViT_H_14_laion2B_s32B_b79K = ModelMeta(
    loader=openclip_loader,  # type: ignore
    name="laion/CLIP-ViT-H-14-laion2B-s32B-b79K",
    languages=["eng_Latn"],
    revision="de081ac0a0ca8dc9d1533eed1ae884bb8ae1404b",
    release_date="2022-09-15",
    modalities=["image", "text"],
    n_parameters=986_000_000,
    memory_usage_mb=3762,
    max_tokens=77,
    embed_dim=1024,
    license="mit",
    open_weights=True,
    public_training_code="https://github.com/mlfoundations/open_clip",
    public_training_data="https://laion.ai/blog/laion-5b/",
    framework=["PyTorch"],
    reference="https://huggingface.co/laion/CLIP-ViT-H-14-laion2B-s32B-b79K",
    similarity_fn_name=None,
    use_instructions=False,
    training_datasets={
        # 2 Billion sample English subset of LAION-5B
    },
)

CLIP_ViT_L_14_laion2B_s32B_b82K = ModelMeta(
    loader=openclip_loader,  # type: ignore
    name="laion/CLIP-ViT-L-14-laion2B-s32B-b82K",
    languages=["eng_Latn"],
    revision="1627032197142fbe2a7cfec626f4ced3ae60d07a",
    release_date="2022-09-15",
    modalities=["image", "text"],
    n_parameters=428_000_000,
    memory_usage_mb=1631,
    max_tokens=77,
    embed_dim=768,
    license="mit",
    open_weights=True,
    public_training_code="https://github.com/mlfoundations/open_clip",
    public_training_data="https://laion.ai/blog/laion-5b/",
    framework=["PyTorch"],
    reference="https://huggingface.co/laion/CLIP-ViT-L-14-laion2B-s32B-b82K",
    similarity_fn_name=None,
    use_instructions=False,
    training_datasets={
        # 2 Billion sample English subset of LAION-5B
    },
)

CLIP_ViT_B_32_laion2B_s34B_b79K = ModelMeta(
    loader=openclip_loader,
    name="laion/CLIP-ViT-B-32-laion2B-s34B-b79K",
    languages=["eng_Latn"],
    revision="08f73555f1b2fb7c82058aebbd492887a94968ef",
    release_date="2022-09-15",
    modalities=["image", "text"],
    n_parameters=151_000_000,
    memory_usage_mb=577,
    max_tokens=77,
    embed_dim=512,
    license="mit",
    open_weights=True,
    public_training_code="https://github.com/mlfoundations/open_clip",
    public_training_data="https://laion.ai/blog/laion-5b/",
    framework=["PyTorch"],
    reference="https://huggingface.co/laion/CLIP-ViT-B-32-laion2B-s34B-b79K",
    similarity_fn_name=None,
    use_instructions=False,
    training_datasets={
        # 2 Billion sample English subset of LAION-5B
    },
)<|MERGE_RESOLUTION|>--- conflicted
+++ resolved
@@ -9,11 +9,8 @@
 
 from mteb.encoder_interface import BatchedInput, PromptType
 from mteb.model_meta import ModelMeta
-<<<<<<< HEAD
 from mteb.models.wrapper import Wrapper
-=======
 from mteb.requires_package import requires_image_dependencies
->>>>>>> 811dbf6e
 
 
 def openclip_loader(**kwargs):
@@ -64,10 +61,7 @@
             show_progress_bar: bool = True,
             **kwargs: Any,
         ):
-            import torchvision.transforms.functional as F
-
             all_image_embeddings = []
-<<<<<<< HEAD
 
             with torch.no_grad(), torch.cuda.amp.autocast():
                 for batch in tqdm(
@@ -78,29 +72,6 @@
                     )
                     image_outputs = self.model.encode_image(inputs.to(self.device))
                     all_image_embeddings.append(image_outputs.cpu())
-=======
-            if isinstance(images, DataLoader):
-                with torch.no_grad(), torch.cuda.amp.autocast():
-                    for batch in tqdm(images):
-                        # import pdb; pdb.set_trace()
-                        inputs = torch.vstack(
-                            [
-                                self.img_preprocess(F.to_pil_image(b)).unsqueeze(0)
-                                for b in batch
-                            ]
-                        )
-                        image_outputs = self.model.encode_image(inputs.to(self.device))
-                        all_image_embeddings.append(image_outputs.cpu())
-            else:
-                with torch.no_grad(), torch.cuda.amp.autocast():
-                    for i in tqdm(range(0, len(images), batch_size)):
-                        batch_images = images[i : i + batch_size]
-                        inputs = torch.vstack(
-                            [self.img_preprocess(b).unsqueeze(0) for b in batch_images]
-                        )
-                        image_outputs = self.model.encode_image(inputs.to(self.device))
-                        all_image_embeddings.append(image_outputs.cpu())
->>>>>>> 811dbf6e
 
             all_image_embeddings = torch.cat(all_image_embeddings, dim=0)
             return all_image_embeddings
@@ -118,17 +89,11 @@
 
         def encode(
             self,
-<<<<<<< HEAD
             inputs: DataLoader[BatchedInput],
             *,
             task_name: str,
             prompt_type: PromptType | None = None,
             fusion_mode: Literal["sum"] = "sum",
-=======
-            texts: list[str] | None = None,
-            images: list[Image.Image] | DataLoader | None = None,
-            fusion_mode="sum",
->>>>>>> 811dbf6e
             **kwargs: Any,
         ) -> np.ndarray | torch.Tensor:
             text_embeddings = None
