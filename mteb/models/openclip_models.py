from __future__ import annotations

from typing import Any

import torch
from torch.utils.data import DataLoader
from tqdm import tqdm

<<<<<<< HEAD
from mteb.abstasks import TaskMetadata
from mteb.model_meta import ModelMeta, ScoringFunction
from mteb.models.abs_encoder import AbsEncoder
from mteb.requires_package import requires_image_dependencies
from mteb.types import Array, BatchedInput, PromptType


def openclip_loader(model_name, **kwargs):
    try:
        import open_clip
    except ImportError:
        raise ImportError("Please run `pip install open_clip_torch`.")
=======
from mteb.encoder_interface import BatchedInput, PromptType
from mteb.model_meta import ModelMeta
from mteb.models.wrapper import Wrapper
from mteb.requires_package import requires_image_dependencies, requires_package


def openclip_loader(**kwargs):
    model_name = kwargs.get("model_name", "CLIP-ViT")
    requires_package(
        openclip_loader,
        "open_clip_torch",
        model_name,
        "pip install 'mteb[open_clip_torch]'",
    )
    import open_clip
>>>>>>> fc0f13c1

    class OpenCLIPModel(AbsEncoder):
        def __init__(
            self,
            model_name: str,
            revision: str,
            device: str = "cuda" if torch.cuda.is_available() else "cpu",
            **kwargs: Any,
        ):
            requires_image_dependencies()

            self.model_name = model_name
            self.device = device
            self.model, _, self.img_preprocess = open_clip.create_model_and_transforms(
                f"hf-hub:{model_name}", device=device
            )
            self.model.eval()
            self.tokenizer = open_clip.get_tokenizer(f"hf-hub:{model_name}")

        def get_text_embeddings(
            self,
            texts: DataLoader[BatchedInput],
            show_progress_bar: bool = True,
            **kwargs: Any,
        ):
            all_text_embeddings = []

            with torch.no_grad(), torch.cuda.amp.autocast():
                for batch in tqdm(
                    texts, disable=not show_progress_bar, desc="Text Encoding"
                ):
                    inputs = self.tokenizer(batch["text"])
                    text_outputs = self.model.encode_text(inputs.to(self.device))
                    all_text_embeddings.append(text_outputs.cpu())

            all_text_embeddings = torch.cat(all_text_embeddings, dim=0)
            return all_text_embeddings

        def get_image_embeddings(
            self,
            images: DataLoader[BatchedInput],
            show_progress_bar: bool = True,
            **kwargs: Any,
        ):
            all_image_embeddings = []

            with torch.no_grad(), torch.cuda.amp.autocast():
                for batch in tqdm(
                    images, disable=not show_progress_bar, desc="Image Encoding"
                ):
                    inputs = torch.vstack(
                        [self.img_preprocess(b).unsqueeze(0) for b in batch["image"]]
                    )
                    image_outputs = self.model.encode_image(inputs.to(self.device))
                    all_image_embeddings.append(image_outputs.cpu())

            all_image_embeddings = torch.cat(all_image_embeddings, dim=0)
            return all_image_embeddings

        def encode(
            self,
            inputs: DataLoader[BatchedInput],
            *,
            task_metadata: TaskMetadata,
            hf_split: str,
            hf_subset: str,
            prompt_type: PromptType | None = None,
            **kwargs: Any,
        ) -> Array:
            text_embeddings = None
            image_embeddings = None
            if "text" in inputs.dataset.features:
                text_embeddings = self.get_text_embeddings(inputs, **kwargs)
            if "image" in inputs.dataset.features:
                image_embeddings = self.get_image_embeddings(inputs, **kwargs)

            if text_embeddings is not None and image_embeddings is not None:
                if len(text_embeddings) != len(image_embeddings):
                    raise ValueError(
                        "The number of texts and images must have the same length"
                    )
                fused_embeddings = text_embeddings + image_embeddings
                return fused_embeddings
            elif text_embeddings is not None:
                return text_embeddings
            elif image_embeddings is not None:
                return image_embeddings
            raise ValueError

    return OpenCLIPModel(model_name, **kwargs)


CLIP_ViT_L_14_DataComp_XL_s13B_b90K = ModelMeta(
    loader=openclip_loader,  # type: ignore
    name="laion/CLIP-ViT-L-14-DataComp.XL-s13B-b90K",
    languages=["eng_Latn"],
    revision="84c9828e63dc9a9351d1fe637c346d4c1c4db341",
    release_date="2023-04-26",
    modalities=["image", "text"],
    n_parameters=428_000_000,
    memory_usage_mb=1633,
    max_tokens=77,
    embed_dim=768,
    license="mit",
    open_weights=True,
    public_training_code="https://github.com/mlfoundations/open_clip",
    public_training_data="https://huggingface.co/datasets/mlfoundations/datacomp_1b",
    framework=["PyTorch"],
    reference="https://huggingface.co/laion/CLIP-ViT-L-14-DataComp.XL-s13B-b90K",
    similarity_fn_name=ScoringFunction.COSINE,
    use_instructions=False,
    training_datasets={
        # DataComp-1B
    },
)

CLIP_ViT_B_32_DataComp_XL_s13B_b90K = ModelMeta(
    loader=openclip_loader,  # type: ignore
    name="laion/CLIP-ViT-B-32-DataComp.XL-s13B-b90K",
    languages=["eng_Latn"],
    revision="f0e2ffa09cbadab3db6a261ec1ec56407ce42912",
    release_date="2023-04-26",
    modalities=["image", "text"],
    n_parameters=151_000_000,
    memory_usage_mb=576,
    max_tokens=77,
    embed_dim=512,
    license="mit",
    open_weights=True,
    public_training_code="https://github.com/mlfoundations/open_clip",
    public_training_data="https://huggingface.co/datasets/mlfoundations/datacomp_1b",
    framework=["PyTorch"],
    reference="https://huggingface.co/laion/CLIP-ViT-B-32-DataComp.XL-s13B-b90K",
    similarity_fn_name=ScoringFunction.COSINE,
    use_instructions=False,
    training_datasets={
        # DataComp-1B
    },
)

CLIP_ViT_B_16_DataComp_XL_s13B_b90K = ModelMeta(
    loader=openclip_loader,  # type: ignore
    name="laion/CLIP-ViT-B-16-DataComp.XL-s13B-b90K",
    languages=["eng_Latn"],
    revision="d110532e8d4ff91c574ee60a342323f28468b287",
    release_date="2023-04-26",
    modalities=["image", "text"],
    n_parameters=150_000_000,
    memory_usage_mb=572,
    max_tokens=77,
    embed_dim=512,
    license="mit",
    open_weights=True,
    public_training_code="https://github.com/mlfoundations/open_clip",
    public_training_data="https://huggingface.co/datasets/mlfoundations/datacomp_1b",
    framework=["PyTorch"],
    reference="https://huggingface.co/laion/CLIP-ViT-B-16-DataComp.XL-s13B-b90K",
    similarity_fn_name=ScoringFunction.COSINE,
    use_instructions=False,
    training_datasets={
        # DataComp-1B
    },
)

CLIP_ViT_bigG_14_laion2B_39B_b160k = ModelMeta(
    loader=openclip_loader,  # type: ignore
    name="laion/CLIP-ViT-bigG-14-laion2B-39B-b160k",
    languages=["eng_Latn"],
    revision="bc7788f151930d91b58474715fdce5524ad9a189",
    release_date="2023-01-23",
    modalities=["image", "text"],
    n_parameters=2_540_000_000,
    memory_usage_mb=9689,
    max_tokens=77,
    embed_dim=1280,
    license="mit",
    open_weights=True,
    public_training_code="https://github.com/mlfoundations/open_clip",
    public_training_data="https://laion.ai/blog/laion-5b/",
    framework=["PyTorch"],
    reference="https://huggingface.co/laion/CLIP-ViT-bigG-14-laion2B-39B-b160k",
    similarity_fn_name=ScoringFunction.COSINE,
    use_instructions=False,
    training_datasets={
        # 2 Billion sample English subset of LAION-5B
    },
)

CLIP_ViT_g_14_laion2B_s34B_b88K = ModelMeta(
    loader=openclip_loader,  # type: ignore
    name="laion/CLIP-ViT-g-14-laion2B-s34B-b88K",
    languages=["eng_Latn"],
    revision="15efd0f6ac0c40c0f9da7becca03c974d7012604",
    release_date="2023-03-06",
    modalities=["image", "text"],
    n_parameters=1_367_000_000,
    memory_usage_mb=5215,
    max_tokens=77,
    embed_dim=1024,
    license="mit",
    open_weights=True,
    public_training_code="https://github.com/mlfoundations/open_clip",
    public_training_data="https://laion.ai/blog/laion-5b/",
    framework=["PyTorch"],
    reference="https://huggingface.co/laion/CLIP-ViT-g-14-laion2B-s34B-b88K",
    similarity_fn_name=ScoringFunction.COSINE,
    use_instructions=False,
    training_datasets={
        # 2 Billion sample English subset of LAION-5B
    },
)

CLIP_ViT_H_14_laion2B_s32B_b79K = ModelMeta(
    loader=openclip_loader,  # type: ignore
    name="laion/CLIP-ViT-H-14-laion2B-s32B-b79K",
    languages=["eng_Latn"],
    revision="de081ac0a0ca8dc9d1533eed1ae884bb8ae1404b",
    release_date="2022-09-15",
    modalities=["image", "text"],
    n_parameters=986_000_000,
    memory_usage_mb=3762,
    max_tokens=77,
    embed_dim=1024,
    license="mit",
    open_weights=True,
    public_training_code="https://github.com/mlfoundations/open_clip",
    public_training_data="https://laion.ai/blog/laion-5b/",
    framework=["PyTorch"],
    reference="https://huggingface.co/laion/CLIP-ViT-H-14-laion2B-s32B-b79K",
    similarity_fn_name=ScoringFunction.COSINE,
    use_instructions=False,
    training_datasets={
        # 2 Billion sample English subset of LAION-5B
    },
)

CLIP_ViT_L_14_laion2B_s32B_b82K = ModelMeta(
    loader=openclip_loader,  # type: ignore
    name="laion/CLIP-ViT-L-14-laion2B-s32B-b82K",
    languages=["eng_Latn"],
    revision="1627032197142fbe2a7cfec626f4ced3ae60d07a",
    release_date="2022-09-15",
    modalities=["image", "text"],
    n_parameters=428_000_000,
    memory_usage_mb=1631,
    max_tokens=77,
    embed_dim=768,
    license="mit",
    open_weights=True,
    public_training_code="https://github.com/mlfoundations/open_clip",
    public_training_data="https://laion.ai/blog/laion-5b/",
    framework=["PyTorch"],
    reference="https://huggingface.co/laion/CLIP-ViT-L-14-laion2B-s32B-b82K",
    similarity_fn_name=ScoringFunction.COSINE,
    use_instructions=False,
    training_datasets={
        # 2 Billion sample English subset of LAION-5B
    },
)

CLIP_ViT_B_32_laion2B_s34B_b79K = ModelMeta(
    loader=openclip_loader,
    name="laion/CLIP-ViT-B-32-laion2B-s34B-b79K",
    languages=["eng_Latn"],
    revision="08f73555f1b2fb7c82058aebbd492887a94968ef",
    release_date="2022-09-15",
    modalities=["image", "text"],
    n_parameters=151_000_000,
    memory_usage_mb=577,
    max_tokens=77,
    embed_dim=512,
    license="mit",
    open_weights=True,
    public_training_code="https://github.com/mlfoundations/open_clip",
    public_training_data="https://laion.ai/blog/laion-5b/",
    framework=["PyTorch"],
    reference="https://huggingface.co/laion/CLIP-ViT-B-32-laion2B-s34B-b79K",
    similarity_fn_name=ScoringFunction.COSINE,
    use_instructions=False,
    training_datasets={
        # 2 Billion sample English subset of LAION-5B
    },
)<|MERGE_RESOLUTION|>--- conflicted
+++ resolved
@@ -6,28 +6,14 @@
 from torch.utils.data import DataLoader
 from tqdm import tqdm
 
-<<<<<<< HEAD
 from mteb.abstasks import TaskMetadata
 from mteb.model_meta import ModelMeta, ScoringFunction
 from mteb.models.abs_encoder import AbsEncoder
-from mteb.requires_package import requires_image_dependencies
+from mteb.requires_package import requires_image_dependencies, requires_package
 from mteb.types import Array, BatchedInput, PromptType
 
 
 def openclip_loader(model_name, **kwargs):
-    try:
-        import open_clip
-    except ImportError:
-        raise ImportError("Please run `pip install open_clip_torch`.")
-=======
-from mteb.encoder_interface import BatchedInput, PromptType
-from mteb.model_meta import ModelMeta
-from mteb.models.wrapper import Wrapper
-from mteb.requires_package import requires_image_dependencies, requires_package
-
-
-def openclip_loader(**kwargs):
-    model_name = kwargs.get("model_name", "CLIP-ViT")
     requires_package(
         openclip_loader,
         "open_clip_torch",
@@ -35,7 +21,6 @@
         "pip install 'mteb[open_clip_torch]'",
     )
     import open_clip
->>>>>>> fc0f13c1
 
     class OpenCLIPModel(AbsEncoder):
         def __init__(
