from __future__ import annotations

import logging
from typing import Any, Callable

import numpy as np
import torch

from mteb.encoder_interface import Encoder, PromptType
from mteb.model_meta import ModelMeta
<<<<<<< HEAD

from .repllama_models import RepLLaMAWrapper, model_prompts
from .wrapper import Wrapper
=======
from mteb.models.repllama_models import RepLLaMAWrapper
from mteb.models.wrapper import Wrapper
>>>>>>> e46539a1

logger = logging.getLogger(__name__)


class PromptrieverWrapper(RepLLaMAWrapper, Wrapper):
    def __init__(self, *args, **kwargs):
        super().__init__(*args, **kwargs)

    def encode(
        self,
        sentences: list[str],
        *,
        task_name: str,
        prompt_type: PromptType | None = None,
        **kwargs: Any,
    ) -> np.ndarray:
        kwargs["is_promptriever"] = True
        return super().encode(
            sentences, task_name=task_name, prompt_type=prompt_type, **kwargs
        )


def _loader(wrapper: type[PromptrieverWrapper], **kwargs) -> Callable[..., Encoder]:
    _kwargs = kwargs

    def loader_inner(**kwargs: Any) -> Encoder:
        return wrapper(**_kwargs, **kwargs)

    return loader_inner


PROMPTRIEVER_CITATION = """
@article{weller2024promptriever,
      title={Promptriever: Instruction-Trained Retrievers Can Be Prompted Like Language Models}, 
      author={Orion Weller and Benjamin Van Durme and Dawn Lawrie and Ashwin Paranjape and Yuhao Zhang and Jack Hessel},
      year={2024},
      eprint={2409.11136},
      archivePrefix={arXiv},
      primaryClass={cs.IR},
      url={https://arxiv.org/abs/2409.11136}, 
}
"""


promptriever_llama2 = ModelMeta(
    loader=_loader(
        PromptrieverWrapper,
        base_model_name_or_path="meta-llama/Llama-2-7b-hf",
        peft_model_name_or_path="samaya-ai/promptriever-llama2-7b-v1",
        device_map="auto",
        torch_dtype=torch.bfloat16,
        model_prompts=model_prompts,
    ),
    name="samaya-ai/promptriever-llama2-7b-v1",
    languages=["eng_Latn"],
    open_weights=True,
    revision="01c7f73d771dfac7d292323805ebc428287df4f9-30b14e3813c0fa45facfd01a594580c3fe5ecf23",  # base-peft revision
    release_date="2024-09-15",
    n_parameters=7_000_000_000,
    memory_usage_mb=27,
    max_tokens=4096,
    embed_dim=4096,
    license="apache-2.0",
    training_datasets={"samaya-ai/msmarco-w-instructions": ["train"]},
    reference="https://huggingface.co/samaya-ai/promptriever-llama2-7b-v1",
    similarity_fn_name="cosine",
    framework=["PyTorch", "Tevatron"],
    use_instructions=True,
    citation=PROMPTRIEVER_CITATION,
    public_training_code=None,
    public_training_data=None,
)

promptriever_llama3 = ModelMeta(
    loader=_loader(
        PromptrieverWrapper,
        base_model_name_or_path="meta-llama/Meta-Llama-3.1-8B",
        peft_model_name_or_path="samaya-ai/promptriever-llama3.1-8b-v1",
        device_map="auto",
        torch_dtype=torch.bfloat16,
        model_prompts=model_prompts,
    ),
    name="samaya-ai/promptriever-llama3.1-8b-v1",
    languages=["eng_Latn"],
    open_weights=True,
    revision="48d6d0fc4e02fb1269b36940650a1b7233035cbb-2ead22cfb1b0e0c519c371c63c2ab90ffc511b8a",  # base-peft revision
    training_datasets={
        "samaya-ai/msmarco-w-instructions": ["train"],
        "mMARCO-NL": ["train"],  # translation not trained on
    },
    release_date="2024-09-15",
    n_parameters=8_000_000_000,
    memory_usage_mb=31,
    max_tokens=8192,
    embed_dim=4096,
    license="apache-2.0",
    reference="https://huggingface.co/samaya-ai/promptriever-llama3.1-8b-v1",
    similarity_fn_name="cosine",
    framework=["PyTorch", "Tevatron"],
    use_instructions=True,
    citation=PROMPTRIEVER_CITATION,
    public_training_code=None,
    public_training_data=None,
)

promptriever_llama3_instruct = ModelMeta(
    loader=_loader(
        PromptrieverWrapper,
        base_model_name_or_path="meta-llama/Meta-Llama-3.1-8B-Instruct",
        peft_model_name_or_path="samaya-ai/promptriever-llama3.1-8b-instruct-v1",
        device_map="auto",
        torch_dtype=torch.bfloat16,
        model_prompts=model_prompts,
    ),
    name="samaya-ai/promptriever-llama3.1-8b-instruct-v1",
    languages=["eng_Latn"],
    open_weights=True,
    revision="5206a32e0bd3067aef1ce90f5528ade7d866253f-8b677258615625122c2eb7329292b8c402612c21",  # base-peft revision
    release_date="2024-09-15",
    n_parameters=8_000_000_000,
    memory_usage_mb=31,
    max_tokens=8192,
    embed_dim=4096,
    training_datasets={
        "samaya-ai/msmarco-w-instructions": ["train"],
        "mMARCO-NL": ["train"],  # translation not trained on
    },
    license="apache-2.0",
    reference="https://huggingface.co/samaya-ai/promptriever-llama3.1-8b-instruct-v1",
    similarity_fn_name="cosine",
    framework=["PyTorch", "Tevatron"],
    use_instructions=True,
    citation=PROMPTRIEVER_CITATION,
    public_training_code=None,
    public_training_data=None,
)

promptriever_mistral_v1 = ModelMeta(
    loader=_loader(
        PromptrieverWrapper,
        base_model_name_or_path="mistralai/Mistral-7B-v0.1",
        peft_model_name_or_path="samaya-ai/promptriever-mistral-v0.1-7b-v1",
        device_map="auto",
        torch_dtype=torch.bfloat16,
        model_prompts=model_prompts,
    ),
    name="samaya-ai/promptriever-mistral-v0.1-7b-v1",
    languages=["eng_Latn"],
    open_weights=True,
    revision="7231864981174d9bee8c7687c24c8344414eae6b-876d63e49b6115ecb6839893a56298fadee7e8f5",  # base-peft revision
    release_date="2024-09-15",
    n_parameters=7_000_000_000,
    memory_usage_mb=27,
    training_datasets={
        "samaya-ai/msmarco-w-instructions": ["train"],
        "mMARCO-NL": ["train"],  # translation not trained on
    },
    max_tokens=4096,
    embed_dim=4096,
    license="apache-2.0",
    reference="https://huggingface.co/samaya-ai/promptriever-mistral-v0.1-7b-v1",
    similarity_fn_name="cosine",
    framework=["PyTorch", "Tevatron"],
    use_instructions=True,
    citation=PROMPTRIEVER_CITATION,
    public_training_code=None,
    public_training_data=None,
)<|MERGE_RESOLUTION|>--- conflicted
+++ resolved
@@ -8,14 +8,9 @@
 
 from mteb.encoder_interface import Encoder, PromptType
 from mteb.model_meta import ModelMeta
-<<<<<<< HEAD
 
-from .repllama_models import RepLLaMAWrapper, model_prompts
-from .wrapper import Wrapper
-=======
 from mteb.models.repllama_models import RepLLaMAWrapper
 from mteb.models.wrapper import Wrapper
->>>>>>> e46539a1
 
 logger = logging.getLogger(__name__)
 
