--- conflicted
+++ resolved
@@ -65,16 +65,6 @@
     open_weights=True,
     revision="91762139d94ed4371a9fa31db5551272e0b83818",
     release_date="2024-06-14",  # initial commit of hf model.
-<<<<<<< HEAD
-)
-
-if __name__ == "__main__":
-    import mteb
-
-    mdl = mteb.get_model(SFR_Embedding_2_R.name, SFR_Embedding_2_R.revision)
-    emb = mdl.encode(["Hello, world!"])
-    print(emb)
-=======
     n_parameters=7_110_000_000,
     memory_usage=None,
     embed_dim=4096,
@@ -85,4 +75,10 @@
     framework=["Sentence Transformers", "PyTorch"],
     use_instuctions=True,
 )
->>>>>>> 5c38eb85
+
+if __name__ == "__main__":
+    import mteb
+
+    mdl = mteb.get_model(SFR_Embedding_2_R.name, SFR_Embedding_2_R.revision)
+    emb = mdl.encode(["Hello, world!"])
+    print(emb)