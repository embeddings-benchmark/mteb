--- conflicted
+++ resolved
@@ -40,11 +40,6 @@
     similarity_fn_name="cosine",
     framework=["Sentence Transformers", "PyTorch"],
     use_instructions=True,
-<<<<<<< HEAD
-    public_training_data=None,
-    public_training_code=None,
-    training_datasets=None,
-=======
     adapted_from="intfloat/e5-mistral-7b-instruct",
     public_training_code=False,
     public_training_data=False,
@@ -58,7 +53,6 @@
         "NanoNQRetrieval": ["train"],
         "NQ-PL": ["train"],  # translation not trained on
     },
->>>>>>> 3aab7ecf
 )
 
 
@@ -87,11 +81,6 @@
     similarity_fn_name="cosine",
     framework=["Sentence Transformers", "PyTorch"],
     use_instructions=True,
-<<<<<<< HEAD
-    public_training_data=None,
-    public_training_code=None,
-    training_datasets=None,
-=======
     public_training_code=False,
     public_training_data=False,
     training_datasets={  # inherits from e5
@@ -104,5 +93,4 @@
         "NanoNQRetrieval": ["train"],
         "NQ-PL": ["train"],  # translation not trained on
     },
->>>>>>> 3aab7ecf
 )