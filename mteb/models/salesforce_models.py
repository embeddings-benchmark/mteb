from __future__ import annotations

from functools import partial

from mteb.model_meta import ModelMeta
from mteb.models.instruct_wrapper import instruct_wrapper


def instruction_template(instruction: str) -> str:
    return f"Instruct: {instruction}\nQuery: " if instruction else ""


SFR_Embedding_2_R = ModelMeta(
    loader=partial(  # type: ignore
        instruct_wrapper,
        model_name_or_path="Salesforce/SFR-Embedding-2_R",
        instruction_template=instruction_template,
        attn="cccc",
        pooling_method="lasttoken",
        mode="embedding",
        torch_dtype="auto",
        # The ST script does not normalize while the HF one does so unclear what to do
        # https://huggingface.co/Salesforce/SFR-Embedding-2_R
        normalized=True,
    ),
    name="Salesforce/SFR-Embedding-2_R",
    languages=["eng_Latn"],
    open_weights=True,
    revision="91762139d94ed4371a9fa31db5551272e0b83818",
    release_date="2024-06-14",  # initial commit of hf model.
    n_parameters=7_110_000_000,
    memory_usage=None,
    embed_dim=4096,
    license="cc-by-nc-4.0",
    max_tokens=32768,
    reference="https://huggingface.co/Salesforce/SFR-Embedding-2_R",
    similarity_fn_name="cosine",
    framework=["Sentence Transformers", "PyTorch"],
    use_instructions=True,
<<<<<<< HEAD
    citation="""@misc{SFR-embedding-2,
      title={SFR-Embedding-2: Advanced Text Embedding with Multi-stage Training},
      author={Rui Meng*, Ye Liu*, Shafiq Rayhan Joty, Caiming Xiong, Yingbo Zhou, Semih Yavuz},
      year={2024},
      url={https://huggingface.co/Salesforce/SFR-Embedding-2_R}
    }
    """,
=======
)


SFR_Embedding_Mistral = ModelMeta(
    loader=partial(  # type: ignore
        instruct_wrapper,
        model_name_or_path="Salesforce/SFR-Embedding-Mistral",
        instruction_template=instruction_template,
        attn="cccc",
        pooling_method="lasttoken",
        mode="embedding",
        torch_dtype="auto",
        normalized=True,
    ),
    name="Salesforce/SFR-Embedding-Mistral",
    languages=["eng_Latn"],
    open_weights=True,
    revision="938c560d1c236aa563b2dbdf084f28ab28bccb11",
    release_date="2024-01-24",  # initial commit of hf model.
    n_parameters=7_110_000_000,
    memory_usage=None,
    embed_dim=4096,
    license="cc-by-nc-4.0",
    max_tokens=32768,
    reference="https://huggingface.co/Salesforce/SFR-Embedding-Mistral",
    similarity_fn_name="cosine",
    framework=["Sentence Transformers", "PyTorch"],
    use_instructions=True,
>>>>>>> 2024338e
)<|MERGE_RESOLUTION|>--- conflicted
+++ resolved
@@ -37,7 +37,6 @@
     similarity_fn_name="cosine",
     framework=["Sentence Transformers", "PyTorch"],
     use_instructions=True,
-<<<<<<< HEAD
     citation="""@misc{SFR-embedding-2,
       title={SFR-Embedding-2: Advanced Text Embedding with Multi-stage Training},
       author={Rui Meng*, Ye Liu*, Shafiq Rayhan Joty, Caiming Xiong, Yingbo Zhou, Semih Yavuz},
@@ -45,7 +44,6 @@
       url={https://huggingface.co/Salesforce/SFR-Embedding-2_R}
     }
     """,
-=======
 )
 
 
@@ -74,5 +72,4 @@
     similarity_fn_name="cosine",
     framework=["Sentence Transformers", "PyTorch"],
     use_instructions=True,
->>>>>>> 2024338e
 )