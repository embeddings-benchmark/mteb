from __future__ import annotations

from functools import partial

import torch

from mteb.model_meta import ModelMeta

from .instruct_wrapper import instruct_wrapper


def sfr_instruction(instruction: str) -> str:
    return f"Instruct: {instruction}\nQuery: "


SFR_Embedding_2_R = ModelMeta(
    loader=partial(
        instruct_wrapper,
        model_name_or_path="Salesforce/SFR-Embedding-2_R",
        instruction_template=sfr_instruction,
        attn="cccc",
        pooling_method="lasttoken",
        mode="embedding",
        torch_dtype=torch.bfloat16,
        # The ST script does not normalize while the HF one does so unclear what to do
        # https://huggingface.co/Salesforce/SFR-Embedding-2_R
        normalized=True,
    ),
    name="Salesforce/SFR-Embedding-2_R",
    languages=["eng_Latn"],
    open_weights=True,
    revision="91762139d94ed4371a9fa31db5551272e0b83818",
    release_date="2024-06-14",  # initial commit of hf model.
    n_parameters=7_110_000_000,
    memory_usage=None,
    embed_dim=4096,
    license="cc-by-nc-4.0",
    max_tokens=32768,
    reference="https://huggingface.co/Salesforce/SFR-Embedding-2_R",
    similarity_fn_name="cosine",
    framework=["Sentence Transformers", "PyTorch"],
<<<<<<< HEAD
    use_instuctions=True,
)

if __name__ == "__main__":
    import mteb

    mdl = mteb.get_model(SFR_Embedding_2_R.name, SFR_Embedding_2_R.revision)
    emb = mdl.encode(["Hello, world!"])
    print(emb)
=======
    use_instructions=True,
)
>>>>>>> 7438cfa5
<|MERGE_RESOLUTION|>--- conflicted
+++ resolved
@@ -39,8 +39,7 @@
     reference="https://huggingface.co/Salesforce/SFR-Embedding-2_R",
     similarity_fn_name="cosine",
     framework=["Sentence Transformers", "PyTorch"],
-<<<<<<< HEAD
-    use_instuctions=True,
+    use_instructions=True,
 )
 
 if __name__ == "__main__":
@@ -48,8 +47,4 @@
 
     mdl = mteb.get_model(SFR_Embedding_2_R.name, SFR_Embedding_2_R.revision)
     emb = mdl.encode(["Hello, world!"])
-    print(emb)
-=======
-    use_instructions=True,
-)
->>>>>>> 7438cfa5
+    print(emb)