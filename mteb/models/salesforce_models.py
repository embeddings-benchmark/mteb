--- conflicted
+++ resolved
@@ -65,7 +65,6 @@
     open_source=True,
     revision="91762139d94ed4371a9fa31db5551272e0b83818",
     release_date="2024-06-14",  # initial commit of hf model.
-<<<<<<< HEAD
     n_parameters=7_110_000_000,
     memory_usage=None,
     embed_dim=4096,
@@ -75,13 +74,4 @@
     similarity_fn_name="cosine",
     framework=["Sentence Transformers", "PyTorch"],
     use_instuctions=True,
-)
-
-if __name__ == "__main__":
-    import mteb
-
-    mdl = mteb.get_model(SFR_Embedding_2_R.name, SFR_Embedding_2_R.revision)
-    emb = mdl.encode(["Hello, world!"])
-=======
-)
->>>>>>> 0fde4d3e
+)