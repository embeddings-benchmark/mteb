from __future__ import annotations

from functools import partial

from mteb.encoder_interface import PromptType
from mteb.model_meta import ModelMeta
from mteb.models.instruct_wrapper import instruct_wrapper

from .e5_instruct import E5_MISTRAL_TRAINING_DATA


def instruction_template(
    instruction: str, prompt_type: PromptType | None = None
) -> str:
    return f"Instruct: {instruction}\nQuery: " if instruction else ""


SFR_TRAINING_DATA = {  # inherits from e5
    **E5_MISTRAL_TRAINING_DATA,
    # From previously released blogpost which now have been taken down:
    "FiQA2018": ["train"],
    "FiQA2018-PL": ["train"],
    "FiQA2018-NL": ["train"],  # translation not trained on
    "FEVER": ["train"],
    "FEVERHardNegatives": ["train"],
<<<<<<< HEAD
=======
    "FEVER-NL": ["train"],  # translation not trained on
>>>>>>> 2a8c25ac
    "HotpotQA": ["train"],
    "HotpotQAHardNegatives": ["train"],
    "HotpotQA-PL": ["train"],  # translation not trained on
    "HotpotQA-NL": ["train"],  # translation not trained on
}

SFR_Embedding_2_R = ModelMeta(
    loader=partial(  # type: ignore
        instruct_wrapper,
        model_name_or_path="Salesforce/SFR-Embedding-2_R",
        instruction_template=instruction_template,
        attn="cccc",
        pooling_method="lasttoken",
        mode="embedding",
        torch_dtype="auto",
        # The ST script does not normalize while the HF one does so unclear what to do
        # https://huggingface.co/Salesforce/SFR-Embedding-2_R
        normalized=True,
    ),
    name="Salesforce/SFR-Embedding-2_R",
    languages=["eng_Latn"],
    open_weights=True,
    revision="91762139d94ed4371a9fa31db5551272e0b83818",
    release_date="2024-06-14",  # initial commit of hf model.
    n_parameters=7_110_000_000,
    embed_dim=4096,
    license="cc-by-nc-4.0",
    max_tokens=32768,
    reference="https://huggingface.co/Salesforce/SFR-Embedding-2_R",
    similarity_fn_name="cosine",
    framework=["Sentence Transformers", "PyTorch"],
    use_instructions=True,
    adapted_from="intfloat/e5-mistral-7b-instruct",
    public_training_code=None,
    public_training_data=None,
    training_datasets=SFR_TRAINING_DATA,
    citation="""@misc{SFR-embedding-2,
      title={SFR-Embedding-2: Advanced Text Embedding with Multi-stage Training},
      author={Rui Meng*, Ye Liu*, Shafiq Rayhan Joty, Caiming Xiong, Yingbo Zhou, Semih Yavuz},
      year={2024},
      url={https://huggingface.co/Salesforce/SFR-Embedding-2_R}
    }
    """,
)

SFR_Embedding_Mistral = ModelMeta(
    loader=partial(  # type: ignore
        instruct_wrapper,
        model_name_or_path="Salesforce/SFR-Embedding-Mistral",
        instruction_template=instruction_template,
        attn="cccc",
        pooling_method="lasttoken",
        mode="embedding",
        torch_dtype="auto",
        normalized=True,
    ),
    name="Salesforce/SFR-Embedding-Mistral",
    languages=["eng_Latn"],
    open_weights=True,
    revision="938c560d1c236aa563b2dbdf084f28ab28bccb11",
    release_date="2024-01-24",  # initial commit of hf model.
    n_parameters=7_110_000_000,
    embed_dim=4096,
    license="cc-by-nc-4.0",
    max_tokens=32768,
    reference="https://huggingface.co/Salesforce/SFR-Embedding-Mistral",
    similarity_fn_name="cosine",
    framework=["Sentence Transformers", "PyTorch"],
    use_instructions=True,
    public_training_code=None,
    public_training_data=None,
    training_datasets=SFR_TRAINING_DATA,
)<|MERGE_RESOLUTION|>--- conflicted
+++ resolved
@@ -23,10 +23,8 @@
     "FiQA2018-NL": ["train"],  # translation not trained on
     "FEVER": ["train"],
     "FEVERHardNegatives": ["train"],
-<<<<<<< HEAD
-=======
     "FEVER-NL": ["train"],  # translation not trained on
->>>>>>> 2a8c25ac
+    "FEVER-PL": ["train"],  # translation not trained on
     "HotpotQA": ["train"],
     "HotpotQAHardNegatives": ["train"],
     "HotpotQA-PL": ["train"],  # translation not trained on
