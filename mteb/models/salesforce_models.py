--- conflicted
+++ resolved
@@ -4,27 +4,11 @@
 from functools import partial
 from typing import Any
 
-<<<<<<< HEAD
-import numpy as np
-import torch
-
-=======
 from mteb.encoder_interface import PromptType
->>>>>>> 2fac8ba1
 from mteb.model_meta import ModelMeta
 from mteb.models.instruct_wrapper import instruct_wrapper
 
-<<<<<<< HEAD
-from ..encoder_interface import PromptType
-from .instructions import task_to_instruction
-from .wrapper import Wrapper
-
-
-def sfr_instruction(instruction: str) -> str:
-    return f"Instruct: {instruction}\nQuery: "
-=======
 from .e5_instruct import E5_MISTRAL_TRAINING_DATA
->>>>>>> 2fac8ba1
 
 
 def instruction_template(
@@ -32,29 +16,6 @@
 ) -> str:
     return f"Instruct: {instruction}\nQuery: " if instruction else ""
 
-<<<<<<< HEAD
-    class SFRWrapper(GritLM, Wrapper):
-        def encode(
-            self,
-            sentences: Sequence[str],
-            *args,
-            task_name: str,
-            prompt_type: PromptType | None = None,
-            **kwargs: Any,
-        ) -> np.ndarray:
-            if "instruction" in kwargs:
-                instruction = kwargs.pop("instruction", "")
-            else:
-                instruction = task_to_instruction(
-                    task_name, prompt_type == PromptType.query
-                )
-            if instruction:
-                kwargs["instruction"] = sfr_instruction(instruction)
-            return super().encode(*args, **kwargs)
-
-    return SFRWrapper(**kwargs)
-=======
->>>>>>> 2fac8ba1
 
 SFR_TRAINING_DATA = {  # inherits from e5
     **E5_MISTRAL_TRAINING_DATA,
@@ -88,19 +49,12 @@
     revision="91762139d94ed4371a9fa31db5551272e0b83818",
     release_date="2024-06-14",  # initial commit of hf model.
     n_parameters=7_110_000_000,
-<<<<<<< HEAD
-    memory_usage=None,
-=======
->>>>>>> 2fac8ba1
     embed_dim=4096,
     license="cc-by-nc-4.0",
     max_tokens=32768,
     reference="https://huggingface.co/Salesforce/SFR-Embedding-2_R",
     similarity_fn_name="cosine",
     framework=["Sentence Transformers", "PyTorch"],
-<<<<<<< HEAD
-    use_instuctions=True,
-=======
     use_instructions=True,
     adapted_from="intfloat/e5-mistral-7b-instruct",
     public_training_code=None,
@@ -136,5 +90,4 @@
     public_training_code=None,
     public_training_data=None,
     training_datasets=SFR_TRAINING_DATA,
->>>>>>> 2fac8ba1
 )