--- conflicted
+++ resolved
@@ -93,6 +93,11 @@
                             )
                             audio_array = resampler(audio_array)
 
+                        # Apply audio truncation (30 seconds max)
+                        max_length = 30 * self.sampling_rate  # 30 seconds
+                        if audio_array.shape[-1] > max_length:
+                            audio_array = audio_array[..., :max_length]
+
                         # Only squeeze here, don't call _convert_audio again
                         waveforms.append(audio_array.squeeze())
                     elif "path" in item:
@@ -107,7 +112,14 @@
     def _convert_audio(self, audio: AudioData) -> torch.Tensor:
         if isinstance(audio, np.ndarray):
             audio = torch.from_numpy(audio)
-        return audio.squeeze().float()  # Ensure float32
+        audio = audio.squeeze().float()  # Ensure float32
+
+        # Apply audio truncation (30 seconds max)
+        max_length = 30 * self.sampling_rate  # 30 seconds
+        if audio.shape[-1] > max_length:
+            audio = audio[..., :max_length]
+
+        return audio
 
     def _load_audio_file(self, path: str) -> torch.Tensor:
         waveform, sample_rate = torchaudio.load(path)
@@ -115,118 +127,31 @@
         if sample_rate != self.sampling_rate:
             resampler = torchaudio.transforms.Resample(sample_rate, self.sampling_rate)
             waveform = resampler(waveform)
+
+        # Apply audio truncation (30 seconds max)
+        max_length = 30 * self.sampling_rate  # 30 seconds
+        if waveform.shape[-1] > max_length:
+            waveform = waveform[..., :max_length]
+
         return waveform.squeeze()
 
-<<<<<<< HEAD
-    def _process_audio_to_tensor(self, audio_item) -> torch.Tensor:
-        """Convert various audio formats to torch tensor with proper sampling rate"""
-        if isinstance(audio_item, dict):
-            if "array" in audio_item:
-                audio = audio_item["array"]
-                sr = audio_item.get("sampling_rate", self.sampling_rate)
-
-                if isinstance(audio, np.ndarray):
-                    audio = torch.from_numpy(audio).float()
-                elif isinstance(audio, list):
-                    audio = torch.tensor(audio, dtype=torch.float32)
-                else:
-                    audio = audio.float()
-
-                # Resample if needed
-                if sr != self.sampling_rate:
-                    resampler = torchaudio.transforms.Resample(sr, self.sampling_rate)
-                    audio = resampler(audio)
-
-                # Apply audio truncation (30 seconds max)
-                max_length = 30 * self.sampling_rate  # 30 seconds
-                if audio.shape[-1] > max_length:
-                    audio = audio[..., :max_length]
-
-                return audio.squeeze()
-
-            elif "path" in audio_item:
-                return self._load_audio_file(audio_item["path"])
-
-        elif isinstance(audio_item, (np.ndarray, torch.Tensor)):
-            if isinstance(audio_item, np.ndarray):
-                audio_item = torch.from_numpy(audio_item)
-            return audio_item.squeeze().float()
-
-        elif isinstance(audio_item, str):
-            return self._load_audio_file(audio_item)
-
-        else:
-            raise ValueError(f"Unsupported audio format: {type(audio_item)}")
-
-    def _load_audio_file(self, path: str) -> torch.Tensor:
-        """Load audio file and convert to proper format"""
-        waveform, sample_rate = torchaudio.load(path)
-        waveform = waveform.float()
-
-        if sample_rate != self.sampling_rate:
-            resampler = torchaudio.transforms.Resample(sample_rate, self.sampling_rate)
-            waveform = resampler(waveform)
-
-        return waveform.squeeze()
-
-=======
->>>>>>> aadd51e0
     def get_audio_embeddings(
         self,
         audio: AudioBatch,
         *,
-<<<<<<< HEAD
-        show_progress_bar: bool = True,
-=======
         task_name: str | None = None,
         prompt_type: PromptType | None = None,
         batch_size: int = 4,
->>>>>>> aadd51e0
+        show_progress_bar: bool = True,
         **kwargs: Any,
     ) -> np.ndarray:
         all_features = []
-<<<<<<< HEAD
-
-        if isinstance(audio, DataLoader):
-            # Process all batches
-            for batch in tqdm(
-                audio, desc="Processing audio batches", disable=not show_progress_bar
-            ):
-                batch_features = self._process_audio_batch(batch)
-                all_features.extend(batch_features)
-        else:
-            # Process single batch
-            batch_features = self._process_audio_batch(audio)
-            all_features.extend(batch_features)
-
-        return np.vstack(all_features)
-
-    def _process_audio_batch(self, batch) -> list[np.ndarray]:
-        """Process a batch of audio items and return embeddings"""
-        batch_features = []
-
-        for item in batch:
-            # Convert to tensor
-            audio_tensor = self._process_audio_to_tensor(item)
-
-            # Ensure it's in the right format [batch_size, samples]
-            if audio_tensor.dim() == 1:
-                audio_tensor = audio_tensor.unsqueeze(0)  # Add batch dimension
-
-            audio_tensor = audio_tensor.to(self.device)
-            # Get embeddings using the internal audio encoder
-            with torch.no_grad():
-                # Use the internal method: [0] the audio emebdding, [1] has output class probabilities
-                audio_features = self.model.clap.audio_encoder(audio_tensor)[0]
-
-                # Normalize embeddings
-                audio_features = audio_features / audio_features.norm(
-                    dim=-1, keepdim=True
-=======
         processed_audio = self._process_audio(audio)
 
         for i in tqdm(
-            range(0, len(processed_audio), batch_size), desc="Processing audio batches"
+            range(0, len(processed_audio), batch_size),
+            desc="Processing audio batches",
+            disable=not show_progress_bar,
         ):
             batch = processed_audio[i : i + batch_size]
 
@@ -256,7 +181,6 @@
             except Exception as e:
                 logger.warning(
                     f"⚠️  BATCH processing failed, falling back to individual processing: {e}"
->>>>>>> aadd51e0
                 )
                 # Fallback to individual processing
                 for tensor in batch:
