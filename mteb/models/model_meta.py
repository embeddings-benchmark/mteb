from __future__ import annotations

import logging
import warnings
from collections.abc import Callable, Sequence
from dataclasses import field
<<<<<<< HEAD
from typing import TYPE_CHECKING, Any, Literal, Self, cast

from huggingface_hub import (
    GitCommitInfo,
    ModelCard,
    ModelCardData,
    get_safetensors_metadata,
    list_repo_commits,
)
=======
from enum import Enum
from functools import partial
from typing import TYPE_CHECKING, Any, Literal, cast

from huggingface_hub import get_safetensors_metadata
>>>>>>> fc219f1a
from huggingface_hub.errors import (
    GatedRepoError,
    NotASafetensorsRepoError,
    RepositoryNotFoundError,
    SafetensorsParsingError,
)
from pydantic import BaseModel, ConfigDict, field_validator

from mteb._helpful_enum import HelpfulStrEnum
from mteb.languages import check_language_code
from mteb.models.models_protocols import EncoderProtocol, MTEBModels
from mteb.types import ISOLanguageScript, Licenses, Modalities, StrDate, StrURL

if TYPE_CHECKING:
    from sentence_transformers import CrossEncoder, SentenceTransformer

    from mteb.abstasks import AbsTask


logger = logging.getLogger(__name__)

FRAMEWORKS = Literal[
    "Sentence Transformers",
    "PyTorch",
    "GritLM",
    "LLM2Vec",
    "TensorFlow",
    "API",
    "Tevatron",
    "NumPy",
    "PyLate",
    "ColBERT",
    "ColPali",
]


class ScoringFunction(HelpfulStrEnum):
    """The scoring function used by the models."""

    COSINE = "cosine"
    DOT_PRODUCT = "dot"
    MAX_SIM = "MaxSim"
    EUCLIDEAN = "euclidean"
    MANHATTAN = "manhattan"
    CUSTOM = "custom"


def _get_loader_name(
    loader: Callable[..., EncoderProtocol] | None,
) -> str | None:
    if loader is None:
        return None
    if hasattr(loader, "func"):  # partial class wrapper
        return loader.func.__name__
    return loader.__name__


class ModelMeta(BaseModel):
    """The model metadata object.

    Attributes:
        loader: The function that loads the model. If None it assumes that the model is not implemented.
        loader_kwargs: The keyword arguments to pass to the loader function.
        name: The name of the model, ideally the name on huggingface. It should be in the format "organization/model_name".
        n_parameters: The number of parameters in the model, e.g. 7_000_000 for a 7M parameter model. Can be None if the number of parameters is not known (e.g. for proprietary models) or
            if the loader returns a SentenceTransformer model from which it can be derived.
        memory_usage_mb: The memory usage of the model in MB. Can be None if the memory usage is not known (e.g. for proprietary models). To calculate it use the `calculate_memory_usage_mb` method.
        max_tokens: The maximum number of tokens the model can handle. Can be None if the maximum number of tokens is not known (e.g. for proprietary
            models).
        embed_dim: The dimension of the embeddings produced by the model. Currently all models are assumed to produce fixed-size embeddings.
        revision: The revision number of the model. If None, it is assumed that the metadata (including the loader) is valid for all revisions of the model.
        release_date: The date the model's revision was released.
        license: The license under which the model is released. Required if open_weights is True.
        open_weights: Whether the model is open source or proprietary.
        public_training_code: A link to the publicly available training code. If None, it is assumed that the training code is not publicly available.
        public_training_data: A link to the publicly available training data. If None, it is assumed that the training data is not publicly available.
        similarity_fn_name: The distance metric used by the model.
        framework: The framework the model is implemented in, can be a list of frameworks e.g. `["Sentence Transformers", "PyTorch"]`.
        reference: A URL to the model's page on huggingface or another source.
        languages: The languages the model is intended to be specified as a 3-letter language code followed by a script code e.g., "eng-Latn" for English
            in the Latin script.
        use_instructions: Whether the model uses instructions E.g. for prompt-based models. This also includes models that require a specific format for
            input, such as "query: {document}" or "passage: {document}".
        citation: The citation for the model. This is a bibtex string.
        training_datasets: A dictionary of datasets that the model was trained on. Names should be names as their appear in `mteb` for example
            {"ArguAna"} if the model is trained on the ArguAna test set. This field is used to determine if a model generalizes zero-shot to
            a benchmark as well as mark dataset contaminations.
        adapted_from: Name of the model from which this model is adapted. For quantizations, fine-tunes, long doc extensions, etc.
        superseded_by: Name of the model that supersedes this model, e.g., nvidia/NV-Embed-v2 supersedes v1.
        is_cross_encoder: Whether the model can act as a cross-encoder or not.
        modalities: A list of strings representing the modalities the model supports. Default is ["text"].
        contacts: The people to contact in case of a problem in the model, preferably a GitHub handle.
    """

    model_config = ConfigDict(extra="forbid")

    # loaders
    loader: Callable[..., MTEBModels] | None
    loader_kwargs: dict[str, Any] = field(default_factory=dict)
    name: str | None
    revision: str | None
    release_date: StrDate | None
    languages: list[ISOLanguageScript] | None
    n_parameters: int | None
    memory_usage_mb: float | None
    max_tokens: float | None
    embed_dim: int | None
    license: Licenses | StrURL | None
    open_weights: bool | None
    public_training_code: str | None
    public_training_data: str | bool | None
    framework: list[FRAMEWORKS]
    reference: StrURL | None = None
    similarity_fn_name: ScoringFunction | None
    use_instructions: bool | None
    training_datasets: set[str] | None
    adapted_from: str | None = None
    superseded_by: str | None = None
    modalities: list[Modalities] = ["text"]
    is_cross_encoder: bool | None = None
    citation: str | None = None
    contacts: list[str] | None = None

    @field_validator("similarity_fn_name", mode="before")
    @classmethod
    def _validate_similarity_fn_name(cls, value: str) -> ScoringFunction | None:
        """Converts the similarity function name to the corresponding enum value.

        Sentence_transformers uses Literal['cosine', 'dot', 'euclidean', 'manhattan'],
        and pylate uses Literal['MaxSim']

        Args:
            value: The similarity function name as a string.

        Returns:
            The corresponding ScoringFunction enum value.
        """
        if type(value) is ScoringFunction or value is None:
            return value
        mapping = {
            "cosine": ScoringFunction.COSINE,
            "dot": ScoringFunction.DOT_PRODUCT,
            "MaxSim": ScoringFunction.MAX_SIM,
        }
        if value in mapping:
            return mapping[value]
        raise ValueError(f"Invalid similarity function name: {value}")

    def to_dict(self):
        """Returns a dictionary representation of the model metadata."""
        dict_repr = self.model_dump()
        loader = dict_repr.pop("loader", None)
        dict_repr["training_datasets"] = (
            list(dict_repr["training_datasets"])
            if isinstance(dict_repr["training_datasets"], set)
            else dict_repr["training_datasets"]
        )
        dict_repr["loader"] = _get_loader_name(loader)
        return dict_repr

    @field_validator("languages")
    @classmethod
    def _languages_are_valid(
        cls, languages: list[ISOLanguageScript] | None
    ) -> list[ISOLanguageScript] | None:
        if languages is None:
            return None

        for code in languages:
            check_language_code(code)
        return languages

    @field_validator("name")
    @classmethod
    def _check_name(cls, v: str | None) -> str | None:
        if v is None or v in ("bm25s", "Human"):
            return v
        if "/" not in v:
            raise ValueError(
                "Model name must be in the format 'organization/model_name'"
            )
        return v

    def load_model(self, **kwargs: Any) -> MTEBModels:
        """Loads the model using the specified loader function."""
        if self.loader is None:
            raise NotImplementedError(
                "No model implementation is available for this model."
            )
        if self.name is None:
            raise ValueError("name is not set for ModelMeta. Cannot load model.")

        # Allow overwrites
        _kwargs = self.loader_kwargs.copy()
        _kwargs.update(kwargs)

        model: EncoderProtocol = self.loader(
            self.name, revision=self.revision, **_kwargs
        )
        model.mteb_model_meta = self  # type: ignore
        return model

    def model_name_as_path(self) -> str:
        """Returns the model name in a format that can be used as a file path.

        Replaces "/" with "__" and spaces with "_".
        """
        if self.name is None:
            raise ValueError("Model name is not set")
        return self.name.replace("/", "__").replace(" ", "_")

    @classmethod
    def from_hf_hub(cls, model_name: str, compute_metadata: bool = True) -> Self:
        """Generates a ModelMeta from a HuggingFace model name.

        Args:
            model_name: The HuggingFace model name.
            compute_metadata: Add metadata based on model card

        Returns:
            The generated ModelMeta.
        """
        from mteb.models import sentence_transformers_loader

        loader = sentence_transformers_loader
        revision = None
        frameworks: list[FRAMEWORKS] = ["PyTorch"]
        model_license = None
        reference = "https://huggingface.co/" + model_name

        if compute_metadata:
            card = ModelCard.load(model_name)
            card_data: ModelCardData = card.data
            sentence_transformer_name = "sentence-transformers"
            if (
                card_data.library_name == sentence_transformer_name
                or sentence_transformer_name in card_data.tags
            ):
                frameworks.append("Sentence Transformers")
            else:
                msg = "Model library not recognized, defaulting to Sentence Transformers loader."
                logger.warning(msg)
                warnings.warn(msg)

            revisions = _get_repo_commits(model_name, "model")
            revision = revisions[0].commit_id if revisions else None
            model_license = card_data.license

        model = ModelMeta(
            loader=loader,
            name=model_name,
            revision=revision,
            reference=reference,
            release_date=None,
            languages=None,
            license=model_license,
            framework=frameworks,
            training_datasets=None,
            similarity_fn_name=None,
            n_parameters=None,
            memory_usage_mb=None,
            max_tokens=None,
            embed_dim=None,
            open_weights=True,
            public_training_code=None,
            public_training_data=None,
            use_instructions=None,
        )
        if compute_metadata:
            model.n_parameters = model.calculate_num_parameters_from_hub()
            model.memory_usage_mb = model.calculate_memory_usage_mb()
        return model

    @classmethod
    def from_sentence_transformer_model(
        cls, model: SentenceTransformer, compute_metadata: bool = True
    ) -> Self:
        """Generates a ModelMeta from a SentenceTransformer model.

        Args:
            model: SentenceTransformer model.
            compute_metadata: Add metadata based on model card

        Returns:
            The generated ModelMeta.
        """
        name: str | None = (
            model.model_card_data.model_name
            if model.model_card_data.model_name
            else model.model_card_data.base_model
        )
        if name:
            meta = cls.from_hf_hub(name, compute_metadata)
        meta.framework = ["Sentence Transformers"]
        meta.max_tokens = model.max_seq_length
        meta.embed_dim = model.get_sentence_embedding_dimension()
        meta.similarity_fn_name = ScoringFunction.from_str(model.similarity_fn_name)
        return meta

    @classmethod
    def from_cross_encoder(
        cls, model: CrossEncoder, compute_metadata: bool = True
    ) -> Self:
        """Generates a ModelMeta from a CrossEncoder.

        Args:
            model: The CrossEncoder model
            compute_metadata: Add metadata based on model card

        Returns:
            The generated ModelMeta
        """
        from mteb.models import CrossEncoderWrapper

        meta = cls.from_hf_hub(model.model.name_or_path, compute_metadata)
        meta.framework = ["Sentence Transformers"]
        meta.loader = CrossEncoderWrapper
        return meta

    def is_zero_shot_on(self, tasks: Sequence[AbsTask] | Sequence[str]) -> bool | None:
        """Indicates whether the given model can be considered zero-shot or not on the given tasks.

        Returns:
             None if no training data is specified on the model.
        """
        # If no tasks were specified, we're obviously zero-shot
        if not tasks:
            return True
        training_datasets = self.get_training_datasets()
        # If no tasks were specified, we're obviously zero-shot
        if training_datasets is None:
            return None

        if isinstance(tasks[0], str):
            benchmark_datasets = set(tasks)
        else:
            tasks = cast(Sequence["AbsTask"], tasks)
            benchmark_datasets = set()
            for task in tasks:
                benchmark_datasets.add(task.metadata.name)
        intersection = training_datasets & benchmark_datasets
        return len(intersection) == 0

    def get_training_datasets(self) -> set[str] | None:
        """Returns all training datasets of the model including similar tasks."""
        import mteb

        if self.training_datasets is None:
            return None

        training_datasets = self.training_datasets.copy()
        if self.adapted_from is not None:
            try:
                adapted_from_model = mteb.get_model_meta(
                    self.adapted_from, fetch_from_hf=False
                )
                adapted_training_datasets = adapted_from_model.get_training_datasets()
                if adapted_training_datasets is not None:
                    training_datasets |= adapted_training_datasets
            except (ValueError, KeyError) as e:
                logger.warning(f"Could not get source model: {e} in MTEB")

        return_dataset = training_datasets.copy()
        visited = set()

        for dataset in training_datasets:
            similar_tasks = _collect_similar_tasks(dataset, visited)
            return_dataset |= similar_tasks

        return return_dataset

    def zero_shot_percentage(
        self, tasks: Sequence[AbsTask] | Sequence[str]
    ) -> int | None:
        """Indicates how out-of-domain the selected tasks are for the given model.

        Args:
            tasks: A sequence of tasks or dataset names to evaluate against.

        Returns:
            An integer percentage (0-100) indicating how out-of-domain the tasks are for the model.
            Returns None if no training data is specified on the model or if no tasks are provided.
        """
        training_datasets = self.get_training_datasets()
        if (training_datasets is None) or (not tasks):
            return None
        if isinstance(tasks[0], str):
            benchmark_datasets = set(tasks)
        else:
            tasks = cast(Sequence["AbsTask"], tasks)
            benchmark_datasets = {task.metadata.name for task in tasks}
        overlap = training_datasets & benchmark_datasets
        perc_overlap = 100 * (len(overlap) / len(benchmark_datasets))
        return int(100 - perc_overlap)

    def calculate_num_parameters_from_hub(self) -> int | None:
        """Calculates the number of parameters in the model.

        Returns:
            Number of parameters in the model.
        """
        safetensors_metadata = get_safetensors_metadata(self.name)
        try:
            if len(safetensors_metadata.parameter_count) >= 0:
                return sum(safetensors_metadata.parameter_count.values())
        except (NotASafetensorsRepoError, SafetensorsParsingError, GatedRepoError) as e:
            logger.warning(
                f"Can't calculate number of parameters for {self.name}. Got error {e}"
            )
            return None

    def calculate_memory_usage_mb(self) -> int | None:
        """Calculates the memory usage (in FP32) of the model in MB.

        Returns:
            The memory usage of the model in MB, or None if it cannot be determined.
        """
        if "API" in self.framework:
            return None

        MB = 1024**2  # noqa: N806
        try:
            safetensors_metadata = get_safetensors_metadata(self.name)  # type: ignore
            if len(safetensors_metadata.parameter_count) >= 0:
                dtype_size_map = {
                    "F64": 8,  # 64-bit float
                    "F32": 4,  # 32-bit float (FP32)
                    "F16": 2,  # 16-bit float (FP16)
                    "BF16": 2,  # BFloat16
                    "I64": 8,  # 64-bit integer
                    "I32": 4,  # 32-bit integer
                    "I16": 2,  # 16-bit integer
                    "I8": 1,  # 8-bit integer
                    "U8": 1,  # Unsigned 8-bit integer
                    "BOOL": 1,  # Boolean (assuming 1 byte per value)
                }
                total_memory_bytes = sum(
                    parameters * dtype_size_map.get(dtype, 4)
                    for dtype, parameters in safetensors_metadata.parameter_count.items()
                )
                return round(total_memory_bytes / MB)  # Convert to MB
        except (
            NotASafetensorsRepoError,
            SafetensorsParsingError,
            GatedRepoError,
            RepositoryNotFoundError,
        ) as e:
            logger.warning(
                f"Can't calculate memory usage for {self.name}. Got error {e}"
            )
        if self.n_parameters is None:
            return None
        # Model memory in bytes. For FP32 each parameter is 4 bytes.
        model_memory_bytes = self.n_parameters * 4

        # Convert to MB
        model_memory_mb = model_memory_bytes / MB
        return round(model_memory_mb)

    def to_python(self) -> str:
        """Returns a string representation of the model."""
        return _pydantic_instance_to_code(self)


def _pydantic_instance_to_code(
    model: BaseModel,
    indent: int = 4,
    *,
    only_set_fields: bool = False,
) -> str:
    """Convert a Pydantic model instance into valid Python constructor code.

    If only_set_fields=True, only fields explicitly provided at model construction
    time are printed (i.e., excludes fields that came only from defaults).

    Arguments:
        model: The Pydantic model to convert.
        indent: The indentation to use.
        only_set_fields: If True, only fields explicitly provided at model construction time
    """
    cls_name = model.__class__.__name__
    pad = " " * indent
    lines: list[str] = [f"{cls_name}("]

    model_fields = list(type(model).model_fields.keys())

    if only_set_fields:
        field_names = [n for n in model_fields if n in model.model_fields_set]
    else:
        field_names = model_fields

    for field_name in field_names:
        value = getattr(model, field_name)
        value_code = _value_to_code(value, indent)
        lines.append(f"{pad}{field_name}={value_code},")

    lines.append(")")
    return "\n".join(lines)


def _value_to_code(value: Any, indent: int) -> str:
    """Convert a Python value into valid Python source code."""
    if isinstance(value, BaseModel):
        return _pydantic_instance_to_code(value, indent, only_set_fields=True)

    if callable(value):
        if isinstance(value, partial):
            return value.func.__name__
        return value.__name__

    if isinstance(value, Enum):
        return f"{value.__class__.__name__}.{value.name}"

    if isinstance(value, str):
        return repr(value)

    if isinstance(value, list):
        if not value:
            return "[]"
        inner = ", ".join(_value_to_code(v, indent) for v in value)
        return f"[{inner}]"

    if isinstance(value, set):
        if not value:
            return "set()"
        inner = ", ".join(_value_to_code(v, indent) for v in sorted(value))
        return f"{{{inner}}}"

    if isinstance(value, dict):
        if not value:
            return "{}"
        inner = ", ".join(
            f"{_value_to_code(k, indent)}: {_value_to_code(v, indent)}"
            for k, v in value.items()
        )
        return f"{{{inner}}}"

    return repr(value)


def _collect_similar_tasks(dataset: str, visited: set[str]) -> set[str]:
    """Recursively collect all similar tasks for a given dataset.

    Args:
        dataset: The dataset for which to find similar tasks.
        visited: A set to keep track of visited datasets to avoid cycles.

    Returns:
        A set of similar tasks.
    """
    from mteb.get_tasks import _SIMILAR_TASKS

    if dataset in visited:
        return set()

    visited.add(dataset)
    similar = set()

    # Check if dataset is a key in SIMILAR_TASKS
    if dataset in _SIMILAR_TASKS:
        for similar_task in _SIMILAR_TASKS[dataset]:
            similar.add(similar_task)
            similar.update(_collect_similar_tasks(similar_task, visited))

    # Check if dataset appears as a value in SIMILAR_TASKS
    for parent, children in _SIMILAR_TASKS.items():
        if dataset in children:
            similar.add(parent)
            similar.update(_collect_similar_tasks(parent, visited))

    return similar


def _get_repo_commits(repo_id: str, repo_type: str) -> list[GitCommitInfo] | None:
    try:
        return list_repo_commits(repo_id=repo_id, repo_type=repo_type)
    except (GatedRepoError, RepositoryNotFoundError):
        return None<|MERGE_RESOLUTION|>--- conflicted
+++ resolved
@@ -4,7 +4,8 @@
 import warnings
 from collections.abc import Callable, Sequence
 from dataclasses import field
-<<<<<<< HEAD
+from enum import Enum
+from functools import partial
 from typing import TYPE_CHECKING, Any, Literal, Self, cast
 
 from huggingface_hub import (
@@ -14,13 +15,6 @@
     get_safetensors_metadata,
     list_repo_commits,
 )
-=======
-from enum import Enum
-from functools import partial
-from typing import TYPE_CHECKING, Any, Literal, cast
-
-from huggingface_hub import get_safetensors_metadata
->>>>>>> fc219f1a
 from huggingface_hub.errors import (
     GatedRepoError,
     NotASafetensorsRepoError,
