--- conflicted
+++ resolved
@@ -59,7 +59,6 @@
     """The model metadata object.
 
     Attributes:
-<<<<<<< HEAD
         loader: the function that loads the model. If None it will assume that the model is not implemented. Cross-encoders like models would implement *only* `SearchInterface`.
         loader_kwargs: The keyword arguments to pass to the loader function.
         name: The name of the model, ideally the name on huggingface. It should be in the format "organization/model_name".
@@ -90,38 +89,6 @@
         superseded_by: Name of the model that supersedes this model, e.g., nvidia/NV-Embed-v2 supersedes v1.
         is_cross_encoder: Whether the model can act as a cross-encoder or not.
         modalities: A list of strings representing the modalities the model supports. Default is ["text"].
-=======
-            loader: the function that loads the model. If None it will assume that the model is not implemented.
-            loader_kwargs: The keyword arguments to pass to the loader function.
-            name: The name of the model, ideally the name on huggingface. It should be in the format "organization/model_name".
-            n_parameters: The number of parameters in the model, e.g. 7_000_000 for a 7M parameter model. Can be None if the number of parameters is not known (e.g. for proprietary models) or
-                if the loader returns a SentenceTransformer model from which it can be derived.
-            memory_usage_mb: The memory usage of the model in MB. Can be None if the memory usage is not known (e.g. for proprietary models). To calculate it use the `calculate_memory_usage_mb` method.
-            max_tokens: The maximum number of tokens the model can handle. Can be None if the maximum number of tokens is not known (e.g. for proprietary
-                models).
-            embed_dim: The dimension of the embeddings produced by the model. Currently all models are assumed to produce fixed-size embeddings.
-            revision: The revision number of the model. If None, it is assumed that the metadata (including the loader) is valid for all revisions of the model.
-            release_date: The date the model's revision was released.
-            license: The license under which the model is released. Required if open_weights is True.
-            open_weights: Whether the model is open source or proprietary.
-            public_training_code: A link to the publicly available training code. If None, it is assumed that the training code is not publicly available.
-            public_training_data: A link to the publicly available training data. If None, it is assumed that the training data is not publicly available.
-            similarity_fn_name: The distance metric used by the model.
-            framework: The framework the model is implemented in, can be a list of frameworks e.g. `["Sentence Transformers", "PyTorch"]`.
-            reference: A URL to the model's page on huggingface or another source.
-            languages: The languages the model is intended to be specified as a 3-letter language code followed by a script code e.g., "eng-Latn" for English
-                in the Latin script.
-            use_instructions: Whether the model uses instructions E.g. for prompt-based models. This also includes models that require a specific format for
-                input, such as "query: {document}" or "passage: {document}".
-            citation: The citation for the model. This is a bibtex string.
-            training_datasets: A dictionary of datasets that the model was trained on. Names should be names as their appear in `mteb` for example
-                {"ArguAna"} if the model is trained on the ArguAna test set. This field is used to determine if a model generalizes zero-shot to
-                a benchmark as well as mark dataset contaminations.
-            adapted_from: Name of the model from which this model is adapted. For quantizations, fine-tunes, long doc extensions, etc.
-            superseded_by: Name of the model that supersedes this model, e.g., nvidia/NV-Embed-v2 supersedes v1.
-            is_cross_encoder: Whether the model can act as a cross-encoder or not.
-            modalities: A list of strings representing the modalities the model supports. Default is ["text"].
->>>>>>> 365bd1db
     """
 
     model_config = ConfigDict(extra="forbid")
