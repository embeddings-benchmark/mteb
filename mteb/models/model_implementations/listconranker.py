--- conflicted
+++ resolved
@@ -13,13 +13,9 @@
 
 
 class ListConRanker(RerankerWrapper):
-<<<<<<< HEAD
     def __init__(self, model_name_or_path: str, **kwargs) -> None:
-=======
-    def __init__(self, model_name_or_path: str | None = None, **kwargs) -> None:
         from transformers import AutoModelForSequenceClassification, AutoTokenizer
 
->>>>>>> c48f870f
         super().__init__(model_name_or_path, **kwargs)
 
         self.model = AutoModelForSequenceClassification.from_pretrained(
