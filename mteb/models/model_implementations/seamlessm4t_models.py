import warnings
from typing import Any

import torch
from torch.utils.data import DataLoader
from tqdm.auto import tqdm
<<<<<<< HEAD
=======
from transformers import AutoProcessor, SeamlessM4Tv2Model
>>>>>>> 437eb78b

from mteb import TaskMetadata
from mteb.models import ModelMeta
from mteb.models.abs_encoder import AbsEncoder
from mteb.types import Array, BatchedInput, PromptType
from mteb.types._encoder_io import AudioInput


class SeamlessM4TWrapper(AbsEncoder):
    def __init__(
        self,
        model_name: str,
        revision: str,
        device: str = "cuda" if torch.cuda.is_available() else "cpu",
        max_audio_length_seconds: float = 5.0,
        **kwargs: Any,
    ):
        from transformers import AutoProcessor, SeamlessM4Tv2Model

        self.model_name = model_name
        self.device = device
        self.max_audio_length_seconds = max_audio_length_seconds

        self.model = SeamlessM4Tv2Model.from_pretrained(model_name, revision=revision)
        self.model.eval()
        self.processor = AutoProcessor.from_pretrained(model_name, revision=revision)
        self.sampling_rate = self.processor.feature_extractor.sampling_rate

        self.speech_encoder = self.model.speech_encoder

        self.model = self.model.to(device)
        self.speech_encoder = self.speech_encoder.to(device)

    def get_audio_embeddings(
        self,
        inputs: DataLoader[AudioInput],
        show_progress_bar: bool = True,
        **kwargs: Any,
    ) -> Array:
        import torchaudio

        all_embeddings = []

        for batch in tqdm(
            inputs,
            disable=not show_progress_bar,
        ):
            audio_arrays = []
            max_samples = int(self.max_audio_length_seconds * self.sampling_rate)

            for a in batch["audio"]:
                array = torch.tensor(a["array"], dtype=torch.float32)
                sr = a.get("sampling_rate", None)
                if sr is None:
                    warnings.warn(
                        f"No sampling_rate provided for an audio sample. "
                        f"Assuming {self.sampling_rate} Hz (model default)."
                    )
                    sr = self.sampling_rate

                if sr != self.sampling_rate:
                    resampler = torchaudio.transforms.Resample(
                        orig_freq=sr, new_freq=self.sampling_rate
                    )
                    array = resampler(array)
                # truncate audio
                array = array.cpu().detach().numpy()[:max_samples]
                audio_arrays.append(array)

                features = self.processor(
                    audios=audio_arrays,
                    sampling_rate=self.sampling_rate,
                    return_tensors="pt",
                    padding=True,
                )

                input_features = features.input_features.to(self.device)
                attention_mask = (
                    features.attention_mask.to(self.device)
                    if hasattr(features, "attention_mask")
                    else None
                )

                outputs = self.speech_encoder(
                    input_features,
                    attention_mask=attention_mask,
                    output_hidden_states=False,
                )

                last_hidden_state = outputs.last_hidden_state

                # Apply attention-masked pooling to exclude padding tokens
                if attention_mask is not None:
                    batch_size, hidden_seq_len, hidden_size = last_hidden_state.shape
                    device = last_hidden_state.device

                    # For SeamlessM4T, check if attention mask matches hidden state length
                    if attention_mask.shape[1] != hidden_seq_len:
                        # Calculate downsample ratio and proper hidden lengths
                        input_lengths = attention_mask.sum(dim=1)
                        downsample_ratio = attention_mask.shape[1] / hidden_seq_len
                        hidden_lengths = (
                            input_lengths.float() / downsample_ratio
                        ).long()
                        hidden_lengths = torch.clamp(
                            hidden_lengths, min=0, max=hidden_seq_len
                        )

                        # Create attention mask for hidden states
                        seq_range = torch.arange(
                            hidden_seq_len, device=device
                        ).unsqueeze(0)
                        hidden_attention_mask = (
                            seq_range < hidden_lengths.unsqueeze(1)
                        ).to(last_hidden_state.dtype)
                    else:
                        # Use the attention mask directly if dimensions match
                        hidden_attention_mask = attention_mask.to(
                            last_hidden_state.dtype
                        )

                    # Apply masked mean pooling
                    hidden_attention_mask = hidden_attention_mask.unsqueeze(-1)
                    masked_embeddings = last_hidden_state * hidden_attention_mask
                    valid_tokens = hidden_attention_mask.sum(dim=1)
                    embeddings = masked_embeddings.sum(dim=1) / valid_tokens.clamp(
                        min=1e-9
                    )
                else:
                    # Fallback to simple mean pooling if no attention mask
                    embeddings = last_hidden_state.mean(dim=1)

                all_embeddings.append(embeddings.cpu())

        return torch.cat(all_embeddings, dim=0)

    def encode(
        self,
        inputs: DataLoader[BatchedInput],
        *,
        task_metadata: TaskMetadata,
        hf_split: str,
        hf_subset: str,
        prompt_type: PromptType | None = None,
        **kwargs: Any,
    ) -> Array:
        if "audio" not in inputs.dataset.features:
            raise ValueError("ASTWrapper only supports audio inputs.")
        return self.get_audio_embeddings(inputs, **kwargs)


seamless_m4t_v2_large = ModelMeta(
    loader=SeamlessM4TWrapper,
    name="facebook/seamless-m4t-v2-large",
    languages=[
        # multilingual: supported languages can be found in the reference
        "eng-Latn"
    ],
    open_weights=True,
    revision="5f8cc790b19fc3f67a61c105133b20b34e3dcb76",
    release_date="2023-11-06",
    max_tokens=None,
    n_parameters=2_300_000_000,
    memory_usage_mb=8809,
    embed_dim=1024,
    license="mit",
    reference="https://huggingface.co/facebook/seamless-m4t-v2-large",
    similarity_fn_name="cosine",
    framework=["PyTorch"],
    use_instructions=False,
    public_training_code="https://github.com/facebookresearch/seamless_communication",
    public_training_data=None,
    training_datasets=None,
    modalities=["audio"],
)<|MERGE_RESOLUTION|>--- conflicted
+++ resolved
@@ -4,10 +4,7 @@
 import torch
 from torch.utils.data import DataLoader
 from tqdm.auto import tqdm
-<<<<<<< HEAD
-=======
 from transformers import AutoProcessor, SeamlessM4Tv2Model
->>>>>>> 437eb78b
 
 from mteb import TaskMetadata
 from mteb.models import ModelMeta
@@ -25,8 +22,6 @@
         max_audio_length_seconds: float = 5.0,
         **kwargs: Any,
     ):
-        from transformers import AutoProcessor, SeamlessM4Tv2Model
-
         self.model_name = model_name
         self.device = device
         self.max_audio_length_seconds = max_audio_length_seconds
