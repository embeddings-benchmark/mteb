--- conflicted
+++ resolved
@@ -5,10 +5,7 @@
 import torch
 from torch.utils.data import DataLoader
 from tqdm.auto import tqdm
-<<<<<<< HEAD
-=======
 from transformers import CLIPModel, CLIPProcessor
->>>>>>> 437eb78b
 
 from mteb import TaskMetadata
 from mteb._requires_package import requires_package
@@ -28,7 +25,6 @@
         **kwargs: Any,
     ):
         requires_package(self, "wav2clip", "pip install 'mteb[wav2clip]'")
-        from transformers import CLIPModel, CLIPProcessor
         from wav2clip import embed_audio, get_model
 
         self.embed_audio = embed_audio
