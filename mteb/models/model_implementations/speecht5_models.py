--- conflicted
+++ resolved
@@ -4,14 +4,11 @@
 import torch
 from torch.utils.data import DataLoader
 from tqdm.auto import tqdm
-<<<<<<< HEAD
-=======
 from transformers import (
     SpeechT5ForSpeechToText,
     SpeechT5ForTextToSpeech,
     SpeechT5Processor,
 )
->>>>>>> 437eb78b
 
 from mteb import TaskMetadata
 from mteb.models import ModelMeta
@@ -29,14 +26,6 @@
         max_audio_length_s: float = 30.0,
         **kwargs: Any,
     ):
-<<<<<<< HEAD
-        from transformers import (
-            SpeechT5ForSpeechToText,
-            SpeechT5Processor,
-        )
-
-=======
->>>>>>> 437eb78b
         self.device = device
         self.max_audio_length_s = max_audio_length_s
 
@@ -144,7 +133,6 @@
         if "audio" not in inputs.dataset.features:
             raise ValueError("ASTWrapper only supports audio inputs.")
         return self.get_audio_embeddings(inputs, **kwargs)
-<<<<<<< HEAD
 
 
 class SpeechT5Text(AbsEncoder):
@@ -155,20 +143,6 @@
         device: str = "cuda" if torch.cuda.is_available() else "cpu",
         **kwargs: Any,
     ):
-        from transformers import SpeechT5ForTextToSpeech, SpeechT5Processor
-
-=======
-
-
-class SpeechT5Text(AbsEncoder):
-    def __init__(
-        self,
-        model_name: str,
-        revision: str,
-        device: str = "cuda" if torch.cuda.is_available() else "cpu",
-        **kwargs: Any,
-    ):
->>>>>>> 437eb78b
         self.device = device
         self.tts_processor = SpeechT5Processor.from_pretrained(
             "microsoft/speecht5_tts",
