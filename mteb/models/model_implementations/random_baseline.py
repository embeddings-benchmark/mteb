--- conflicted
+++ resolved
@@ -9,15 +9,11 @@
 
 from mteb.abstasks.task_metadata import TaskMetadata
 from mteb.models.model_meta import ModelMeta
-<<<<<<< HEAD
-from mteb.types._encoder_io import Array, AudioInputItem, BatchedInput, PromptType
-=======
 from mteb.similarity_functions import (
     select_pairwise_similarity,
     select_similarity,
 )
-from mteb.types._encoder_io import Array, BatchedInput, PromptType
->>>>>>> 0a0e3983
+from mteb.types._encoder_io import Array, AudioInputItem, BatchedInput, PromptType
 
 if TYPE_CHECKING:
     from PIL import Image
