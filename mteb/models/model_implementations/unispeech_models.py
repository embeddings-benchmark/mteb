--- conflicted
+++ resolved
@@ -4,10 +4,7 @@
 import torch
 from torch.utils.data import DataLoader
 from tqdm.auto import tqdm
-<<<<<<< HEAD
-=======
 from transformers import UniSpeechSatForCTC, Wav2Vec2FeatureExtractor
->>>>>>> 437eb78b
 
 from mteb import TaskMetadata
 from mteb._requires_package import requires_audio_dependencies
@@ -26,11 +23,6 @@
         max_audio_length_seconds: float = 30.0,
         **kwargs: Any,
     ):
-<<<<<<< HEAD
-        from transformers import UniSpeechSatForCTC, Wav2Vec2FeatureExtractor
-
-=======
->>>>>>> 437eb78b
         requires_audio_dependencies()
         self.model_name = model_name
         self.device = device
