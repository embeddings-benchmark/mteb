--- conflicted
+++ resolved
@@ -331,13 +331,7 @@
             **kwargs,
         )
 
-<<<<<<< HEAD
-        # encode returns a list of tensors shaped (x, token_dim), pad to uniform length
-        pred = torch.nn.utils.rnn.pad_sequence(pred, batch_first=True, padding_value=0)
-        return pred.cpu().detach().numpy()
-=======
         return pred
->>>>>>> 0a0e3983
 
 
 colbert_v2 = ModelMeta(
