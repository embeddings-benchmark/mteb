--- conflicted
+++ resolved
@@ -65,36 +65,6 @@
 
         return emb
 
-<<<<<<< HEAD
-    def encode_queries(self, queries: list[str], batch_size: int = 32, **kwargs: Any):
-        if "prompt_name" in kwargs:
-            kwargs.pop("prompt_name")
-
-        emb = self.encode(
-            queries, batch_size=batch_size, input_type="search_query", **kwargs
-        )
-
-        return emb
-
-    def encode_corpus(
-        self,
-        corpus: list[dict[str, str]] | dict[str, list[str]],
-        batch_size: int = 32,
-        **kwargs: Any,
-    ):
-        if "prompt_name" in kwargs:
-            kwargs.pop("prompt_name")
-
-        if "request_qid" in kwargs:
-            kwargs.pop("request_qid")
-
-        sentences = corpus_to_texts(corpus)
-        emb = self.encode(
-            sentences, batch_size=batch_size, input_type="search_document", **kwargs
-        )
-        return emb
-=======
->>>>>>> 9c0b208e
 
 model_prompts = {
     "Classification": "classification: ",
