--- conflicted
+++ resolved
@@ -199,14 +199,9 @@
     use_instructions=True,
     adapted_from=None,
     superseded_by=None,
-<<<<<<< HEAD
+    public_training_data=None,
     public_training_code="https://github.com/nomic-ai/contrastors/blob/5f7b461e5a13b5636692d1c9f1141b27232fe966/src/contrastors/configs/train/contrastive_finetune.yaml",
     training_datasets=nomic_training_data,
-=======
-    public_training_code=None,
-    public_training_data=None,
-    training_datasets=None,
->>>>>>> 2f8cfae0
 )
 
 nomic_embed_v1 = ModelMeta(
@@ -232,14 +227,9 @@
     use_instructions=True,
     adapted_from=None,
     superseded_by="nomic-ai/nomic-embed-text-v1.5",
-<<<<<<< HEAD
     public_training_code="https://github.com/nomic-ai/contrastors/blob/5f7b461e5a13b5636692d1c9f1141b27232fe966/src/contrastors/configs/train/contrastive_finetune.yaml",
     training_datasets=nomic_training_data,
-=======
-    public_training_code=None,
-    public_training_data=None,
-    training_datasets=None,
->>>>>>> 2f8cfae0
+    public_training_data=None,
 )
 
 nomic_embed_v1_ablated = ModelMeta(
@@ -265,14 +255,9 @@
     use_instructions=True,
     adapted_from=None,
     superseded_by=None,
-<<<<<<< HEAD
     public_training_code="https://github.com/nomic-ai/contrastors/blob/5f7b461e5a13b5636692d1c9f1141b27232fe966/src/contrastors/configs/train/contrastive_finetune.yaml",
     training_datasets=nomic_training_data,
-=======
-    public_training_code=None,
-    public_training_data=None,
-    training_datasets=None,
->>>>>>> 2f8cfae0
+    public_training_data=None,
 )
 
 
@@ -299,14 +284,9 @@
     use_instructions=True,
     adapted_from=None,
     superseded_by=None,
-<<<<<<< HEAD
     public_training_code="https://github.com/nomic-ai/contrastors/blob/5f7b461e5a13b5636692d1c9f1141b27232fe966/src/contrastors/configs/train/contrastive_finetune.yaml",
     training_datasets=nomic_training_data,
-=======
-    public_training_code=None,
-    public_training_data=None,
-    training_datasets=None,
->>>>>>> 2f8cfae0
+    public_training_data=None,
 )
 
 nomic_modern_bert_embed = ModelMeta(
@@ -336,11 +316,6 @@
     public_training_code="https://github.com/nomic-ai/contrastors/blob/5f7b461e5a13b5636692d1c9f1141b27232fe966/src/contrastors/configs/train/contrastive_pretrain_modernbert.yaml",
     # https://github.com/nomic-ai/contrastors/blob/5f7b461e5a13b5636692d1c9f1141b27232fe966/src/contrastors/configs/train/contrastive_finetune_modernnomic.yaml
     superseded_by=None,
-<<<<<<< HEAD
-    training_datasets=nomic_training_data,
-=======
-    public_training_code=None,
-    public_training_data=None,
-    training_datasets=None,
->>>>>>> 2f8cfae0
+    training_datasets=nomic_training_data,
+    public_training_data=None,
 )