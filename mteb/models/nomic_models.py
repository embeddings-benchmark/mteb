from __future__ import annotations

import logging
from functools import partial
from typing import Any

import torch
import torch.nn.functional as F
from sentence_transformers import SentenceTransformer

from mteb.encoder_interface import PromptType
from mteb.model_meta import ModelMeta

from .wrapper import Wrapper

logger = logging.getLogger(__name__)


class NomicWrapper(Wrapper):
    """following the hf model card documentation."""

    def __init__(
        self,
        model_name: str,
        revision: str,
        model_prompts: dict[str, str] | None = None,
        **kwargs: Any,
    ):
        self.model_name = model_name
        self.model = SentenceTransformer(model_name, revision=revision, **kwargs)
        self.model_prompts = (
            self.validate_task_to_prompt_name(model_prompts) if model_prompts else None
        )

    def to(self, device: torch.device) -> None:
        self.model.to(device)

    def encode(  # type: ignore
        self,
        sentences: list[str],
        *,
        task_name: str,
        prompt_type: PromptType | None = None,
        batch_size: int = 32,
        **kwargs: Any,
    ):
        input_type = self.get_prompt_name(self.model_prompts, task_name, prompt_type)

        # default to search_document if input_type and prompt_name are not provided
        if input_type is None:
            input_type = "search_document"

        sentences = [f"{input_type}: {sentence}" for sentence in sentences]

        emb = self.model.encode(sentences, batch_size=batch_size, **kwargs)
        # v1.5 has a non-trainable layer norm to unit normalize the embeddings for binary quantization
        # the outputs are similar to if we just normalized but keeping the same for consistency
        if self.model_name == "nomic-ai/nomic-embed-text-v1.5":
            if not isinstance(emb, torch.Tensor):
                emb = torch.tensor(emb)
            emb = F.layer_norm(emb, normalized_shape=(emb.shape[1],))
            emb = F.normalize(emb, p=2, dim=1)
            if kwargs.get("convert_to_tensor", False):
                emb = emb.cpu().detach().numpy()

        return emb


model_prompts = {
    "Classification": "classification: ",
    "MultilabelClassification": "classification: ",
    "Clustering": "clustering: ",
    PromptType.query.value: "search_query: ",
    PromptType.passage.value: "search_document: ",
}

NOMIC_CITATION = """
@misc{nussbaum2024nomic,
      title={Nomic Embed: Training a Reproducible Long Context Text Embedder}, 
      author={Zach Nussbaum and John X. Morris and Brandon Duderstadt and Andriy Mulyar},
      year={2024},
      eprint={2402.01613},
      archivePrefix={arXiv},
      primaryClass={cs.CL}
}
"""

nomic_embed_v1_5 = ModelMeta(
    loader=partial(  # type: ignore
        NomicWrapper,
        trust_remote_code=True,
        model_name="nomic-ai/nomic-embed-text-v1.5",
        revision="b0753ae76394dd36bcfb912a46018088bca48be0",
        model_prompts=model_prompts,
    ),
    name="nomic-ai/nomic-embed-text-v1.5",
    languages=["eng-Latn"],
    open_weights=True,
    revision="b0753ae76394dd36bcfb912a46018088bca48be0",
    release_date="2024-02-10",  # first commit
<<<<<<< HEAD
    citation=NOMIC_CITATION,
=======
    n_parameters=137_000_000,
    memory_usage=None,
    max_tokens=8192,
    embed_dim=768,
    license="apache-2.0",
    reference="https://huggingface.co/nomic-ai/nomic-embed-text-v1.5",
    similarity_fn_name="cosine",
    framework=["Sentence Transformers", "PyTorch"],
    use_instructions=True,
    adapted_from=None,
    superseded_by=None,
>>>>>>> 5e7e0339
)

nomic_embed_v1 = ModelMeta(
    loader=partial(  # type: ignore
        NomicWrapper,
        trust_remote_code=True,
        model_name="nomic-ai/nomic-embed-text-v1",
        revision="0759316f275aa0cb93a5b830973843ca66babcf5",
        model_prompts=model_prompts,
    ),
    name="nomic-ai/nomic-embed-text-v1",
    languages=["eng-Latn"],
    open_weights=True,
    revision="0759316f275aa0cb93a5b830973843ca66babcf5",
    release_date="2024-01-31",  # first commit
    n_parameters=None,
    memory_usage=None,
    max_tokens=8192,
    embed_dim=768,
    license="apache-2.0",
    reference="https://huggingface.co/nomic-ai/nomic-embed-text-v1",
    similarity_fn_name="cosine",
    framework=["Sentence Transformers", "PyTorch"],
    use_instructions=True,
<<<<<<< HEAD
    citation=NOMIC_CITATION,
=======
    adapted_from=None,
    superseded_by="nomic-ai/nomic-embed-text-v1.5",
)

nomic_embed_v1_ablated = ModelMeta(
    loader=partial(  # type: ignore
        NomicWrapper,
        trust_remote_code=True,
        model_name="nomic-ai/nomic-embed-text-v1-ablated",
        revision="7d948905c5d5d3874fa55a925d68e49dbf411e5f",
        model_prompts=model_prompts,
    ),
    name="nomic-ai/nomic-embed-text-v1-ablated",
    languages=["eng-Latn"],
    open_weights=True,
    revision="7d948905c5d5d3874fa55a925d68e49dbf411e5f",
    release_date="2024-01-15",  # first commit
    n_parameters=None,
    memory_usage=None,
    max_tokens=8192,
    embed_dim=768,
    license="apache-2.0",
    reference="https://huggingface.co/nomic-ai/nomic-embed-text-v1-ablated",
    similarity_fn_name="cosine",
    framework=["Sentence Transformers", "PyTorch"],
    use_instructions=True,
    adapted_from=None,
    superseded_by=None,
)


nomic_embed_v1_ablated = ModelMeta(
    loader=partial(  # type: ignore
        NomicWrapper,
        trust_remote_code=True,
        model_name="nomic-ai/nomic-embed-text-v1-unsupervised",
        revision="b53d557b15ae63852847c222d336c1609eced93c",
        model_prompts=model_prompts,
    ),
    name="nomic-ai/nomic-embed-text-v1-unsupervised",
    languages=["eng-Latn"],
    open_weights=True,
    revision="b53d557b15ae63852847c222d336c1609eced93c",
    release_date="2024-01-15",  # first commit
    n_parameters=None,
    memory_usage=None,
    max_tokens=8192,
    embed_dim=768,
    license="apache-2.0",
    reference="https://huggingface.co/nomic-ai/nomic-embed-text-v1-unsupervised",
    similarity_fn_name="cosine",
    framework=["Sentence Transformers", "PyTorch"],
    use_instructions=True,
    adapted_from=None,
    superseded_by=None,
>>>>>>> 5e7e0339
)<|MERGE_RESOLUTION|>--- conflicted
+++ resolved
@@ -98,9 +98,7 @@
     open_weights=True,
     revision="b0753ae76394dd36bcfb912a46018088bca48be0",
     release_date="2024-02-10",  # first commit
-<<<<<<< HEAD
     citation=NOMIC_CITATION,
-=======
     n_parameters=137_000_000,
     memory_usage=None,
     max_tokens=8192,
@@ -112,7 +110,6 @@
     use_instructions=True,
     adapted_from=None,
     superseded_by=None,
->>>>>>> 5e7e0339
 )
 
 nomic_embed_v1 = ModelMeta(
@@ -137,9 +134,7 @@
     similarity_fn_name="cosine",
     framework=["Sentence Transformers", "PyTorch"],
     use_instructions=True,
-<<<<<<< HEAD
     citation=NOMIC_CITATION,
-=======
     adapted_from=None,
     superseded_by="nomic-ai/nomic-embed-text-v1.5",
 )
@@ -195,5 +190,4 @@
     use_instructions=True,
     adapted_from=None,
     superseded_by=None,
->>>>>>> 5e7e0339
 )