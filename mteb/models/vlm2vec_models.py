from __future__ import annotations

import logging
from typing import Any, Literal

import numpy as np
import torch
from torch.utils.data import DataLoader
from tqdm import tqdm
from transformers import AutoConfig, AutoModelForCausalLM, AutoProcessor

from mteb.encoder_interface import BatchedInput, PromptType
from mteb.model_meta import ModelMeta
from mteb.requires_package import requires_image_dependencies

logging.basicConfig(level=logging.WARNING)
logger = logging.getLogger(__name__)

EncodeTypes = Literal["query", "passage"]


class VLM2VecWrapper:
    """Adapted from https://github.com/TIGER-AI-Lab/VLM2Vec/blob/main/src/model.py"""

    def __init__(
        self,
        model_name: str = "TIGER-Lab/VLM2Vec-LoRA",
        device: str = "cuda" if torch.cuda.is_available() else "cpu",
        **kwargs,
    ):
        requires_image_dependencies()
        try:
            import flash_attn  # noqa
            from peft import LoraConfig, PeftModel  # noqa
        except ImportError:
            logger.warning(
                "VLM2Vec models were trained with flash attention enabled. For optimal performance, please install the `flash_attn` package with `pip install flash-attn --no-build-isolation`."
            )

        self.pooling = "last"
        self.normalize = True
        self.temperature = 1.0
        self.hidden_size = 4096
        self.device = device

        # Loading the base model
        base_model_name = "microsoft/Phi-3.5-vision-instruct"
        config = AutoConfig.from_pretrained(base_model_name, trust_remote_code=True)
        config.use_cache = False
        config.padding_side = "right"

        checkpoint_path = model_name if model_name else base_model_name
        base_model = AutoModelForCausalLM.from_pretrained(
            checkpoint_path,
            config=config,
            attn_implementation="flash_attention_2",
            torch_dtype=torch.bfloat16,
            trust_remote_code=True,
        )
        base_model.padding_side = "right"

        # Building the model on top of the base
        if "LoRA" in model_name:
            lora_config = LoraConfig.from_pretrained(checkpoint_path)
            lora_model = PeftModel.from_pretrained(
                base_model, checkpoint_path, config=lora_config
            )
            merged_model = lora_model.merge_and_unload()
            model = merged_model.to(torch.bfloat16)  # propagate dtype.
        else:
            model = base_model.to(torch.bfloat16)

        model.eval()
        model.to(device)
        self.mdl = model

        self.processor = AutoProcessor.from_pretrained(
            base_model_name,
            trust_remote_code=True,
            num_crops=4,
        )

    def encode_input(self, input):
        hidden_states = self.mdl(**input, return_dict=True, output_hidden_states=True)
        hidden_states = hidden_states.hidden_states[-1]
        pooled_output = self._pooling(hidden_states, input["attention_mask"])
        return pooled_output

    def _pooling(self, last_hidden_state, attention_mask):
        if self.pooling == "last":
            sequence_lengths = attention_mask.sum(dim=1) - 1
            batch_size = last_hidden_state.shape[0]
            reps = last_hidden_state[
                torch.arange(batch_size, device=last_hidden_state.device),
                sequence_lengths,
            ]
        else:
            raise NotImplementedError
        if self.normalize:
            reps = torch.nn.functional.normalize(reps, p=2, dim=-1)
        return reps

    # reference: https://github.com/TIGER-AI-Lab/VLM2Vec/blob/main/src/collator.py
    def get_image_embeddings(
        self,
        images: DataLoader[BatchedInput],
        show_progress_bar: bool = True,
        **kwargs: Any,
    ):
        import torchvision.transforms.functional as F

        text = "<|image_1|> Represent the given image."
        all_image_embeddings = []
<<<<<<< HEAD
=======
        if isinstance(images, DataLoader):
            with torch.no_grad():
                for batch in tqdm(images):
                    input_ids, pixel_values, image_sizes = [], [], []
                    for b in batch:
                        inputs = self.processor(
                            text,
                            [F.to_pil_image(b.to("cpu"))],
                            return_tensors="pt",
                            max_length=256,
                            truncation=True,
                        )
                        inputs = {k: v.to(self.device) for k, v in inputs.items()}
                        input_ids.append(inputs["input_ids"].squeeze(0).unsqueeze(1))
                        pixel_values.append(inputs["pixel_values"])
                        image_sizes.append(inputs["image_sizes"])

                    input_ids = torch._C._nn.pad_sequence(
                        input_ids,
                        batch_first=True,
                        padding_value=self.processor.tokenizer.pad_token_id,
                    ).squeeze(2)
                    attention_mask = input_ids.ne(self.processor.tokenizer.pad_token_id)

                    pixel_values = torch.cat(pixel_values, dim=0)
                    image_sizes = torch.cat(image_sizes, dim=0)
                    inputs = {
                        "input_ids": input_ids,
                        "attention_mask": attention_mask,
                        "pixel_values": pixel_values,
                        "image_sizes": image_sizes,
                    }

                    image_outputs = self.encode_input(inputs)
                    all_image_embeddings.append(image_outputs.cpu().to(torch.float32))
>>>>>>> 811dbf6e

        with torch.no_grad():
            for batch in tqdm(
                images, disable=not show_progress_bar, desc="Image Encoding"
            ):
                input_ids, pixel_values, image_sizes = [], [], []
                for b in batch["image"]:
                    inputs = self.processor(
                        text,
                        b,
                        return_tensors="pt",
                        max_length=256,
                        truncation=True,
                    )
                    inputs = {k: v.to(self.device) for k, v in inputs.items()}
                    input_ids.append(inputs["input_ids"].squeeze(0).unsqueeze(1))
                    pixel_values.append(inputs["pixel_values"])
                    image_sizes.append(inputs["image_sizes"])

                input_ids = torch._C._nn.pad_sequence(
                    input_ids,
                    batch_first=True,
                    padding_value=self.processor.tokenizer.pad_token_id,
                ).squeeze(2)
                attention_mask = input_ids.ne(self.processor.tokenizer.pad_token_id)

                pixel_values = torch.cat(pixel_values, dim=0)
                image_sizes = torch.cat(image_sizes, dim=0)
                inputs = {
                    "input_ids": input_ids,
                    "attention_mask": attention_mask,
                    "pixel_values": pixel_values,
                    "image_sizes": image_sizes,
                }

                image_outputs = self.encode_input(inputs)
                all_image_embeddings.append(image_outputs.cpu().to(torch.float32))

        all_image_embeddings = torch.cat(all_image_embeddings, dim=0)
        return all_image_embeddings

    def get_text_embeddings(
        self,
        texts: DataLoader[BatchedInput],
        show_progress_bar: bool = True,
        **kwargs: Any,
    ):
        all_text_embeddings = []

        with torch.no_grad():
            for batch in tqdm(
                texts, disable=not show_progress_bar, desc="Text Encoding"
            ):
                input_ids = []
                for text in batch["text"]:
                    inputs = self.processor(
                        text,
                        None,
                        return_tensors="pt",
                        max_length=256,
                        truncation=True,
                    )
                    inputs = {k: v.to(self.device) for k, v in inputs.items()}
                    input_ids.append(inputs["input_ids"].squeeze(0).unsqueeze(1))

                input_ids = torch._C._nn.pad_sequence(
                    input_ids,
                    batch_first=True,
                    padding_value=self.processor.tokenizer.pad_token_id,
                ).squeeze(2)
                attention_mask = input_ids.ne(self.processor.tokenizer.pad_token_id)
                inputs = {
                    "input_ids": input_ids,
                    "attention_mask": attention_mask,
                }

                text_outputs = self.encode_input(inputs)
                all_text_embeddings.append(text_outputs.cpu().to(torch.float32))

        all_text_embeddings = torch.cat(all_text_embeddings, dim=0)
        return all_text_embeddings

    def calculate_probs(self, text_embeddings, image_embeddings):
        text_embeddings = text_embeddings / text_embeddings.norm(dim=-1, keepdim=True)
        image_embeddings = image_embeddings / image_embeddings.norm(
            dim=-1, keepdim=True
        )
        logits = torch.matmul(image_embeddings, text_embeddings.T)
        probs = (logits * 100).softmax(dim=-1)
        return probs

    def encode(
        self,
<<<<<<< HEAD
        inputs: DataLoader[BatchedInput],
=======
        texts: list[str] | None = None,
        images: list[Image.Image] | DataLoader | None = None,
>>>>>>> 811dbf6e
        *,
        task_name: str,
        prompt_type: PromptType | None = None,
        fusion_mode: Literal["sum"] = "sum",
        **kwargs: Any,
<<<<<<< HEAD
    ) -> np.ndarray | torch.Tensor:
        if "text" in inputs.dataset.features and "image" in inputs.dataset.features:
            all_fused_embeddings = []

=======
    ):
        import torchvision.transforms.functional as F

        if texts is None and images is None:
            raise ValueError("Either texts or images must be provided")

        text_embeddings = None
        image_embeddings = None
        kwargs.update(
            task_name=task_name, prompt_type=prompt_type, batch_size=batch_size
        )

        if texts is not None and images is None:
            text_embeddings = self.get_text_embeddings(texts, **kwargs)
            return text_embeddings

        if images is not None and texts is None:
            image_embeddings = self.get_image_embeddings(images, **kwargs)
            return image_embeddings

        # text_embeddings is not None and image_embeddings is not None
        texts = iter(texts)
        all_fused_embeddings = []
        if isinstance(images, DataLoader):
>>>>>>> 811dbf6e
            with torch.no_grad():
                for batch in inputs:
                    input_ids, pixel_values, image_sizes = [], [], []
                    batch_text = batch["text"]
                    batch_image = batch["image"]
                    for item_image, item_text in zip(batch_image, batch_text):
                        inputs = self.processor(
                            f"<|image_1|> Represent the given image with the following question: {item_text}",
                            item_image,
                            return_tensors="pt",
                            max_length=256,
                            truncation=True,
                        )
                        inputs = {k: v.to(self.device) for k, v in inputs.items()}
                        input_ids.append(inputs["input_ids"].squeeze(0).unsqueeze(1))
                        pixel_values.append(inputs["pixel_values"])
                        image_sizes.append(inputs["image_sizes"])

                    input_ids = torch._C._nn.pad_sequence(
                        input_ids,
                        batch_first=True,
                        padding_value=self.processor.tokenizer.pad_token_id,
                    ).squeeze(2)
                    attention_mask = input_ids.ne(self.processor.tokenizer.pad_token_id)

                    pixel_values = torch.cat(pixel_values, dim=0)
                    image_sizes = torch.cat(image_sizes, dim=0)
                    inputs = {
                        "input_ids": input_ids,
                        "attention_mask": attention_mask,
                        "pixel_values": pixel_values,
                        "image_sizes": image_sizes,
                    }

                    outputs = self.encode_input(inputs)
                    all_fused_embeddings.append(outputs.cpu().to(torch.float32))

                fused_embeddings = torch.cat(all_fused_embeddings, dim=0)
                return fused_embeddings
        elif "image" in inputs.dataset.features:
            image_embeddings = self.get_image_embeddings(inputs, **kwargs)
            return image_embeddings
        elif "text" in inputs.dataset.features:
            text_embeddings = self.get_text_embeddings(inputs, **kwargs)
            return text_embeddings


vlm2vec_training_datasets = {
    # MMEB-train
}

vlm2vec_lora = ModelMeta(
    loader=VLM2VecWrapper,
    name="TIGER-Lab/VLM2Vec-LoRA",
    languages=["eng_Latn"],
    revision="7403b6327958071c1e33c822c7453adadccc7298",
    release_date="2024-10-08",
    modalities=["image", "text"],
    n_parameters=None,
    memory_usage_mb=None,
    max_tokens=131072,
    embed_dim=3072,
    license="apache-2.0",
    open_weights=True,
    public_training_code="https://github.com/TIGER-AI-Lab/VLM2Vec",
    public_training_data="https://huggingface.co/datasets/TIGER-Lab/MMEB-train",
    framework=["PyTorch"],
    reference="https://huggingface.co/TIGER-Lab/VLM2Vec-LoRA",
    similarity_fn_name=None,
    use_instructions=True,
    training_datasets=vlm2vec_training_datasets,
)

vlm2vec_full = ModelMeta(
    loader=VLM2VecWrapper,
    name="TIGER-Lab/VLM2Vec-Full",
    languages=["eng_Latn"],
    revision="e9afa98002097ac2471827ba23ea1f2ddd229480",
    release_date="2024-10-08",
    modalities=["image", "text"],
    n_parameters=4_150_000_000,
    memory_usage_mb=7909,
    max_tokens=131072,
    embed_dim=3072,
    license="apache-2.0",
    open_weights=True,
    public_training_code="https://github.com/TIGER-AI-Lab/VLM2Vec",
    public_training_data="https://huggingface.co/TIGER-Lab/VLM2Vec-Full",
    framework=["PyTorch"],
    reference="https://huggingface.co/TIGER-Lab/VLM2Vec-Full",
    similarity_fn_name=None,
    use_instructions=True,
    training_datasets=vlm2vec_training_datasets,
)<|MERGE_RESOLUTION|>--- conflicted
+++ resolved
@@ -107,48 +107,8 @@
         show_progress_bar: bool = True,
         **kwargs: Any,
     ):
-        import torchvision.transforms.functional as F
-
         text = "<|image_1|> Represent the given image."
         all_image_embeddings = []
-<<<<<<< HEAD
-=======
-        if isinstance(images, DataLoader):
-            with torch.no_grad():
-                for batch in tqdm(images):
-                    input_ids, pixel_values, image_sizes = [], [], []
-                    for b in batch:
-                        inputs = self.processor(
-                            text,
-                            [F.to_pil_image(b.to("cpu"))],
-                            return_tensors="pt",
-                            max_length=256,
-                            truncation=True,
-                        )
-                        inputs = {k: v.to(self.device) for k, v in inputs.items()}
-                        input_ids.append(inputs["input_ids"].squeeze(0).unsqueeze(1))
-                        pixel_values.append(inputs["pixel_values"])
-                        image_sizes.append(inputs["image_sizes"])
-
-                    input_ids = torch._C._nn.pad_sequence(
-                        input_ids,
-                        batch_first=True,
-                        padding_value=self.processor.tokenizer.pad_token_id,
-                    ).squeeze(2)
-                    attention_mask = input_ids.ne(self.processor.tokenizer.pad_token_id)
-
-                    pixel_values = torch.cat(pixel_values, dim=0)
-                    image_sizes = torch.cat(image_sizes, dim=0)
-                    inputs = {
-                        "input_ids": input_ids,
-                        "attention_mask": attention_mask,
-                        "pixel_values": pixel_values,
-                        "image_sizes": image_sizes,
-                    }
-
-                    image_outputs = self.encode_input(inputs)
-                    all_image_embeddings.append(image_outputs.cpu().to(torch.float32))
->>>>>>> 811dbf6e
 
         with torch.no_grad():
             for batch in tqdm(
@@ -242,48 +202,16 @@
 
     def encode(
         self,
-<<<<<<< HEAD
         inputs: DataLoader[BatchedInput],
-=======
-        texts: list[str] | None = None,
-        images: list[Image.Image] | DataLoader | None = None,
->>>>>>> 811dbf6e
         *,
         task_name: str,
         prompt_type: PromptType | None = None,
         fusion_mode: Literal["sum"] = "sum",
         **kwargs: Any,
-<<<<<<< HEAD
     ) -> np.ndarray | torch.Tensor:
         if "text" in inputs.dataset.features and "image" in inputs.dataset.features:
             all_fused_embeddings = []
 
-=======
-    ):
-        import torchvision.transforms.functional as F
-
-        if texts is None and images is None:
-            raise ValueError("Either texts or images must be provided")
-
-        text_embeddings = None
-        image_embeddings = None
-        kwargs.update(
-            task_name=task_name, prompt_type=prompt_type, batch_size=batch_size
-        )
-
-        if texts is not None and images is None:
-            text_embeddings = self.get_text_embeddings(texts, **kwargs)
-            return text_embeddings
-
-        if images is not None and texts is None:
-            image_embeddings = self.get_image_embeddings(images, **kwargs)
-            return image_embeddings
-
-        # text_embeddings is not None and image_embeddings is not None
-        texts = iter(texts)
-        all_fused_embeddings = []
-        if isinstance(images, DataLoader):
->>>>>>> 811dbf6e
             with torch.no_grad():
                 for batch in inputs:
                     input_ids, pixel_values, image_sizes = [], [], []
