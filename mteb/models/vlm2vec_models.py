--- conflicted
+++ resolved
@@ -8,21 +8,15 @@
 from tqdm import tqdm
 from transformers import AutoConfig, AutoModelForCausalLM, AutoProcessor
 
-<<<<<<< HEAD
 from mteb.abstasks import TaskMetadata
 from mteb.model_meta import ModelMeta, ScoringFunction
 from mteb.models import AbsEncoder
-from mteb.requires_package import requires_image_dependencies
-from mteb.types import Array, BatchedInput, PromptType
-=======
-from mteb.encoder_interface import BatchedInput, PromptType
-from mteb.model_meta import ModelMeta
 from mteb.requires_package import (
     requires_image_dependencies,
     requires_package,
     suggest_package,
 )
->>>>>>> fc0f13c1
+from mteb.types import Array, BatchedInput, PromptType
 
 logger = logging.getLogger(__name__)
 
