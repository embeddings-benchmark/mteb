from __future__ import annotations

import logging
import math
import os
from functools import partial
from typing import Any

import torch
from PIL import Image
from torch.utils.data import DataLoader
from tqdm.autonotebook import tqdm
from transformers import AutoModelForVision2Seq, AutoProcessor

from mteb.encoder_interface import PromptType
from mteb.model_meta import ModelMeta
from mteb.models.wrapper import Wrapper

logger = logging.getLogger(__name__)


class Encoder(torch.nn.Module):
    def __init__(
        self,
        base,
        processor,
        max_length=1800,
        normalize=True,
    ) -> None:
        super().__init__()
        self.base = base
        self.processor = processor
        self.max_length = max_length
        self.normalize = normalize
        self.processor.tokenizer.padding_side = "right"
        self.defualt_instruction = "You are a helpful assistant."

    def forward(
        self,
        input_ids: torch.LongTensor | None = None,
        attention_mask: torch.Tensor | None = None,
        position_ids: torch.LongTensor | None = None,
        past_key_values: list[torch.FloatTensor] | None = None,
        inputs_embeds: torch.FloatTensor | None = None,
        pixel_values: torch.Tensor | None = None,
        # pixel_values_videos: torch.FloatTensor | None = None,
        image_grid_thw: torch.LongTensor | None = None,
        # video_grid_thw: torch.LongTensor | None = None,
        pooling_mask: torch.LongTensor | None = None,
        **kwargs,
    ) -> torch.Tensor:
        if inputs_embeds is None:
            inputs_embeds = self.base.model.embed_tokens(input_ids)
            if pixel_values is not None:
                pixel_values = pixel_values.type(self.base.visual.get_dtype())
                image_embeds = self.base.visual(
                    pixel_values, grid_thw=image_grid_thw
                ).to(inputs_embeds.device)
                image_mask = input_ids == self.base.config.image_token_id
                inputs_embeds[image_mask] = image_embeds
            # if pixel_values_videos is not None:
            #     pixel_values_videos = pixel_values_videos.type(self.base.visual.get_dtype())
            #     video_embeds = self.base.visual(pixel_values_videos, grid_thw=video_grid_thw).to(inputs_embeds.device)
            #     video_mask = input_ids == self.base.config.video_token_id
            #     inputs_embeds[video_mask] = video_embeds
            if attention_mask is not None:
                attention_mask = attention_mask.to(inputs_embeds.device)

        outputs = self.base.model(
            input_ids=None,
            position_ids=position_ids,
            attention_mask=attention_mask,
            past_key_values=past_key_values,
            inputs_embeds=inputs_embeds,
        )

        pooling_mask = attention_mask if pooling_mask is None else pooling_mask
        left_padding = pooling_mask[:, -1].sum() == pooling_mask.shape[0]  # TODO
        if left_padding:
            embeddings = outputs.last_hidden_state[:, -1]
        else:
            sequence_lengths = pooling_mask.sum(dim=1) - 1
            batch_size = outputs.last_hidden_state.shape[0]
            embeddings = outputs.last_hidden_state[
                torch.arange(batch_size, device=outputs.last_hidden_state.device),
                sequence_lengths,
            ]
        if self.normalize:
            embeddings = torch.nn.functional.normalize(embeddings, p=2, dim=1)
        return embeddings.contiguous()

    def embed(
        self,
        texts: list[str],
        images: list[Image.Image],
        device,
        instruction=None,
        **kwargs,
    ):
        instruction = instruction or self.defualt_instruction
        # Inputs must be batched
        input_texts, input_images = [], []
        for t, i in zip(texts, images):
            input_str = ""
            if i is None:
                input_images = None  # All examples in the same batch are consistent
            else:
                input_str += "<|vision_start|><|image_pad|><|vision_end|>"
                i = fetch_image(i)
                input_images.append(i)
            if t is not None:
                input_str += t
            msg = f"<|im_start|>system\n{instruction}<|im_end|>\n<|im_start|>user\n{input_str}<|im_end|>\n<|im_start|>assistant\n<|endoftext|>"
            input_texts.append(msg)

        inputs = self.processor(
            text=input_texts,
            images=input_images,
            padding=True,
            truncation=True,
            max_length=self.max_length,
            return_tensors="pt",
        )
        inputs = {k: v.to(device) for k, v in inputs.items()}  # TODO
        embeddings = self.forward(**inputs)
        return embeddings


class GmeQwen2VL(Wrapper):
    def __init__(
        self,
        model_name: str,
        model_path: str | None = None,
        device: str = "cuda" if torch.cuda.is_available() else "cpu",
        min_image_tokens=4,
        max_image_tokens=1280,
        max_length=1800,
        **kwargs,
    ) -> None:
        model_name = model_path or model_name
        base = AutoModelForVision2Seq.from_pretrained(
            model_name, torch_dtype=torch.float16, **kwargs
        )
        min_pixels = min_image_tokens * 28 * 28
        max_pixels = max_image_tokens * 28 * 28
        processor = AutoProcessor.from_pretrained(
            model_name, min_pixels=min_pixels, max_pixels=max_pixels, **kwargs
        )
        self.model = Encoder(base, processor, max_length=max_length)
        self.model.eval()
        self.device = device
        self.sep = " "

    def encode(
        self,
        sentences: list[str],
        *,
        task_name: str | None = None,
        prompt_type: PromptType | None = None,
        **kwargs: Any,
    ):
        return self.get_fused_embeddings(
            texts=sentences, task_name=task_name, prompt_type=prompt_type, **kwargs
        )

    def encode_queries(self, queries: list[str], **kwargs):
        embeddings = self.encode(queries, prompt_type=PromptType.query, **kwargs)
        return embeddings

    def encode_corpus(self, corpus: list[dict[str, str]], **kwargs):
        if type(corpus) is dict:
            sentences = [
                (corpus["title"][i] + self.sep + corpus["text"][i]).strip()
                if "title" in corpus
                else corpus["text"][i].strip()
                for i in range(len(corpus["text"]))
            ]
        else:
            sentences = [
                (doc["title"] + self.sep + doc["text"]).strip()
                if "title" in doc
                else doc["text"].strip()
                for doc in corpus
            ]
        embeddings = self.encode(sentences, prompt_type=PromptType.passage**kwargs)
        return embeddings

    def get_image_embeddings(self, images: list[Image.Image] | DataLoader, **kwargs):
        return self.get_fused_embeddings(images=images, **kwargs)

    def get_text_embeddings(self, texts: list[str], **kwargs):
        return self.get_fused_embeddings(texts=texts, **kwargs)

    def calculate_probs(self, text_embeddings, image_embeddings):
        text_embeddings = text_embeddings / text_embeddings.norm(dim=-1, keepdim=True)
        image_embeddings = image_embeddings / image_embeddings.norm(
            dim=-1, keepdim=True
        )
        logits = torch.matmul(image_embeddings, text_embeddings.T)
        probs = (logits * 100).softmax(dim=-1)
        return probs

    def get_fused_embeddings(
        self,
        texts: list[str] | None = None,
        images: list[Image.Image] | DataLoader | None = None,
        task_name: str | None = None,
        prompt_type: PromptType | None = None,
        tqdm_mininterval: int = 15,
        instruction=None,
        **kwargs: Any,
    ):
        if prompt_type == PromptType.passage:
            instruction = None
        elif instruction is None:
            instruction = self.get_instruction(task_name, prompt_type)
            # NOTE: copied from the old get_gme_instruction function.
            if isinstance(instruction, str) and instruction[-1] != ".":
                instruction += "."
        self.model = self.model.to(self.device)

        if isinstance(images, DataLoader):
            image_loader = images
            batch_size = image_loader.batch_size
            image_loader.dataset.transform = None
        else:
            batch_size = kwargs.pop("batch_size", 32)
            if images is None:
                image_loader = None
            else:
                image_loader = DataLoader(
                    images,
                    batch_size=batch_size,
                    shuffle=False,
                    collate_fn=custom_collate_fn,
                    num_workers=min(math.floor(os.cpu_count() / 2), 8),
                )

        if texts is None:
            assert image_loader is not None
            n_batch = len(image_loader)
        else:
            n_batch = len(texts) // batch_size + int(len(texts) % batch_size > 0)
            image_loader = image_loader or [None] * n_batch

        all_embeddings = []
        none_batch = [None] * batch_size
        show_progress_bar = kwargs.pop("show_progress_bar", True)
        pbar = tqdm(
            total=n_batch,
            disable=not show_progress_bar,
            mininterval=tqdm_mininterval,
            miniters=n_batch // 10,
            desc="encode",
        )
        for n, (i, img_batch) in enumerate(
            zip(range(0, n_batch * batch_size, batch_size), image_loader)
        ):
            text_batch = none_batch if texts is None else texts[i : i + batch_size]
            img_batch = none_batch if img_batch is None else img_batch
            inputs = dict(
                texts=text_batch, images=img_batch, instruction=instruction, **kwargs
            )
            with torch.inference_mode():
                embeddings = self.model.embed(**inputs, device=self.device)
            all_embeddings.append(embeddings.cpu())
            pbar.update(1)
        pbar.close()
        all_embeddings = torch.cat(all_embeddings, dim=0)
        return all_embeddings


def custom_collate_fn(batch):
    return batch


### Copied from qwen_vl_utils.vision_process.py
IMAGE_FACTOR = 28
MIN_PIXELS = 4 * 28 * 28
MAX_PIXELS = 16384 * 28 * 28
MAX_RATIO = 200


def round_by_factor(number: int, factor: int) -> int:
    """Returns the closest integer to 'number' that is divisible by 'factor'."""
    return round(number / factor) * factor


def ceil_by_factor(number: int, factor: int) -> int:
    """Returns the smallest integer greater than or equal to 'number' that is divisible by 'factor'."""
    return math.ceil(number / factor) * factor


def floor_by_factor(number: int, factor: int) -> int:
    """Returns the largest integer less than or equal to 'number' that is divisible by 'factor'."""
    return math.floor(number / factor) * factor


def smart_resize(
    height: int,
    width: int,
    factor: int = IMAGE_FACTOR,
    min_pixels: int = MIN_PIXELS,
    max_pixels: int = MAX_PIXELS,
) -> tuple[int, int]:
    """Rescales the image so that the following conditions are met:

    1. Both dimensions (height and width) are divisible by 'factor'.

    2. The total number of pixels is within the range ['min_pixels', 'max_pixels'].

    3. The aspect ratio of the image is maintained as closely as possible.
    """
    h_bar = max(factor, round_by_factor(height, factor))
    w_bar = max(factor, round_by_factor(width, factor))
    if h_bar * w_bar > max_pixels:
        beta = math.sqrt((height * width) / max_pixels)
        h_bar = floor_by_factor(height / beta, factor)
        w_bar = floor_by_factor(width / beta, factor)
    elif h_bar * w_bar < min_pixels:
        beta = math.sqrt(min_pixels / (height * width))
        h_bar = ceil_by_factor(height * beta, factor)
        w_bar = ceil_by_factor(width * beta, factor)

    if max(h_bar, w_bar) / min(h_bar, w_bar) > MAX_RATIO:
        logger.warning(
            f"Absolute aspect ratio must be smaller than {MAX_RATIO}, got {max(h_bar, w_bar) / min(h_bar, w_bar)}"
        )
        if h_bar > w_bar:
            h_bar = w_bar * MAX_RATIO
        else:
            w_bar = h_bar * MAX_RATIO
    return h_bar, w_bar


def fetch_image(
    image: str | Image.Image, size_factor: int = IMAGE_FACTOR
) -> Image.Image:
    image_obj = None
    if isinstance(image, Image.Image):
        image_obj = image
    elif image.startswith("http://") or image.startswith("https://"):
        import requests

        image_obj = Image.open(requests.get(image, stream=True).raw)
    elif image.startswith("file://"):
        image_obj = Image.open(image[7:])
    elif image.startswith("data:image"):
        import base64
        from io import BytesIO

        if "base64," in image:
            _, base64_data = image.split("base64,", 1)
            data = base64.b64decode(base64_data)
            image_obj = Image.open(BytesIO(data))
    else:
        image_obj = Image.open(image)
    if image_obj is None:
        raise ValueError(
            f"Unrecognized image input, support local path, http url, base64 and PIL.Image, got {image}"
        )
    image = image_obj.convert("RGB")
    ## resize
    # if "resized_height" in ele and "resized_width" in ele:
    #     resized_height, resized_width = smart_resize(
    #         ele["resized_height"],
    #         ele["resized_width"],
    #         factor=size_factor,
    #     )
    # else:
    width, height = image.size
    # min_pixels = ele.get("min_pixels", MIN_PIXELS)
    # max_pixels = ele.get("max_pixels", MAX_PIXELS)
    resized_height, resized_width = smart_resize(
        height,
        width,
        factor=size_factor,
        min_pixels=MIN_PIXELS,
        max_pixels=MAX_PIXELS,
    )
    image = image.resize((resized_width, resized_height))

    return image


###
training_data = {
    "MSMARCO": ["train"],
    "NQ": ["train"],
    "NQHardNegatives": ["train"],
    "NanoNQRetrieval": ["train"],
    "NQ-PL": ["train"],  # translation not trained on
    "HotpotQA": ["train"],
    "HotpotQA-PL": ["train"],  # translation not trained on
    "HotpotQAHardNegatives": ["train"],
    # TriviaQA (Joshi et al., 2017),
    # SQuAD (Rajpurkar et al., 2016),
    "FEVER": ["train"],
    # AllNLI for SimCSE (Gao et al., 2021), selecting a total of 1 million entries.
    # ImageNet (Deng et al., 2009)
    # LAION (Schuhmann et al., 2022),
    # mscoco (Lin et al., 2014),
    # Docmatix (Laurenc¸on et al., 2024)
    # synthetic data
    # M-BEIR (Wei et al., 2024)
}


gme_qwen2vl_2b = ModelMeta(
    loader=partial(
        GmeQwen2VL,
        model_name="Alibaba-NLP/gme-Qwen2-VL-2B-Instruct",
    ),
    name="Alibaba-NLP/gme-Qwen2-VL-2B-Instruct",
<<<<<<< HEAD
    languages=["eng_Latn", "cmn-Hans"],
=======
    languages=["eng-Latn", "cmn-Hans"],
>>>>>>> a52ea2f7
    open_weights=True,
    revision="ce765ae71b8cdb208203cd8fb64a170b1b84293a",
    release_date="2024-12-24",
    modalities=["image", "text"],
    n_parameters=2_210_000_000,
    memory_usage_mb=8427,
    embed_dim=1536,
    license="apache-2.0",
    max_tokens=32768,
    reference="https://huggingface.co/Alibaba-NLP/gme-Qwen2-VL-2B-Instruct",
    similarity_fn_name="cosine",
    framework=["PyTorch"],
    use_instructions=True,
    public_training_code=None,
    public_training_data=None,
    training_datasets=training_data,
)

gme_qwen2vl_7b = ModelMeta(
    loader=partial(
        GmeQwen2VL,
        model_name="Alibaba-NLP/gme-Qwen2-VL-7B-Instruct",
    ),
    name="Alibaba-NLP/gme-Qwen2-VL-7B-Instruct",
<<<<<<< HEAD
    languages=["eng_Latn", "cmn-Hans"],
=======
    languages=["eng-Latn", "cmn-Hans"],
>>>>>>> a52ea2f7
    open_weights=True,
    revision="477027a6480f8630363be77751f169cc3434b673",
    release_date="2024-12-24",
    modalities=["image", "text"],
    n_parameters=8_290_000_000,
    memory_usage_mb=31629,
    embed_dim=3584,
    license="apache-2.0",
    max_tokens=32768,
    reference="https://huggingface.co/Alibaba-NLP/gme-Qwen2-VL-7B-Instruct",
    similarity_fn_name="cosine",
    framework=["PyTorch"],
    use_instructions=True,
    public_training_code=None,
    public_training_data=None,
    training_datasets=training_data,
)<|MERGE_RESOLUTION|>--- conflicted
+++ resolved
@@ -412,11 +412,7 @@
         model_name="Alibaba-NLP/gme-Qwen2-VL-2B-Instruct",
     ),
     name="Alibaba-NLP/gme-Qwen2-VL-2B-Instruct",
-<<<<<<< HEAD
-    languages=["eng_Latn", "cmn-Hans"],
-=======
     languages=["eng-Latn", "cmn-Hans"],
->>>>>>> a52ea2f7
     open_weights=True,
     revision="ce765ae71b8cdb208203cd8fb64a170b1b84293a",
     release_date="2024-12-24",
@@ -441,11 +437,7 @@
         model_name="Alibaba-NLP/gme-Qwen2-VL-7B-Instruct",
     ),
     name="Alibaba-NLP/gme-Qwen2-VL-7B-Instruct",
-<<<<<<< HEAD
-    languages=["eng_Latn", "cmn-Hans"],
-=======
     languages=["eng-Latn", "cmn-Hans"],
->>>>>>> a52ea2f7
     open_weights=True,
     revision="477027a6480f8630363be77751f169cc3434b673",
     release_date="2024-12-24",
