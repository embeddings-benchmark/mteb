from __future__ import annotations

from collections.abc import Sequence
from functools import partial
from typing import Any

<<<<<<< HEAD
import numpy as np

from mteb.encoder_interface import PromptType
from mteb.model_meta import ModelMeta

from .instructions import task_to_instruction
from .wrapper import Wrapper


def gte_instruction(instruction: str) -> str:
    return f"Instruct: {instruction}\nQuery: "


def gte_loader(**kwargs):
    try:
        from gritlm import GritLM
    except ImportError:
        raise ImportError(
            "Please install `pip install gritlm` to use gte-Qwen2-7B-instruct."
        )

    class GTEWrapper(GritLM, Wrapper):
        def encode(
            self,
            sentences: Sequence[str],
            *args,
            task_name: str,
            prompt_type: PromptType | None = None,
            **kwargs: Any,
        ) -> np.ndarray:
            if "instruction" in kwargs:
                instruction = kwargs.pop("instruction", "")
            else:
                instruction = task_to_instruction(
                    task_name, prompt_type == PromptType.query
                )
            if instruction:
                kwargs["instruction"] = gte_instruction(instruction)
            return super().encode(sentences, *args, **kwargs)

    return GTEWrapper(**kwargs)
=======
import torch

from mteb.encoder_interface import PromptType
from mteb.model_meta import ModelMeta, sentence_transformers_loader
from mteb.models.instruct_wrapper import instruct_wrapper


def instruction_template(
    instruction: str, prompt_type: PromptType | None = None
) -> str:
    return (
        f"Instruct: {instruction}\nQuery: "
        if (prompt_type is None or prompt_type == PromptType.query) and instruction
        else ""
    )
>>>>>>> 2fac8ba1


gte_Qwen2_7B_instruct = ModelMeta(
    loader=partial(  # type: ignore
        instruct_wrapper,
        model_name_or_path="Alibaba-NLP/gte-Qwen2-7B-instruct",
        instruction_template=instruction_template,
        attn="bbcc",
        pooling_method="lasttoken",
        mode="embedding",
        torch_dtype=torch.float16,
        # The ST script does not normalize while the HF one does so unclear what to do
        # https://huggingface.co/Alibaba-NLP/gte-Qwen2-7B-instruct#sentence-transformers
        normalized=True,
        embed_eos="<|endoftext|>",
    ),
    name="Alibaba-NLP/gte-Qwen2-7B-instruct",
    languages=None,
    open_weights=True,
    revision="e26182b2122f4435e8b3ebecbf363990f409b45b",
    release_date="2024-06-15",  # initial commit of hf model.
    n_parameters=7_613_000_000,
<<<<<<< HEAD
    memory_usage=None,
=======
>>>>>>> 2fac8ba1
    embed_dim=3584,
    license="apache-2.0",
    reference="https://huggingface.co/Alibaba-NLP/gte-Qwen2-7B-instruct",
    similarity_fn_name="cosine",
    framework=["Sentence Transformers", "PyTorch"],
<<<<<<< HEAD
    use_instuctions=True,
=======
    use_instructions=True,
    public_training_code=None,
    public_training_data=None,
    training_datasets=None,
    max_tokens=131072,
)


gte_Qwen1_5_7B_instruct = ModelMeta(
    loader=partial(  # type: ignore
        instruct_wrapper,
        model_name_or_path="Alibaba-NLP/gte-Qwen1.5-7B-instruct",
        instruction_template=instruction_template,
        attn="bbcc",
        pooling_method="lasttoken",
        mode="embedding",
        torch_dtype=torch.float16,
        normalized=True,
        embed_eos="<|endoftext|>",
    ),
    name="Alibaba-NLP/gte-Qwen1.5-7B-instruct",
    languages=["eng_Latn"],
    open_weights=True,
    revision="07d27e5226328010336563bc1b564a5e3436a298",
    release_date="2024-04-20",  # initial commit of hf model.
    n_parameters=7_720_000_000,
    embed_dim=4096,
    license="apache-2.0",
    max_tokens=32768,
    reference="https://huggingface.co/Alibaba-NLP/gte-Qwen1.5-7B-instruct",
    similarity_fn_name="cosine",
    framework=["Sentence Transformers", "PyTorch"],
    use_instructions=True,
    public_training_code=None,
    public_training_data=None,
    training_datasets=None,
)


gte_Qwen2_1_5B_instruct = ModelMeta(
    loader=partial(  # type: ignore
        instruct_wrapper,
        model_name_or_path="Alibaba-NLP/gte-Qwen2-1.5B-instruct",
        instruction_template=instruction_template,
        attn="bbcc",
        pooling_method="lasttoken",
        mode="embedding",
        torch_dtype=torch.float16,
        normalized=True,
        embed_eos="<|endoftext|>",
    ),
    name="Alibaba-NLP/gte-Qwen2-1.5B-instruct",
    languages=["eng_Latn"],
    open_weights=True,
    revision="c6c1b92f4a3e1b92b326ad29dd3c8433457df8dd",
    release_date="2024-07-29",  # initial commit of hf model.
    n_parameters=1_780_000_000,
    embed_dim=8960,
    license="apache-2.0",
    max_tokens=131072,
    reference="https://huggingface.co/Alibaba-NLP/gte-Qwen2-1.5B-instruct",
    similarity_fn_name="cosine",
    framework=["Sentence Transformers", "PyTorch"],
    use_instructions=True,
    public_training_code=None,
    public_training_data=None,
    training_datasets=None,
)

gte_small_zh = ModelMeta(
    loader=partial(  # type: ignore
        sentence_transformers_loader,
        model_name="thenlper/gte-small-zh",
        revision="af7bd46fbb00b3a6963c8dd7f1786ddfbfbe973a",
    ),
    name="thenlper/gte-small-zh",
    languages=["zho_Hans"],
    open_weights=True,
    revision="af7bd46fbb00b3a6963c8dd7f1786ddfbfbe973a",
    release_date="2023-11-08",  # initial commit of hf model.
    n_parameters=30.3 * 1e6,
    embed_dim=1024,
    license="mit",
    max_tokens=512,
    reference="https://huggingface.co/thenlper/gte-small-zh",
    similarity_fn_name="cosine",
    framework=["Sentence Transformers", "PyTorch"],
    use_instructions=False,
    public_training_code=None,
    public_training_data=None,
    training_datasets=None,  # Not disclosed
)

gte_base_zh = ModelMeta(
    loader=partial(  # type: ignore
        sentence_transformers_loader,
        model_name="thenlper/gte-base-zh",
        revision="71ab7947d6fac5b64aa299e6e40e6c2b2e85976c",
    ),
    name="thenlper/gte-base-zh",
    languages=["zho_Hans"],
    open_weights=True,
    revision="71ab7947d6fac5b64aa299e6e40e6c2b2e85976c",
    release_date="2023-11-08",  # initial commit of hf model.
    n_parameters=102 * 1e6,
    embed_dim=1024,
    license="mit",
    max_tokens=512,
    reference="https://huggingface.co/thenlper/gte-base-zh",
    similarity_fn_name="cosine",
    framework=["Sentence Transformers", "PyTorch"],
    use_instructions=False,
    public_training_code=None,
    public_training_data=None,
    training_datasets=None,  # Not disclosed
)

gte_large_zh = ModelMeta(
    loader=partial(  # type: ignore
        sentence_transformers_loader,
        model_name="thenlper/gte-large-zh",
        revision="64c364e579de308104a9b2c170ca009502f4f545",
    ),
    name="thenlper/gte-large-zh",
    languages=["zho_Hans"],
    open_weights=True,
    revision="64c364e579de308104a9b2c170ca009502f4f545",
    release_date="2023-11-08",  # initial commit of hf model.
    n_parameters=326 * 1e6,
    embed_dim=1024,
    license="mit",
    max_tokens=512,
    reference="https://huggingface.co/thenlper/gte-large-zh",
    similarity_fn_name="cosine",
    framework=["Sentence Transformers", "PyTorch"],
    use_instructions=False,
    public_training_code=None,
    public_training_data=None,
    training_datasets=None,  # Not disclosed
)

gte_multilingual_langs = [
    "afr_Latn",
    "ara_Arab",
    "aze_Latn",
    "bel_Cyrl",
    "bul_Cyrl",
    "ben_Beng",
    "cat_Latn",
    "ceb_Latn",
    "ces_Latn",
    "cym_Latn",
    "dan_Latn",
    "deu_Latn",
    "ell_Grek",
    "eng_Latn",
    "spa_Latn",
    "est_Latn",
    "eus_Latn",
    "fas_Arab",
    "fin_Latn",
    "fra_Latn",
    "glg_Latn",
    "guj_Gujr",
    "heb_Hebr",
    "hin_Deva",
    "hrv_Latn",
    "hat_Latn",
    "hun_Latn",
    "hye_Armn",
    "ind_Latn",
    "isl_Latn",
    "ita_Latn",
    "jpn_Jpan",
    "jav_Latn",
    "kat_Geor",
    "kaz_Cyrl",
    "khm_Khmr",
    "kan_Knda",
    "kor_Hang",
    "kir_Cyrl",
    "lao_Laoo",
    "lit_Latn",
    "lav_Latn",
    "mkd_Cyrl",
    "mal_Mlym",
    "mon_Cyrl",
    "mar_Deva",
    "msa_Latn",
    "mya_Mymr",
    "nep_Deva",
    "nld_Latn",
    "nor_Latn",
    "pan_Guru",
    "pol_Latn",
    "por_Latn",
    "que_Latn",
    "ron_Latn",
    "rus_Cyrl",
    "sin_Sinh",
    "slk_Latn",
    "slv_Latn",
    "swa_Latn",
    "tam_Taml",
    "tel_Telu",
    "tha_Thai",
    "tgl_Latn",
    "tur_Latn",
    "ukr_Cyrl",
    "urd_Arab",
    "vie_Latn",
    "yor_Latn",
    "zho_Hans",
]
# Source: https://arxiv.org/pdf/2407.19669
gte_multi_training_data = {
    "T2Retrieval": ["train"],
    "DuReader": ["train"],
    "MMarcoReranking": ["train"],
    "CMedQAv2-reranking": ["train"],
    "NQ": ["train"],
    "MSMARCO": ["train"],
    "HotpotQA": ["train"],
    "FEVER": ["train"],
    "MIRACLReranking": ["train"],
    "MrTidyRetrieval": ["train"],
    "MultiLongDocRetrieval": ["train"],
    # not in MTEB:
    #   - TriviaQA
    #   - SQuAD
    #   - AllNLI
    #   - Multi-CPR
}

gte_multilingual_base = ModelMeta(
    loader=partial(  # type: ignore
        sentence_transformers_loader,
        model_name="Alibaba-NLP/gte-multilingual-base",
        revision="ca1791e0bcc104f6db161f27de1340241b13c5a4",
    ),
    name="Alibaba-NLP/gte-multilingual-base",
    languages=gte_multilingual_langs,
    open_weights=True,
    revision="ca1791e0bcc104f6db161f27de1340241b13c5a4",
    release_date="2024-07-20",  # initial commit of hf model.
    n_parameters=305 * 1e6,
    embed_dim=1024,
    license="apache-2",
    max_tokens=8192,
    reference="https://huggingface.co/Alibaba-NLP/gte-multilingual-base",
    similarity_fn_name="cosine",
    framework=["Sentence Transformers", "PyTorch"],
    use_instructions=False,
    public_training_code=None,
    public_training_data=None,  # couldn't find
    training_datasets=gte_multi_training_data,
>>>>>>> 2fac8ba1
)<|MERGE_RESOLUTION|>--- conflicted
+++ resolved
@@ -2,51 +2,7 @@
 
 from collections.abc import Sequence
 from functools import partial
-from typing import Any
-
-<<<<<<< HEAD
-import numpy as np
-
-from mteb.encoder_interface import PromptType
-from mteb.model_meta import ModelMeta
-
-from .instructions import task_to_instruction
-from .wrapper import Wrapper
-
-
-def gte_instruction(instruction: str) -> str:
-    return f"Instruct: {instruction}\nQuery: "
-
-
-def gte_loader(**kwargs):
-    try:
-        from gritlm import GritLM
-    except ImportError:
-        raise ImportError(
-            "Please install `pip install gritlm` to use gte-Qwen2-7B-instruct."
-        )
-
-    class GTEWrapper(GritLM, Wrapper):
-        def encode(
-            self,
-            sentences: Sequence[str],
-            *args,
-            task_name: str,
-            prompt_type: PromptType | None = None,
-            **kwargs: Any,
-        ) -> np.ndarray:
-            if "instruction" in kwargs:
-                instruction = kwargs.pop("instruction", "")
-            else:
-                instruction = task_to_instruction(
-                    task_name, prompt_type == PromptType.query
-                )
-            if instruction:
-                kwargs["instruction"] = gte_instruction(instruction)
-            return super().encode(sentences, *args, **kwargs)
-
-    return GTEWrapper(**kwargs)
-=======
+
 import torch
 
 from mteb.encoder_interface import PromptType
@@ -62,7 +18,6 @@
         if (prompt_type is None or prompt_type == PromptType.query) and instruction
         else ""
     )
->>>>>>> 2fac8ba1
 
 
 gte_Qwen2_7B_instruct = ModelMeta(
@@ -85,18 +40,11 @@
     revision="e26182b2122f4435e8b3ebecbf363990f409b45b",
     release_date="2024-06-15",  # initial commit of hf model.
     n_parameters=7_613_000_000,
-<<<<<<< HEAD
-    memory_usage=None,
-=======
->>>>>>> 2fac8ba1
     embed_dim=3584,
     license="apache-2.0",
     reference="https://huggingface.co/Alibaba-NLP/gte-Qwen2-7B-instruct",
     similarity_fn_name="cosine",
     framework=["Sentence Transformers", "PyTorch"],
-<<<<<<< HEAD
-    use_instuctions=True,
-=======
     use_instructions=True,
     public_training_code=None,
     public_training_data=None,
@@ -353,5 +301,4 @@
     public_training_code=None,
     public_training_data=None,  # couldn't find
     training_datasets=gte_multi_training_data,
->>>>>>> 2fac8ba1
 )