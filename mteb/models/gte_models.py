from __future__ import annotations

from functools import partial

import torch

from mteb.encoder_interface import PromptType
from mteb.model_meta import ModelMeta, sentence_transformers_loader
from mteb.models.instruct_wrapper import instruct_wrapper


def instruction_template(
    instruction: str, prompt_type: PromptType | None = None
) -> str:
    return (
        f"Instruct: {instruction}\nQuery: "
        if (prompt_type is None or prompt_type == PromptType.query) and instruction
        else ""
    )


gte_Qwen2_7B_instruct = ModelMeta(
    loader=partial(  # type: ignore
        instruct_wrapper,
        model_name_or_path="Alibaba-NLP/gte-Qwen2-7B-instruct",
        instruction_template=instruction_template,
        attn="bbcc",
        pooling_method="lasttoken",
        mode="embedding",
        torch_dtype=torch.float16,
        # The ST script does not normalize while the HF one does so unclear what to do
        # https://huggingface.co/Alibaba-NLP/gte-Qwen2-7B-instruct#sentence-transformers
        normalized=True,
        embed_eos="<|endoftext|>",
    ),
    name="Alibaba-NLP/gte-Qwen2-7B-instruct",
    languages=None,
    open_weights=True,
    revision="e26182b2122f4435e8b3ebecbf363990f409b45b",
    release_date="2024-06-15",  # initial commit of hf model.
    n_parameters=7_613_000_000,
    memory_usage=None,
    embed_dim=3584,
    license="apache-2.0",
    reference="https://huggingface.co/Alibaba-NLP/gte-Qwen2-7B-instruct",
    similarity_fn_name="cosine",
    framework=["Sentence Transformers", "PyTorch"],
    use_instructions=True,
    public_training_data=None,
    public_training_code=None,
    training_datasets=None,
    max_tokens=131072,
)


gte_Qwen1_5_7B_instruct = ModelMeta(
    loader=partial(  # type: ignore
        instruct_wrapper,
        model_name_or_path="Alibaba-NLP/gte-Qwen1.5-7B-instruct",
        instruction_template=instruction_template,
        attn="bbcc",
        pooling_method="lasttoken",
        mode="embedding",
        torch_dtype=torch.float16,
        normalized=True,
        embed_eos="<|endoftext|>",
    ),
    name="Alibaba-NLP/gte-Qwen1.5-7B-instruct",
    languages=["eng_Latn"],
    open_weights=True,
    revision="07d27e5226328010336563bc1b564a5e3436a298",
    release_date="2024-04-20",  # initial commit of hf model.
    n_parameters=7_720_000_000,
    memory_usage=None,
    embed_dim=4096,
    license="apache-2.0",
    max_tokens=32768,
    reference="https://huggingface.co/Alibaba-NLP/gte-Qwen1.5-7B-instruct",
    similarity_fn_name="cosine",
    framework=["Sentence Transformers", "PyTorch"],
    use_instructions=True,
    public_training_data=None,
    public_training_code=None,
    training_datasets=None,
)


gte_Qwen2_1_5B_instruct = ModelMeta(
    loader=partial(  # type: ignore
        instruct_wrapper,
        model_name_or_path="Alibaba-NLP/gte-Qwen2-1.5B-instruct",
        instruction_template=instruction_template,
        attn="bbcc",
        pooling_method="lasttoken",
        mode="embedding",
        torch_dtype=torch.float16,
        normalized=True,
        embed_eos="<|endoftext|>",
    ),
    name="Alibaba-NLP/gte-Qwen2-1.5B-instruct",
    languages=["eng_Latn"],
    open_weights=True,
    revision="c6c1b92f4a3e1b92b326ad29dd3c8433457df8dd",
    release_date="2024-07-29",  # initial commit of hf model.
    n_parameters=1_780_000_000,
    memory_usage=None,
    embed_dim=8960,
    license="apache-2.0",
    max_tokens=131072,
    reference="https://huggingface.co/Alibaba-NLP/gte-Qwen2-1.5B-instruct",
    similarity_fn_name="cosine",
    framework=["Sentence Transformers", "PyTorch"],
    use_instructions=True,
<<<<<<< HEAD
    public_training_data=None,
    public_training_code=None,
    training_datasets=None,
=======
)

gte_small_zh = ModelMeta(
    loader=partial(  # type: ignore
        sentence_transformers_loader,
        model_name="thenlper/gte-small-zh",
        revision="af7bd46fbb00b3a6963c8dd7f1786ddfbfbe973a",
    ),
    name="thenlper/gte-small-zh",
    languages=["zho_Hans"],
    open_weights=True,
    revision="af7bd46fbb00b3a6963c8dd7f1786ddfbfbe973a",
    release_date="2023-11-08",  # initial commit of hf model.
    n_parameters=30.3 * 1e6,
    memory_usage=None,
    embed_dim=1024,
    license="mit",
    max_tokens=512,
    reference="https://huggingface.co/thenlper/gte-small-zh",
    similarity_fn_name="cosine",
    framework=["Sentence Transformers", "PyTorch"],
    use_instructions=False,
    public_training_data=False,
    public_training_code=None,
    training_datasets=None,  # Not disclosed
)

gte_base_zh = ModelMeta(
    loader=partial(  # type: ignore
        sentence_transformers_loader,
        model_name="thenlper/gte-base-zh",
        revision="71ab7947d6fac5b64aa299e6e40e6c2b2e85976c",
    ),
    name="thenlper/gte-base-zh",
    languages=["zho_Hans"],
    open_weights=True,
    revision="71ab7947d6fac5b64aa299e6e40e6c2b2e85976c",
    release_date="2023-11-08",  # initial commit of hf model.
    n_parameters=102 * 1e6,
    memory_usage=None,
    embed_dim=1024,
    license="mit",
    max_tokens=512,
    reference="https://huggingface.co/thenlper/gte-base-zh",
    similarity_fn_name="cosine",
    framework=["Sentence Transformers", "PyTorch"],
    use_instructions=False,
    public_training_data=False,
    public_training_code=None,
    training_datasets=None,  # Not disclosed
)

gte_large_zh = ModelMeta(
    loader=partial(  # type: ignore
        sentence_transformers_loader,
        model_name="thenlper/gte-large-zh",
        revision="64c364e579de308104a9b2c170ca009502f4f545",
    ),
    name="thenlper/gte-large-zh",
    languages=["zho_Hans"],
    open_weights=True,
    revision="64c364e579de308104a9b2c170ca009502f4f545",
    release_date="2023-11-08",  # initial commit of hf model.
    n_parameters=326 * 1e6,
    memory_usage=None,
    embed_dim=1024,
    license="mit",
    max_tokens=512,
    reference="https://huggingface.co/thenlper/gte-large-zh",
    similarity_fn_name="cosine",
    framework=["Sentence Transformers", "PyTorch"],
    use_instructions=False,
    public_training_data=False,
    public_training_code=None,
    training_datasets=None,  # Not disclosed
)

gte_multilingual_langs = [
    "afr_Latn",
    "ara_Arab",
    "aze_Latn",
    "bel_Cyrl",
    "bul_Cyrl",
    "ben_Beng",
    "cat_Latn",
    "ceb_Latn",
    "ces_Latn",
    "cym_Latn",
    "dan_Latn",
    "deu_Latn",
    "ell_Grek",
    "eng_Latn",
    "spa_Latn",
    "est_Latn",
    "eus_Latn",
    "fas_Arab",
    "fin_Latn",
    "fra_Latn",
    "glg_Latn",
    "guj_Gujr",
    "heb_Hebr",
    "hin_Deva",
    "hrv_Latn",
    "hat_Latn",
    "hun_Latn",
    "hye_Armn",
    "ind_Latn",
    "isl_Latn",
    "ita_Latn",
    "jpn_Jpan",
    "jav_Latn",
    "kat_Geor",
    "kaz_Cyrl",
    "khm_Khmr",
    "kan_Knda",
    "kor_Hang",
    "kir_Cyrl",
    "lao_Laoo",
    "lit_Latn",
    "lav_Latn",
    "mkd_Cyrl",
    "mal_Mlym",
    "mon_Cyrl",
    "mar_Deva",
    "msa_Latn",
    "mya_Mymr",
    "nep_Deva",
    "nld_Latn",
    "nor_Latn",
    "pan_Guru",
    "pol_Latn",
    "por_Latn",
    "que_Latn",
    "ron_Latn",
    "rus_Cyrl",
    "sin_Sinh",
    "slk_Latn",
    "slv_Latn",
    "swa_Latn",
    "tam_Taml",
    "tel_Telu",
    "tha_Thai",
    "tgl_Latn",
    "tur_Latn",
    "ukr_Cyrl",
    "urd_Arab",
    "vie_Latn",
    "yor_Latn",
    "zho_Hans",
]
# Source: https://arxiv.org/pdf/2407.19669
gte_multi_training_data = {
    "T2Retrieval": ["train"],
    "DuReader": ["train"],
    "MMarcoReranking": ["train"],
    "CMedQAv2-reranking": ["train"],
    "NQ": ["train"],
    "MSMARCO": ["train"],
    "HotpotQA": ["train"],
    "FEVER": ["train"],
    "MIRACLReranking": ["train"],
    "MrTidyRetrieval": ["train"],
    "MultiLongDocRetrieval": ["train"],
    # not in MTEB:
    #   - TriviaQA
    #   - SQuAD
    #   - AllNLI
    #   - Multi-CPR
}

gte_multilingual_base = ModelMeta(
    loader=partial(  # type: ignore
        sentence_transformers_loader,
        model_name="Alibaba-NLP/gte-multilingual-base",
        revision="ca1791e0bcc104f6db161f27de1340241b13c5a4",
    ),
    name="Alibaba-NLP/gte-multilingual-base",
    languages=gte_multilingual_langs,
    open_weights=True,
    revision="ca1791e0bcc104f6db161f27de1340241b13c5a4",
    release_date="2024-07-20",  # initial commit of hf model.
    n_parameters=305 * 1e6,
    memory_usage=None,
    embed_dim=1024,
    license="apache-2",
    max_tokens=8192,
    reference="https://huggingface.co/Alibaba-NLP/gte-multilingual-base",
    similarity_fn_name="cosine",
    framework=["Sentence Transformers", "PyTorch"],
    use_instructions=False,
    public_training_data=True,
    public_training_code=None,  # couldn't find
    training_datasets=gte_multi_training_data,
>>>>>>> 60c49804
)<|MERGE_RESOLUTION|>--- conflicted
+++ resolved
@@ -111,11 +111,9 @@
     similarity_fn_name="cosine",
     framework=["Sentence Transformers", "PyTorch"],
     use_instructions=True,
-<<<<<<< HEAD
     public_training_data=None,
     public_training_code=None,
     training_datasets=None,
-=======
 )
 
 gte_small_zh = ModelMeta(
@@ -309,5 +307,4 @@
     public_training_data=True,
     public_training_code=None,  # couldn't find
     training_datasets=gte_multi_training_data,
->>>>>>> 60c49804
 )