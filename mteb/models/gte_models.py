from __future__ import annotations

from collections.abc import Sequence
from functools import partial
from typing import Any

import numpy as np

from mteb.encoder_interface import PromptType
from mteb.model_meta import ModelMeta

from .instructions import task_to_instruction
from .wrapper import Wrapper


def gte_instruction(instruction: str) -> str:
    return f"Instruct: {instruction}\nQuery: "


def gte_loader(**kwargs):
    try:
        from gritlm import GritLM
    except ImportError:
        raise ImportError(
            "Please install `pip install gritlm` to use gte-Qwen2-7B-instruct."
        )

    class GTEWrapper(GritLM, Wrapper):
        def encode(
            self,
            sentences: Sequence[str],
            *args,
            task_name: str,
            prompt_type: PromptType | None = None,
            **kwargs: Any,
        ) -> np.ndarray:
            if "instruction" in kwargs:
                instruction = kwargs.pop("instruction", "")
            else:
                instruction = task_to_instruction(
                    task_name, prompt_type == PromptType.query
                )
            if instruction:
                kwargs["instruction"] = gte_instruction(instruction)
            return super().encode(sentences, *args, **kwargs)

    return GTEWrapper(**kwargs)


class GTESTWrapper:
    def __init__(self, model_name: str, **kwargs: Any):
        from sentence_transformers import SentenceTransformer
        self.model_name = model_name
        self.model = SentenceTransformer(model_name, trust_remote_code=True)

    def encode(  # type: ignore
        self,
        sentences: list[str],
        *,
        batch_size: int = 32,
        **kwargs: Any,
    ):
        if "prompt_name" in kwargs:
            kwargs.pop("prompt_name")
        if "request_qid" in kwargs:
            kwargs.pop("request_qid")

        return self.model.encode(sentences, batch_size=batch_size, normalize_embeddings=True, **kwargs)


gte_Qwen2_7B_instruct = ModelMeta(
    loader=partial(
        gte_loader,
        model_name_or_path="Alibaba-NLP/gte-Qwen2-7B-instruct",
        attn="cccc",
        pooling_method="lasttoken",
        mode="embedding",
        torch_dtype="auto",
        # The ST script does not normalize while the HF one does so unclear what to do
        # https://huggingface.co/Alibaba-NLP/gte-Qwen2-7B-instruct#sentence-transformers
        normalized=True,
    ),
    name="Alibaba-NLP/gte-Qwen2-7B-instruct",
    languages=None,
    open_weights=True,
    revision="e26182b2122f4435e8b3ebecbf363990f409b45b",
    release_date="2024-06-15",  # initial commit of hf model.
<<<<<<< HEAD
)

gte_multilingual_base = ModelMeta(
    loader=partial(GTESTWrapper, model_name="Alibaba-NLP/gte-multilingual-base"),
    name="Alibaba-NLP/gte-multilingual-base",
    languages=None,
    open_source=True,
    revision="7fc06782350c1a83f88b15dd4b38ef853d3b8503",
    release_date="2024-07-29",
)


if __name__ == "__main__":
    # Verify it reproduces https://huggingface.co/Alibaba-NLP/gte-Qwen2-7B-instruct#sentence-transformers
    from sentence_transformers import SentenceTransformer

    model = SentenceTransformer(
        "Alibaba-NLP/gte-Qwen2-7B-instruct", trust_remote_code=True
    )
    # Loading checkpoint shards: 100%|█████████████████████████████████████████████████████████| 7/7 [00:10<00:00,  1.52s/it]
    # Special tokens have been added in the vocabulary, make sure the associated word embeddings are fine-tuned or trained.
    # In case you want to reduce the maximum length:
    model.max_seq_length = 8192
    queries = ["how much protein should a female eat", "summit define"]
    documents = [
        "As a general guideline, the CDC's average requirement of protein for women ages 19 to 70 is 46 grams per day. But, as you can see from this chart, you'll need to increase that if you're expecting or training for a marathon. Check out the chart below to see how much protein you should be eating each day.",
        "Definition of summit for English Language Learners. : 1  the highest point of a mountain : the top of a mountain. : 2  the highest level. : 3  a meeting or series of meetings between the leaders of two or more governments.",
    ]
    query_embeddings = model.encode(queries, prompt_name="query")
    document_embeddings = model.encode(documents)
    scores = (query_embeddings @ document_embeddings.T) * 100
    print(scores.tolist())
    # [[70.39706420898438, 3.4318461418151855], [4.516170978546143, 81.91815948486328]]

    import mteb

    mdl = mteb.get_model(gte_Qwen2_7B_instruct.name, gte_Qwen2_7B_instruct.revision)
    emb = mdl.encode(["Hello, world!"])
    model_mteb = mteb.get_model(
        "Alibaba-NLP/gte-Qwen2-7B-instruct"
    )  # gte_Qwen2_7B_instruct.name, gte_Qwen2_7B_instruct.revision)
    # Loading checkpoint shards: 100%|█████████████████████████████████████████████████████████| 7/7 [00:01<00:00,  5.71it/s]
    # Created GritLM: torch.float32 dtype, lasttoken pool, embedding mode, cccc attn
    # Special tokens have been added in the vocabulary, make sure the associated word embeddings are fine-tuned or trained.
    # ----------Using 8 data-parallel GPUs----------
    query_embeddings_mteb = model_mteb.encode(
        queries,
        instruction="Given a web search query, retrieve relevant passages that answer the query",
    )
    document_embeddings_mteb = model_mteb.encode_corpus(documents)
    scores_mteb = (query_embeddings_mteb @ document_embeddings_mteb.T) * 100
    print(scores_mteb.tolist())
    # [[70.39706420898438, 3.4318461418151855], [4.516170978546143, 81.91815948486328]]
=======
    n_parameters=7_613_000_000,
    memory_usage=None,
    embed_dim=3584,
    license="apache-2.0",
    reference="https://huggingface.co/Alibaba-NLP/gte-Qwen2-7B-instruct",
    similarity_fn_name="cosine",
    framework=["Sentence Transformers", "PyTorch"],
    use_instuctions=True,
)
>>>>>>> 5c38eb85
<|MERGE_RESOLUTION|>--- conflicted
+++ resolved
@@ -85,7 +85,14 @@
     open_weights=True,
     revision="e26182b2122f4435e8b3ebecbf363990f409b45b",
     release_date="2024-06-15",  # initial commit of hf model.
-<<<<<<< HEAD
+    n_parameters=7_613_000_000,
+    memory_usage=None,
+    embed_dim=3584,
+    license="apache-2.0",
+    reference="https://huggingface.co/Alibaba-NLP/gte-Qwen2-7B-instruct",
+    similarity_fn_name="cosine",
+    framework=["Sentence Transformers", "PyTorch"],
+    use_instuctions=True,
 )
 
 gte_multilingual_base = ModelMeta(
@@ -138,15 +145,4 @@
     document_embeddings_mteb = model_mteb.encode_corpus(documents)
     scores_mteb = (query_embeddings_mteb @ document_embeddings_mteb.T) * 100
     print(scores_mteb.tolist())
-    # [[70.39706420898438, 3.4318461418151855], [4.516170978546143, 81.91815948486328]]
-=======
-    n_parameters=7_613_000_000,
-    memory_usage=None,
-    embed_dim=3584,
-    license="apache-2.0",
-    reference="https://huggingface.co/Alibaba-NLP/gte-Qwen2-7B-instruct",
-    similarity_fn_name="cosine",
-    framework=["Sentence Transformers", "PyTorch"],
-    use_instuctions=True,
-)
->>>>>>> 5c38eb85
+    # [[70.39706420898438, 3.4318461418151855], [4.516170978546143, 81.91815948486328]]