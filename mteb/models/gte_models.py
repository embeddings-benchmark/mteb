from __future__ import annotations

from functools import partial

from mteb.model_meta import ModelMeta
from mteb.models.instruct_wrapper import instruct_wrapper


def instruction_template(instruction: str) -> str:
    return f"Instruct: {instruction}\nQuery: " if instruction else ""


GTE_CITATION = """
@article{li2023towards,
  title={Towards general text embeddings with multi-stage contrastive learning},
  author={Li, Zehan and Zhang, Xin and Zhang, Yanzhao and Long, Dingkun and Xie, Pengjun and Zhang, Meishan},
  journal={arXiv preprint arXiv:2308.03281},
  year={2023}
}
"""

gte_Qwen2_7B_instruct = ModelMeta(
    loader=partial(  # type: ignore
        instruct_wrapper,
        model_name_or_path="Alibaba-NLP/gte-Qwen2-7B-instruct",
        instruction_template=instruction_template,
        attn="cccc",
        pooling_method="lasttoken",
        mode="embedding",
        torch_dtype="auto",
        # The ST script does not normalize while the HF one does so unclear what to do
        # https://huggingface.co/Alibaba-NLP/gte-Qwen2-7B-instruct#sentence-transformers
        normalized=True,
    ),
    name="Alibaba-NLP/gte-Qwen2-7B-instruct",
    languages=None,
    open_weights=True,
    revision="e26182b2122f4435e8b3ebecbf363990f409b45b",
    release_date="2024-06-15",  # initial commit of hf model.
    n_parameters=7_613_000_000,
    memory_usage=None,
    embed_dim=3584,
    license="apache-2.0",
    reference="https://huggingface.co/Alibaba-NLP/gte-Qwen2-7B-instruct",
    similarity_fn_name="cosine",
    framework=["Sentence Transformers", "PyTorch"],
    use_instructions=True,
<<<<<<< HEAD
    citation=GTE_CITATION,
=======
)


gte_Qwen1_5_7B_instruct = ModelMeta(
    loader=partial(  # type: ignore
        instruct_wrapper,
        model_name_or_path="Alibaba-NLP/gte-Qwen1.5-7B-instruct",
        instruction_template=instruction_template,
        attn="cccc",
        pooling_method="lasttoken",
        mode="embedding",
        torch_dtype="auto",
        normalized=True,
    ),
    name="Alibaba-NLP/gte-Qwen1.5-7B-instruct",
    languages=["eng_Latn"],
    open_weights=True,
    revision="07d27e5226328010336563bc1b564a5e3436a298",
    release_date="2024-04-20",  # initial commit of hf model.
    n_parameters=7_720_000_000,
    memory_usage=None,
    embed_dim=4096,
    license="apache-2.0",
    max_tokens=32768,
    reference="https://huggingface.co/Alibaba-NLP/gte-Qwen1.5-7B-instruct",
    similarity_fn_name="cosine",
    framework=["Sentence Transformers", "PyTorch"],
    use_instructions=True,
)


gte_Qwen2_1_5B_instruct = ModelMeta(
    loader=partial(  # type: ignore
        instruct_wrapper,
        model_name_or_path="Alibaba-NLP/gte-Qwen2-1.5B-instruct",
        instruction_template=instruction_template,
        attn="cccc",
        pooling_method="lasttoken",
        mode="embedding",
        torch_dtype="auto",
        normalized=True,
    ),
    name="Alibaba-NLP/gte-Qwen2-1.5B-instruct",
    languages=["eng_Latn"],
    open_weights=True,
    revision="c6c1b92f4a3e1b92b326ad29dd3c8433457df8dd",
    release_date="2024-07-29",  # initial commit of hf model.
    n_parameters=1_780_000_000,
    memory_usage=None,
    embed_dim=8960,
    license="apache-2.0",
    max_tokens=131072,
    reference="https://huggingface.co/Alibaba-NLP/gte-Qwen2-1.5B-instruct",
    similarity_fn_name="cosine",
    framework=["Sentence Transformers", "PyTorch"],
    use_instructions=True,
>>>>>>> 2024338e
)<|MERGE_RESOLUTION|>--- conflicted
+++ resolved
@@ -45,9 +45,7 @@
     similarity_fn_name="cosine",
     framework=["Sentence Transformers", "PyTorch"],
     use_instructions=True,
-<<<<<<< HEAD
     citation=GTE_CITATION,
-=======
 )
 
 
@@ -104,5 +102,4 @@
     similarity_fn_name="cosine",
     framework=["Sentence Transformers", "PyTorch"],
     use_instructions=True,
->>>>>>> 2024338e
 )