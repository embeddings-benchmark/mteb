--- conflicted
+++ resolved
@@ -1,11 +1,6 @@
 from __future__ import annotations
 
-<<<<<<< HEAD
-from functools import partial
 from typing import Any, Literal
-=======
-from typing import Any
->>>>>>> 15ce47e4
 
 import numpy as np
 import torch
@@ -99,17 +94,11 @@
 
     def encode(
         self,
-<<<<<<< HEAD
         inputs: DataLoader[BatchedInput],
         *,
         task_name: str,
         prompt_type: PromptType | None = None,
         fusion_mode: Literal["sum"] = "sum",
-=======
-        texts: list[str] | None = None,
-        images: list[Image.Image] | DataLoader | None = None,
-        fusion_mode="sum",
->>>>>>> 15ce47e4
         **kwargs: Any,
     ) -> np.ndarray | torch.Tensor:
         text_embeddings = None
