from __future__ import annotations

from functools import partial

from mteb.model_meta import ModelMeta, sentence_transformers_loader
from mteb.models.e5_instruct import E5_MISTRAL_TRAINING_DATA

model_prompts = {"query": "Represent this sentence for searching relevant passages: "}
model_prompts_zh = {"query": "为这个句子生成表示以用于检索相关文章："}

bge_m3_training_data = {
    # source: https://arxiv.org/abs/2402.03216
    "MIRACLRetrieval": ["train"],
    "MIRACLRetrievalHardNegatives": ["train"],
    "MIRACLReranking": ["train"],
    "LeCaRDv2": ["train"],
    "CMedQAv1-reranking": ["train"],
    "CMedQAv2-reranking": ["train"],
    "MrTidyRetrieval": ["train"],
    "T2Reranking": ["train"],
    "MSMARCO": ["train"],
    "MSMARCOHardNegatives": ["train"],
    "NanoMSMARCORetrieval": ["train"],
    "MSMARCO-PL": ["train"],  # translation not trained on
    "mMARCO-NL": ["train"],  # translation not trained on
    "NQ": ["train"],
    "NQ-NL": ["train"],  # translation not trained on
    "NQHardNegatives": ["train"],
    "NanoNQRetrieval": ["train"],
    "NQ-PL": ["train"],  # translation not trained on
    "HotpotQA": ["train"],
    "HotpotQA-PL": ["train"],  # translation not trained on
    "HotpotQA-NL": ["train"],  # translation not trained on
    "HotpotQAHardNegatives": ["train"],
    "T2Retrieval": ["train"],
    "DuRetrieval": ["train"],
    "MMarcoReranking": ["train"],
    "CodeSearchNet": ["train"],
    # not in mteb
    # "s2orc"
    # Wikipedia
    # "xP3"
    # "mC4"
    # "CC-News"
    # "MTP"
    # "NLLB"
    # "CCMatrix"
    # TriviaQA
    # COL-IEE
    # PubMedQA
    # SQuAD
    # SimCSE
    # mMARCO-ZH
    # LawGPT
    # NLI-zh2, LeCaRDv2,
    # NLI, MultiLongDoc (their syntetic)
    # + synthetic data
}

bge_training_data = {
    # source: https://data.baai.ac.cn/details/BAAI-MTP
    "NQ": ["test"],
    "NQ-NL": ["test"],  # translation not trained on
    "NQHardNegatives": ["test"],
    "AmazonReviewsClassification": [
        "validation",
        "test",
    ],  # assumed from: amazon_reviews_multi
    "MLQARetrieval": [
        "validation",
        "test",
    ],  # assumed from mlqa	(question, context)
    "DuRetrieval": ["train"],
    # not in mteb
    # Dataset	Pairs
    # wudao	(title, passage)
    # cmrc2018	(query, context)
    # simclue	(sentence_a, sentence_b)
    # csl	(title, abstract)
    # amazon_reviews_multi	(title, body)
    # wiki_atomic_edits	(base_sentence, edited_sentence)
    # mlqa	(question, context)
    # xlsum	(title, summary) (title, text)
    # "sentence-transformers data": [],  # https://huggingface.co/datasets/sentence-transformers/embedding-training-data # TODO check this further
    # "wikipedia": [],  # title + section title, passage
    # "reddit": [],  # title, body
    # "stackexchange": [],  # (title, upvoted answer) (title+body, upvoted answer)
    # "s2orc": [],  # (title, abstract) (title, citation title) (abstract, citation abstract)
}

bge_chinese_training_data = {
    # source: https://arxiv.org/pdf/2309.07597
    "T2Retrieval": ["train"],
    "DuRetrieval": ["train"],
    "MMarcoReranking": ["train"],
    "CMedQAv2-reranking": ["train"],
    "Cmnli": ["train"],
    "Ocnli": ["train"],
    # from https://github.com/FlagOpen/FlagEmbedding/blob/1.1/FlagEmbedding/baai_general_embedding/README.md
    "MSMARCO": ["train"],
    "MSMARCOHardNegatives": ["train"],
    "NanoMSMARCORetrieval": ["train"],
    "MSMARCO-PL": ["train"],  # translation not trained on
    "NQ": ["test"],
    "NQHardNegatives": ["test"],
    "HotpotQA": ["train"],
    "HotpotQA-PL": ["train"],  # translation not trained on
    "HotpotQAHardNegatives": ["train"],
    "QuoraRetrieval": ["train"],
    "QuoraRetrievalHardNegatives": ["train"],
    "Quora-PLHardNegatives": ["train"],
    "QuoraRetrieval-Fa": ["train"],
    "Quora-PL": ["train"],
    # "StackExchangeClusteringP2P": ["test"],
    # "StackExchangeClusteringP2P.v2": ["test"],
    # "StackExchangeClustering": ["test"],
    # "StackExchangeClustering.v2": ["test"],
    # not in mteb
    #  - multi-cpr
    #  - NLI-zh
    # Dataset	Pairs
    # wudao	(title, passage)
    # cmrc2018	(query, context)
    # dureader	(query, context) - DuRetrieval
    # simclue	(sentence_a, sentence_b)
    # csl	(title, abstract)
    # amazon_reviews_multi	(title, body)
    # wiki_atomic_edits	(base_sentence, edited_sentence)
    # mlqa	(question, context)
    # xlsum	(title, summary) (title, text)
    # s2orc
    # "wikipedia": [],  # title + section title, passage
    # "reddit": [],  # title, body
    # "stackexchange": [],  # (title, upvoted answer) (title+body, upvoted answer)
    # "s2orc": [],  # (title, abstract) (title, citation title) (abstract, citation abstract)
}

# https://huggingface.co/BAAI/bge-m3/discussions/29
bgem3_languages = [
    "afr-Latn",  # af
    # als
    "amh-Ethi",  # am
    # an
    # ar
    "azj-Latn",  # arz
    # as
    "ast-Latn",  # ast
    # av
    # az
    "azj-Latn",  # azb
    # ba
    # bar
    # bcl
    "ben-Beng",  # be
    "bul-Cyrl",  # bg
    # bh
    # bn
    # bo
    "bel-Cyrl",  # bpy
    # br
    # bs
    # bxr
    "cat-Latn",  # ca
    # cbk
    # ce
    "ceb-Latn",  # ceb
    "ckb-Arab",  # ckb
    # co
    # cs
    # cv
    # cy
    "dan-Latn",  # da
    "deu-Latn",  # de
    # diq
    # dsb
    # dty
    # dv
    "ell-Grek",  # el
    # eml
    "eng-Latn",  # en
    # eo
    "est-Latn",  # es
    # et
    # eu
    # fa
    "fin-Latn",  # fi
    "fra-Latn",  # fr
    # fy
    # ga
    # gd
    "glg-Latn",  # gl
    # gn
    # gom
    "guj-Gujr",  # gu
    # gv
    "heb-Hebr",  # he
    "hin-Deva",  # hi
    # hif
    # hr
    # hsb
    # ht
    # hu
    # hy
    # ia
    # id
    # ie
    # ilo
    # io
    # is
    "ita-Latn",  # it
    "jpn-Jpan",  # ja
    # jbo
    # jv
    # ka
    # kk
    # km
    # kn
    "kor-Hang",  # ko
    # krc
    # ku
    # kv
    # kw
    # ky
    # la
    # lb
    # lez
    # li
    # lmo
    # lo
    # lt
    # lv
    # mai
    # mg
    # mhr
    # min
    # mk
    # ml
    # mn
    # mr
    # mrj
    # ms
    # mt
    # mwl
    # my
    # myv
    # mzn
    # nah
    # nap
    # nds
    # ne
    # new
    # nl
    # nn
    # no
    # oc
    # or
    # os
    # pa
    # pam
    # pfl
    # pl
    # pms
    # pnb
    # ps
    # pt
    # qu
    # rm
    # ro
    "rus-Cyrl",  # ru
    # sa
    # sah
    # sc
    # scn
    # sco
    # sd
    # sh
    # si
    # sk
    # sl
    # so
    # sq
    # sr
    # su
    # sv
    # sw
    # ta
    # te
    # tg
    "tha-Thai",  # th
    # tk
    # tl
    # tr
    # tt
    # tyv
    # ug
    "ukr-Cyrl",  # uk
    # ur
    # uz
    # vec
    # vep
    # vi
    # vls
    # vo
    # wa
    # war
    # wuu
    # xal
    # xmf
    # yi
    # yo
    # yue
    "zho-Hans",  # zh
]

bge_small_en_v1_5 = ModelMeta(
    loader=partial(  # type: ignore
        sentence_transformers_loader,
        model_name="BAAI/bge-small-en-v1.5",
        revision="5c38ec7c405ec4b44b94cc5a9bb96e735b38267a",
        model_prompts=model_prompts,
    ),
    name="BAAI/bge-small-en-v1.5",
    languages=["eng-Latn"],
    open_weights=True,
    revision="5c38ec7c405ec4b44b94cc5a9bb96e735b38267a",
    release_date="2023-09-12",  # initial commit of hf model.
    n_parameters=33_400_000,
    memory_usage_mb=127,
    embed_dim=512,
    license="mit",
    max_tokens=512,
    reference="https://huggingface.co/BAAI/bge-small-en-v1.5",
    similarity_fn_name="cosine",
    framework=["Sentence Transformers", "PyTorch"],
    use_instructions=True,
    public_training_code=None,
    public_training_data="https://data.baai.ac.cn/details/BAAI-MTP",
    training_datasets=bge_training_data,
)

bge_base_en_v1_5 = ModelMeta(
    loader=partial(  # type: ignore
        sentence_transformers_loader,
        model_name="BAAI/bge-base-en-v1.5",
        revision="a5beb1e3e68b9ab74eb54cfd186867f64f240e1a",
        model_prompts=model_prompts,
    ),
    name="BAAI/bge-base-en-v1.5",
    languages=["eng-Latn"],
    open_weights=True,
    revision="a5beb1e3e68b9ab74eb54cfd186867f64f240e1a",
    release_date="2023-09-11",  # initial commit of hf model.
    n_parameters=109_000_000,
    memory_usage_mb=390,
    embed_dim=768,
    license="mit",
    max_tokens=512,
    reference="https://huggingface.co/BAAI/bge-base-en-v1.5",
    similarity_fn_name="cosine",
    framework=["Sentence Transformers", "PyTorch"],
    use_instructions=True,
    public_training_code=None,  # seemingly released (at least for some models, but the link is broken
    public_training_data="https://data.baai.ac.cn/details/BAAI-MTP",
    training_datasets=bge_training_data,
)

bge_large_en_v1_5 = ModelMeta(
    loader=partial(  # type: ignore
        sentence_transformers_loader,
        model_name="BAAI/bge-large-en-v1.5",
        revision="d4aa6901d3a41ba39fb536a557fa166f842b0e09",
        model_prompts=model_prompts,
    ),
    name="BAAI/bge-large-en-v1.5",
    languages=["eng-Latn"],
    open_weights=True,
    revision="d4aa6901d3a41ba39fb536a557fa166f842b0e09",
    release_date="2023-09-12",  # initial commit of hf model.
    n_parameters=335_000_000,
    memory_usage_mb=1242,
    embed_dim=1024,
    license="mit",
    max_tokens=512,
    reference="https://huggingface.co/BAAI/bge-large-en-v1.5",
    similarity_fn_name="cosine",
    framework=["Sentence Transformers", "PyTorch"],
    use_instructions=True,
    public_training_code=None,  # seemingly released (at least for some models, but the link is broken
    public_training_data="https://data.baai.ac.cn/details/BAAI-MTP",
    training_datasets=bge_training_data,
)

bge_small_zh = ModelMeta(
    loader=partial(  # type: ignore
        sentence_transformers_loader,
        model_name="BAAI/bge-small-zh",
        revision="1d2363c5de6ce9ba9c890c8e23a4c72dce540ca8",
        model_prompts=model_prompts_zh,
    ),
    name="BAAI/bge-small-zh",
    languages=["zho-Hans"],
    open_weights=True,
    revision="1d2363c5de6ce9ba9c890c8e23a4c72dce540ca8",
    release_date="2023-08-05",  # initial commit of hf model.
    n_parameters=33_400_000,
    memory_usage_mb=127,
    embed_dim=512,
    license="mit",
    max_tokens=512,
    reference="https://huggingface.co/BAAI/bge-small-zh",
    similarity_fn_name="cosine",
    framework=["Sentence Transformers", "PyTorch"],
    use_instructions=True,
    public_training_code=None,
    public_training_data=None,
    training_datasets=bge_chinese_training_data,
    superseded_by="BAAI/bge-small-zh-v1.5",
)

bge_base_zh = ModelMeta(
    loader=partial(  # type: ignore
        sentence_transformers_loader,
        model_name="BAAI/bge-base-zh",
        revision="0e5f83d4895db7955e4cb9ed37ab73f7ded339b6",
        model_prompts=model_prompts_zh,
    ),
    name="BAAI/bge-base-zh",
    languages=["zho-Hans"],
    open_weights=True,
    revision="0e5f83d4895db7955e4cb9ed37ab73f7ded339b6",
    release_date="2023-08-05",  # initial commit of hf model.
    n_parameters=109_000_000,
    memory_usage_mb=390,
    embed_dim=768,
    license="mit",
    max_tokens=512,
    reference="https://huggingface.co/BAAI/bge-base-zh",
    similarity_fn_name="cosine",
    framework=["Sentence Transformers", "PyTorch"],
    use_instructions=True,
    public_training_code=None,
    public_training_data=None,
    training_datasets=bge_chinese_training_data,
    superseded_by="BAAI/bge-base-zh-v1.5",
)

bge_large_zh = ModelMeta(
    loader=partial(  # type: ignore
        sentence_transformers_loader,
        model_name="BAAI/bge-large-zh",
        revision="b5d9f5c027e87b6f0b6fa4b614f8f9cdc45ce0e8",
        model_prompts=model_prompts_zh,
    ),
    name="BAAI/bge-large-zh",
    languages=["zho-Hans"],
    open_weights=True,
    revision="b5d9f5c027e87b6f0b6fa4b614f8f9cdc45ce0e8",
    release_date="2023-08-02",  # initial commit of hf model.
    n_parameters=335_000_000,
    memory_usage_mb=1242,
    embed_dim=1024,
    license="mit",
    max_tokens=512,
    reference="https://huggingface.co/BAAI/bge-large-zh",
    similarity_fn_name="cosine",
    framework=["Sentence Transformers", "PyTorch"],
    use_instructions=True,
    public_training_code=None,
    public_training_data=None,
    training_datasets=bge_chinese_training_data,
    superseded_by="BAAI/bge-large-zh-v1.5",
)

bge_small_en = ModelMeta(
    loader=partial(  # type: ignore
        sentence_transformers_loader,
        model_name="BAAI/bge-small-en",
        revision="4778d71a06863076696b03fd2777eb118712cad8",
        model_prompts=model_prompts,
    ),
    name="BAAI/bge-small-en",
    languages=["eng-Latn"],
    open_weights=True,
    revision="4778d71a06863076696b03fd2777eb118712cad8",
    release_date="2023-08-05",  # initial commit of hf model.
    n_parameters=33_400_000,
    memory_usage_mb=127,
    embed_dim=512,
    license="mit",
    max_tokens=512,
    reference="https://huggingface.co/BAAI/bge-small-en",
    similarity_fn_name="cosine",
    framework=["Sentence Transformers", "PyTorch"],
    use_instructions=True,
    public_training_code=None,
    public_training_data="https://data.baai.ac.cn/details/BAAI-MTP",
    training_datasets=bge_training_data,
    superseded_by="BAAI/bge-small-en-v1.5",
)

bge_base_en = ModelMeta(
    loader=partial(  # type: ignore
        sentence_transformers_loader,
        model_name="BAAI/bge-base-en",
        revision="b737bf5dcc6ee8bdc530531266b4804a5d77b5d8",
        model_prompts=model_prompts,
    ),
    name="BAAI/bge-base-en",
    languages=["eng-Latn"],
    open_weights=True,
    revision="b737bf5dcc6ee8bdc530531266b4804a5d77b5d8",
    release_date="2023-08-05",  # initial commit of hf model.
    n_parameters=109_000_000,
    memory_usage_mb=390,
    embed_dim=768,
    license="mit",
    max_tokens=512,
    reference="https://huggingface.co/BAAI/bge-base-en",
    similarity_fn_name="cosine",
    framework=["Sentence Transformers", "PyTorch"],
    use_instructions=True,
    public_training_code=None,  # seemingly released (at least for some models, but the link is broken
    public_training_data="https://data.baai.ac.cn/details/BAAI-MTP",
    training_datasets=bge_training_data,
    superseded_by="BAAI/bge-base-en-v1.5",
)

bge_large_en = ModelMeta(
    loader=partial(  # type: ignore
        sentence_transformers_loader,
        model_name="BAAI/bge-large-en",
        revision="abe7d9d814b775ca171121fb03f394dc42974275",
        model_prompts=model_prompts,
    ),
    name="BAAI/bge-large-en",
    languages=["eng-Latn"],
    open_weights=True,
    revision="abe7d9d814b775ca171121fb03f394dc42974275",
    release_date="2023-08-05",  # initial commit of hf model.
    n_parameters=335_000_000,
    memory_usage_mb=1242,
    embed_dim=1024,
    license="mit",
    max_tokens=512,
    reference="https://huggingface.co/BAAI/bge-large-en",
    similarity_fn_name="cosine",
    framework=["Sentence Transformers", "PyTorch"],
    use_instructions=True,
    public_training_code=None,  # seemingly released (at least for some models, but the link is broken
    public_training_data="https://data.baai.ac.cn/details/BAAI-MTP",
    training_datasets=bge_training_data,
    superseded_by="BAAI/bge-large-en-v1.5",
)


bge_small_zh_v1_5 = ModelMeta(
    loader=partial(  # type: ignore
        sentence_transformers_loader,
        model_name="BAAI/bge-small-zh-v1.5",
        revision="7999e1d3359715c523056ef9478215996d62a620",
        model_prompts=model_prompts_zh,
    ),
    name="BAAI/bge-small-zh-v1.5",
    languages=["zho-Hans"],
    open_weights=True,
    revision="7999e1d3359715c523056ef9478215996d62a620",
    release_date="2023-09-12",  # initial commit of hf model.
    n_parameters=33_400_000,
    memory_usage_mb=91,
    embed_dim=512,
    license="mit",
    max_tokens=512,
    reference="https://huggingface.co/BAAI/bge-small-zh-v1.5",
    similarity_fn_name="cosine",
    framework=["Sentence Transformers", "PyTorch"],
    use_instructions=True,
    public_training_code=None,
    public_training_data=None,
    training_datasets=bge_chinese_training_data,
)

bge_base_zh_v1_5 = ModelMeta(
    loader=partial(  # type: ignore
        sentence_transformers_loader,
        model_name="BAAI/bge-base-zh-v1.5",
        revision="f03589ceff5aac7111bd60cfc7d497ca17ecac65",
        model_prompts=model_prompts_zh,
    ),
    name="BAAI/bge-base-zh-v1.5",
    languages=["zho-Hans"],
    open_weights=True,
    revision="f03589ceff5aac7111bd60cfc7d497ca17ecac65",
    release_date="2023-09-11",  # initial commit of hf model.
    n_parameters=109_000_000,
    memory_usage_mb=416,
    embed_dim=768,
    license="mit",
    max_tokens=512,
    reference="https://huggingface.co/BAAI/bge-base-zh-v1.5",
    similarity_fn_name="cosine",
    framework=["Sentence Transformers", "PyTorch"],
    use_instructions=True,
    public_training_code=None,
    public_training_data=None,
    training_datasets=bge_chinese_training_data,
)

bge_large_zh_v1_5 = ModelMeta(
    loader=partial(  # type: ignore
        sentence_transformers_loader,
        model_name="BAAI/bge-large-zh-v1.5",
        revision="79e7739b6ab944e86d6171e44d24c997fc1e0116",
        model_prompts=model_prompts_zh,
    ),
    name="BAAI/bge-large-zh-v1.5",
    languages=["zho-Hans"],
    open_weights=True,
    revision="79e7739b6ab944e86d6171e44d24c997fc1e0116",
    release_date="2023-09-12",  # initial commit of hf model.
    n_parameters=335_000_000,
    memory_usage_mb=1278,
    embed_dim=1024,
    license="mit",
    max_tokens=512,
    reference="https://huggingface.co/BAAI/bge-large-zh-v1.5",
    similarity_fn_name="cosine",
    framework=["Sentence Transformers", "PyTorch"],
    use_instructions=True,
    public_training_code=None,
    public_training_data=None,
    training_datasets=bge_chinese_training_data,
)

bge_m3 = ModelMeta(
    loader=partial(  # type: ignore
        sentence_transformers_loader,
        model_name="BAAI/bge-m3",
        revision="5617a9f61b028005a4858fdac845db406aefb181",
    ),
    name="BAAI/bge-m3",
    languages=bgem3_languages,
    open_weights=True,
    revision="5617a9f61b028005a4858fdac845db406aefb181",
    release_date="2024-06-28",
    n_parameters=568_000_000,
    memory_usage_mb=2167,
    embed_dim=4096,
    license="mit",
    max_tokens=8194,
    reference="https://huggingface.co/BAAI/bge-m3",
    similarity_fn_name="cosine",
    framework=["Sentence Transformers", "PyTorch"],
    use_instructions=False,
    public_training_code=None,
    public_training_data="https://huggingface.co/datasets/cfli/bge-full-data",
    training_datasets=bge_m3_training_data,
)

# Contents of cfli/bge-full-data
bge_full_data = {
    # source: https://arxiv.org/pdf/2409.15700
    # Charles Goodhart is turning back and forth
    # in his grave as I'm annotating this
    # |Retrieval|
    # ELI5
    # SQuaD
    # TriviaQA
    # QuoraDuplicateQuestions
    "HotpotQA": ["train"],
    "HotpotQA-NL": ["train"],  # translation not trained on
    "FEVER": ["train"],
    "FEVER-NL": ["train"],  # translation not trained on
    "MSMARCO": ["train"],
    "mMARCO-NL": ["train"],  # translation not trained on
    "NQ": ["train"],
    "NQ-NL": ["train"],  # translation not trained on
    "ArguAna": ["train"],
    "ArguAna-NL": ["train"],  # translation not trained on
    "FiQA2018": ["train"],
    "FiQA2018-NL": ["train"],  # translation not trained on
    # |Reranking|
    "SciDocsReranking": ["train"],
    "StackOverflowDupQuestions": ["train"],
    # |Classification|
    "AmazonReviewsClassification": ["train"],
    "AmazonCounterfactualClassification": ["train"],
    "Banking77Classification": ["train"],
    "EmotionClassification": ["train"],
    "TweetSentimentExtractionClassification": ["train"],
    "MTOPIntentClassification": ["train"],
    "ImdbClassification": ["train"],
    "ToxicConversationsClassification": ["train"],
    # |Clustering|
    "ArxivClusteringS2S": ["train"],
    "ArxivClusteringP2P": ["train"],
    "BiorxivClusteringS2S": ["train"],
    "BiorxivClusteringP2P": ["train"],
    "MedrxivClusteringS2S": ["train"],
    "MedrxivClusteringP2P": ["train"],
    "BiorxivClusteringS2S.v2": ["train"],
    "BiorxivClusteringP2P.v2": ["train"],
    "MedrxivClusteringS2S.v2": ["train"],
    "MedrxivClusteringP2P.v2": ["train"],
    "RedditClusteringP2P": ["train"],
    "RedditClustering": ["train"],
    "RedditClustering.v2": ["train"],
    "TwentyNewsgroupsClustering": ["train"],
    "TwentyNewsgroupsClustering.v2": ["train"],
    # |STS|
    "STS22": ["train"],
    "STS22.v2": ["train"],
    "STSBenchmark": ["train"],
}


bge_multilingual_gemma2 = ModelMeta(
    loader=partial(  # type: ignore
        sentence_transformers_loader,
        model_name="BAAI/bge-multilingual-gemma2",
        revision="992e13d8984fde2c31ef8a3cb2c038aeec513b8a",
    ),
    name="BAAI/bge-multilingual-gemma2",
    languages=[
<<<<<<< HEAD
        "eng_Latn",
        "zho_Hans",
        "kor_Hang",
        "kor_Latn",
        "fra_Latn",
        "jpn_Jpan",
        "jpn_Latn",
=======
        "eng-Latn",
        "zho-Hans",
        "kor-Hang",
        "kor-Latn",
        "fra-Latn",
        "jpn-Jpan",
        "jpn-Latn",
>>>>>>> a52ea2f7
    ],  # This list is incomlete. Their description says "and more".
    # I'm also unsure about the scripts.
    open_weights=True,
    revision="992e13d8984fde2c31ef8a3cb2c038aeec513b8a",
    release_date="2024-07-25",  # initial commit of hf model.
    n_parameters=9.24 * 1e9,
    memory_usage_mb=35254,
    embed_dim=3584,  # from old C-MTEB leaderboard
    license="https://ai.google.dev/gemma/terms",
    max_tokens=8192,  # from old C-MTEB leaderboard
    reference="https://huggingface.co/BAAI/bge-multilingual-gemma2",
    similarity_fn_name="cosine",
    framework=["Sentence Transformers", "PyTorch"],
    use_instructions=False,
    public_training_code=None,
    public_training_data=None,
    training_datasets={
        **bge_full_data,
        **bge_m3_training_data,
        "MIRACLReranking": ["train"],
        "MrTidyRetrieval": ["train"],
    },
)

bge_en_icl = ModelMeta(
    loader=partial(
        sentence_transformers_loader,
        model_name="BAAI/bge-en-icl",
        revision="971c7e1445cc86656ca0bd85ed770b8675a40bb5",
    ),
    name="BAAI/bge-en-icl",
    languages=[
        "eng-Latn",
    ],
    open_weights=True,
    revision="971c7e1445cc86656ca0bd85ed770b8675a40bb5",
    release_date="2024-07-25",  # initial commit of hf model.
    n_parameters=7.11 * 1e9,
    memory_usage_mb=27125,
    embed_dim=4096,
    license="apache-2.0",
    max_tokens=32768,
    reference="https://huggingface.co/BAAI/bge-en-icl",
    similarity_fn_name="cosine",
    framework=["Sentence Transformers", "PyTorch"],
    use_instructions=False,
    public_training_code="https://github.com/FlagOpen/FlagEmbedding",
    public_training_data="https://huggingface.co/datasets/cfli/bge-full-data",
    training_datasets={
        **E5_MISTRAL_TRAINING_DATA,
        **bge_full_data,
    },
    adapted_from="intfloat/e5-mistral-7b-instruct",
)

manu__bge_m3_custom_fr = ModelMeta(
    name="manu/bge-m3-custom-fr",
    revision="ed3ef88678ba83ddf4c0fab71a93cb90d89a9078",
    release_date="2024-04-11",
    languages=None,
    loader=None,
    n_parameters=567754752,
    memory_usage_mb=2166,
    max_tokens=8194.0,
    embed_dim=1024,
    license=None,
    open_weights=True,
    public_training_code=None,
    public_training_data=None,
    framework=["PyTorch", "Sentence Transformers"],
    reference="https://huggingface.co/manu/bge-m3-custom-fr",
    similarity_fn_name="cosine",
    use_instructions=None,
    training_datasets=bge_m3_training_data,
    adapted_from="BAAI/bge-m3",
    superseded_by=None,
)<|MERGE_RESOLUTION|>--- conflicted
+++ resolved
@@ -721,15 +721,6 @@
     ),
     name="BAAI/bge-multilingual-gemma2",
     languages=[
-<<<<<<< HEAD
-        "eng_Latn",
-        "zho_Hans",
-        "kor_Hang",
-        "kor_Latn",
-        "fra_Latn",
-        "jpn_Jpan",
-        "jpn_Latn",
-=======
         "eng-Latn",
         "zho-Hans",
         "kor-Hang",
@@ -737,7 +728,6 @@
         "fra-Latn",
         "jpn-Jpan",
         "jpn-Latn",
->>>>>>> a52ea2f7
     ],  # This list is incomlete. Their description says "and more".
     # I'm also unsure about the scripts.
     open_weights=True,
