from __future__ import annotations

from functools import partial

from mteb.model_meta import (
    ModelMeta,
    ScoringFunction,
    sentence_transformers_loader,
)
from mteb.models.e5_instruct import E5_MISTRAL_TRAINING_DATA

model_prompts = {"query": "Represent this sentence for searching relevant passages: "}
BGE_15_CITATION = """@misc{bge_embedding,
      title={C-Pack: Packaged Resources To Advance General Chinese Embedding}, 
      author={Shitao Xiao and Zheng Liu and Peitian Zhang and Niklas Muennighoff},
      year={2023},
      eprint={2309.07597},
      archivePrefix={arXiv},
      primaryClass={cs.CL}
}"""
model_prompts_zh = {"query": "为这个句子生成表示以用于检索相关文章："}

bge_m3_training_data = {
    # source: https://arxiv.org/abs/2402.03216
    "MIRACLRetrieval": ["train"],
    "MIRACLRetrievalHardNegatives": ["train"],
    "MIRACLReranking": ["train"],
    "LeCaRDv2": ["train"],
    "CMedQAv1-reranking": ["train"],
    "CMedQAv2-reranking": ["train"],
    "MrTidyRetrieval": ["train"],
    "T2Reranking": ["train"],
    "MSMARCO": ["train"],
    "MSMARCOHardNegatives": ["train"],
    "NanoMSMARCORetrieval": ["train"],
    "MSMARCO-PL": ["train"],  # translation not trained on
    "mMARCO-NL": ["train"],  # translation not trained on
    "NQ": ["train"],
    "NQ-NL": ["train"],  # translation not trained on
    "NQHardNegatives": ["train"],
    "NanoNQRetrieval": ["train"],
    "NQ-PL": ["train"],  # translation not trained on
    "HotpotQA": ["train"],
    "HotpotQA-PL": ["train"],  # translation not trained on
    "HotpotQA-NL": ["train"],  # translation not trained on
    "HotpotQAHardNegatives": ["train"],
    "T2Retrieval": ["train"],
    "DuReader": ["train"],
    "MMarcoReranking": ["train"],
    "CodeSearchNet": ["train"],
    # not in mteb
    # "s2orc"
    # Wikipedia
    # "xP3"
    # "mC4"
    # "CC-News"
    # "MTP"
    # "NLLB"
    # "CCMatrix"
    # TriviaQA
    # COL-IEE
    # PubMedQA
    # SQuAD
    # SimCSE
    # mMARCO-ZH
    # LawGPT
    # NLI-zh2, LeCaRDv2,
    # NLI, MultiLongDoc (their syntetic)
    # + synthetic data
}

bge_training_data = {
    # source: https://data.baai.ac.cn/details/BAAI-MTP
    "NQ": ["test"],
    "NQ-NL": ["test"],  # translation not trained on
    "NQHardNegatives": ["test"],
    "AmazonReviewsClassification": [
        "validation",
        "test",
    ],  # assumed from: amazon_reviews_multi
    "MLQARetrieval": [
        "validation",
        "test",
    ],  # assumed from mlqa	(question, context)
    # not in mteb
    # Dataset	Pairs
    # wudao	(title, passage)
    # cmrc2018	(query, context)
    # dureader	(query, context)
    # simclue	(sentence_a, sentence_b)
    # csl	(title, abstract)
    # amazon_reviews_multi	(title, body)
    # wiki_atomic_edits	(base_sentence, edited_sentence)
    # mlqa	(question, context)
    # xlsum	(title, summary) (title, text)
    # "sentence-transformers data": [],  # https://huggingface.co/datasets/sentence-transformers/embedding-training-data # TODO check this further
    # "wikipedia": [],  # title + section title, passage
    # "reddit": [],  # title, body
    # "stackexchange": [],  # (title, upvoted answer) (title+body, upvoted answer)
    # "s2orc": [],  # (title, abstract) (title, citation title) (abstract, citation abstract)
}

bge_chinese_training_data = {
    # source: https://arxiv.org/pdf/2309.07597
    "T2Retrieval": ["train"],
    "DuReader": ["train"],
    "MMarcoReranking": ["train"],
    "CMedQAv2-reranking": ["train"],
    "Cmnli": ["train"],
    "Ocnli": ["train"],
    # from https://github.com/FlagOpen/FlagEmbedding/blob/1.1/FlagEmbedding/baai_general_embedding/README.md
    "MSMARCO": ["train"],
    "MSMARCOHardNegatives": ["train"],
    "NanoMSMARCORetrieval": ["train"],
    "MSMARCO-PL": ["train"],  # translation not trained on
    "NQ": ["test"],
    "NQHardNegatives": ["test"],
    "HotpotQA": ["train"],
    "HotpotQA-PL": ["train"],  # translation not trained on
    "HotpotQAHardNegatives": ["train"],
    "QuoraRetrieval": ["train"],
    "QuoraRetrievalHardNegatives": ["train"],
    "Quora-PLHardNegatives": ["train"],
    "QuoraRetrieval-Fa": ["train"],
    "Quora-PL": ["train"],
    # "StackExchangeClusteringP2P": ["test"],
    # "StackExchangeClusteringP2P.v2": ["test"],
    # "StackExchangeClustering": ["test"],
    # "StackExchangeClustering.v2": ["test"],
    # not in mteb
    #  - multi-cpr
    #  - NLI-zh
    # Dataset	Pairs
    # wudao	(title, passage)
    # cmrc2018	(query, context)
    # dureader	(query, context)
    # simclue	(sentence_a, sentence_b)
    # csl	(title, abstract)
    # amazon_reviews_multi	(title, body)
    # wiki_atomic_edits	(base_sentence, edited_sentence)
    # mlqa	(question, context)
    # xlsum	(title, summary) (title, text)
    # s2orc
    # "wikipedia": [],  # title + section title, passage
    # "reddit": [],  # title, body
    # "stackexchange": [],  # (title, upvoted answer) (title+body, upvoted answer)
    # "s2orc": [],  # (title, abstract) (title, citation title) (abstract, citation abstract)
}

# https://huggingface.co/BAAI/bge-m3/discussions/29
bgem3_languages = [
    "afr_Latn",  # af
    # als
    "amh_Ethi",  # am
    # an
    # ar
    "azj_Latn",  # arz
    # as
    "ast_Latn",  # ast
    # av
    # az
    "azj_Latn",  # azb
    # ba
    # bar
    # bcl
    "ben_Beng",  # be
    "bul_Cyrl",  # bg
    # bh
    # bn
    # bo
    "bel_Cyrl",  # bpy
    # br
    # bs
    # bxr
    "cat_Latn",  # ca
    # cbk
    # ce
    "ceb_Latn",  # ceb
    "ckb_Arab",  # ckb
    # co
    # cs
    # cv
    # cy
    "dan_Latn",  # da
    "deu_Latn",  # de
    # diq
    # dsb
    # dty
    # dv
    "ell_Grek",  # el
    # eml
    "eng_Latn",  # en
    # eo
    "est_Latn",  # es
    # et
    # eu
    # fa
    "fin_Latn",  # fi
    "fra_Latn",  # fr
    # fy
    # ga
    # gd
    "glg_Latn",  # gl
    # gn
    # gom
    "guj_Gujr",  # gu
    # gv
    "heb_Hebr",  # he
    "hin_Deva",  # hi
    # hif
    # hr
    # hsb
    # ht
    # hu
    # hy
    # ia
    # id
    # ie
    # ilo
    # io
    # is
    "ita_Latn",  # it
    "jpn_Jpan",  # ja
    # jbo
    # jv
    # ka
    # kk
    # km
    # kn
    "kor_Hang",  # ko
    # krc
    # ku
    # kv
    # kw
    # ky
    # la
    # lb
    # lez
    # li
    # lmo
    # lo
    # lt
    # lv
    # mai
    # mg
    # mhr
    # min
    # mk
    # ml
    # mn
    # mr
    # mrj
    # ms
    # mt
    # mwl
    # my
    # myv
    # mzn
    # nah
    # nap
    # nds
    # ne
    # new
    # nl
    # nn
    # no
    # oc
    # or
    # os
    # pa
    # pam
    # pfl
    # pl
    # pms
    # pnb
    # ps
    # pt
    # qu
    # rm
    # ro
    "rus_Cyrl",  # ru
    # sa
    # sah
    # sc
    # scn
    # sco
    # sd
    # sh
    # si
    # sk
    # sl
    # so
    # sq
    # sr
    # su
    # sv
    # sw
    # ta
    # te
    # tg
    "tha_Thai",  # th
    # tk
    # tl
    # tr
    # tt
    # tyv
    # ug
    "ukr_Cyrl",  # uk
    # ur
    # uz
    # vec
    # vep
    # vi
    # vls
    # vo
    # wa
    # war
    # wuu
    # xal
    # xmf
    # yi
    # yo
    # yue
    "zho_Hans",  # zh
]

bge_small_en_v1_5 = ModelMeta(
    loader=partial(  # type: ignore
        sentence_transformers_loader,
        model_name="BAAI/bge-small-en-v1.5",
        revision="5c38ec7c405ec4b44b94cc5a9bb96e735b38267a",
        model_prompts=model_prompts,
    ),
    name="BAAI/bge-small-en-v1.5",
    languages=["eng_Latn"],
    open_weights=True,
    revision="5c38ec7c405ec4b44b94cc5a9bb96e735b38267a",
    release_date="2023-09-12",  # initial commit of hf model.
    n_parameters=33_400_000,
    memory_usage_mb=127,
    embed_dim=512,
    license="mit",
    max_tokens=512,
    reference="https://huggingface.co/BAAI/bge-small-en-v1.5",
    similarity_fn_name=ScoringFunction.COSINE,
    framework=["Sentence Transformers", "PyTorch"],
    use_instructions=True,
    public_training_code=None,
    public_training_data="https://data.baai.ac.cn/details/BAAI-MTP",
    training_datasets=bge_training_data,
    citation=BGE_15_CITATION,
)

bge_base_en_v1_5 = ModelMeta(
    loader=partial(  # type: ignore
        sentence_transformers_loader,
        model_name="BAAI/bge-base-en-v1.5",
        revision="a5beb1e3e68b9ab74eb54cfd186867f64f240e1a",
        model_prompts=model_prompts,
    ),
    name="BAAI/bge-base-en-v1.5",
    languages=["eng_Latn"],
    open_weights=True,
    revision="a5beb1e3e68b9ab74eb54cfd186867f64f240e1a",
    release_date="2023-09-11",  # initial commit of hf model.
    n_parameters=109_000_000,
    memory_usage_mb=390,
    embed_dim=768,
    license="mit",
    max_tokens=512,
    reference="https://huggingface.co/BAAI/bge-base-en-v1.5",
    similarity_fn_name=ScoringFunction.COSINE,
    framework=["Sentence Transformers", "PyTorch"],
    use_instructions=True,
    public_training_code=None,  # seemingly released (at least for some models, but the link is broken
    public_training_data="https://data.baai.ac.cn/details/BAAI-MTP",
    training_datasets=bge_training_data,
    citation=BGE_15_CITATION,
)

bge_large_en_v1_5 = ModelMeta(
    loader=partial(  # type: ignore
        sentence_transformers_loader,
        model_name="BAAI/bge-large-en-v1.5",
        revision="d4aa6901d3a41ba39fb536a557fa166f842b0e09",
        model_prompts=model_prompts,
    ),
    name="BAAI/bge-large-en-v1.5",
    languages=["eng_Latn"],
    open_weights=True,
    revision="d4aa6901d3a41ba39fb536a557fa166f842b0e09",
    release_date="2023-09-12",  # initial commit of hf model.
    n_parameters=335_000_000,
    memory_usage_mb=1242,
    embed_dim=1024,
    license="mit",
    max_tokens=512,
    reference="https://huggingface.co/BAAI/bge-large-en-v1.5",
    similarity_fn_name=ScoringFunction.COSINE,
    framework=["Sentence Transformers", "PyTorch"],
    use_instructions=True,
    citation=BGE_15_CITATION,
    public_training_code=None,  # seemingly released (at least for some models, but the link is broken
    public_training_data="https://data.baai.ac.cn/details/BAAI-MTP",
    training_datasets=bge_training_data,
)

bge_small_zh = ModelMeta(
    loader=partial(  # type: ignore
        sentence_transformers_loader,
        model_name="BAAI/bge-small-zh",
        revision="1d2363c5de6ce9ba9c890c8e23a4c72dce540ca8",
        model_prompts=model_prompts_zh,
    ),
    name="BAAI/bge-small-zh",
    languages=["zho_Hans"],
    open_weights=True,
    revision="1d2363c5de6ce9ba9c890c8e23a4c72dce540ca8",
    release_date="2023-08-05",  # initial commit of hf model.
    n_parameters=33_400_000,
    memory_usage_mb=127,
    embed_dim=512,
    license="mit",
    max_tokens=512,
    reference="https://huggingface.co/BAAI/bge-small-zh",
    similarity_fn_name=ScoringFunction.COSINE,
    framework=["Sentence Transformers", "PyTorch"],
    use_instructions=True,
    public_training_code=None,
    public_training_data=None,
    training_datasets=bge_chinese_training_data,
    superseded_by="BAAI/bge-small-zh-v1.5",
)

bge_base_zh = ModelMeta(
    loader=partial(  # type: ignore
        sentence_transformers_loader,
        model_name="BAAI/bge-base-zh",
        revision="0e5f83d4895db7955e4cb9ed37ab73f7ded339b6",
        model_prompts=model_prompts_zh,
    ),
    name="BAAI/bge-base-zh",
    languages=["zho_Hans"],
    open_weights=True,
    revision="0e5f83d4895db7955e4cb9ed37ab73f7ded339b6",
    release_date="2023-08-05",  # initial commit of hf model.
    n_parameters=109_000_000,
    memory_usage_mb=390,
    embed_dim=768,
    license="mit",
    max_tokens=512,
    reference="https://huggingface.co/BAAI/bge-base-zh",
    similarity_fn_name=ScoringFunction.COSINE,
    framework=["Sentence Transformers", "PyTorch"],
    use_instructions=True,
    public_training_code=None,
    public_training_data=None,
    training_datasets=bge_chinese_training_data,
    superseded_by="BAAI/bge-base-zh-v1.5",
)

bge_large_zh = ModelMeta(
    loader=partial(  # type: ignore
        sentence_transformers_loader,
        model_name="BAAI/bge-large-zh",
        revision="b5d9f5c027e87b6f0b6fa4b614f8f9cdc45ce0e8",
        model_prompts=model_prompts_zh,
    ),
    name="BAAI/bge-large-zh",
    languages=["zho_Hans"],
    open_weights=True,
    revision="b5d9f5c027e87b6f0b6fa4b614f8f9cdc45ce0e8",
    release_date="2023-08-02",  # initial commit of hf model.
    n_parameters=335_000_000,
    memory_usage_mb=1242,
    embed_dim=1024,
    license="mit",
    max_tokens=512,
    reference="https://huggingface.co/BAAI/bge-large-zh",
    similarity_fn_name=ScoringFunction.COSINE,
    framework=["Sentence Transformers", "PyTorch"],
    use_instructions=True,
    public_training_code=None,
    public_training_data=None,
    training_datasets=bge_chinese_training_data,
    superseded_by="BAAI/bge-large-zh-v1.5",
)

bge_small_en = ModelMeta(
    loader=partial(  # type: ignore
        sentence_transformers_loader,
        model_name="BAAI/bge-small-en",
        revision="4778d71a06863076696b03fd2777eb118712cad8",
        model_prompts=model_prompts,
    ),
    name="BAAI/bge-small-en",
    languages=["eng_Latn"],
    open_weights=True,
    revision="4778d71a06863076696b03fd2777eb118712cad8",
    release_date="2023-08-05",  # initial commit of hf model.
    n_parameters=33_400_000,
    memory_usage_mb=127,
    embed_dim=512,
    license="mit",
    max_tokens=512,
    reference="https://huggingface.co/BAAI/bge-small-en",
    similarity_fn_name=ScoringFunction.COSINE,
    framework=["Sentence Transformers", "PyTorch"],
    use_instructions=True,
    public_training_code=None,
    public_training_data="https://data.baai.ac.cn/details/BAAI-MTP",
    training_datasets=bge_training_data,
    superseded_by="BAAI/bge-small-en-v1.5",
)

bge_base_en = ModelMeta(
    loader=partial(  # type: ignore
        sentence_transformers_loader,
        model_name="BAAI/bge-base-en",
        revision="b737bf5dcc6ee8bdc530531266b4804a5d77b5d8",
        model_prompts=model_prompts,
    ),
    name="BAAI/bge-base-en",
    languages=["eng_Latn"],
    open_weights=True,
    revision="b737bf5dcc6ee8bdc530531266b4804a5d77b5d8",
    release_date="2023-08-05",  # initial commit of hf model.
    n_parameters=109_000_000,
    memory_usage_mb=390,
    embed_dim=768,
    license="mit",
    max_tokens=512,
    reference="https://huggingface.co/BAAI/bge-base-en",
    similarity_fn_name=ScoringFunction.COSINE,
    framework=["Sentence Transformers", "PyTorch"],
    use_instructions=True,
    public_training_code=None,  # seemingly released (at least for some models, but the link is broken
    public_training_data="https://data.baai.ac.cn/details/BAAI-MTP",
    training_datasets=bge_training_data,
    superseded_by="BAAI/bge-base-en-v1.5",
)

bge_large_en = ModelMeta(
    loader=partial(  # type: ignore
        sentence_transformers_loader,
        model_name="BAAI/bge-large-en",
        revision="abe7d9d814b775ca171121fb03f394dc42974275",
        model_prompts=model_prompts,
    ),
    name="BAAI/bge-large-en",
    languages=["eng_Latn"],
    open_weights=True,
    revision="abe7d9d814b775ca171121fb03f394dc42974275",
    release_date="2023-08-05",  # initial commit of hf model.
    n_parameters=335_000_000,
    memory_usage_mb=1242,
    embed_dim=1024,
    license="mit",
    max_tokens=512,
    reference="https://huggingface.co/BAAI/bge-large-en",
    similarity_fn_name=ScoringFunction.COSINE,
    framework=["Sentence Transformers", "PyTorch"],
    use_instructions=True,
    public_training_code=None,  # seemingly released (at least for some models, but the link is broken
    public_training_data="https://data.baai.ac.cn/details/BAAI-MTP",
    training_datasets=bge_training_data,
    superseded_by="BAAI/bge-large-en-v1.5",
)


bge_small_zh_v1_5 = ModelMeta(
    loader=partial(  # type: ignore
        sentence_transformers_loader,
        model_name="BAAI/bge-small-zh-v1.5",
        revision="7999e1d3359715c523056ef9478215996d62a620",
        model_prompts=model_prompts_zh,
    ),
    name="BAAI/bge-small-zh-v1.5",
    languages=["zho_Hans"],
    open_weights=True,
    revision="7999e1d3359715c523056ef9478215996d62a620",
    release_date="2023-09-12",  # initial commit of hf model.
    n_parameters=33_400_000,
    memory_usage_mb=91,
    embed_dim=512,
    license="mit",
    max_tokens=512,
    reference="https://huggingface.co/BAAI/bge-small-zh-v1.5",
    similarity_fn_name=ScoringFunction.COSINE,
    framework=["Sentence Transformers", "PyTorch"],
    use_instructions=True,
    public_training_code=None,
    public_training_data=None,
    training_datasets=bge_chinese_training_data,
)

bge_base_zh_v1_5 = ModelMeta(
    loader=partial(  # type: ignore
        sentence_transformers_loader,
        model_name="BAAI/bge-base-zh-v1.5",
        revision="f03589ceff5aac7111bd60cfc7d497ca17ecac65",
        model_prompts=model_prompts_zh,
    ),
    name="BAAI/bge-base-zh-v1.5",
    languages=["zho_Hans"],
    open_weights=True,
    revision="f03589ceff5aac7111bd60cfc7d497ca17ecac65",
    release_date="2023-09-11",  # initial commit of hf model.
    n_parameters=109_000_000,
    memory_usage_mb=416,
    embed_dim=768,
    license="mit",
    max_tokens=512,
    reference="https://huggingface.co/BAAI/bge-base-zh-v1.5",
    similarity_fn_name=ScoringFunction.COSINE,
    framework=["Sentence Transformers", "PyTorch"],
    use_instructions=True,
    public_training_code=None,
    public_training_data=None,
    training_datasets=bge_chinese_training_data,
)

bge_large_zh_v1_5 = ModelMeta(
    loader=partial(  # type: ignore
        sentence_transformers_loader,
        model_name="BAAI/bge-large-zh-v1.5",
        revision="79e7739b6ab944e86d6171e44d24c997fc1e0116",
        model_prompts=model_prompts_zh,
    ),
    name="BAAI/bge-large-zh-v1.5",
    languages=["zho_Hans"],
    open_weights=True,
    revision="79e7739b6ab944e86d6171e44d24c997fc1e0116",
    release_date="2023-09-12",  # initial commit of hf model.
    n_parameters=335_000_000,
    memory_usage_mb=1278,
    embed_dim=1024,
    license="mit",
    max_tokens=512,
    reference="https://huggingface.co/BAAI/bge-large-zh-v1.5",
    similarity_fn_name=ScoringFunction.COSINE,
    framework=["Sentence Transformers", "PyTorch"],
    use_instructions=True,
    public_training_code=None,
    public_training_data=None,
    training_datasets=bge_chinese_training_data,
)

bge_m3 = ModelMeta(
    loader=partial(  # type: ignore
        sentence_transformers_loader,
        model_name="BAAI/bge-m3",
        revision="5617a9f61b028005a4858fdac845db406aefb181",
    ),
    name="BAAI/bge-m3",
    languages=bgem3_languages,
    open_weights=True,
    revision="5617a9f61b028005a4858fdac845db406aefb181",
    release_date="2024-06-28",
    n_parameters=568_000_000,
    memory_usage_mb=2167,
    embed_dim=4096,
    license="mit",
    max_tokens=8194,
    reference="https://huggingface.co/BAAI/bge-m3",
    similarity_fn_name=ScoringFunction.COSINE,
    framework=["Sentence Transformers", "PyTorch"],
    use_instructions=False,
    public_training_code=None,
    public_training_data="https://huggingface.co/datasets/cfli/bge-full-data",
    training_datasets=bge_m3_training_data,
)

<<<<<<< HEAD
bge_multilingual_gemma2 = ModelMeta(
    loader=partial(  # type: ignore
        sentence_transformers_loader,
        model_name="BAAI/bge-multilingual-gemma2",
        revision="992e13d8984fde2c31ef8a3cb2c038aeec513b8a",
    ),
    name="BAAI/bge-multilingual-gemma2",
    languages=[
        "eng_Latn",
        "zho_Hans",
        "kor_Hang",
        "kor_Latn",
        "fra_Latn",
        "jpn_Jpan",
        "jpn_Latn",
    ],  # This list is incomlete. Their description says "and more".
    # I'm also unsure about the scripts.
    open_weights=True,
    revision="992e13d8984fde2c31ef8a3cb2c038aeec513b8a",
    release_date="2024-07-25",  # initial commit of hf model.
    n_parameters=9.24 * 1e9,
    memory_usage_mb=35254,
    embed_dim=3584,  # from old C-MTEB leaderboard
    license="gemma",
    max_tokens=8192,  # from old C-MTEB leaderboard
    reference="https://huggingface.co/BAAI/bge-multilingual-gemma2",
    similarity_fn_name=ScoringFunction.COSINE,
    framework=["Sentence Transformers", "PyTorch"],
    use_instructions=False,
    public_training_code=None,
    public_training_data=None,
    training_datasets=None,  # not disclosed
)

=======
>>>>>>> cc472258
# Contents of cfli/bge-full-data
bge_full_data = {
    # source: https://arxiv.org/pdf/2409.15700
    # Charles Goodhart is turning back and forth
    # in his grave as I'm annotating this
    # |Retrieval|
    # ELI5
    # SQuaD
    # TriviaQA
    # QuoraDuplicateQuestions
    "HotpotQA": ["train"],
    "HotpotQA-NL": ["train"],  # translation not trained on
    "FEVER": ["train"],
    "FEVER-NL": ["train"],  # translation not trained on
    "MSMARCO": ["train"],
    "mMARCO-NL": ["train"],  # translation not trained on
    "NQ": ["train"],
    "NQ-NL": ["train"],  # translation not trained on
    "ArguAna": ["train"],
    "ArguAna-NL": ["train"],  # translation not trained on
    "FiQA2018": ["train"],
    "FiQA2018-NL": ["train"],  # translation not trained on
    # |Reranking|
    "SciDocsReranking": ["train"],
    "StackOverflowDupQuestions": ["train"],
    # |Classification|
    "AmazonReviewsClassification": ["train"],
    "AmazonCounterfactualClassification": ["train"],
    "Banking77Classification": ["train"],
    "EmotionClassification": ["train"],
    "TweetSentimentExtractionClassification": ["train"],
    "MTOPIntentClassification": ["train"],
    "ImdbClassification": ["train"],
    "ToxicConversationsClassification": ["train"],
    # |Clustering|
    "ArxivClusteringS2S": ["train"],
    "ArxivClusteringP2P": ["train"],
    "BiorxivClusteringS2S": ["train"],
    "BiorxivClusteringP2P": ["train"],
    "MedrxivClusteringS2S": ["train"],
    "MedrxivClusteringP2P": ["train"],
    "BiorxivClusteringS2S.v2": ["train"],
    "BiorxivClusteringP2P.v2": ["train"],
    "MedrxivClusteringS2S.v2": ["train"],
    "MedrxivClusteringP2P.v2": ["train"],
    "RedditClusteringP2P": ["train"],
    "RedditClustering": ["train"],
    "RedditClustering.v2": ["train"],
    "TwentyNewsgroupsClustering": ["train"],
    "TwentyNewsgroupsClustering.v2": ["train"],
    # |STS|
    "STS22": ["train"],
    "STS22.v2": ["train"],
    "STSBenchmark": ["train"],
}


bge_multilingual_gemma2 = ModelMeta(
    loader=partial(  # type: ignore
        sentence_transformers_loader,
        model_name="BAAI/bge-multilingual-gemma2",
        revision="992e13d8984fde2c31ef8a3cb2c038aeec513b8a",
    ),
    name="BAAI/bge-multilingual-gemma2",
    languages=[
        "eng_Latn",
        "zho_Hans",
        "kor_Hang",
        "kor_Latn",
        "fra_Latn",
        "jpn_Jpan",
        "jpn_Latn",
    ],  # This list is incomlete. Their description says "and more".
    # I'm also unsure about the scripts.
    open_weights=True,
    revision="992e13d8984fde2c31ef8a3cb2c038aeec513b8a",
    release_date="2024-07-25",  # initial commit of hf model.
    n_parameters=9.24 * 1e9,
    memory_usage_mb=35254,
    embed_dim=3584,  # from old C-MTEB leaderboard
    license="gemma",
    max_tokens=8192,  # from old C-MTEB leaderboard
    reference="https://huggingface.co/BAAI/bge-multilingual-gemma2",
    similarity_fn_name="cosine",
    framework=["Sentence Transformers", "PyTorch"],
    use_instructions=False,
    public_training_code=None,
    public_training_data=None,
    training_datasets={
        **bge_full_data,
        **bge_m3_training_data,
        "MIRACLReranking": ["train"],
        "MrTidyRetrieval": ["train"],
    },
)

bge_en_icl = ModelMeta(
    loader=partial(
        sentence_transformers_loader,
        model_name="BAAI/bge-en-icl",
        revision="971c7e1445cc86656ca0bd85ed770b8675a40bb5",
    ),
    name="BAAI/bge-en-icl",
    languages=[
        "eng_Latn",
    ],
    open_weights=True,
    revision="971c7e1445cc86656ca0bd85ed770b8675a40bb5",
    release_date="2024-07-25",  # initial commit of hf model.
    n_parameters=7.11 * 1e9,
    memory_usage_mb=27125,
    embed_dim=4096,
    license="apache-2",
    max_tokens=32768,
    reference="https://huggingface.co/BAAI/bge-en-icl",
    similarity_fn_name=ScoringFunction.COSINE,
    framework=["Sentence Transformers", "PyTorch"],
    use_instructions=False,
    public_training_code="https://github.com/FlagOpen/FlagEmbedding",
    public_training_data="https://huggingface.co/datasets/cfli/bge-full-data",
    training_datasets={
        **E5_MISTRAL_TRAINING_DATA,
        **bge_full_data,
    },
    adapted_from="intfloat/e5-mistral-7b-instruct",
)

manu__bge_m3_custom_fr = ModelMeta(
    name="manu/bge-m3-custom-fr",
    revision="ed3ef88678ba83ddf4c0fab71a93cb90d89a9078",
    release_date="2024-04-11",
    languages=None,
    loader=None,
    n_parameters=567754752,
    memory_usage_mb=2166,
    max_tokens=8194.0,
    embed_dim=1024,
    license=None,
    open_weights=True,
    public_training_code=None,
    public_training_data=None,
    framework=["PyTorch", "Sentence Transformers"],
    reference="https://huggingface.co/manu/bge-m3-custom-fr",
    similarity_fn_name="cosine",
    use_instructions=None,
    training_datasets=bge_m3_training_data,
    adapted_from="BAAI/bge-m3",
    superseded_by=None,
)<|MERGE_RESOLUTION|>--- conflicted
+++ resolved
@@ -671,43 +671,6 @@
     training_datasets=bge_m3_training_data,
 )
 
-<<<<<<< HEAD
-bge_multilingual_gemma2 = ModelMeta(
-    loader=partial(  # type: ignore
-        sentence_transformers_loader,
-        model_name="BAAI/bge-multilingual-gemma2",
-        revision="992e13d8984fde2c31ef8a3cb2c038aeec513b8a",
-    ),
-    name="BAAI/bge-multilingual-gemma2",
-    languages=[
-        "eng_Latn",
-        "zho_Hans",
-        "kor_Hang",
-        "kor_Latn",
-        "fra_Latn",
-        "jpn_Jpan",
-        "jpn_Latn",
-    ],  # This list is incomlete. Their description says "and more".
-    # I'm also unsure about the scripts.
-    open_weights=True,
-    revision="992e13d8984fde2c31ef8a3cb2c038aeec513b8a",
-    release_date="2024-07-25",  # initial commit of hf model.
-    n_parameters=9.24 * 1e9,
-    memory_usage_mb=35254,
-    embed_dim=3584,  # from old C-MTEB leaderboard
-    license="gemma",
-    max_tokens=8192,  # from old C-MTEB leaderboard
-    reference="https://huggingface.co/BAAI/bge-multilingual-gemma2",
-    similarity_fn_name=ScoringFunction.COSINE,
-    framework=["Sentence Transformers", "PyTorch"],
-    use_instructions=False,
-    public_training_code=None,
-    public_training_data=None,
-    training_datasets=None,  # not disclosed
-)
-
-=======
->>>>>>> cc472258
 # Contents of cfli/bge-full-data
 bge_full_data = {
     # source: https://arxiv.org/pdf/2409.15700
