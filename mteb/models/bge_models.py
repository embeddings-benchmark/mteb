from __future__ import annotations

from functools import partial

from mteb.model_meta import ModelMeta, sentence_transformers_loader
from mteb.models.e5_instruct import E5_MISTRAL_TRAINING_DATA

model_prompts = {"query": "Represent this sentence for searching relevant passages: "}
model_prompts_zh = {"query": "为这个句子生成表示以用于检索相关文章："}

bge_m3_training_data = {
    # source: https://arxiv.org/abs/2402.03216
    "MIRACLRetrieval": ["train"],
    "MIRACLRetrievalHardNegatives": ["train"],
    "MIRACLReranking": ["train"],
    "LeCaRDv2": ["train"],
    "CMedQAv1-reranking": ["train"],
    "CMedQAv2-reranking": ["train"],
    "MrTidyRetrieval": ["train"],
    "T2Reranking": ["train"],
    "MSMARCO": ["train"],
    "MSMARCOHardNegatives": ["train"],
    "NanoMSMARCORetrieval": ["train"],
    "MSMARCO-PL": ["train"],  # translation not trained on
    "mMARCO-NL": ["train"],  # translation not trained on
    "NQ": ["train"],
    "NQ-NL": ["train"],  # translation not trained on
    "NQHardNegatives": ["train"],
    "NanoNQRetrieval": ["train"],
    "NQ-PL": ["train"],  # translation not trained on
    "HotpotQA": ["train"],
    "HotpotQA-PL": ["train"],  # translation not trained on
    "HotpotQA-NL": ["train"],  # translation not trained on
    "HotpotQAHardNegatives": ["train"],
    "T2Retrieval": ["train"],
    "DuReader": ["train"],
    "MMarcoReranking": ["train"],
    "CodeSearchNet": ["train"],
    # not in mteb
    # "s2orc"
    # Wikipedia
    # "xP3"
    # "mC4"
    # "CC-News"
    # "MTP"
    # "NLLB"
    # "CCMatrix"
    # TriviaQA
    # COL-IEE
    # PubMedQA
    # SQuAD
    # SimCSE
    # mMARCO-ZH
    # LawGPT
    # NLI-zh2, LeCaRDv2,
    # NLI, MultiLongDoc (their syntetic)
    # + synthetic data
}

bge_training_data = {
    # source: https://data.baai.ac.cn/details/BAAI-MTP
    "NQ": ["test"],
    "NQ-NL": ["test"],  # translation not trained on
    "NQHardNegatives": ["test"],
    "AmazonReviewsClassification": [
        "validation",
        "test",
    ],  # assumed from: amazon_reviews_multi
    "MLQARetrieval": [
        "validation",
        "test",
    ],  # assumed from mlqa	(question, context)
    # not in mteb
    # Dataset	Pairs
    # wudao	(title, passage)
    # cmrc2018	(query, context)
    # dureader	(query, context)
    # simclue	(sentence_a, sentence_b)
    # csl	(title, abstract)
    # amazon_reviews_multi	(title, body)
    # wiki_atomic_edits	(base_sentence, edited_sentence)
    # mlqa	(question, context)
    # xlsum	(title, summary) (title, text)
    # "sentence-transformers data": [],  # https://huggingface.co/datasets/sentence-transformers/embedding-training-data # TODO check this further
    # "wikipedia": [],  # title + section title, passage
    # "reddit": [],  # title, body
    # "stackexchange": [],  # (title, upvoted answer) (title+body, upvoted answer)
    # "s2orc": [],  # (title, abstract) (title, citation title) (abstract, citation abstract)
}

bge_chinese_training_data = {
    # source: https://arxiv.org/pdf/2309.07597
    "T2Retrieval": ["train"],
    "DuReader": ["train"],
    "MMarcoReranking": ["train"],
    "CMedQAv2-reranking": ["train"],
    "Cmnli": ["train"],
    "Ocnli": ["train"],
    # from https://github.com/FlagOpen/FlagEmbedding/blob/1.1/FlagEmbedding/baai_general_embedding/README.md
    "MSMARCO": ["train"],
    "MSMARCOHardNegatives": ["train"],
    "NanoMSMARCORetrieval": ["train"],
    "MSMARCO-PL": ["train"],  # translation not trained on
    "NQ": ["test"],
    "NQHardNegatives": ["test"],
    "HotpotQA": ["train"],
    "HotpotQA-PL": ["train"],  # translation not trained on
    "HotpotQAHardNegatives": ["train"],
    "QuoraRetrieval": ["train"],
    "QuoraRetrievalHardNegatives": ["train"],
    "Quora-PLHardNegatives": ["train"],
    "QuoraRetrieval-Fa": ["train"],
    "Quora-PL": ["train"],
    # "StackExchangeClusteringP2P": ["test"],
    # "StackExchangeClusteringP2P.v2": ["test"],
    # "StackExchangeClustering": ["test"],
    # "StackExchangeClustering.v2": ["test"],
    # not in mteb
    #  - multi-cpr
    #  - NLI-zh
    # Dataset	Pairs
    # wudao	(title, passage)
    # cmrc2018	(query, context)
    # dureader	(query, context)
    # simclue	(sentence_a, sentence_b)
    # csl	(title, abstract)
    # amazon_reviews_multi	(title, body)
    # wiki_atomic_edits	(base_sentence, edited_sentence)
    # mlqa	(question, context)
    # xlsum	(title, summary) (title, text)
    # s2orc
    # "wikipedia": [],  # title + section title, passage
    # "reddit": [],  # title, body
    # "stackexchange": [],  # (title, upvoted answer) (title+body, upvoted answer)
    # "s2orc": [],  # (title, abstract) (title, citation title) (abstract, citation abstract)
}

# https://huggingface.co/BAAI/bge-m3/discussions/29
bgem3_languages = [
    "afr_Latn",  # af
    # als
    "amh_Ethi",  # am
    # an
    # ar
    "azj_Latn",  # arz
    # as
    "ast_Latn",  # ast
    # av
    # az
    "azj_Latn",  # azb
    # ba
    # bar
    # bcl
    "ben_Beng",  # be
    "bul_Cyrl",  # bg
    # bh
    # bn
    # bo
    "bel_Cyrl",  # bpy
    # br
    # bs
    # bxr
    "cat_Latn",  # ca
    # cbk
    # ce
    "ceb_Latn",  # ceb
    "ckb_Arab",  # ckb
    # co
    # cs
    # cv
    # cy
    "dan_Latn",  # da
    "deu_Latn",  # de
    # diq
    # dsb
    # dty
    # dv
    "ell_Grek",  # el
    # eml
    "eng_Latn",  # en
    # eo
    "est_Latn",  # es
    # et
    # eu
    # fa
    "fin_Latn",  # fi
    "fra_Latn",  # fr
    # fy
    # ga
    # gd
    "glg_Latn",  # gl
    # gn
    # gom
    "guj_Gujr",  # gu
    # gv
    "heb_Hebr",  # he
    "hin_Deva",  # hi
    # hif
    # hr
    # hsb
    # ht
    # hu
    # hy
    # ia
    # id
    # ie
    # ilo
    # io
    # is
    "ita_Latn",  # it
    "jpn_Jpan",  # ja
    # jbo
    # jv
    # ka
    # kk
    # km
    # kn
    "kor_Hang",  # ko
    # krc
    # ku
    # kv
    # kw
    # ky
    # la
    # lb
    # lez
    # li
    # lmo
    # lo
    # lt
    # lv
    # mai
    # mg
    # mhr
    # min
    # mk
    # ml
    # mn
    # mr
    # mrj
    # ms
    # mt
    # mwl
    # my
    # myv
    # mzn
    # nah
    # nap
    # nds
    # ne
    # new
    # nl
    # nn
    # no
    # oc
    # or
    # os
    # pa
    # pam
    # pfl
    # pl
    # pms
    # pnb
    # ps
    # pt
    # qu
    # rm
    # ro
    "rus_Cyrl",  # ru
    # sa
    # sah
    # sc
    # scn
    # sco
    # sd
    # sh
    # si
    # sk
    # sl
    # so
    # sq
    # sr
    # su
    # sv
    # sw
    # ta
    # te
    # tg
    "tha_Thai",  # th
    # tk
    # tl
    # tr
    # tt
    # tyv
    # ug
    "ukr_Cyrl",  # uk
    # ur
    # uz
    # vec
    # vep
    # vi
    # vls
    # vo
    # wa
    # war
    # wuu
    # xal
    # xmf
    # yi
    # yo
    # yue
    "zho_Hans",  # zh
]

bge_small_en_v1_5 = ModelMeta(
    loader=partial(  # type: ignore
        sentence_transformers_loader,
        model_name="BAAI/bge-small-en-v1.5",
        revision="5c38ec7c405ec4b44b94cc5a9bb96e735b38267a",
        model_prompts=model_prompts,
    ),
    name="BAAI/bge-small-en-v1.5",
    languages=["eng_Latn"],
    open_weights=True,
    revision="5c38ec7c405ec4b44b94cc5a9bb96e735b38267a",
    release_date="2023-09-12",  # initial commit of hf model.
<<<<<<< HEAD
    n_parameters=24_000_000,
    memory_usage_mb=127,
=======
    n_parameters=33_400_000,
>>>>>>> d87d17e6
    embed_dim=512,
    license="mit",
    max_tokens=512,
    reference="https://huggingface.co/BAAI/bge-small-en-v1.5",
    similarity_fn_name="cosine",
    framework=["Sentence Transformers", "PyTorch"],
    use_instructions=True,
    public_training_code=None,
    public_training_data="https://data.baai.ac.cn/details/BAAI-MTP",
    training_datasets=bge_training_data,
)

bge_base_en_v1_5 = ModelMeta(
    loader=partial(  # type: ignore
        sentence_transformers_loader,
        model_name="BAAI/bge-base-en-v1.5",
        revision="a5beb1e3e68b9ab74eb54cfd186867f64f240e1a",
        model_prompts=model_prompts,
    ),
    name="BAAI/bge-base-en-v1.5",
    languages=["eng_Latn"],
    open_weights=True,
    revision="a5beb1e3e68b9ab74eb54cfd186867f64f240e1a",
    release_date="2023-09-11",  # initial commit of hf model.
<<<<<<< HEAD
    n_parameters=438_000_000,
    memory_usage_mb=1671,
=======
    n_parameters=109_000_000,
>>>>>>> d87d17e6
    embed_dim=768,
    license="mit",
    max_tokens=512,
    reference="https://huggingface.co/BAAI/bge-base-en-v1.5",
    similarity_fn_name="cosine",
    framework=["Sentence Transformers", "PyTorch"],
    use_instructions=True,
    public_training_code=None,  # seemingly released (at least for some models, but the link is broken
    public_training_data="https://data.baai.ac.cn/details/BAAI-MTP",
    training_datasets=bge_training_data,
)

bge_large_en_v1_5 = ModelMeta(
    loader=partial(  # type: ignore
        sentence_transformers_loader,
        model_name="BAAI/bge-large-en-v1.5",
        revision="d4aa6901d3a41ba39fb536a557fa166f842b0e09",
        model_prompts=model_prompts,
    ),
    name="BAAI/bge-large-en-v1.5",
    languages=["eng_Latn"],
    open_weights=True,
    revision="d4aa6901d3a41ba39fb536a557fa166f842b0e09",
    release_date="2023-09-12",  # initial commit of hf model.
<<<<<<< HEAD
    n_parameters=1_340_000_000,
    memory_usage_mb=5112,
=======
    n_parameters=335_000_000,
>>>>>>> d87d17e6
    embed_dim=1024,
    license="mit",
    max_tokens=512,
    reference="https://huggingface.co/BAAI/bge-large-en-v1.5",
    similarity_fn_name="cosine",
    framework=["Sentence Transformers", "PyTorch"],
    use_instructions=True,
    public_training_code=None,  # seemingly released (at least for some models, but the link is broken
    public_training_data="https://data.baai.ac.cn/details/BAAI-MTP",
    training_datasets=bge_training_data,
)

bge_small_zh = ModelMeta(
    loader=partial(  # type: ignore
        sentence_transformers_loader,
        model_name="BAAI/bge-small-zh",
        revision="1d2363c5de6ce9ba9c890c8e23a4c72dce540ca8",
        model_prompts=model_prompts_zh,
    ),
    name="BAAI/bge-small-zh",
    languages=["zho_Hans"],
    open_weights=True,
    revision="1d2363c5de6ce9ba9c890c8e23a4c72dce540ca8",
    release_date="2023-08-05",  # initial commit of hf model.
    n_parameters=33_400_000,
    embed_dim=512,
    license="mit",
    max_tokens=512,
    reference="https://huggingface.co/BAAI/bge-small-zh",
    similarity_fn_name="cosine",
    framework=["Sentence Transformers", "PyTorch"],
    use_instructions=True,
    public_training_code=None,
    public_training_data=None,
    training_datasets=bge_chinese_training_data,
    superseded_by="BAAI/bge-small-zh-v1.5",
)

bge_base_zh = ModelMeta(
    loader=partial(  # type: ignore
        sentence_transformers_loader,
        model_name="BAAI/bge-base-zh",
        revision="0e5f83d4895db7955e4cb9ed37ab73f7ded339b6",
        model_prompts=model_prompts_zh,
    ),
    name="BAAI/bge-base-zh",
    languages=["zho_Hans"],
    open_weights=True,
    revision="0e5f83d4895db7955e4cb9ed37ab73f7ded339b6",
    release_date="2023-08-05",  # initial commit of hf model.
    n_parameters=109_000_000,
    embed_dim=768,
    license="mit",
    max_tokens=512,
    reference="https://huggingface.co/BAAI/bge-base-zh",
    similarity_fn_name="cosine",
    framework=["Sentence Transformers", "PyTorch"],
    use_instructions=True,
    public_training_code=None,
    public_training_data=None,
    training_datasets=bge_chinese_training_data,
    superseded_by="BAAI/bge-base-zh-v1.5",
)

bge_large_zh = ModelMeta(
    loader=partial(  # type: ignore
        sentence_transformers_loader,
        model_name="BAAI/bge-large-zh",
        revision="b5d9f5c027e87b6f0b6fa4b614f8f9cdc45ce0e8",
        model_prompts=model_prompts_zh,
    ),
    name="BAAI/bge-large-zh",
    languages=["zho_Hans"],
    open_weights=True,
    revision="b5d9f5c027e87b6f0b6fa4b614f8f9cdc45ce0e8",
    release_date="2023-08-02",  # initial commit of hf model.
    n_parameters=335_000_000,
    embed_dim=1024,
    license="mit",
    max_tokens=512,
    reference="https://huggingface.co/BAAI/bge-large-zh",
    similarity_fn_name="cosine",
    framework=["Sentence Transformers", "PyTorch"],
    use_instructions=True,
    public_training_code=None,
    public_training_data=None,
    training_datasets=bge_chinese_training_data,
    superseded_by="BAAI/bge-large-zh-v1.5",
)

bge_small_en = ModelMeta(
    loader=partial(  # type: ignore
        sentence_transformers_loader,
        model_name="BAAI/bge-small-en",
        revision="4778d71a06863076696b03fd2777eb118712cad8",
        model_prompts=model_prompts,
    ),
    name="BAAI/bge-small-en",
    languages=["eng_Latn"],
    open_weights=True,
    revision="4778d71a06863076696b03fd2777eb118712cad8",
    release_date="2023-08-05",  # initial commit of hf model.
    n_parameters=33_400_000,
    embed_dim=512,
    license="mit",
    max_tokens=512,
    reference="https://huggingface.co/BAAI/bge-small-en",
    similarity_fn_name="cosine",
    framework=["Sentence Transformers", "PyTorch"],
    use_instructions=True,
    public_training_code=None,
    public_training_data="https://data.baai.ac.cn/details/BAAI-MTP",
    training_datasets=bge_training_data,
    superseded_by="BAAI/bge-small-en-v1.5",
)

bge_base_en = ModelMeta(
    loader=partial(  # type: ignore
        sentence_transformers_loader,
        model_name="BAAI/bge-base-en",
        revision="b737bf5dcc6ee8bdc530531266b4804a5d77b5d8",
        model_prompts=model_prompts,
    ),
    name="BAAI/bge-base-en",
    languages=["eng_Latn"],
    open_weights=True,
    revision="b737bf5dcc6ee8bdc530531266b4804a5d77b5d8",
    release_date="2023-08-05",  # initial commit of hf model.
    n_parameters=109_000_000,
    embed_dim=768,
    license="mit",
    max_tokens=512,
    reference="https://huggingface.co/BAAI/bge-base-en",
    similarity_fn_name="cosine",
    framework=["Sentence Transformers", "PyTorch"],
    use_instructions=True,
    public_training_code=None,  # seemingly released (at least for some models, but the link is broken
    public_training_data="https://data.baai.ac.cn/details/BAAI-MTP",
    training_datasets=bge_training_data,
    superseded_by="BAAI/bge-base-en-v1.5",
)

bge_large_en = ModelMeta(
    loader=partial(  # type: ignore
        sentence_transformers_loader,
        model_name="BAAI/bge-large-en",
        revision="abe7d9d814b775ca171121fb03f394dc42974275",
        model_prompts=model_prompts,
    ),
    name="BAAI/bge-large-en",
    languages=["eng_Latn"],
    open_weights=True,
    revision="abe7d9d814b775ca171121fb03f394dc42974275",
    release_date="2023-08-05",  # initial commit of hf model.
    n_parameters=335_000_000,
    embed_dim=1024,
    license="mit",
    max_tokens=512,
    reference="https://huggingface.co/BAAI/bge-large-en",
    similarity_fn_name="cosine",
    framework=["Sentence Transformers", "PyTorch"],
    use_instructions=True,
    public_training_code=None,  # seemingly released (at least for some models, but the link is broken
    public_training_data="https://data.baai.ac.cn/details/BAAI-MTP",
    training_datasets=bge_training_data,
    superseded_by="BAAI/bge-large-en-v1.5",
)


bge_small_zh_v1_5 = ModelMeta(
    loader=partial(  # type: ignore
        sentence_transformers_loader,
        model_name="BAAI/bge-small-zh-v1.5",
        revision="7999e1d3359715c523056ef9478215996d62a620",
        model_prompts=model_prompts_zh,
    ),
    name="BAAI/bge-small-zh-v1.5",
    languages=["zho_Hans"],
    open_weights=True,
    revision="7999e1d3359715c523056ef9478215996d62a620",
    release_date="2023-09-12",  # initial commit of hf model.
<<<<<<< HEAD
    n_parameters=24_000_000,
    memory_usage_mb=91,
=======
    n_parameters=33_400_000,
>>>>>>> d87d17e6
    embed_dim=512,
    license="mit",
    max_tokens=512,
    reference="https://huggingface.co/BAAI/bge-small-zh-v1.5",
    similarity_fn_name="cosine",
    framework=["Sentence Transformers", "PyTorch"],
    use_instructions=True,
    public_training_code=None,
    public_training_data=None,
    training_datasets=bge_chinese_training_data,
)

bge_base_zh_v1_5 = ModelMeta(
    loader=partial(  # type: ignore
        sentence_transformers_loader,
        model_name="BAAI/bge-base-zh-v1.5",
        revision="f03589ceff5aac7111bd60cfc7d497ca17ecac65",
        model_prompts=model_prompts_zh,
    ),
    name="BAAI/bge-base-zh-v1.5",
    languages=["zho_Hans"],
    open_weights=True,
    revision="f03589ceff5aac7111bd60cfc7d497ca17ecac65",
    release_date="2023-09-11",  # initial commit of hf model.
<<<<<<< HEAD
    n_parameters=438_000_000,
    memory_usage_mb=1671,
=======
    n_parameters=109_000_000,
>>>>>>> d87d17e6
    embed_dim=768,
    license="mit",
    max_tokens=512,
    reference="https://huggingface.co/BAAI/bge-base-zh-v1.5",
    similarity_fn_name="cosine",
    framework=["Sentence Transformers", "PyTorch"],
    use_instructions=True,
    public_training_code=None,
    public_training_data=None,
    training_datasets=bge_chinese_training_data,
)

bge_large_zh_v1_5 = ModelMeta(
    loader=partial(  # type: ignore
        sentence_transformers_loader,
        model_name="BAAI/bge-large-zh-v1.5",
        revision="79e7739b6ab944e86d6171e44d24c997fc1e0116",
        model_prompts=model_prompts_zh,
    ),
    name="BAAI/bge-large-zh-v1.5",
    languages=["zho_Hans"],
    open_weights=True,
    revision="79e7739b6ab944e86d6171e44d24c997fc1e0116",
    release_date="2023-09-12",  # initial commit of hf model.
<<<<<<< HEAD
    n_parameters=1_340_000_000,
    memory_usage_mb=5112,
=======
    n_parameters=335_000_000,
>>>>>>> d87d17e6
    embed_dim=1024,
    license="mit",
    max_tokens=512,
    reference="https://huggingface.co/BAAI/bge-large-zh-v1.5",
    similarity_fn_name="cosine",
    framework=["Sentence Transformers", "PyTorch"],
    use_instructions=True,
    public_training_code=None,
    public_training_data=None,
    training_datasets=bge_chinese_training_data,
)

bge_m3 = ModelMeta(
    loader=partial(  # type: ignore
        sentence_transformers_loader,
        model_name="BAAI/bge-m3",
        revision="5617a9f61b028005a4858fdac845db406aefb181",
    ),
    name="BAAI/bge-m3",
    languages=bgem3_languages,
    open_weights=True,
    revision="5617a9f61b028005a4858fdac845db406aefb181",
    release_date="2024-06-28",
    n_parameters=568_000_000,
    memory_usage_mb=2167,
    embed_dim=4096,
    license="mit",
    max_tokens=8194,
    reference="https://huggingface.co/BAAI/bge-m3",
    similarity_fn_name="cosine",
    framework=["Sentence Transformers", "PyTorch"],
    use_instructions=False,
    public_training_code=None,
    public_training_data="https://huggingface.co/datasets/cfli/bge-full-data",
    training_datasets=bge_m3_training_data,
)

bge_multilingual_gemma2 = ModelMeta(
    loader=partial(  # type: ignore
        sentence_transformers_loader,
        model_name="BAAI/bge-multilingual-gemma2",
        revision="992e13d8984fde2c31ef8a3cb2c038aeec513b8a",
    ),
    name="BAAI/bge-multilingual-gemma2",
    languages=[
        "eng_Latn",
        "zho_Hans",
        "kor_Hang",
        "kor_Latn",
        "fra_Latn",
        "jpn_Jpan",
        "jpn_Latn",
    ],  # This list is incomlete. Their description says "and more".
    # I'm also unsure about the scripts.
    open_weights=True,
    revision="992e13d8984fde2c31ef8a3cb2c038aeec513b8a",
    release_date="2024-07-25",  # initial commit of hf model.
    n_parameters=9.24 * 1e9,
    memory_usage_mb=35254,
    embed_dim=3584,  # from old C-MTEB leaderboard
    license="gemma",
    max_tokens=8192,  # from old C-MTEB leaderboard
    reference="https://huggingface.co/BAAI/bge-multilingual-gemma2",
    similarity_fn_name="cosine",
    framework=["Sentence Transformers", "PyTorch"],
    use_instructions=False,
    public_training_code=None,
    public_training_data=None,
    training_datasets=None,  # not disclosed
)

# Contents of cfli/bge-full-data
bge_full_data = {
    # source: https://arxiv.org/pdf/2409.15700
    # Charles Goodhart is turning back and forth
    # in his grave as I'm annotating this
    # |Retrieval|
    # ELI5
    # SQuaD
    # TriviaQA
    # QuoraDuplicateQuestions
    "HotpotQA": ["train"],
    "HotpotQA-NL": ["train"],  # translation not trained on
    "FEVER": ["train"],
    "FEVER-NL": ["train"],  # translation not trained on
    "MSMARCO": ["train"],
    "mMARCO-NL": ["train"],  # translation not trained on
    "NQ": ["train"],
    "NQ-NL": ["train"],  # translation not trained on
    "ArguAna": ["train"],
    "ArguAna-NL": ["train"],  # translation not trained on
    "FiQA2018": ["train"],
    "FiQA2018-NL": ["train"],  # translation not trained on
    # |Reranking|
    "SciDocsReranking": ["train"],
    "StackOverflowDupQuestions": ["train"],
    # |Classification|
    "AmazonReviewsClassification": ["train"],
    "AmazonCounterfactualClassification": ["train"],
    "Banking77Classification": ["train"],
    "EmotionClassification": ["train"],
    "TweetSentimentExtractionClassification": ["train"],
    "MTOPIntentClassification": ["train"],
    "ImdbClassification": ["train"],
    "ToxicConversationsClassification": ["train"],
    # |Clustering|
    "ArxivClusteringS2S": ["train"],
    "ArxivClusteringP2P": ["train"],
    "BiorxivClusteringS2S": ["train"],
    "BiorxivClusteringP2P": ["train"],
    "MedrxivClusteringS2S": ["train"],
    "MedrxivClusteringP2P": ["train"],
    "BiorxivClusteringS2S.v2": ["train"],
    "BiorxivClusteringP2P.v2": ["train"],
    "MedrxivClusteringS2S.v2": ["train"],
    "MedrxivClusteringP2P.v2": ["train"],
    "RedditClusteringP2P": ["train"],
    "RedditClustering": ["train"],
    "RedditClustering.v2": ["train"],
    "TwentyNewsgroupsClustering": ["train"],
    "TwentyNewsgroupsClustering.v2": ["train"],
    # |STS|
    "STS22": ["train"],
    "STS22.v2": ["train"],
    "STSBenchmark": ["train"],
}

bge_en_icl = ModelMeta(
    loader=partial(
        sentence_transformers_loader,
        model_name="BAAI/bge-en-icl",
        revision="971c7e1445cc86656ca0bd85ed770b8675a40bb5",
    ),
    name="BAAI/bge-en-icl",
    languages=[
        "eng_Latn",
    ],
    open_weights=True,
    revision="971c7e1445cc86656ca0bd85ed770b8675a40bb5",
    release_date="2024-07-25",  # initial commit of hf model.
    n_parameters=7.11 * 1e9,
    memory_usage_mb=27125,
    embed_dim=4096,
    license="apache-2",
    max_tokens=32768,
    reference="https://huggingface.co/BAAI/bge-en-icl",
    similarity_fn_name="cosine",
    framework=["Sentence Transformers", "PyTorch"],
    use_instructions=False,
    public_training_code="https://github.com/FlagOpen/FlagEmbedding",
    public_training_data="https://huggingface.co/datasets/cfli/bge-full-data",
    training_datasets={
        **E5_MISTRAL_TRAINING_DATA,
        **bge_full_data,
    },
    adapted_from="intfloat/e5-mistral-7b-instruct",
)<|MERGE_RESOLUTION|>--- conflicted
+++ resolved
@@ -324,12 +324,8 @@
     open_weights=True,
     revision="5c38ec7c405ec4b44b94cc5a9bb96e735b38267a",
     release_date="2023-09-12",  # initial commit of hf model.
-<<<<<<< HEAD
-    n_parameters=24_000_000,
+    n_parameters=33_400_000,
     memory_usage_mb=127,
-=======
-    n_parameters=33_400_000,
->>>>>>> d87d17e6
     embed_dim=512,
     license="mit",
     max_tokens=512,
@@ -354,12 +350,8 @@
     open_weights=True,
     revision="a5beb1e3e68b9ab74eb54cfd186867f64f240e1a",
     release_date="2023-09-11",  # initial commit of hf model.
-<<<<<<< HEAD
-    n_parameters=438_000_000,
+    n_parameters=109_000_000,
     memory_usage_mb=1671,
-=======
-    n_parameters=109_000_000,
->>>>>>> d87d17e6
     embed_dim=768,
     license="mit",
     max_tokens=512,
@@ -384,12 +376,8 @@
     open_weights=True,
     revision="d4aa6901d3a41ba39fb536a557fa166f842b0e09",
     release_date="2023-09-12",  # initial commit of hf model.
-<<<<<<< HEAD
-    n_parameters=1_340_000_000,
+    n_parameters=335_000_000,
     memory_usage_mb=5112,
-=======
-    n_parameters=335_000_000,
->>>>>>> d87d17e6
     embed_dim=1024,
     license="mit",
     max_tokens=512,
@@ -571,12 +559,8 @@
     open_weights=True,
     revision="7999e1d3359715c523056ef9478215996d62a620",
     release_date="2023-09-12",  # initial commit of hf model.
-<<<<<<< HEAD
-    n_parameters=24_000_000,
+    n_parameters=33_400_000,
     memory_usage_mb=91,
-=======
-    n_parameters=33_400_000,
->>>>>>> d87d17e6
     embed_dim=512,
     license="mit",
     max_tokens=512,
@@ -601,12 +585,8 @@
     open_weights=True,
     revision="f03589ceff5aac7111bd60cfc7d497ca17ecac65",
     release_date="2023-09-11",  # initial commit of hf model.
-<<<<<<< HEAD
-    n_parameters=438_000_000,
+    n_parameters=109_000_000,
     memory_usage_mb=1671,
-=======
-    n_parameters=109_000_000,
->>>>>>> d87d17e6
     embed_dim=768,
     license="mit",
     max_tokens=512,
@@ -631,12 +611,8 @@
     open_weights=True,
     revision="79e7739b6ab944e86d6171e44d24c997fc1e0116",
     release_date="2023-09-12",  # initial commit of hf model.
-<<<<<<< HEAD
-    n_parameters=1_340_000_000,
+    n_parameters=335_000_000,
     memory_usage_mb=5112,
-=======
-    n_parameters=335_000_000,
->>>>>>> d87d17e6
     embed_dim=1024,
     license="mit",
     max_tokens=512,
