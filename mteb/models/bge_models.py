--- conflicted
+++ resolved
@@ -1,15 +1,6 @@
 from __future__ import annotations
 
 from functools import partial
-<<<<<<< HEAD
-
-from mteb.model_meta import ModelMeta, sentence_transformers_loader
-
-model_prompts = {"query": "Represent this sentence for searching relevant passages: "}
-
-bge_small_en_v1_5 = ModelMeta(
-    loader=partial(
-=======
 
 from mteb.model_meta import ModelMeta, sentence_transformers_loader
 
@@ -363,7 +354,6 @@
 
 bge_small_en_v1_5 = ModelMeta(
     loader=partial(  # type: ignore
->>>>>>> 2fac8ba1
         sentence_transformers_loader,
         model_name="BAAI/bge-small-en-v1.5",
         revision="5c38ec7c405ec4b44b94cc5a9bb96e735b38267a",
@@ -375,23 +365,12 @@
     revision="5c38ec7c405ec4b44b94cc5a9bb96e735b38267a",
     release_date="2023-09-12",  # initial commit of hf model.
     n_parameters=24_000_000,
-<<<<<<< HEAD
-    memory_usage=None,
-=======
->>>>>>> 2fac8ba1
     embed_dim=512,
     license="mit",
     max_tokens=512,
     reference="https://huggingface.co/BAAI/bge-small-en-v1.5",
     similarity_fn_name="cosine",
     framework=["Sentence Transformers", "PyTorch"],
-<<<<<<< HEAD
-    use_instuctions=False,
-)
-
-bge_base_en_v1_5 = ModelMeta(
-    loader=partial(
-=======
     use_instructions=True,
     public_training_code=None,
     public_training_data="https://data.baai.ac.cn/details/BAAI-MTP",
@@ -400,7 +379,6 @@
 
 bge_base_en_v1_5 = ModelMeta(
     loader=partial(  # type: ignore
->>>>>>> 2fac8ba1
         sentence_transformers_loader,
         model_name="BAAI/bge-base-en-v1.5",
         revision="a5beb1e3e68b9ab74eb54cfd186867f64f240e1a",
@@ -412,23 +390,12 @@
     revision="a5beb1e3e68b9ab74eb54cfd186867f64f240e1a",
     release_date="2023-09-11",  # initial commit of hf model.
     n_parameters=438_000_000,
-<<<<<<< HEAD
-    memory_usage=None,
-=======
->>>>>>> 2fac8ba1
     embed_dim=768,
     license="mit",
     max_tokens=512,
     reference="https://huggingface.co/BAAI/bge-base-en-v1.5",
     similarity_fn_name="cosine",
     framework=["Sentence Transformers", "PyTorch"],
-<<<<<<< HEAD
-    use_instuctions=False,
-)
-
-bge_large_en_v1_5 = ModelMeta(
-    loader=partial(
-=======
     use_instructions=True,
     public_training_code=None,  # seemingly released (at least for some models, but the link is broken
     public_training_data="https://data.baai.ac.cn/details/BAAI-MTP",
@@ -437,7 +404,6 @@
 
 bge_large_en_v1_5 = ModelMeta(
     loader=partial(  # type: ignore
->>>>>>> 2fac8ba1
         sentence_transformers_loader,
         model_name="BAAI/bge-large-en-v1.5",
         revision="d4aa6901d3a41ba39fb536a557fa166f842b0e09",
@@ -449,19 +415,12 @@
     revision="d4aa6901d3a41ba39fb536a557fa166f842b0e09",
     release_date="2023-09-12",  # initial commit of hf model.
     n_parameters=1_340_000_000,
-<<<<<<< HEAD
-    memory_usage=None,
-=======
->>>>>>> 2fac8ba1
     embed_dim=1024,
     license="mit",
     max_tokens=512,
     reference="https://huggingface.co/BAAI/bge-large-en-v1.5",
     similarity_fn_name="cosine",
     framework=["Sentence Transformers", "PyTorch"],
-<<<<<<< HEAD
-    use_instuctions=False,
-=======
     use_instructions=True,
     public_training_code=None,  # seemingly released (at least for some models, but the link is broken
     public_training_data="https://data.baai.ac.cn/details/BAAI-MTP",
@@ -599,5 +558,4 @@
     public_training_code=None,
     public_training_data=None,
     training_datasets=None,  # not disclosed
->>>>>>> 2fac8ba1
 )