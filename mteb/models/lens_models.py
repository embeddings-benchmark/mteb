--- conflicted
+++ resolved
@@ -1,12 +1,8 @@
 from __future__ import annotations
 
 from mteb.model_meta import ModelMeta
-<<<<<<< HEAD
+from mteb.models.bge_models import bge_full_data
 
-from .bge_models import bge_full_data
-=======
-from mteb.models.bge_models import bge_full_data
->>>>>>> 479fa206
 
 lens_d4000 = ModelMeta(
     loader=None,  # TODO: implement this in the future
