--- conflicted
+++ resolved
@@ -262,7 +262,6 @@
             cos_scores_top_k_values = cos_scores_top_k_values.cpu().tolist()
 
             sub_corpus_ids = list(sub_corpus_ids)
-<<<<<<< HEAD
             result_heaps = self._sort_full_corpus_results(
                 result_heaps=result_heaps,
                 query_idx_to_id=query_idx_to_id,
@@ -302,21 +301,6 @@
                 else:
                     # If item is larger than the smallest in the heap, push it on the heap then pop the smallest element
                     heapq.heappushpop(result_heaps[query_id], (score, corpus_id))
-=======
-            for query_itr in range(len(query_embeddings)):
-                query_id = query_idx_to_id[query_itr]
-                for sub_corpus_id, score in zip(
-                    cos_scores_top_k_idx[query_itr],
-                    cos_scores_top_k_values[query_itr],
-                ):
-                    corpus_id = sub_corpus_ids[sub_corpus_id]
-                    if len(result_heaps[query_id]) < top_k:
-                        # push item on the heap
-                        heapq.heappush(result_heaps[query_id], (score, corpus_id))
-                    else:
-                        # If item is larger than the smallest in the heap, push it on the heap then pop the smallest element
-                        heapq.heappushpop(result_heaps[query_id], (score, corpus_id))
->>>>>>> 9b898ea0
         return result_heaps
 
     def _rerank_documents(
