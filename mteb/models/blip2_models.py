--- conflicted
+++ resolved
@@ -10,11 +10,8 @@
 
 from mteb.encoder_interface import BatchedInput, PromptType
 from mteb.model_meta import ModelMeta
-<<<<<<< HEAD
 from mteb.models.wrapper import Wrapper
-=======
 from mteb.requires_package import requires_package
->>>>>>> 9117c2fe
 
 
 def blip2_loader(**kwargs):
