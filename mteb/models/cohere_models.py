from __future__ import annotations

from functools import partial
from typing import Any

import numpy as np
import torch

import mteb
from mteb.encoder_interface import Encoder
from mteb.model_meta import ModelMeta

<<<<<<< HEAD
=======

>>>>>>> e85c1341
# Implementation follows https://github.com/KennethEnevoldsen/scandinavian-embedding-benchmark/blob/main/src/seb/registered_models/cohere_models.py
class CohereTextEmbeddingModel(Encoder):
    def __init__(self, model_name: str, sep: str = " ", **kwargs) -> None:
        self.model_name = model_name
        self.sep = sep

<<<<<<< HEAD
    def _embed(self, sentences: list[str], cohere_task_type: str, retries: int = 5) -> torch.Tensor:
=======
    def _embed(
        self, sentences: list[str], input_type: str, retries: int = 5
    ) -> torch.Tensor:
>>>>>>> e85c1341
        import cohere  # type: ignore
        
        client = cohere.Client()
<<<<<<< HEAD
        while retries > 0: # Cohere's API is not always reliable
=======
        while retries > 0:  # Cohere's API is not always reliable
>>>>>>> e85c1341
            try:
                response = client.embed(
                    texts=list(sentences),
                    model=self.model_name,
<<<<<<< HEAD
                    input_type=cohere_task_type,
=======
                    input_type=input_type,
>>>>>>> e85c1341
                )
                break
            except Exception as e:
                print(f"Retrying... {retries} retries left.")
                retries -= 1
                if retries == 0:
                    raise e
        return torch.tensor(response.embeddings)

    def encode(
        self,
        sentences: list[str],
        prompt_name: str | None = None,
        # search_document is recommended if unknown (https://cohere.com/blog/introducing-embed-v3)
        cohere_task_type: str = "search_document",
        **kwargs: Any,  # noqa: ARG002
    ) -> np.ndarray:
        if prompt_name:
            task = mteb.get_task(prompt_name)
            task_type = task.metadata.type
            if task_type in ["Classification", "MultilabelClassification"]:
                cohere_task_type = "classification"
            elif task_type == "Clustering":
                cohere_task_type = "clustering"
        return self._embed(sentences, cohere_task_type=cohere_task_type).numpy()

    def encode_queries(self, queries: list[str], **kwargs: Any) -> np.ndarray:  # noqa: ARG002
        return self._embed(queries, cohere_task_type="search_query").numpy()

    def encode_corpus(self, corpus: list[dict[str, str]], **kwargs: Any) -> np.ndarray:  # noqa: ARG002
        if isinstance(corpus, dict):
            sentences = [
                (corpus["title"][i] + self.sep + corpus["text"][i]).strip()  # type: ignore
                if "title" in corpus
                else corpus["text"][i].strip()  # type: ignore
                for i in range(len(corpus["text"]))  # type: ignore
            ]
        else:
            sentences = [
                (doc["title"] + self.sep + doc["text"]).strip()
                if "title" in doc
                else doc["text"].strip()
                for doc in corpus
            ]
        return self._embed(sentences, cohere_task_type="search_document").numpy()


cohere_mult_3 = ModelMeta(
    loader=partial(CohereTextEmbeddingModel, model_name="embed-multilingual-v3.0"),
    name="embed-multilingual-v3.0",
    languages=[],  # Unknown, but support >100 languages
    open_source=False,
    revision="1",
    release_date="2023-11-02",
    n_parameters=None,
    memory_usage=None,
    max_tokens=None,
    embed_dim=1024,
    license=None,
    similarity_fn_name="cosine",
    framework=[],
)

cohere_eng_3 = ModelMeta(
    loader=partial(CohereTextEmbeddingModel, model_name="embed-english-v3.0"),
    name="embed-english-v3.0",
    languages=["eng-Latn"],
    open_source=False,
    revision="1",
    release_date="2023-11-02",
    n_parameters=None,
    memory_usage=None,
    max_tokens=None,
    embed_dim=1024,
    license=None,
    similarity_fn_name="cosine",
    framework=[],
)

if __name__ == "__main__":
    import mteb

    mdl = mteb.get_model(cohere_mult_3.name, cohere_mult_3.revision)
    emb = mdl.encode(["Hello, world!"])<|MERGE_RESOLUTION|>--- conflicted
+++ resolved
@@ -10,40 +10,25 @@
 from mteb.encoder_interface import Encoder
 from mteb.model_meta import ModelMeta
 
-<<<<<<< HEAD
-=======
 
->>>>>>> e85c1341
 # Implementation follows https://github.com/KennethEnevoldsen/scandinavian-embedding-benchmark/blob/main/src/seb/registered_models/cohere_models.py
 class CohereTextEmbeddingModel(Encoder):
     def __init__(self, model_name: str, sep: str = " ", **kwargs) -> None:
         self.model_name = model_name
         self.sep = sep
 
-<<<<<<< HEAD
-    def _embed(self, sentences: list[str], cohere_task_type: str, retries: int = 5) -> torch.Tensor:
-=======
     def _embed(
-        self, sentences: list[str], input_type: str, retries: int = 5
+        self, sentences: list[str], cohere_task_type: str, retries: int = 5
     ) -> torch.Tensor:
->>>>>>> e85c1341
         import cohere  # type: ignore
-        
+
         client = cohere.Client()
-<<<<<<< HEAD
-        while retries > 0: # Cohere's API is not always reliable
-=======
         while retries > 0:  # Cohere's API is not always reliable
->>>>>>> e85c1341
             try:
                 response = client.embed(
                     texts=list(sentences),
                     model=self.model_name,
-<<<<<<< HEAD
                     input_type=cohere_task_type,
-=======
-                    input_type=input_type,
->>>>>>> e85c1341
                 )
                 break
             except Exception as e:
@@ -124,7 +109,5 @@
 )
 
 if __name__ == "__main__":
-    import mteb
-
     mdl = mteb.get_model(cohere_mult_3.name, cohere_mult_3.revision)
     emb = mdl.encode(["Hello, world!"])