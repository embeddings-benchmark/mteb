from __future__ import annotations

from functools import partial
from typing import Any

import numpy as np
import torch
import tqdm

from mteb.encoder_interface import PromptType
from mteb.model_meta import ModelMeta
from mteb.models.sentence_transformer_wrapper import (
    get_prompt_name,
    validate_task_to_prompt_name,
)

from .wrapper import Wrapper

from .wrapper import Wrapper

supported_languages = [
    "afr-Latn",
    "amh-Ethi",
    "ara-Arab",
    "asm-Beng",
    "aze-Latn",
    "bel-Cyrl",
    "bul-Cyrl",
    "ben-Beng",
    "bod-Tibt",
    "bos-Latn",
    "cat-Latn",
    "ceb-Latn",
    "cos-Latn",
    "ces-Latn",
    "cym-Latn",
    "dan-Latn",
    "deu-Latn",
    "ell-Grek",
    "eng-Latn",
    "epo-Latn",
    "spa-Latn",
    "est-Latn",
    "eus-Latn",
    "fas-Arab",
    "fin-Latn",
    "fra-Latn",
    "fry-Latn",
    "gle-Latn",
    "gla-Latn",
    "glg-Latn",
    "guj-Gujr",
    "hau-Latn",
    "haw-Latn",
    "heb-Hebr",
    "hin-Deva",
    "hmn-Latn",
    "hrv-Latn",
    "hat-Latn",
    "hun-Latn",
    "hye-Armn",
    "ind-Latn",
    "ibo-Latn",
    "isl-Latn",
    "ita-Latn",
    "jpn-Jpan",
    "jav-Latn",
    "kat-Geor",
    "kaz-Cyrl",
    "khm-Khmr",
    "kan-Knda",
    "kor-Kore",
    "kur-Arab",
    "kir-Cyrl",
    "lat-Latn",
    "ltz-Latn",
    "lao-Laoo",
    "lit-Latn",
    "lav-Latn",
    "mlg-Latn",
    "mri-Latn",
    "mkd-Cyrl",
    "mal-Mlym",
    "mon-Cyrl",
    "mar-Deva",
    "msa-Latn",
    "mlt-Latn",
    "mya-Mymr",
    "nep-Deva",
    "nld-Latn",
    "nor-Latn",
    "nya-Latn",
    "ori-Orya",
    "pan-Guru",
    "pol-Latn",
    "por-Latn",
    "ron-Latn",
    "rus-Cyrl",
    "kin-Latn",
    "sin-Sinh",
    "slk-Latn",
    "slv-Latn",
    "smo-Latn",
    "sna-Latn",
    "som-Latn",
    "sqi-Latn",
    "srp-Cyrl",
    "sot-Latn",
    "sun-Latn",
    "swe-Latn",
    "swa-Latn",
    "tam-Taml",
    "tel-Telu",
    "tgk-Cyrl",
    "tha-Thai",
    "tuk-Latn",
    "tgl-Latn",
    "tur-Latn",
    "tat-Cyrl",
    "uig-Arab",
    "ukr-Cyrl",
    "urd-Arab",
    "uzb-Latn",
    "vie-Latn",
    "wol-Latn",
    "xho-Latn",
    "yid-Hebr",
    "yor-Latn",
    "zho-Hans",
    "zul-Latn",
]


# Implementation follows https://github.com/KennethEnevoldsen/scandinavian-embedding-benchmark/blob/main/src/seb/registered_models/cohere_models.py
class CohereTextEmbeddingModel(Wrapper):
    def __init__(
        self,
        model_name: str,
        sep: str = " ",
        model_prompts: dict[str, str] | None = None,
        **kwargs,
    ) -> None:
        self.model_name = model_name
        self.sep = sep
        self.model_prompts = (
<<<<<<< HEAD
            validate_task_to_prompt_name(model_prompts) if model_prompts else None
=======
            self.validate_task_to_prompt_name(model_prompts) if model_prompts else None
>>>>>>> 2fac8ba1
        )

    def _embed(
        self,
        sentences: list[str],
        cohere_task_type: str,
        show_progress_bar: bool = False,
        retries: int = 5,
    ) -> torch.Tensor:
        import cohere  # type: ignore

        max_batch_size = 256

        batches = [
            sentences[i : i + max_batch_size]
            for i in range(0, len(sentences), max_batch_size)
        ]

        client = cohere.Client()

        all_embeddings = []

        for batch in tqdm.tqdm(batches, leave=False, disable=not show_progress_bar):
            while retries > 0:  # Cohere's API is not always reliable
                try:
                    response = client.embed(
                        texts=batch,
                        model=self.model_name,
                        input_type=cohere_task_type,
                    )
                    break
                except Exception as e:
                    print(f"Retrying... {retries} retries left.")
                    retries -= 1
                    if retries == 0:
                        raise e

            all_embeddings.extend(torch.tensor(response.embeddings).numpy())

        return np.array(all_embeddings)

    def encode(
        self,
        sentences: list[str],
        *,
        task_name: str,
        prompt_type: PromptType | None = None,
        **kwargs: Any,
    ) -> np.ndarray:
<<<<<<< HEAD
        cohere_task_type = get_prompt_name(self.model_prompts, task_name, prompt_type)
        if cohere_task_type is None:
            # search_document is recommended if unknown (https://cohere.com/blog/introducing-embed-v3)
            cohere_task_type = "search_document"
        return self._embed(sentences, cohere_task_type=cohere_task_type).numpy()
=======
        prompt_name = self.get_prompt_name(self.model_prompts, task_name, prompt_type)
        cohere_task_type = self.model_prompts.get(prompt_name)

        if cohere_task_type is None:
            # search_document is recommended if unknown (https://cohere.com/blog/introducing-embed-v3)
            cohere_task_type = "search_document"

        show_progress_bar = (
            False
            if "show_progress_bar" not in kwargs
            else kwargs.pop("show_progress_bar")
        )

        return self._embed(
            sentences,
            cohere_task_type=cohere_task_type,
            show_progress_bar=show_progress_bar,
        )
>>>>>>> 2fac8ba1


model_prompts = {
    "Classification": "classification",
    "MultilabelClassification": "classification",
    "Clustering": "clustering",
    PromptType.query.value: "search_query",
    PromptType.passage.value: "search_document",
}

cohere_mult_3 = ModelMeta(
<<<<<<< HEAD
    loader=partial(
=======
    loader=partial(  # type: ignore
>>>>>>> 2fac8ba1
        CohereTextEmbeddingModel,
        model_name="embed-multilingual-v3.0",
        model_prompts=model_prompts,
    ),
<<<<<<< HEAD
    name="embed-multilingual-v3.0",
    languages=[],  # Unknown, but support >100 languages
=======
    name="Cohere/Cohere-embed-multilingual-v3.0",
    languages=supported_languages,
>>>>>>> 2fac8ba1
    open_weights=False,
    revision="1",
    release_date="2023-11-02",
    n_parameters=None,
    max_tokens=None,
    embed_dim=512,
    reference="https://cohere.com/blog/introducing-embed-v3",
    license=None,
    similarity_fn_name="cosine",
    framework=["API"],
<<<<<<< HEAD
    use_instuctions=False,
)

cohere_eng_3 = ModelMeta(
    loader=partial(
        CohereTextEmbeddingModel,
        model_name="embed-multilingual-v3.0",
        model_prompts=model_prompts,
    ),
    name="embed-english-v3.0",
    languages=["eng-Latn"],
    open_weights=False,
=======
    use_instructions=True,
    public_training_code=None,
    public_training_data=None,  # assumed
    training_datasets=None,
)

cohere_eng_3 = ModelMeta(
    loader=partial(  # type: ignore
        CohereTextEmbeddingModel,
        model_name="embed-english-v3.0",
        model_prompts=model_prompts,
    ),
    name="Cohere/Cohere-embed-english-v3.0",
    languages=["eng-Latn"],
    open_weights=False,
    reference="https://cohere.com/blog/introducing-embed-v3",
>>>>>>> 2fac8ba1
    revision="1",
    release_date="2023-11-02",
    n_parameters=None,
    max_tokens=512,
    embed_dim=1024,
    license=None,
    similarity_fn_name="cosine",
    framework=["API"],
<<<<<<< HEAD
    use_instuctions=False,
=======
    use_instructions=True,
    public_training_code=None,
    public_training_data=None,  # assumed
    training_datasets=None,
)

cohere_mult_light_3 = ModelMeta(
    loader=partial(
        CohereTextEmbeddingModel,
        model_name="embed-multilingual-light-v3.0",
        model_prompts=model_prompts,
    ),
    name="Cohere/Cohere-embed-multilingual-light-v3.0",
    languages=supported_languages,
    open_weights=False,
    revision="1",
    reference="https://cohere.com/blog/introducing-embed-v3",
    release_date="2023-11-02",
    n_parameters=None,
    max_tokens=512,
    embed_dim=384,
    license=None,
    similarity_fn_name="cosine",
    framework=["API"],
    use_instructions=True,
    public_training_code=None,
    public_training_data=None,  # assumed
    training_datasets=None,
)

cohere_eng_light_3 = ModelMeta(
    loader=partial(
        CohereTextEmbeddingModel,
        model_name="embed-english-light-v3.0",
        model_prompts=model_prompts,
    ),
    name="Cohere/Cohere-embed-english-light-v3.0",
    languages=["eng-Latn"],
    open_weights=False,
    reference="https://cohere.com/blog/introducing-embed-v3",
    revision="1",
    release_date="2023-11-02",
    n_parameters=None,
    max_tokens=512,
    embed_dim=384,
    license=None,
    similarity_fn_name="cosine",
    framework=["API"],
    use_instructions=True,
    public_training_code=None,
    public_training_data=None,  # assumed
    training_datasets=None,
>>>>>>> 2fac8ba1
)<|MERGE_RESOLUTION|>--- conflicted
+++ resolved
@@ -143,11 +143,7 @@
         self.model_name = model_name
         self.sep = sep
         self.model_prompts = (
-<<<<<<< HEAD
-            validate_task_to_prompt_name(model_prompts) if model_prompts else None
-=======
             self.validate_task_to_prompt_name(model_prompts) if model_prompts else None
->>>>>>> 2fac8ba1
         )
 
     def _embed(
@@ -197,13 +193,6 @@
         prompt_type: PromptType | None = None,
         **kwargs: Any,
     ) -> np.ndarray:
-<<<<<<< HEAD
-        cohere_task_type = get_prompt_name(self.model_prompts, task_name, prompt_type)
-        if cohere_task_type is None:
-            # search_document is recommended if unknown (https://cohere.com/blog/introducing-embed-v3)
-            cohere_task_type = "search_document"
-        return self._embed(sentences, cohere_task_type=cohere_task_type).numpy()
-=======
         prompt_name = self.get_prompt_name(self.model_prompts, task_name, prompt_type)
         cohere_task_type = self.model_prompts.get(prompt_name)
 
@@ -222,7 +211,6 @@
             cohere_task_type=cohere_task_type,
             show_progress_bar=show_progress_bar,
         )
->>>>>>> 2fac8ba1
 
 
 model_prompts = {
@@ -234,22 +222,13 @@
 }
 
 cohere_mult_3 = ModelMeta(
-<<<<<<< HEAD
-    loader=partial(
-=======
     loader=partial(  # type: ignore
->>>>>>> 2fac8ba1
         CohereTextEmbeddingModel,
         model_name="embed-multilingual-v3.0",
         model_prompts=model_prompts,
     ),
-<<<<<<< HEAD
-    name="embed-multilingual-v3.0",
-    languages=[],  # Unknown, but support >100 languages
-=======
     name="Cohere/Cohere-embed-multilingual-v3.0",
     languages=supported_languages,
->>>>>>> 2fac8ba1
     open_weights=False,
     revision="1",
     release_date="2023-11-02",
@@ -260,20 +239,6 @@
     license=None,
     similarity_fn_name="cosine",
     framework=["API"],
-<<<<<<< HEAD
-    use_instuctions=False,
-)
-
-cohere_eng_3 = ModelMeta(
-    loader=partial(
-        CohereTextEmbeddingModel,
-        model_name="embed-multilingual-v3.0",
-        model_prompts=model_prompts,
-    ),
-    name="embed-english-v3.0",
-    languages=["eng-Latn"],
-    open_weights=False,
-=======
     use_instructions=True,
     public_training_code=None,
     public_training_data=None,  # assumed
@@ -290,7 +255,6 @@
     languages=["eng-Latn"],
     open_weights=False,
     reference="https://cohere.com/blog/introducing-embed-v3",
->>>>>>> 2fac8ba1
     revision="1",
     release_date="2023-11-02",
     n_parameters=None,
@@ -299,9 +263,6 @@
     license=None,
     similarity_fn_name="cosine",
     framework=["API"],
-<<<<<<< HEAD
-    use_instuctions=False,
-=======
     use_instructions=True,
     public_training_code=None,
     public_training_data=None,  # assumed
@@ -354,5 +315,4 @@
     public_training_code=None,
     public_training_data=None,  # assumed
     training_datasets=None,
->>>>>>> 2fac8ba1
 )