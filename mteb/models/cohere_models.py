from __future__ import annotations

from functools import partial
from typing import Any

import numpy as np
import torch
import tqdm

from mteb.encoder_interface import PromptType
<<<<<<< HEAD
from mteb.model_meta import ModelMeta
from mteb.models.wrapper import Wrapper
=======
from mteb.model_meta import ModelMeta, ScoringFunction

from .wrapper import Wrapper
>>>>>>> 7889200b

supported_languages = [
    "afr-Latn",
    "amh-Ethi",
    "ara-Arab",
    "asm-Beng",
    "aze-Latn",
    "bel-Cyrl",
    "bul-Cyrl",
    "ben-Beng",
    "bod-Tibt",
    "bos-Latn",
    "cat-Latn",
    "ceb-Latn",
    "cos-Latn",
    "ces-Latn",
    "cym-Latn",
    "dan-Latn",
    "deu-Latn",
    "ell-Grek",
    "eng-Latn",
    "epo-Latn",
    "spa-Latn",
    "est-Latn",
    "eus-Latn",
    "fas-Arab",
    "fin-Latn",
    "fra-Latn",
    "fry-Latn",
    "gle-Latn",
    "gla-Latn",
    "glg-Latn",
    "guj-Gujr",
    "hau-Latn",
    "haw-Latn",
    "heb-Hebr",
    "hin-Deva",
    "hmn-Latn",
    "hrv-Latn",
    "hat-Latn",
    "hun-Latn",
    "hye-Armn",
    "ind-Latn",
    "ibo-Latn",
    "isl-Latn",
    "ita-Latn",
    "jpn-Jpan",
    "jav-Latn",
    "kat-Geor",
    "kaz-Cyrl",
    "khm-Khmr",
    "kan-Knda",
    "kor-Kore",
    "kur-Arab",
    "kir-Cyrl",
    "lat-Latn",
    "ltz-Latn",
    "lao-Laoo",
    "lit-Latn",
    "lav-Latn",
    "mlg-Latn",
    "mri-Latn",
    "mkd-Cyrl",
    "mal-Mlym",
    "mon-Cyrl",
    "mar-Deva",
    "msa-Latn",
    "mlt-Latn",
    "mya-Mymr",
    "nep-Deva",
    "nld-Latn",
    "nor-Latn",
    "nya-Latn",
    "ori-Orya",
    "pan-Guru",
    "pol-Latn",
    "por-Latn",
    "ron-Latn",
    "rus-Cyrl",
    "kin-Latn",
    "sin-Sinh",
    "slk-Latn",
    "slv-Latn",
    "smo-Latn",
    "sna-Latn",
    "som-Latn",
    "sqi-Latn",
    "srp-Cyrl",
    "sot-Latn",
    "sun-Latn",
    "swe-Latn",
    "swa-Latn",
    "tam-Taml",
    "tel-Telu",
    "tgk-Cyrl",
    "tha-Thai",
    "tuk-Latn",
    "tgl-Latn",
    "tur-Latn",
    "tat-Cyrl",
    "uig-Arab",
    "ukr-Cyrl",
    "urd-Arab",
    "uzb-Latn",
    "vie-Latn",
    "wol-Latn",
    "xho-Latn",
    "yid-Hebr",
    "yor-Latn",
    "zho-Hans",
    "zul-Latn",
]


# Implementation follows https://github.com/KennethEnevoldsen/scandinavian-embedding-benchmark/blob/main/src/seb/registered_models/cohere_models.py
class CohereTextEmbeddingModel(Wrapper):
    def __init__(
        self,
        model_name: str,
        sep: str = " ",
        model_prompts: dict[str, str] | None = None,
        **kwargs,
    ) -> None:
        self.model_name = model_name
        self.sep = sep
        self.model_prompts = (
            self.validate_task_to_prompt_name(model_prompts) if model_prompts else None
        )

    def _embed(
        self,
        sentences: list[str],
        cohere_task_type: str,
        show_progress_bar: bool = False,
        retries: int = 5,
    ) -> torch.Tensor:
        import cohere  # type: ignore

        max_batch_size = 256

        batches = [
            sentences[i : i + max_batch_size]
            for i in range(0, len(sentences), max_batch_size)
        ]

        client = cohere.Client()

        all_embeddings = []

        for batch in tqdm.tqdm(batches, leave=False, disable=not show_progress_bar):
            while retries > 0:  # Cohere's API is not always reliable
                try:
                    response = client.embed(
                        texts=batch,
                        model=self.model_name,
                        input_type=cohere_task_type,
                    )
                    break
                except Exception as e:
                    print(f"Retrying... {retries} retries left.")
                    retries -= 1
                    if retries == 0:
                        raise e

            all_embeddings.extend(torch.tensor(response.embeddings).numpy())

        return np.array(all_embeddings)

    def encode(
        self,
        sentences: list[str],
        *,
        task_name: str,
        prompt_type: PromptType | None = None,
        **kwargs: Any,
    ) -> np.ndarray:
        prompt_name = self.get_prompt_name(self.model_prompts, task_name, prompt_type)
        cohere_task_type = self.model_prompts.get(prompt_name)

        if cohere_task_type is None:
            # search_document is recommended if unknown (https://cohere.com/blog/introducing-embed-v3)
            cohere_task_type = "search_document"

        show_progress_bar = (
            False
            if "show_progress_bar" not in kwargs
            else kwargs.pop("show_progress_bar")
        )

        return self._embed(
            sentences,
            cohere_task_type=cohere_task_type,
            show_progress_bar=show_progress_bar,
        )


model_prompts = {
    "Classification": "classification",
    "MultilabelClassification": "classification",
    "Clustering": "clustering",
    PromptType.query.value: "search_query",
    PromptType.passage.value: "search_document",
}

cohere_mult_3 = ModelMeta(
    loader=partial(  # type: ignore
        CohereTextEmbeddingModel,
        model_name="embed-multilingual-v3.0",
        model_prompts=model_prompts,
    ),
    name="Cohere/Cohere-embed-multilingual-v3.0",
    languages=supported_languages,
    open_weights=False,
    revision="1",
    release_date="2023-11-02",
    n_parameters=None,
    memory_usage_mb=None,
    max_tokens=None,
    embed_dim=512,
    reference="https://cohere.com/blog/introducing-embed-v3",
    license=None,
    similarity_fn_name=ScoringFunction.COSINE,
    framework=["API"],
    use_instructions=True,
    public_training_code=None,
    public_training_data=None,  # assumed
    training_datasets=None,
)

cohere_eng_3 = ModelMeta(
    loader=partial(  # type: ignore
        CohereTextEmbeddingModel,
        model_name="embed-english-v3.0",
        model_prompts=model_prompts,
    ),
    name="Cohere/Cohere-embed-english-v3.0",
    languages=["eng-Latn"],
    open_weights=False,
    reference="https://cohere.com/blog/introducing-embed-v3",
    revision="1",
    release_date="2023-11-02",
    n_parameters=None,
    memory_usage_mb=None,
    max_tokens=512,
    embed_dim=1024,
    license=None,
    similarity_fn_name=ScoringFunction.COSINE,
    framework=["API"],
    use_instructions=True,
    public_training_code=None,
    public_training_data=None,  # assumed
    training_datasets=None,
)

cohere_mult_light_3 = ModelMeta(
    loader=partial(
        CohereTextEmbeddingModel,
        model_name="embed-multilingual-light-v3.0",
        model_prompts=model_prompts,
    ),
    name="Cohere/Cohere-embed-multilingual-light-v3.0",
    languages=supported_languages,
    open_weights=False,
    revision="1",
    reference="https://cohere.com/blog/introducing-embed-v3",
    release_date="2023-11-02",
    n_parameters=None,
    memory_usage_mb=None,
    max_tokens=512,
    embed_dim=384,
    license=None,
    similarity_fn_name=ScoringFunction.COSINE,
    framework=["API"],
    use_instructions=True,
    public_training_code=None,
    public_training_data=None,  # assumed
    training_datasets=None,
)

cohere_eng_light_3 = ModelMeta(
    loader=partial(
        CohereTextEmbeddingModel,
        model_name="embed-english-light-v3.0",
        model_prompts=model_prompts,
    ),
    name="Cohere/Cohere-embed-english-light-v3.0",
    languages=["eng-Latn"],
    open_weights=False,
    reference="https://cohere.com/blog/introducing-embed-v3",
    revision="1",
    release_date="2023-11-02",
    n_parameters=None,
    memory_usage_mb=None,
    max_tokens=512,
    embed_dim=384,
    license=None,
    similarity_fn_name=ScoringFunction.COSINE,
    framework=["API"],
    use_instructions=True,
    public_training_code=None,
    public_training_data=None,  # assumed
    training_datasets=None,
)<|MERGE_RESOLUTION|>--- conflicted
+++ resolved
@@ -8,14 +8,11 @@
 import tqdm
 
 from mteb.encoder_interface import PromptType
-<<<<<<< HEAD
 from mteb.model_meta import ModelMeta
 from mteb.models.wrapper import Wrapper
-=======
 from mteb.model_meta import ModelMeta, ScoringFunction
 
 from .wrapper import Wrapper
->>>>>>> 7889200b
 
 supported_languages = [
     "afr-Latn",
