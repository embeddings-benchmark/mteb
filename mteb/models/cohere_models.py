--- conflicted
+++ resolved
@@ -114,13 +114,5 @@
     license=None,
     similarity_fn_name="cosine",
     framework=[],
-<<<<<<< HEAD
     use_instuctions=False,
-)
-
-if __name__ == "__main__":
-    mdl = mteb.get_model(cohere_mult_3.name, cohere_mult_3.revision)
-    emb = mdl.encode(["Hello, world!"])
-=======
-)
->>>>>>> 0fde4d3e
+)