from __future__ import annotations

from functools import partial
from typing import Any

import torch
from PIL import Image
from torch.utils.data import DataLoader
from tqdm import tqdm

from mteb.encoder_interface import PromptType
from mteb.model_meta import ModelMeta
from mteb.requires_package import requires_image_dependencies


def evaclip_loader(**kwargs):
    try:
        import os
        import sys

        sys.path.insert(0, os.path.join(os.getcwd(), "EVA/EVA-CLIP/rei"))

        from eva_clip import create_model_and_transforms, get_tokenizer
    except ImportError:
        # https://github.com/baaivision/EVA/tree/master/EVA-CLIP#setup
        raise ImportError(
            "Please run `git clone git@github.com:baaivision/EVA.git`,"
            "`pip install ninja timm`"
            "`pip install -v -U git+https://github.com/facebookresearch/xformers.git@main#egg=xformers`"
            "`git clone https://github.com/NVIDIA/apex && cd apex && pip install -v --disable-pip-version-check --no-build-isolation --no-cache-dir ./`"
        )

    class EvaCLIPWrapper:
        def __init__(
            self,
            model_name: str = "EVA02-CLIP-B-16",
            device: str = "cuda" if torch.cuda.is_available() else "cpu",
            **kwargs: Any,
        ):
            requires_image_dependencies()

            self.model_name = model_name
            self.device = device
            pretrained = "eva_clip"  # or "/path/to/EVA02_CLIP_B_psz16_s8B.pt"
            self.model, _, self.img_preprocess = create_model_and_transforms(
                model_name, pretrained, force_custom_clip=True, device=device
            )
            self.model.eval()
            self.tokenizer = get_tokenizer(model_name)

        def encode(  # type: ignore
            self,
            sentences: list[str],
            *,
            task_name: str | None = None,
            prompt_type: PromptType | None = None,
            batch_size: int = 32,
            **kwargs: Any,
        ):
            return self.get_text_embeddings(texts=sentences, batch_size=batch_size)

        def get_text_embeddings(
            self,
            texts: list[str],
            *,
            task_name: str | None = None,
            prompt_type: PromptType | None = None,
            batch_size: int = 32,
            **kwargs: Any,
        ):
            all_text_embeddings = []

            with torch.no_grad(), torch.cuda.amp.autocast():
                for i in tqdm(range(0, len(texts), batch_size)):
                    batch_texts = texts[i : i + batch_size]
                    inputs = self.tokenizer(batch_texts)
                    text_outputs = self.model.encode_text(inputs.to(self.device))
                    all_text_embeddings.append(text_outputs.cpu())

            all_text_embeddings = torch.cat(all_text_embeddings, dim=0)
            return all_text_embeddings

        def get_image_embeddings(
            self,
            images: list[Image.Image] | DataLoader,
            *,
            task_name: str | None = None,
            prompt_type: PromptType | None = None,
            batch_size: int = 32,
            **kwargs: Any,
        ):
            import torchvision.transforms.functional as F

            all_image_embeddings = []
            if isinstance(images, DataLoader):
                with torch.no_grad(), torch.cuda.amp.autocast():
                    for batch in tqdm(images):
                        inputs = torch.vstack(
                            [
                                self.img_preprocess(F.to_pil_image(b)).unsqueeze(0)
                                for b in batch
                            ]
                        )
                        image_outputs = self.model.encode_image(inputs.to(self.device))
                        all_image_embeddings.append(image_outputs.cpu())
            else:
                with torch.no_grad(), torch.cuda.amp.autocast():
                    for i in tqdm(range(0, len(images), batch_size)):
                        batch_images = images[i : i + batch_size]
                        inputs = torch.vstack(
                            [self.img_preprocess(b).unsqueeze(0) for b in batch_images]
                        )
                        image_outputs = self.model.encode_image(inputs.to(self.device))
                        all_image_embeddings.append(image_outputs.cpu())

            all_image_embeddings = torch.cat(all_image_embeddings, dim=0)
            return all_image_embeddings

        def calculate_probs(self, text_embeddings, image_embeddings):
            text_embeddings = text_embeddings / text_embeddings.norm(
                dim=-1, keepdim=True
            )
            image_embeddings = image_embeddings / image_embeddings.norm(
                dim=-1, keepdim=True
            )
            logits = torch.matmul(image_embeddings, text_embeddings.T)
            probs = (logits * 100).softmax(dim=-1)
            return probs

        def get_fused_embeddings(
            self,
            texts: list[str] = None,
            images: list[Image.Image] | DataLoader = None,
            fusion_mode="sum",
            **kwargs: Any,
        ):
            if texts is None and images is None:
                raise ValueError("Either texts or images must be provided")

            text_embeddings = None
            image_embeddings = None

            if texts is not None:
                text_embeddings = self.get_text_embeddings(texts, **kwargs)

            if images is not None:
                image_embeddings = self.get_image_embeddings(images, **kwargs)

            if text_embeddings is not None and image_embeddings is not None:
                if len(text_embeddings) != len(image_embeddings):
                    raise ValueError(
                        "The number of texts and images must have the same length"
                    )
                if fusion_mode == "sum":
                    fused_embeddings = text_embeddings + image_embeddings
                else:
                    # to do: add other fusion mode
                    raise ValueError(
                        f"fusion mode {fusion_mode} hasn't been implemented"
                    )
                return fused_embeddings
            elif text_embeddings is not None:
                return text_embeddings
            elif image_embeddings is not None:
                return image_embeddings

    return EvaCLIPWrapper(**kwargs)


training_code = "https://github.com/baaivision/EVA/tree/master/EVA-CLIP"
training_datasets = {
    # COYO-700M, random sample 400M. https://github.com/kakaobrain/coyo-dataset
    # LAION-2B, random sample 1.6B. https://laion.ai/blog/laion-5b/
}
laion_2b = {
    # LAION-2B
}

EVA02_CLIP_B_16 = ModelMeta(
    loader=partial(
        evaclip_loader,
        model_name="EVA02-CLIP-B-16",
    ),
    name="QuanSun/EVA02-CLIP-B-16",
<<<<<<< HEAD
    languages=["eng_Latn"],
=======
    languages=["eng-Latn"],
>>>>>>> a52ea2f7
    revision="11afd202f2ae80869d6cef18b1ec775e79bd8d12",
    release_date="2023-04-26",
    modalities=["image", "text"],
    n_parameters=149_000_000,
    memory_usage_mb=568,
    max_tokens=77,
    embed_dim=512,
    license="mit",
    open_weights=True,
    public_training_code=training_code,
    public_training_data=None,
    framework=["PyTorch"],
    reference="https://huggingface.co/QuanSun/EVA-CLIP",
    similarity_fn_name=None,
    use_instructions=False,
    training_datasets=training_datasets,
)

EVA02_CLIP_L_14 = ModelMeta(
    loader=partial(
        evaclip_loader,
        model_name="EVA02-CLIP-L-14",
    ),
    name="QuanSun/EVA02-CLIP-L-14",
<<<<<<< HEAD
    languages=["eng_Latn"],
=======
    languages=["eng-Latn"],
>>>>>>> a52ea2f7
    revision="11afd202f2ae80869d6cef18b1ec775e79bd8d12",
    release_date="2023-04-26",
    modalities=["image", "text"],
    n_parameters=428_000_000,
    memory_usage_mb=1633,
    max_tokens=77,
    embed_dim=768,
    license="mit",
    open_weights=True,
    public_training_code=training_code,
    public_training_data=None,
    framework=["PyTorch"],
    reference="https://huggingface.co/QuanSun/EVA-CLIP",
    similarity_fn_name=None,
    use_instructions=False,
    training_datasets=training_datasets,
)

EVA02_CLIP_bigE_14 = ModelMeta(
    loader=partial(
        evaclip_loader,
        model_name="EVA02-CLIP-bigE-14",
    ),
    name="QuanSun/EVA02-CLIP-bigE-14",
<<<<<<< HEAD
    languages=["eng_Latn"],
=======
    languages=["eng-Latn"],
>>>>>>> a52ea2f7
    revision="11afd202f2ae80869d6cef18b1ec775e79bd8d12",
    release_date="2023-04-26",
    modalities=["image", "text"],
    n_parameters=4_700_000_000,
    memory_usage_mb=17929,
    max_tokens=77,
    embed_dim=1024,
    license="mit",
    open_weights=True,
    public_training_code=training_code,
    public_training_data="https://laion.ai/blog/laion-5b/",
    framework=["PyTorch"],
    reference="https://huggingface.co/QuanSun/EVA-CLIP",
    similarity_fn_name=None,
    use_instructions=False,
    training_datasets=laion_2b,
)


EVA02_CLIP_bigE_14_plus = ModelMeta(
    loader=partial(
        evaclip_loader,
        model_name="EVA02-CLIP-bigE-14-plus",
    ),
    name="QuanSun/EVA02-CLIP-bigE-14-plus",
<<<<<<< HEAD
    languages=["eng_Latn"],
=======
    languages=["eng-Latn"],
>>>>>>> a52ea2f7
    revision="11afd202f2ae80869d6cef18b1ec775e79bd8d12",
    release_date="2023-04-26",
    modalities=["image", "text"],
    n_parameters=5_000_000_000,
    memory_usage_mb=19073,
    max_tokens=77,
    embed_dim=1024,
    license="mit",
    open_weights=True,
    public_training_code=training_code,
    public_training_data="https://laion.ai/blog/laion-5b/",
    framework=["PyTorch"],
    reference="https://huggingface.co/QuanSun/EVA-CLIP",
    similarity_fn_name=None,
    use_instructions=False,
    training_datasets=laion_2b,
)<|MERGE_RESOLUTION|>--- conflicted
+++ resolved
@@ -182,11 +182,7 @@
         model_name="EVA02-CLIP-B-16",
     ),
     name="QuanSun/EVA02-CLIP-B-16",
-<<<<<<< HEAD
-    languages=["eng_Latn"],
-=======
-    languages=["eng-Latn"],
->>>>>>> a52ea2f7
+    languages=["eng-Latn"],
     revision="11afd202f2ae80869d6cef18b1ec775e79bd8d12",
     release_date="2023-04-26",
     modalities=["image", "text"],
@@ -211,11 +207,7 @@
         model_name="EVA02-CLIP-L-14",
     ),
     name="QuanSun/EVA02-CLIP-L-14",
-<<<<<<< HEAD
-    languages=["eng_Latn"],
-=======
-    languages=["eng-Latn"],
->>>>>>> a52ea2f7
+    languages=["eng-Latn"],
     revision="11afd202f2ae80869d6cef18b1ec775e79bd8d12",
     release_date="2023-04-26",
     modalities=["image", "text"],
@@ -240,11 +232,7 @@
         model_name="EVA02-CLIP-bigE-14",
     ),
     name="QuanSun/EVA02-CLIP-bigE-14",
-<<<<<<< HEAD
-    languages=["eng_Latn"],
-=======
-    languages=["eng-Latn"],
->>>>>>> a52ea2f7
+    languages=["eng-Latn"],
     revision="11afd202f2ae80869d6cef18b1ec775e79bd8d12",
     release_date="2023-04-26",
     modalities=["image", "text"],
@@ -270,11 +258,7 @@
         model_name="EVA02-CLIP-bigE-14-plus",
     ),
     name="QuanSun/EVA02-CLIP-bigE-14-plus",
-<<<<<<< HEAD
-    languages=["eng_Latn"],
-=======
-    languages=["eng-Latn"],
->>>>>>> a52ea2f7
+    languages=["eng-Latn"],
     revision="11afd202f2ae80869d6cef18b1ec775e79bd8d12",
     release_date="2023-04-26",
     modalities=["image", "text"],
