from __future__ import annotations

from typing import Any, Literal

import numpy as np
import torch
from torch.utils.data import DataLoader
from tqdm import tqdm

from mteb.encoder_interface import BatchedInput, PromptType
from mteb.model_meta import ModelMeta
from mteb.requires_package import requires_image_dependencies


def evaclip_loader(**kwargs):
    try:
        import os
        import sys

        sys.path.insert(0, os.path.join(os.getcwd(), "EVA/EVA-CLIP/rei"))

        from eva_clip import create_model_and_transforms, get_tokenizer
    except ImportError:
        # https://github.com/baaivision/EVA/tree/master/EVA-CLIP#setup
        raise ImportError(
            "Please run `git clone git@github.com:baaivision/EVA.git`,"
            "`pip install ninja timm`"
            "`pip install -v -U git+https://github.com/facebookresearch/xformers.git@main#egg=xformers`"
            "`git clone https://github.com/NVIDIA/apex && cd apex && pip install -v --disable-pip-version-check --no-build-isolation --no-cache-dir ./`"
        )

    class EvaCLIPWrapper:
        def __init__(
            self,
            model_name: str = "EVA02-CLIP-B-16",
            device: str = "cuda" if torch.cuda.is_available() else "cpu",
            **kwargs: Any,
        ):
            requires_image_dependencies()

            self.model_name = model_name
            self.device = device
            pretrained = "eva_clip"  # or "/path/to/EVA02_CLIP_B_psz16_s8B.pt"
            self.model, _, self.img_preprocess = create_model_and_transforms(
                model_name, pretrained, force_custom_clip=True, device=device
            )
            self.model.eval()
            self.tokenizer = get_tokenizer(model_name)

        def get_text_embeddings(
            self,
            texts: DataLoader[BatchedInput],
            show_progress_bar: bool = True,
            **kwargs: Any,
        ):
            all_text_embeddings = []

            with torch.no_grad(), torch.cuda.amp.autocast():
                for batch in tqdm(
                    texts, disable=not show_progress_bar, desc="Text Encoding"
                ):
                    inputs = self.tokenizer(batch["text"])
                    text_outputs = self.model.encode_text(inputs.to(self.device))
                    all_text_embeddings.append(text_outputs.cpu())

            all_text_embeddings = torch.cat(all_text_embeddings, dim=0)
            return all_text_embeddings

        def get_image_embeddings(
            self,
            images: DataLoader[BatchedInput],
            show_progress_bar: bool = True,
            **kwargs: Any,
        ):
            import torchvision.transforms.functional as F

            all_image_embeddings = []
<<<<<<< HEAD

            with torch.no_grad(), torch.cuda.amp.autocast():
                for batch in tqdm(
                    images, disable=not show_progress_bar, desc="Image Encoding"
                ):
                    inputs = torch.vstack(
                        [self.img_preprocess(b).unsqueeze(0) for b in batch["image"]]
                    )
                    image_outputs = self.model.encode_image(inputs.to(self.device))
                    all_image_embeddings.append(image_outputs.cpu())
=======
            if isinstance(images, DataLoader):
                with torch.no_grad(), torch.cuda.amp.autocast():
                    for batch in tqdm(images):
                        # import pdb; pdb.set_trace()
                        inputs = torch.vstack(
                            [
                                self.img_preprocess(F.to_pil_image(b)).unsqueeze(0)
                                for b in batch
                            ]
                        )
                        image_outputs = self.model.encode_image(inputs.to(self.device))
                        all_image_embeddings.append(image_outputs.cpu())
            else:
                with torch.no_grad(), torch.cuda.amp.autocast():
                    for i in tqdm(range(0, len(images), batch_size)):
                        batch_images = images[i : i + batch_size]
                        inputs = torch.vstack(
                            [self.img_preprocess(b).unsqueeze(0) for b in batch_images]
                        )
                        image_outputs = self.model.encode_image(inputs.to(self.device))
                        all_image_embeddings.append(image_outputs.cpu())
>>>>>>> 811dbf6e

            all_image_embeddings = torch.cat(all_image_embeddings, dim=0)
            return all_image_embeddings

        def calculate_probs(self, text_embeddings, image_embeddings):
            text_embeddings = text_embeddings / text_embeddings.norm(
                dim=-1, keepdim=True
            )
            image_embeddings = image_embeddings / image_embeddings.norm(
                dim=-1, keepdim=True
            )
            logits = torch.matmul(image_embeddings, text_embeddings.T)
            probs = (logits * 100).softmax(dim=-1)
            return probs

        def encode(
            self,
            inputs: DataLoader[BatchedInput],
            *,
            task_name: str,
            prompt_type: PromptType | None = None,
            fusion_mode: Literal["sum"] = "sum",
            **kwargs: Any,
        ) -> np.ndarray | torch.Tensor:
            text_embeddings = None
            image_embeddings = None
            if "text" in inputs.dataset.features:
                text_embeddings = self.get_text_embeddings(inputs, **kwargs)
            if "image" in inputs.dataset.features:
                image_embeddings = self.get_image_embeddings(inputs, **kwargs)

            if text_embeddings is not None and image_embeddings is not None:
                if len(text_embeddings) != len(image_embeddings):
                    raise ValueError(
                        "The number of texts and images must have the same length"
                    )
                if fusion_mode == "sum":
                    fused_embeddings = text_embeddings + image_embeddings
                else:
                    # to do: add other fusion mode
                    raise ValueError(
                        f"fusion mode {fusion_mode} hasn't been implemented"
                    )
                return fused_embeddings
            elif text_embeddings is not None:
                return text_embeddings
            elif image_embeddings is not None:
                return image_embeddings

    return EvaCLIPWrapper(**kwargs)


training_code = "https://github.com/baaivision/EVA/tree/master/EVA-CLIP"
training_datasets = {
    # COYO-700M, random sample 400M. https://github.com/kakaobrain/coyo-dataset
    # LAION-2B, random sample 1.6B. https://laion.ai/blog/laion-5b/
}
laion_2b = {
    # LAION-2B
}

EVA02_CLIP_B_16 = ModelMeta(
    loader=evaclip_loader,
    name="QuanSun/EVA02-CLIP-B-16",
    languages=["eng_Latn"],
    revision="11afd202f2ae80869d6cef18b1ec775e79bd8d12",
    release_date="2023-04-26",
    modalities=["image", "text"],
    n_parameters=149_000_000,
    memory_usage_mb=568,
    max_tokens=77,
    embed_dim=512,
    license="mit",
    open_weights=True,
    public_training_code=training_code,
    public_training_data=None,
    framework=["PyTorch"],
    reference="https://huggingface.co/QuanSun/EVA-CLIP",
    similarity_fn_name=None,
    use_instructions=False,
    training_datasets=training_datasets,
)

EVA02_CLIP_L_14 = ModelMeta(
    loader=evaclip_loader,
    name="QuanSun/EVA02-CLIP-L-14",
    languages=["eng_Latn"],
    revision="11afd202f2ae80869d6cef18b1ec775e79bd8d12",
    release_date="2023-04-26",
    modalities=["image", "text"],
    n_parameters=428_000_000,
    memory_usage_mb=1633,
    max_tokens=77,
    embed_dim=768,
    license="mit",
    open_weights=True,
    public_training_code=training_code,
    public_training_data=None,
    framework=["PyTorch"],
    reference="https://huggingface.co/QuanSun/EVA-CLIP",
    similarity_fn_name=None,
    use_instructions=False,
    training_datasets=training_datasets,
)

EVA02_CLIP_bigE_14 = ModelMeta(
    loader=evaclip_loader,
    name="QuanSun/EVA02-CLIP-bigE-14",
    languages=["eng_Latn"],
    revision="11afd202f2ae80869d6cef18b1ec775e79bd8d12",
    release_date="2023-04-26",
    modalities=["image", "text"],
    n_parameters=4_700_000_000,
    memory_usage_mb=17929,
    max_tokens=77,
    embed_dim=1024,
    license="mit",
    open_weights=True,
    public_training_code=training_code,
    public_training_data="https://laion.ai/blog/laion-5b/",
    framework=["PyTorch"],
    reference="https://huggingface.co/QuanSun/EVA-CLIP",
    similarity_fn_name=None,
    use_instructions=False,
    training_datasets=laion_2b,
)


EVA02_CLIP_bigE_14_plus = ModelMeta(
    loader=evaclip_loader,
    name="QuanSun/EVA02-CLIP-bigE-14-plus",
    languages=["eng_Latn"],
    revision="11afd202f2ae80869d6cef18b1ec775e79bd8d12",
    release_date="2023-04-26",
    modalities=["image", "text"],
    n_parameters=5_000_000_000,
    memory_usage_mb=19073,
    max_tokens=77,
    embed_dim=1024,
    license="mit",
    open_weights=True,
    public_training_code=training_code,
    public_training_data="https://laion.ai/blog/laion-5b/",
    framework=["PyTorch"],
    reference="https://huggingface.co/QuanSun/EVA-CLIP",
    similarity_fn_name=None,
    use_instructions=False,
    training_datasets=laion_2b,
)<|MERGE_RESOLUTION|>--- conflicted
+++ resolved
@@ -72,10 +72,7 @@
             show_progress_bar: bool = True,
             **kwargs: Any,
         ):
-            import torchvision.transforms.functional as F
-
             all_image_embeddings = []
-<<<<<<< HEAD
 
             with torch.no_grad(), torch.cuda.amp.autocast():
                 for batch in tqdm(
@@ -86,29 +83,6 @@
                     )
                     image_outputs = self.model.encode_image(inputs.to(self.device))
                     all_image_embeddings.append(image_outputs.cpu())
-=======
-            if isinstance(images, DataLoader):
-                with torch.no_grad(), torch.cuda.amp.autocast():
-                    for batch in tqdm(images):
-                        # import pdb; pdb.set_trace()
-                        inputs = torch.vstack(
-                            [
-                                self.img_preprocess(F.to_pil_image(b)).unsqueeze(0)
-                                for b in batch
-                            ]
-                        )
-                        image_outputs = self.model.encode_image(inputs.to(self.device))
-                        all_image_embeddings.append(image_outputs.cpu())
-            else:
-                with torch.no_grad(), torch.cuda.amp.autocast():
-                    for i in tqdm(range(0, len(images), batch_size)):
-                        batch_images = images[i : i + batch_size]
-                        inputs = torch.vstack(
-                            [self.img_preprocess(b).unsqueeze(0) for b in batch_images]
-                        )
-                        image_outputs = self.model.encode_image(inputs.to(self.device))
-                        all_image_embeddings.append(image_outputs.cpu())
->>>>>>> 811dbf6e
 
             all_image_embeddings = torch.cat(all_image_embeddings, dim=0)
             return all_image_embeddings
