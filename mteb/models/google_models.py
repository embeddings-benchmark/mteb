--- conflicted
+++ resolved
@@ -215,15 +215,6 @@
     training_datasets=GECKO_TRAINING_DATA,
 )
 
-<<<<<<< HEAD
-google_gemini_embedding_exp_03_07 = ModelMeta(
-    loader=partial(
-        GoogleTextEmbeddingModel,
-        model_name="gemini-embedding-exp-03-07",
-        model_prompts=MODEL_PROMPTS,
-    ),
-    name="google/gemini-embedding-exp-03-07",
-=======
 google_gemini_embedding_001 = ModelMeta(
     loader=partial(
         GoogleTextEmbeddingModel,
@@ -231,24 +222,16 @@
         model_prompts=MODEL_PROMPTS,
     ),
     name="google/gemini-embedding-001",
->>>>>>> d7ff1ab3
     languages=MULTILINGUAL_EVALUATED_LANGUAGES,
     open_weights=False,
     revision="1",
     release_date="2025-03-07",
     n_parameters=None,
     memory_usage_mb=None,
-<<<<<<< HEAD
-    max_tokens=8192,
+    max_tokens=2048,
     embed_dim=3072,
     license=None,
-    reference="https://developers.googleblog.com/en/gemini-embedding-text-model-now-available-gemini-api/",
-=======
-    max_tokens=2048,
-    embed_dim=3072,
-    license=None,
-    reference="https://cloud.google.com/vertex-ai/generative-ai/docs/embeddings/get-text-embeddings",
->>>>>>> d7ff1ab3
+    reference="https://cloud.google.com/vertex-ai/generative-ai/docs/embeddings/get-text-embeddings",
     similarity_fn_name="cosine",
     framework=["API"],
     use_instructions=True,
