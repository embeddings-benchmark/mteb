--- conflicted
+++ resolved
@@ -132,15 +132,9 @@
             show_progress_bar=show_progress_bar,
         )
 
-<<<<<<< HEAD
-name = "text-embedding-004"
-google_emb_004 = ModelMeta(
-    loader=partial(  # type: ignore
-=======
 
 google_text_emb_004 = ModelMeta(
     loader=partial(
->>>>>>> 8e6ee464
         GoogleTextEmbeddingModel,
         model_name="text-embedding-004",
         model_prompts=MODEL_PROMPTS,
