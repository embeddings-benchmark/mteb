--- conflicted
+++ resolved
@@ -7,14 +7,11 @@
 import tqdm
 
 from mteb.encoder_interface import Encoder, PromptType
-<<<<<<< HEAD
+from mteb.model_meta import ModelMeta, ScoringFunction
+
+from .wrapper import Wrapper
 from mteb.model_meta import ModelMeta
 from mteb.models.wrapper import Wrapper
-=======
-from mteb.model_meta import ModelMeta, ScoringFunction
-
-from .wrapper import Wrapper
->>>>>>> 7889200b
 
 MULTILINGUAL_EVALUATED_LANGUAGES = [
     "arb_Arab",
@@ -154,12 +151,8 @@
     max_tokens=2048,
     embed_dim=768,
     license=None,
-<<<<<<< HEAD
     reference="https://cloud.google.com/vertex-ai/generative-ai/docs/embeddings/get-text-embeddings",
-    similarity_fn_name="cosine",  # assumed
-=======
     similarity_fn_name=ScoringFunction.COSINE,  # assumed
->>>>>>> 7889200b
     framework=["API"],
     use_instructions=True,
     public_training_code=None,
@@ -183,12 +176,8 @@
     max_tokens=2048,
     embed_dim=768,
     license=None,
-<<<<<<< HEAD
     reference="https://cloud.google.com/vertex-ai/generative-ai/docs/embeddings/get-text-embeddings",
-    similarity_fn_name="cosine",  # assumed
-=======
     similarity_fn_name=ScoringFunction.COSINE,  # assumed
->>>>>>> 7889200b
     framework=["API"],
     use_instructions=True,
     public_training_code=None,
@@ -212,12 +201,8 @@
     max_tokens=2048,
     embed_dim=768,
     license=None,
-<<<<<<< HEAD
     reference="https://cloud.google.com/vertex-ai/generative-ai/docs/embeddings/get-text-embeddings",
-    similarity_fn_name="cosine",  # assumed
-=======
     similarity_fn_name=ScoringFunction.COSINE,  # assumed
->>>>>>> 7889200b
     framework=["API"],
     use_instructions=True,
     public_training_code=None,
