--- conflicted
+++ resolved
@@ -8,17 +8,9 @@
 
 from mteb.encoder_interface import Encoder, PromptType
 from mteb.model_meta import ModelMeta
-from mteb.models.sentence_transformer_wrapper import (
-    get_prompt_name,
-    validate_task_to_prompt_name,
-)
 
 from .wrapper import Wrapper
 
-from .wrapper import Wrapper
-
-<<<<<<< HEAD
-=======
 MULTILINGUAL_EVALUATED_LANGUAGES = [
     "arb_Arab",
     "ben_Beng",
@@ -51,7 +43,6 @@
 }
 
 
->>>>>>> 2fac8ba1
 class GoogleTextEmbeddingModel(Encoder, Wrapper):
     def __init__(
         self,
@@ -62,11 +53,7 @@
     ) -> None:
         self.model_name = model_name
         self.model_prompts = (
-<<<<<<< HEAD
-            validate_task_to_prompt_name(model_prompts) if model_prompts else None
-=======
             self.validate_task_to_prompt_name(model_prompts) if model_prompts else None
->>>>>>> 2fac8ba1
         )
 
     def _embed(
@@ -130,27 +117,6 @@
         prompt_type: PromptType | None = None,
         **kwargs: Any,
     ) -> np.ndarray:
-<<<<<<< HEAD
-        google_task_type = get_prompt_name(self.model_prompts, task_name, prompt_type)
-        return self._embed(sentences, google_task_type=google_task_type)
-
-
-name = "text-embedding-004"
-google_emb_004 = ModelMeta(
-    loader=partial(
-        GoogleTextEmbeddingModel,
-        model_name=name,
-        model_prompts={
-            "Classification": "CLASSIFICATION",
-            "MultilabelClassification": "CLASSIFICATION",
-            "Clustering": "CLUSTERING",
-            "STS": "SIMILARITY",
-            PromptType.query.value: "RETRIEVAL_QUERY",
-            PromptType.passage.value: "RETRIEVAL_DOCUMENT",
-        },
-    ),
-    name=name,
-=======
         prompt_name = self.get_prompt_name(self.model_prompts, task_name, prompt_type)
         google_task_type = self.model_prompts.get(prompt_name)
 
@@ -174,7 +140,6 @@
         model_prompts=MODEL_PROMPTS,
     ),
     name="google/text-embedding-004",
->>>>>>> 2fac8ba1
     languages=["eng-Latn"],
     open_weights=False,
     revision="1",  # revision is intended for implementation
@@ -185,9 +150,6 @@
     license=None,
     similarity_fn_name="cosine",  # assumed
     framework=["API"],
-<<<<<<< HEAD
-    use_instuctions=True,
-=======
     use_instructions=True,
     public_training_code=None,
     public_training_data=None,  # assumed
@@ -238,5 +200,4 @@
     public_training_code=None,
     public_training_data=None,  # assumed
     training_datasets=None,
->>>>>>> 2fac8ba1
 )