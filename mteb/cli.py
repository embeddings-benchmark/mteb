"""Command line interface for various MTEB.

MTEB is a benchmark for evaluating the quality of embeddings in various tasks. It supports the following commands:

- mteb run: Runs a model on a set of tasks
- mteb available_tasks: Lists the available tasks within MTEB
- mteb create_meta: Creates the metadata for a model card from a folder of results

## Running Models on Tasks

To run a model on a set of tasks, use the `mteb run` command. For example:
    
```bash
mteb run -m average_word_embeddings_komninos \
         -t Banking77Classification EmotionClassification \
         --output_folder mteb_output \
          --verbosity 3
```

This will create a folder `mteb_output/{model_name}/{model_revision}` containing the results of the model on the specified tasks supplied as a json
file: "{task_name}.json".


## Listing Available Tasks

To list the available tasks within MTEB, use the `mteb available_tasks` command. For example:

```bash
mteb available_tasks # list all available tasks
mteb available_tasks --task_types Clustering # list tasks of type Clustering
```


## Creating Model Metadata

Once a model is run you can create the metadata for a model card from a folder of results, use the `mteb create_meta` command. For example:

```bash
mteb create_meta --results_folder mteb_output/average_word_embeddings_komninos/{revision} \
                 --output_path model_card.md
```

This will create a model card at `model_card.md` containing the metadata for the model on MTEB within the YAML frontmatter. This will make the model
discoverable on the MTEB leaderboard. 

An example frontmatter for a model card is shown below:

```
---
tags:
- mteb
model-index:
- name: SGPT-5.8B-weightedmean-msmarco-specb-bitfit
  results:
  - task:
      type: classification
    dataset:
      type: mteb/banking77
      name: MTEB Banking77
      config: default
      split: test
      revision: 44fa15921b4c889113cc5df03dd4901b49161ab7
    metrics:
    - type: accuracy
      value: 84.49350649350649
---
```
"""

from __future__ import annotations

import argparse
import json
import logging
from pathlib import Path

import torch

import mteb
from mteb.create_meta import generate_readme

logging.basicConfig(level=logging.WARNING)
logger = logging.getLogger(__name__)


def _save_model_metadata(model: mteb.Encoder, output_folder: Path) -> None:
    meta = model.mteb_model_meta  # type: ignore

    revision = meta.revision if meta.revision is not None else "no_revision_available"

    save_path = output_folder / meta.model_name_as_path() / revision / "model_meta.json"

    with save_path.open("w") as f:
        json.dump(meta.to_dict(), f)


def run(args: argparse.Namespace) -> None:
    # set logging based on verbosity level
    if args.verbosity == 0:
        logging.getLogger("mteb").setLevel(logging.CRITICAL)
    elif args.verbosity == 1:
        logging.getLogger("mteb").setLevel(logging.WARNING)
    elif args.verbosity == 2:
        logging.getLogger("mteb").setLevel(logging.INFO)
    elif args.verbosity == 3:
        logging.getLogger("mteb").setLevel(logging.DEBUG)

    logger.info("Running with parameters: %s", args)

    if args.device is None:
        device = "cuda" if torch.cuda.is_available() else "cpu"
    else:
        device = args.device

    model = mteb.get_model(args.model, args.model_revision, device=device)

    tasks = mteb.get_tasks(
        categories=args.categories,
        task_types=args.task_types,
        languages=args.languages,
        tasks=args.tasks,
    )
    eval = mteb.MTEB(tasks=tasks)

    encode_kwargs = {}
    if args.batch_size is not None:
        encode_kwargs["batch_size"] = args.batch_size

    save_predictions = (
        args.save_predictions if hasattr(args, "save_predictions") else False
    )

    eval.run(
        model,
        verbosity=args.verbosity,
        output_folder=args.output_folder,
        eval_splits=args.eval_splits,
        co2_tracker=args.co2_tracker,
        overwrite_results=args.overwrite,
        encode_kwargs=encode_kwargs,
        save_predictions=save_predictions,
    )

    _save_model_metadata(model, Path(args.output_folder))


def available_tasks(args: argparse.Namespace) -> None:
    tasks = mteb.get_tasks(
        categories=args.categories,
        task_types=args.task_types,
        languages=args.languages,
        tasks=args.tasks,
    )
    eval = mteb.MTEB(tasks=tasks)
    eval.mteb_tasks()


def add_task_selection_args(parser: argparse.ArgumentParser) -> None:
    """Adds arguments to the parser for filtering tasks by type, category, language, and task name."""
    parser.add_argument(
        "--task_types",
        nargs="+",
        type=str,
        default=None,
        help="List of task types (Clustering, Retrieval..) to be evaluated. If None, the filter is not applied",
    )
    parser.add_argument(
        "--categories",
        nargs="+",
        type=str,
        default=None,
        help="List of task categories (s2s, p2p..) to be evaluated. If None the filter is not applied",
    )
    parser.add_argument(
        "-t",
        "--tasks",
        nargs="+",
        type=str,
        default=None,
        help="List of tasks to be evaluated. If specified, the other arguments are ignored.",
    )
    parser.add_argument(
        "-l",
        "--languages",
        nargs="*",
        type=str,
        default=None,
        help="List of languages to be evaluated. if not set, all languages will be evaluated. Specified as ISO 639-3 codes (e.g. eng, deu, fra).",
    )


def add_available_tasks_parser(subparsers) -> None:
    parser = subparsers.add_parser(
        "available_tasks", help="List the available tasks within MTEB"
    )
    add_task_selection_args(parser)

    parser.set_defaults(func=available_tasks)


def add_run_parser(subparsers) -> None:
    parser = subparsers.add_parser("run", help="Run a model on a set of tasks")

    parser.add_argument(
        "-m",
        "--model",
        type=str,
        help="Model to use. Will priotize model implementation in MTEB's model registry, but default to loading the model using sentence-transformers.",
    )

    add_task_selection_args(parser)

    parser.add_argument(
        "--device", type=int, default=None, help="Device to use for computation"
    )
    parser.add_argument(
        "--output_folder",
        type=str,
        default="results",
        help="Output directory for results. Will default to `results` if not set.",
    )
    parser.add_argument(
        "-v", "--verbosity", type=int, default=2, help="Verbosity level"
    )
    parser.add_argument(
        "--co2_tracker",
        type=bool,
        default=False,
        help="Enable CO₂ tracker, disabled by default",
    )
    parser.add_argument(
        "--eval_splits",
        nargs="+",
        type=str,
        default=None,
        help="Evaluation splits to use (train, dev, test..). If None, all splits will be used",
    )
    parser.add_argument(
        "--model_revision",
        type=str,
        default=None,
        help="Revision of the model to be loaded. Revisions are automatically read if the model is loaded from huggingface.",
    )
    parser.add_argument(
        "--batch_size",
        type=int,
        default=None,
        help="Batch size of the encode. Will be passed to the MTEB as MTEB.evaluate(model, encode_kwargs = {'batch_size': value}).",
    )
    parser.add_argument(
        "--overwrite",
        action="store_true",
        default=False,
        help="Overwrite the output file if it already exists",
    )
    parser.add_argument(
        "--save_predictions",
        action="store_true",
        default=False,
        help="For retrieval tasks. Saves the predictions file in output_folder.",
    )

    parser.set_defaults(func=run)


<<<<<<< HEAD
def potentially_add_cqadupstack_to_results(results: list[mteb.MTEBResults]) -> None:
    """If all CQADupstack tasks are present in the results, combine them into a single CQADupstackRetrieval task and add it to the results."""
    TASK_LIST_CQA = {
        "CQADupstackAndroidRetrieval",
        "CQADupstackEnglishRetrieval",
        "CQADupstackGamingRetrieval",
        "CQADupstackGisRetrieval",
        "CQADupstackMathematicaRetrieval",
        "CQADupstackPhysicsRetrieval",
        "CQADupstackProgrammersRetrieval",
        "CQADupstackStatsRetrieval",
        "CQADupstackTexRetrieval",
        "CQADupstackUnixRetrieval",
        "CQADupstackWebmastersRetrieval",
        "CQADupstackWordpressRetrieval",
    }

    task_names = {result.task_name for result in results}

    if not TASK_LIST_CQA.issubset(task_names):
        return None
    cqa_results = [result for result in results if result.task_name in TASK_LIST_CQA]

    evaluation_time = sum([result.evaluation_time for result in cqa_results])
    main_scores = [r.get_score(splits=["test"]) for r in cqa_results]
    main_score = float(sum(main_scores) / len(main_scores))
    scores = {
        "test": [
            {
                "main_score": main_score,
                "ndcg_at_10": main_score,
                "hf_subset": "default",
                "languages": ["eng_Latn"],
            }
        ]
    }

    result = mteb.MTEBResults(
        task_name="CQADupstackRetrieval",
        dataset_revision="CQADupstackRetrieval_is_a_combined_dataset",
        mteb_version="NA",
        scores=scores,
        evaluation_time=evaluation_time,
        kg_co2_emissions=None,
    )
    results.append(result)


=======
>>>>>>> 16b22201
def create_meta(args: argparse.Namespace) -> None:
    results_folder = Path(args.results_folder)
    output_path = Path(args.output_path)
    overwrite = args.overwrite
    from_existing = Path(args.from_existing) if args.from_existing else None
    if output_path.exists() and overwrite:
        logger.warning("Output path already exists, overwriting.")
    elif output_path.exists():
        raise FileExistsError(
            "Output path already exists, use --overwrite to overwrite."
        )

<<<<<<< HEAD
    json_files = [
        r
        for r in results_folder.glob("*.json")
        if r.is_file() and r.name != "model_meta.json"
    ]

    task_results = [MTEBResults.from_disk(path) for path in json_files]
    task_results = [
        results
        for results in task_results
        if results.task_name not in ["GPUSpeedTask", "CPUSpeedTask"]
    ]
    potentially_add_cqadupstack_to_results(
        task_results
    )  # We should ideally find better way in the future to aggregate scores for tasks like CQADupstack
    task_results = sorted(task_results, key=lambda x: x.task_name)

    yaml_results = []
    for task_result in task_results:
        if (
            task_result.task_name == "CQADupstackRetrieval"
        ):  # CQADupstackRetrieval is a combined dataset (special case atm.)
            task = CQADupstackRetrievalDummy()
        else:
            task = mteb.get_task(task_result.task_name)

        for split, hf_subset_scores in task_result.scores.items():
            for hf_subset_score in hf_subset_scores:
                metrics = [
                    {
                        "type": k,
                        "value": v
                        * 100,  # convert to percentage (for consistency with the leaderboard and to make it more readable)
                    }
                    for k, v in hf_subset_score.items()
                    if isinstance(v, (int, float))
                ]
                if task.metadata.main_score not in hf_subset_score:
                    raise ValueError(
                        f"Main score {task.metadata.main_score} not found in metrics or is not a number."
                    )

                yaml_result = {
                    "task": {"type": task.metadata.type},
                    "dataset": {
                        "type": task.metadata.dataset["path"],
                        "name": f"MTEB {task.metadata.name} ({hf_subset_score['hf_subset']})",
                        "config": hf_subset_score["hf_subset"],
                        "split": split,
                        "revision": task_result.dataset_revision,
                    },
                    "metrics": metrics,
                }
                yaml_results.append(yaml_result)

    model_name = "PLACEHOLDER"
    # if model_meta.json exists, use the model name from there
    if (results_folder / "model_meta.json").exists():
        with (results_folder / "model_meta.json").open("r") as f:
            model_meta = json.load(f)
            model_name = model_meta["name"]

    yaml_dict = {
        "tags": ["mteb"],
        "model-index": [
            {
                "name": model_name,
                # should we add the revision here?
                "results": yaml_results,
            }
        ],
    }
=======
    frontmatter = generate_readme(results_folder, from_existing)
>>>>>>> 16b22201

    with output_path.open("w") as f:
        f.write(frontmatter)


def add_create_meta_parser(subparsers) -> None:
    parser = subparsers.add_parser(
        "create_meta", help="Create model metadata from a folder of results"
    )

    parser.add_argument(
        "--results_folder",
        type=str,
        help="Folder containing the results of a model run",
    )
    parser.add_argument(
        "--output_path",
        type=str,
        default="model_card.md",
        help="Output path for the model metadata",
    )
    parser.add_argument(
        "--overwrite",
        action="store_true",
        default=False,
        help="Overwrite the output file if it already exists",
    )
    parser.add_argument(
        "--from_existing",
        type=str,
        required=False,
        help="Merge results with existing README.md",
    )

    parser.set_defaults(func=create_meta)


def main():
    parser = argparse.ArgumentParser(description="The MTEB Command line interface.")

    subparsers = parser.add_subparsers(
        title="subcommands", description="valid subcommands", help="additional help"
    )
    add_run_parser(subparsers)
    add_available_tasks_parser(subparsers)
    add_create_meta_parser(subparsers)

    args = parser.parse_args()

    # If no subcommand is provided, default to run with a deprecation warning
    if not hasattr(args, "func"):
        logger.warning(
            "Using `mteb` without a subcommand is deprecated. Use `mteb run` instead.",
            DeprecationWarning,
        )
        # Set default arguments for 'run' if no subcommand is provided
        default_args = parser.parse_args(
            ["run"]
            + list(map(str, args._get_args()))
            + [
                f"--{k}" if v is None else f"--{k}={v}"
                for k, v in vars(args).items()
                if k != "func"
            ]
        )
        default_args.func(default_args)
    else:
        args.func(args)


if __name__ == "__main__":
    main()<|MERGE_RESOLUTION|>--- conflicted
+++ resolved
@@ -263,57 +263,6 @@
     parser.set_defaults(func=run)
 
 
-<<<<<<< HEAD
-def potentially_add_cqadupstack_to_results(results: list[mteb.MTEBResults]) -> None:
-    """If all CQADupstack tasks are present in the results, combine them into a single CQADupstackRetrieval task and add it to the results."""
-    TASK_LIST_CQA = {
-        "CQADupstackAndroidRetrieval",
-        "CQADupstackEnglishRetrieval",
-        "CQADupstackGamingRetrieval",
-        "CQADupstackGisRetrieval",
-        "CQADupstackMathematicaRetrieval",
-        "CQADupstackPhysicsRetrieval",
-        "CQADupstackProgrammersRetrieval",
-        "CQADupstackStatsRetrieval",
-        "CQADupstackTexRetrieval",
-        "CQADupstackUnixRetrieval",
-        "CQADupstackWebmastersRetrieval",
-        "CQADupstackWordpressRetrieval",
-    }
-
-    task_names = {result.task_name for result in results}
-
-    if not TASK_LIST_CQA.issubset(task_names):
-        return None
-    cqa_results = [result for result in results if result.task_name in TASK_LIST_CQA]
-
-    evaluation_time = sum([result.evaluation_time for result in cqa_results])
-    main_scores = [r.get_score(splits=["test"]) for r in cqa_results]
-    main_score = float(sum(main_scores) / len(main_scores))
-    scores = {
-        "test": [
-            {
-                "main_score": main_score,
-                "ndcg_at_10": main_score,
-                "hf_subset": "default",
-                "languages": ["eng_Latn"],
-            }
-        ]
-    }
-
-    result = mteb.MTEBResults(
-        task_name="CQADupstackRetrieval",
-        dataset_revision="CQADupstackRetrieval_is_a_combined_dataset",
-        mteb_version="NA",
-        scores=scores,
-        evaluation_time=evaluation_time,
-        kg_co2_emissions=None,
-    )
-    results.append(result)
-
-
-=======
->>>>>>> 16b22201
 def create_meta(args: argparse.Namespace) -> None:
     results_folder = Path(args.results_folder)
     output_path = Path(args.output_path)
@@ -326,82 +275,7 @@
             "Output path already exists, use --overwrite to overwrite."
         )
 
-<<<<<<< HEAD
-    json_files = [
-        r
-        for r in results_folder.glob("*.json")
-        if r.is_file() and r.name != "model_meta.json"
-    ]
-
-    task_results = [MTEBResults.from_disk(path) for path in json_files]
-    task_results = [
-        results
-        for results in task_results
-        if results.task_name not in ["GPUSpeedTask", "CPUSpeedTask"]
-    ]
-    potentially_add_cqadupstack_to_results(
-        task_results
-    )  # We should ideally find better way in the future to aggregate scores for tasks like CQADupstack
-    task_results = sorted(task_results, key=lambda x: x.task_name)
-
-    yaml_results = []
-    for task_result in task_results:
-        if (
-            task_result.task_name == "CQADupstackRetrieval"
-        ):  # CQADupstackRetrieval is a combined dataset (special case atm.)
-            task = CQADupstackRetrievalDummy()
-        else:
-            task = mteb.get_task(task_result.task_name)
-
-        for split, hf_subset_scores in task_result.scores.items():
-            for hf_subset_score in hf_subset_scores:
-                metrics = [
-                    {
-                        "type": k,
-                        "value": v
-                        * 100,  # convert to percentage (for consistency with the leaderboard and to make it more readable)
-                    }
-                    for k, v in hf_subset_score.items()
-                    if isinstance(v, (int, float))
-                ]
-                if task.metadata.main_score not in hf_subset_score:
-                    raise ValueError(
-                        f"Main score {task.metadata.main_score} not found in metrics or is not a number."
-                    )
-
-                yaml_result = {
-                    "task": {"type": task.metadata.type},
-                    "dataset": {
-                        "type": task.metadata.dataset["path"],
-                        "name": f"MTEB {task.metadata.name} ({hf_subset_score['hf_subset']})",
-                        "config": hf_subset_score["hf_subset"],
-                        "split": split,
-                        "revision": task_result.dataset_revision,
-                    },
-                    "metrics": metrics,
-                }
-                yaml_results.append(yaml_result)
-
-    model_name = "PLACEHOLDER"
-    # if model_meta.json exists, use the model name from there
-    if (results_folder / "model_meta.json").exists():
-        with (results_folder / "model_meta.json").open("r") as f:
-            model_meta = json.load(f)
-            model_name = model_meta["name"]
-
-    yaml_dict = {
-        "tags": ["mteb"],
-        "model-index": [
-            {
-                "name": model_name,
-                # should we add the revision here?
-                "results": yaml_results,
-            }
-        ],
-    }
-=======
     frontmatter = generate_readme(results_folder, from_existing)
->>>>>>> 16b22201
 
     with output_path.open("w") as f:
         f.write(frontmatter)
