--- conflicted
+++ resolved
@@ -11,13 +11,9 @@
 
 logger = logging.getLogger(__name__)
 
-<<<<<<< HEAD
 REVISION = str
 MODEL_NAME = str
 AGGREGATION = Dict[MODEL_NAME, Dict[REVISION, Dict[str, float]]]
-=======
-AGGREGATION = dict[MODEL_NAME, dict[REVISION, dict[str, float]]]
->>>>>>> 93a4db11
 
 
 def mean(results: BenchmarkResults) -> AGGREGATION:
