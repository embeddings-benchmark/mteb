--- conflicted
+++ resolved
@@ -2,23 +2,9 @@
 
 from importlib.metadata import version
 
-<<<<<<< HEAD
 from mteb.abstasks import AbsTask, TaskMetadata
 from mteb.encoder_interface import Encoder
-from mteb.evaluation import TaskResult
-from mteb.evaluation.MTEB import MTEB
-=======
-from mteb.benchmarks.benchmarks import (
-    MTEB_ENG_CLASSIC,
-    MTEB_MAIN_RU,
-    MTEB_RETRIEVAL_LAW,
-    MTEB_RETRIEVAL_MEDICAL,
-    MTEB_RETRIEVAL_WITH_INSTRUCTIONS,
-    CoIR,
-)
-from mteb.encoder_interface import Encoder
 from mteb.evaluation import MTEB
->>>>>>> f16deb6c
 from mteb.load_results import BenchmarkResults, load_results
 from mteb.load_results.task_results import TaskResult
 from mteb.models import (
@@ -35,16 +21,7 @@
 __version__ = version("mteb")  # fetch version from install metadata
 
 __all__ = [
-<<<<<<< HEAD
-=======
-    "MTEB_ENG_CLASSIC",
-    "MTEB_MAIN_RU",
-    "MTEB_RETRIEVAL_LAW",
-    "MTEB_RETRIEVAL_MEDICAL",
-    "MTEB_RETRIEVAL_WITH_INSTRUCTIONS",
-    "CoIR",
     "TASKS_REGISTRY",
->>>>>>> f16deb6c
     "get_tasks",
     "get_task",
     "get_model",
@@ -57,15 +34,9 @@
     "BenchmarkResults",
     "BENCHMARK_REGISTRY",
     "MTEB",
-<<<<<<< HEAD
-    "TASKS_REGISTRY",
     "TaskResult",
     "TaskMetadata",
     "Encoder",
     "AbsTask",
-=======
-    "TaskResult",
     "SentenceTransformerWrapper",
-    "Encoder",
->>>>>>> f16deb6c
 ]