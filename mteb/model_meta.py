from __future__ import annotations

import logging
from functools import partial
from typing import TYPE_CHECKING, Any, Callable, Literal

from pydantic import BaseModel, ConfigDict

from mteb.abstasks.TaskMetadata import STR_DATE, STR_URL
from mteb.encoder_interface import Encoder

from .languages import ISO_LANGUAGE_SCRIPT

if TYPE_CHECKING:
    from .models.sentence_transformer_wrapper import SentenceTransformerWrapper

logger = logging.getLogger(__name__)


FRAMEWORKS = Literal[
    "Sentence Transformers",
    "PyTorch",
    "GritLM",
    "LLM2Vec",
    "TensorFlow",
    "API",
    "Tevatron",
    "NumPy",
]
DISTANCE_METRICS = Literal["cosine", "dot"]


def sentence_transformers_loader(
    model_name: str, revision: str | None = None, **kwargs
) -> SentenceTransformerWrapper:
    from .models.sentence_transformer_wrapper import SentenceTransformerWrapper

    return SentenceTransformerWrapper(model=model_name, revision=revision, **kwargs)


def get_loader_name(
    loader: Callable[..., Encoder] | None,
) -> str | None:
    if loader is None:
        return None
    if hasattr(loader, "func"):  # partial class wrapper
        return loader.func.__name__
    return loader.__name__


class ModelMeta(BaseModel):
    """The model metadata object.

    Attributes:
        loader: the function that loads the model. If None it will just default to loading the model using the sentence transformer library.
        name: The name of the model, ideally the name on huggingface.
        n_parameters: The number of parameters in the model, e.g. 7_000_000 for a 7M parameter model. Can be None if the the number of parameters is not known (e.g. for proprietary models) or
            if the loader returns a SentenceTransformer model from which it can be derived.
        memory_usage: The amount of memory the model uses in GB. Can be None if the memory usage is not known (e.g. for proprietary models).
        max_tokens: The maximum number of tokens the model can handle. Can be None if the maximum number of tokens is not known (e.g. for proprietary
            models).
        embed_dim: The dimension of the embeddings produced by the model. Currently all models are assumed to produce fixed-size embeddings.
        revision: The revision number of the model. If None it is assumed that the metadata (including the loader) is valid for all revisions of the model.
        release_date: The date the model's revision was released.
        license: The license under which the model is released. Required if open_weights is True.
        open_weights: Whether the model is open source or proprietary.
        public_training_data: Whether the training data used to train the model is publicly available.
        public_training_code: Whether the code used to train the model is publicly available.
        similarity_fn_name: The distance metric used by the model.
        framework: The framework the model is implemented in, can be a list of frameworks e.g. `["Sentence Transformers", "PyTorch"]`.
        reference: A URL to the model's page on huggingface or another source.
        languages: The languages the model is intended for specified as a 3 letter language code followed by a script code e.g. "eng-Latn" for English
            in the Latin script.
        use_instructions: Whether the model uses instructions E.g. for prompt-based models. This also include models that require a specific format for
            input such as "query: {document}" or "passage: {document}".
<<<<<<< HEAD
        zero_shot_benchmarks: A list of benchmarks on which the model has been evaluated in a zero-shot setting. By default we assume that all models
            are evaluated non-zero-shot unless specified otherwise.
        citation: The citation for the model. This is a bibtex string.
=======
>>>>>>> e605c7b7
        training_datasets: A dictionary of datasets that the model was trained on. Names should be names as their appear in `mteb` for example
            {"ArguAna": ["test"]} if the model is trained on the ArguAna test set. This field is used to determine if a model generalizes zero-shot to
            a benchmark as well as mark dataset contaminations.
        adapted_from: Name of the model from which this model is adapted from. For quantizations, fine-tunes, long doc extensions, etc.
        superseded_by: Name of the model that supersedes this model, e.g. nvidia/NV-Embed-v2 supersedes v1.
    """

    model_config = ConfigDict(extra="forbid")

    name: str | None
    revision: str | None
    release_date: STR_DATE | None
    languages: list[ISO_LANGUAGE_SCRIPT] | None
    loader: Callable[..., Encoder] | None = None
    n_parameters: int | None = None
    memory_usage: float | None = None
    max_tokens: float | None = None
    embed_dim: int | None = None
    license: str | None = None
    open_weights: bool | None = None
    public_training_data: bool | None = None
    public_training_code: bool | None = None
    framework: list[FRAMEWORKS] = []
    reference: STR_URL | None = None
    similarity_fn_name: DISTANCE_METRICS | None = None
    use_instructions: bool | None = None
    training_datasets: dict[str, list[str]] | None = None
    adapted_from: str | None = None
    superseded_by: str | None = None
<<<<<<< HEAD
    citation: str | None = None
=======
>>>>>>> e605c7b7

    def to_dict(self):
        dict_repr = self.model_dump()
        loader = dict_repr.pop("loader", None)
        dict_repr["loader"] = get_loader_name(loader)
        return dict_repr

    def load_model(self, **kwargs: Any) -> Encoder:
        if self.loader is None:
            logger.warning(
                f"Loader not specified for model {self.name}, loading using sentence transformers."
            )
            loader = partial(
                sentence_transformers_loader,
                model_name=self.name,
                revision=self.revision,
                **kwargs,
            )
        else:
            loader = self.loader

        model: Encoder = loader(**kwargs)  # type: ignore
        return model

    def model_name_as_path(self) -> str:
        if self.name is None:
            raise ValueError("Model name is not set")
        return self.name.replace("/", "__").replace(" ", "_")<|MERGE_RESOLUTION|>--- conflicted
+++ resolved
@@ -73,12 +73,7 @@
             in the Latin script.
         use_instructions: Whether the model uses instructions E.g. for prompt-based models. This also include models that require a specific format for
             input such as "query: {document}" or "passage: {document}".
-<<<<<<< HEAD
-        zero_shot_benchmarks: A list of benchmarks on which the model has been evaluated in a zero-shot setting. By default we assume that all models
-            are evaluated non-zero-shot unless specified otherwise.
         citation: The citation for the model. This is a bibtex string.
-=======
->>>>>>> e605c7b7
         training_datasets: A dictionary of datasets that the model was trained on. Names should be names as their appear in `mteb` for example
             {"ArguAna": ["test"]} if the model is trained on the ArguAna test set. This field is used to determine if a model generalizes zero-shot to
             a benchmark as well as mark dataset contaminations.
@@ -108,10 +103,7 @@
     training_datasets: dict[str, list[str]] | None = None
     adapted_from: str | None = None
     superseded_by: str | None = None
-<<<<<<< HEAD
     citation: str | None = None
-=======
->>>>>>> e605c7b7
 
     def to_dict(self):
         dict_repr = self.model_dump()
