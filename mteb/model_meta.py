from __future__ import annotations

import logging
from collections.abc import Sequence
from functools import partial
from typing import TYPE_CHECKING, Any, Callable, Literal, cast

from huggingface_hub import get_safetensors_metadata
from huggingface_hub.errors import (
    GatedRepoError,
    NotASafetensorsRepoError,
    SafetensorsParsingError,
)
from pydantic import BaseModel, ConfigDict

from mteb.abstasks.AbsTask import AbsTask
from mteb.abstasks.TaskMetadata import STR_DATE, STR_URL
from mteb.encoder_interface import Encoder

from .languages import ISO_LANGUAGE_SCRIPT
from .modalities import MODALITIES

if TYPE_CHECKING:
    from .models.sentence_transformer_wrapper import SentenceTransformerWrapper

logger = logging.getLogger(__name__)


FRAMEWORKS = Literal[
    "Sentence Transformers",
    "PyTorch",
    "GritLM",
    "LLM2Vec",
    "TensorFlow",
    "API",
    "Tevatron",
    "NumPy",
    "PyLate",
    "ColBERT",
]
DISTANCE_METRICS = Literal["cosine", "max_sim", "dot"]


def sentence_transformers_loader(
    model_name: str, revision: str | None = None, **kwargs
) -> SentenceTransformerWrapper:
    from .models.sentence_transformer_wrapper import SentenceTransformerWrapper

    return SentenceTransformerWrapper(model=model_name, revision=revision, **kwargs)


def get_loader_name(
    loader: Callable[..., Encoder] | None,
) -> str | None:
    if loader is None:
        return None
    if hasattr(loader, "func"):  # partial class wrapper
        return loader.func.__name__
    return loader.__name__


class ModelMeta(BaseModel):
    """The model metadata object.

    Attributes:
        loader: the function that loads the model. If None it will just default to loading the model using the sentence transformer library.
        name: The name of the model, ideally the name on huggingface.
        n_parameters: The number of parameters in the model, e.g. 7_000_000 for a 7M parameter model. Can be None if the number of parameters is not known (e.g. for proprietary models) or
            if the loader returns a SentenceTransformer model from which it can be derived.
        memory_usage_mb: The memory usage of the model in MB. Can be None if the memory usage is not known (e.g. for proprietary models). To calculate it use the `calculate_memory_usage_mb` method.
        max_tokens: The maximum number of tokens the model can handle. Can be None if the maximum number of tokens is not known (e.g. for proprietary
            models).
        embed_dim: The dimension of the embeddings produced by the model. Currently all models are assumed to produce fixed-size embeddings.
        revision: The revision number of the model. If None, it is assumed that the metadata (including the loader) is valid for all revisions of the model.
        release_date: The date the model's revision was released.
        license: The license under which the model is released. Required if open_weights is True.
        open_weights: Whether the model is open source or proprietary.
        public_training_code: A link to the publicly available training code. If None, it is assumed that the training code is not publicly available.
        public_training_data: A link to the publicly available training data. If None, it is assumed that the training data is not publicly available.
        similarity_fn_name: The distance metric used by the model.
        framework: The framework the model is implemented in, can be a list of frameworks e.g. `["Sentence Transformers", "PyTorch"]`.
        reference: A URL to the model's page on huggingface or another source.
        languages: The languages the model is intended to be specified as a 3-letter language code followed by a script code e.g., "eng-Latn" for English
            in the Latin script.
        use_instructions: Whether the model uses instructions E.g. for prompt-based models. This also includes models that require a specific format for
            input, such as "query: {document}" or "passage: {document}".
        training_datasets: A dictionary of datasets that the model was trained on. Names should be names as they appear in `mteb` for example
            {"ArguAna": ["test"]} if the model is trained on the ArguAna test set. This field is used to determine if a model generalizes zero-shot to
            a benchmark as well as mark dataset contaminations.
<<<<<<< HEAD
        adapted_from: Name of the model from which this model is adapted from. For quantizations, fine-tunes, long doc extensions, etc.
        superseded_by: Name of the model that supersedes this model, e.g. nvidia/NV-Embed-v2 supersedes v1.
        is_cross_encoder: Whether the model is a cross-encoder or not. If None it is assumed that the model is not a cross-encoder.
        modalities: A list of strings representing the modalities the model supports. Default is ["text].
=======
        adapted_from: Name of the model from which this model is adapted. For quantizations, fine-tunes, long doc extensions, etc.
        superseded_by: Name of the model that supersedes this model, e.g., nvidia/NV-Embed-v2 supersedes v1.
        modalities: A list of strings representing the modalities the model supports. Default is ["text"].
>>>>>>> 8b7f2f85
    """

    model_config = ConfigDict(extra="forbid")

    name: str | None
    revision: str | None
    release_date: STR_DATE | None
    languages: list[ISO_LANGUAGE_SCRIPT] | None
    loader: Callable[..., Encoder] | None = None
    n_parameters: int | None
    memory_usage_mb: float | None
    max_tokens: float | None
    embed_dim: int | None
    license: str | None
    open_weights: bool | None
    public_training_code: str | None
    public_training_data: str | bool | None
    framework: list[FRAMEWORKS]
    reference: STR_URL | None = None
    similarity_fn_name: DISTANCE_METRICS | None
    use_instructions: bool | None
    training_datasets: dict[str, list[str]] | None
    adapted_from: str | None = None
    superseded_by: str | None = None
    is_cross_encoder: bool | None = None
    modalities: list[MODALITIES] = ["text"]

    def to_dict(self):
        dict_repr = self.model_dump()
        loader = dict_repr.pop("loader", None)
        dict_repr["loader"] = get_loader_name(loader)
        return dict_repr

    def load_model(self, **kwargs: Any) -> Encoder:
        if self.loader is None:
            logger.warning(
                f"Loader not specified for model {self.name}, loading using sentence transformers."
            )
            loader = partial(
                sentence_transformers_loader,
                model_name=self.name,
                revision=self.revision,
                **kwargs,
            )
        else:
            loader = self.loader

        model: Encoder = loader(**kwargs)  # type: ignore
        model.mteb_model_meta = self
        return model

    def model_name_as_path(self) -> str:
        if self.name is None:
            raise ValueError("Model name is not set")
        return self.name.replace("/", "__").replace(" ", "_")

    def is_zero_shot_on(self, tasks: Sequence[AbsTask] | Sequence[str]) -> bool | None:
        """Indicates whether the given model can be considered
        zero-shot or not on the given tasks.
        Returns None if no training data is specified on the model.
        """
        if self.training_datasets is None:
            return None
        model_datasets = {ds_name for ds_name, splits in self.training_datasets.items()}
        if isinstance(tasks[0], str):
            benchmark_datasets = set(tasks)
        else:
            tasks = cast(Sequence[AbsTask], tasks)
            benchmark_datasets = set()
            for task in tasks:
                benchmark_datasets.add(task.metadata.name)
        intersection = model_datasets & benchmark_datasets
        return len(intersection) == 0

    def calculate_memory_usage_mb(self) -> int | None:
        """Calculates the memory usage (in FP32) of the model in MB."""
        if "API" in self.framework:
            return None

        MB = 1024**2
        try:
            safetensors_metadata = get_safetensors_metadata(self.name)
            if len(safetensors_metadata.parameter_count) >= 0:
                dtype_size_map = {
                    "F64": 8,  # 64-bit float
                    "F32": 4,  # 32-bit float (FP32)
                    "F16": 2,  # 16-bit float (FP16)
                    "BF16": 2,  # BFloat16
                    "I64": 8,  # 64-bit integer
                    "I32": 4,  # 32-bit integer
                    "I16": 2,  # 16-bit integer
                    "I8": 1,  # 8-bit integer
                    "U8": 1,  # Unsigned 8-bit integer
                    "BOOL": 1,  # Boolean (assuming 1 byte per value)
                }
                total_memory_bytes = sum(
                    parameters * dtype_size_map.get(dtype, 4)
                    for dtype, parameters in safetensors_metadata.parameter_count.items()
                )
                return round(total_memory_bytes / MB)  # Convert to MB

        except (NotASafetensorsRepoError, SafetensorsParsingError, GatedRepoError):
            pass
        if self.n_parameters is None:
            return None
        # Model memory in bytes. For FP32 each parameter is 4 bytes.
        model_memory_bytes = self.n_parameters * 4

        # Convert to MB
        model_memory_mb = model_memory_bytes / MB
        return round(model_memory_mb)<|MERGE_RESOLUTION|>--- conflicted
+++ resolved
@@ -87,16 +87,10 @@
         training_datasets: A dictionary of datasets that the model was trained on. Names should be names as they appear in `mteb` for example
             {"ArguAna": ["test"]} if the model is trained on the ArguAna test set. This field is used to determine if a model generalizes zero-shot to
             a benchmark as well as mark dataset contaminations.
-<<<<<<< HEAD
-        adapted_from: Name of the model from which this model is adapted from. For quantizations, fine-tunes, long doc extensions, etc.
-        superseded_by: Name of the model that supersedes this model, e.g. nvidia/NV-Embed-v2 supersedes v1.
-        is_cross_encoder: Whether the model is a cross-encoder or not. If None it is assumed that the model is not a cross-encoder.
-        modalities: A list of strings representing the modalities the model supports. Default is ["text].
-=======
         adapted_from: Name of the model from which this model is adapted. For quantizations, fine-tunes, long doc extensions, etc.
         superseded_by: Name of the model that supersedes this model, e.g., nvidia/NV-Embed-v2 supersedes v1.
+        is_cross_encoder: Whether the model is a cross-encoder or not. If None it is assumed that the model is not a cross-encoder.
         modalities: A list of strings representing the modalities the model supports. Default is ["text"].
->>>>>>> 8b7f2f85
     """
 
     model_config = ConfigDict(extra="forbid")
