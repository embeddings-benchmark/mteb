--- conflicted
+++ resolved
@@ -4,16 +4,13 @@
 from functools import partial
 from typing import TYPE_CHECKING, Any, Callable, Literal
 
-<<<<<<< HEAD
 import numpy as np
-=======
 from huggingface_hub import get_safetensors_metadata
 from huggingface_hub.errors import (
     GatedRepoError,
     NotASafetensorsRepoError,
     SafetensorsParsingError,
 )
->>>>>>> e46539a1
 from pydantic import BaseModel, ConfigDict
 
 from mteb.abstasks.AbsTask import AbsTask
