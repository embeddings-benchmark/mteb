--- conflicted
+++ resolved
@@ -152,15 +152,12 @@
         zero-shot or not on the given tasks.
         Returns None if no training data is specified on the model.
         """
-<<<<<<< HEAD
         training_datasets = self.get_training_datasets()
         if training_datasets is None:
-=======
         # If no tasks were specified, we're obviously zero-shot
         if not tasks:
             return True
         if self.training_datasets is None:
->>>>>>> c5fded2a
             return None
         model_datasets = {ds_name for ds_name, splits in training_datasets.items()}
         if isinstance(tasks[0], str):
