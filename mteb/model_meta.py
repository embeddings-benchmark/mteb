--- conflicted
+++ resolved
@@ -75,12 +75,9 @@
             input such as "query: {document}" or "passage: {document}".
         zero_shot_benchmarks: A list of benchmarks on which the model has been evaluated in a zero-shot setting. By default we assume that all models
             are evaluated non-zero-shot unless specified otherwise.
-<<<<<<< HEAD
         citation: The citation for the model. This is a bibtex string.
-=======
         adapted_from: Name of the model from which this model is adapted from. For quantizations, fine-tunes, long doc extensions, etc.
         superseded_by: Name of the model that supersedes this model, e.g. nvidia/NV-Embed-v2 supersedes v1.
->>>>>>> 5e7e0339
     """
 
     model_config = ConfigDict(extra="forbid")
@@ -103,12 +100,9 @@
     similarity_fn_name: DISTANCE_METRICS | None = None
     use_instructions: bool | None = None
     zero_shot_benchmarks: list[str] | None = None
-<<<<<<< HEAD
-    citation: str | None = None
-=======
     adapted_from: str | None = None
     superseded_by: str | None = None
->>>>>>> 5e7e0339
+    citation: str | None = None
 
     def to_dict(self):
         dict_repr = self.model_dump()
