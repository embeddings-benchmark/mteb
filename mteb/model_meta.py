--- conflicted
+++ resolved
@@ -191,11 +191,7 @@
         if self.adapted_from is not None:
             try:
                 adapted_from_model = mteb.get_model_meta(
-<<<<<<< HEAD
-                    self.adapted_from, fetch_from_hf=True
-=======
                     self.adapted_from, fetch_from_hf=False
->>>>>>> 42068c62
                 )
                 adapted_training_datasets = adapted_from_model.get_training_datasets()
                 if adapted_training_datasets is not None:
