--- conflicted
+++ resolved
@@ -108,7 +108,7 @@
     training_datasets: dict[str, list[str]] | None
     adapted_from: str | None = None
     superseded_by: str | None = None
-<<<<<<< HEAD
+    modalities: list[MODALITIES] = ["text"]
     citation: str | None = None
 
     def get_similarity_function(self) -> Callable[[np.ndarray, np.ndarray], np.ndarray]:
@@ -120,9 +120,6 @@
             return max_sim
         elif self.similarity_fn_name is None:
             raise ValueError("Similarity function not specified.")
-=======
-    modalities: list[MODALITIES] = ["text"]
->>>>>>> 2a8c25ac
 
     def to_dict(self):
         dict_repr = self.model_dump()
