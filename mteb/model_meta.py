--- conflicted
+++ resolved
@@ -73,15 +73,12 @@
             in the Latin script.
         use_instructions: Whether the model uses instructions E.g. for prompt-based models. This also include models that require a specific format for
             input such as "query: {document}" or "passage: {document}".
-<<<<<<< HEAD
         zero_shot_benchmarks: A list of benchmarks on which the model has been evaluated in a zero-shot setting. By default we assume that all models
             are evaluated non-zero-shot unless specified otherwise.
         citation: The citation for the model. This is a bibtex string.
-=======
         training_datasets: A dictionary of datasets that the model was trained on. Names should be names as their appear in `mteb` for example
             {"ArguAna": ["test"]} if the model is trained on the ArguAna test set. This field is used to determine if a model generalizes zero-shot to
             a benchmark as well as mark dataset contaminations.
->>>>>>> 2550a276
         adapted_from: Name of the model from which this model is adapted from. For quantizations, fine-tunes, long doc extensions, etc.
         superseded_by: Name of the model that supersedes this model, e.g. nvidia/NV-Embed-v2 supersedes v1.
     """
