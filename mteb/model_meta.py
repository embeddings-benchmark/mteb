--- conflicted
+++ resolved
@@ -29,11 +29,7 @@
     "PyLate",
     "ColBERT",
 ]
-<<<<<<< HEAD
-DISTANCE_METRICS = Literal["cosine", "dot"]
-=======
 DISTANCE_METRICS = Literal["cosine", "max_sim", "dot"]
->>>>>>> 2024338e
 
 
 def sentence_transformers_loader(
