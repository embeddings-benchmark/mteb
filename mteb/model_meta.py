from __future__ import annotations

import logging
from collections.abc import Sequence
from functools import partial
from typing import TYPE_CHECKING, Any, Callable, Literal, cast

from huggingface_hub import get_safetensors_metadata
from huggingface_hub.errors import (
    GatedRepoError,
    NotASafetensorsRepoError,
    SafetensorsParsingError,
)
from pydantic import BaseModel, ConfigDict, field_validator

from mteb.abstasks.AbsTask import AbsTask
from mteb.encoder_interface import Encoder

from .custom_validators import LICENSES, MODALITIES, STR_DATE, STR_URL
<<<<<<< HEAD
from .languages import ISO_LANGUAGE_SCRIPT
=======
from .languages import (
    ISO_LANGUAGE_SCRIPT,
    check_language_code,
)
>>>>>>> a52ea2f7

if TYPE_CHECKING:
    from .models.sentence_transformer_wrapper import SentenceTransformerWrapper

logger = logging.getLogger(__name__)


FRAMEWORKS = Literal[
    "Sentence Transformers",
    "PyTorch",
    "GritLM",
    "LLM2Vec",
    "TensorFlow",
    "API",
    "Tevatron",
    "NumPy",
    "PyLate",
    "ColBERT",
]
DISTANCE_METRICS = Literal["cosine", "max_sim", "dot"]


def sentence_transformers_loader(
    model_name: str, revision: str | None = None, **kwargs
) -> SentenceTransformerWrapper:
    from .models.sentence_transformer_wrapper import SentenceTransformerWrapper

    return SentenceTransformerWrapper(model=model_name, revision=revision, **kwargs)


def get_loader_name(
    loader: Callable[..., Encoder] | None,
) -> str | None:
    if loader is None:
        return None
    if hasattr(loader, "func"):  # partial class wrapper
        return loader.func.__name__
    return loader.__name__


class ModelMeta(BaseModel):
    """The model metadata object.

    Attributes:
        loader: the function that loads the model. If None it will just default to loading the model using the sentence transformer library.
        name: The name of the model, ideally the name on huggingface. It should be in the format "organization/model_name".
        n_parameters: The number of parameters in the model, e.g. 7_000_000 for a 7M parameter model. Can be None if the number of parameters is not known (e.g. for proprietary models) or
            if the loader returns a SentenceTransformer model from which it can be derived.
        memory_usage_mb: The memory usage of the model in MB. Can be None if the memory usage is not known (e.g. for proprietary models). To calculate it use the `calculate_memory_usage_mb` method.
        max_tokens: The maximum number of tokens the model can handle. Can be None if the maximum number of tokens is not known (e.g. for proprietary
            models).
        embed_dim: The dimension of the embeddings produced by the model. Currently all models are assumed to produce fixed-size embeddings.
        revision: The revision number of the model. If None, it is assumed that the metadata (including the loader) is valid for all revisions of the model.
        release_date: The date the model's revision was released.
        license: The license under which the model is released. Required if open_weights is True.
        open_weights: Whether the model is open source or proprietary.
        public_training_code: A link to the publicly available training code. If None, it is assumed that the training code is not publicly available.
        public_training_data: A link to the publicly available training data. If None, it is assumed that the training data is not publicly available.
        similarity_fn_name: The distance metric used by the model.
        framework: The framework the model is implemented in, can be a list of frameworks e.g. `["Sentence Transformers", "PyTorch"]`.
        reference: A URL to the model's page on huggingface or another source.
        languages: The languages the model is intended to be specified as a 3-letter language code followed by a script code e.g., "eng-Latn" for English
            in the Latin script.
        use_instructions: Whether the model uses instructions E.g. for prompt-based models. This also includes models that require a specific format for
            input, such as "query: {document}" or "passage: {document}".
        training_datasets: A dictionary of datasets that the model was trained on. Names should be names as they appear in `mteb` for example
            {"ArguAna": ["test"]} if the model is trained on the ArguAna test set. This field is used to determine if a model generalizes zero-shot to
            a benchmark as well as mark dataset contaminations.
        adapted_from: Name of the model from which this model is adapted. For quantizations, fine-tunes, long doc extensions, etc.
        superseded_by: Name of the model that supersedes this model, e.g., nvidia/NV-Embed-v2 supersedes v1.
        is_cross_encoder: Whether the model can act as a cross-encoder or not.
        modalities: A list of strings representing the modalities the model supports. Default is ["text"].
    """

    model_config = ConfigDict(extra="forbid")

    name: str | None
    revision: str | None
    release_date: STR_DATE | None
    languages: list[ISO_LANGUAGE_SCRIPT] | None
    loader: Callable[..., Encoder] | None = None
    n_parameters: int | None
    memory_usage_mb: float | None
    max_tokens: float | None
    embed_dim: int | None
    license: LICENSES | STR_URL | None
    open_weights: bool | None
    public_training_code: str | None
    public_training_data: str | bool | None
    framework: list[FRAMEWORKS]
    reference: STR_URL | None = None
    similarity_fn_name: DISTANCE_METRICS | None
    use_instructions: bool | None
    training_datasets: dict[str, list[str]] | None
    adapted_from: str | None = None
    superseded_by: str | None = None
    is_cross_encoder: bool | None = None
    modalities: list[MODALITIES] = ["text"]

    def to_dict(self):
        dict_repr = self.model_dump()
        loader = dict_repr.pop("loader", None)
        dict_repr["loader"] = get_loader_name(loader)
        return dict_repr

<<<<<<< HEAD
=======
    @field_validator("languages")
    @classmethod
    def languages_are_valid(cls, languages: list[ISO_LANGUAGE_SCRIPT] | None) -> None:
        if languages is None:
            return None

        for code in languages:
            check_language_code(code)
        return languages

>>>>>>> a52ea2f7
    @field_validator("name")
    @classmethod
    def check_name(cls, v: str | None) -> str | None:
        if v is None or v == "bm25s":
            return v
        if "/" not in v:
            raise ValueError(
                "Model name must be in the format 'organization/model_name'"
            )
        return v

    def load_model(self, **kwargs: Any) -> Encoder:
        if self.loader is None:
            logger.warning(
                f"Loader not specified for model {self.name}, loading using sentence transformers."
            )
            loader = partial(
                sentence_transformers_loader,
                model_name=self.name,
                revision=self.revision,
                **kwargs,
            )
        else:
            loader = self.loader

        model: Encoder = loader(**kwargs)  # type: ignore
        model.mteb_model_meta = self
        return model

    def model_name_as_path(self) -> str:
        if self.name is None:
            raise ValueError("Model name is not set")
        return self.name.replace("/", "__").replace(" ", "_")

    def is_zero_shot_on(self, tasks: Sequence[AbsTask] | Sequence[str]) -> bool | None:
        """Indicates whether the given model can be considered
        zero-shot or not on the given tasks.
        Returns None if no training data is specified on the model.
        """
        # If no tasks were specified, we're obviously zero-shot
        if not tasks:
            return True
        training_datasets = self.get_training_datasets()
        # If no tasks were specified, we're obviously zero-shot
        if training_datasets is None:
            return None
        model_datasets = {ds_name for ds_name, splits in training_datasets.items()}
        if isinstance(tasks[0], str):
            benchmark_datasets = set(tasks)
        else:
            tasks = cast(Sequence[AbsTask], tasks)
            benchmark_datasets = set()
            for task in tasks:
                benchmark_datasets.add(task.metadata.name)
        intersection = model_datasets & benchmark_datasets
        return len(intersection) == 0

    def get_training_datasets(self) -> dict[str, list[str]] | None:
        """Returns all training datasets of the model including similar tasks."""
        import mteb

        if self.training_datasets is None:
            return None

        training_datasets = self.training_datasets.copy()
        if self.adapted_from is not None:
            try:
                adapted_from_model = mteb.get_model_meta(
                    self.adapted_from, fetch_from_hf=False
                )
                adapted_training_datasets = adapted_from_model.get_training_datasets()
                if adapted_training_datasets is not None:
                    training_datasets |= adapted_training_datasets
            except ValueError as e:
                logger.warning(f"Could not get source model: {e} in MTEB")

        return_dataset = training_datasets.copy()
        visited = set()

        for dataset in training_datasets:
            similar_tasks = collect_similar_tasks(dataset, visited)
            return_dataset |= {task: [] for task in similar_tasks}

        return return_dataset

    def zero_shot_percentage(
        self, tasks: Sequence[AbsTask] | Sequence[str]
    ) -> int | None:
        """Indicates how out-of-domain the selected tasks are for the given model."""
        training_datasets = self.get_training_datasets()
        if (training_datasets is None) or (not tasks):
            return None
        model_datasets = {ds_name for ds_name, splits in training_datasets.items()}
        if isinstance(tasks[0], str):
            benchmark_datasets = set(tasks)
        else:
            tasks = cast(Sequence[AbsTask], tasks)
            benchmark_datasets = {task.metadata.name for task in tasks}
        overlap = model_datasets & benchmark_datasets
        perc_overlap = 100 * (len(overlap) / len(benchmark_datasets))
        return int(100 - perc_overlap)

    def calculate_memory_usage_mb(self) -> int | None:
        """Calculates the memory usage (in FP32) of the model in MB."""
        if "API" in self.framework:
            return None

        MB = 1024**2
        try:
            safetensors_metadata = get_safetensors_metadata(self.name)
            if len(safetensors_metadata.parameter_count) >= 0:
                dtype_size_map = {
                    "F64": 8,  # 64-bit float
                    "F32": 4,  # 32-bit float (FP32)
                    "F16": 2,  # 16-bit float (FP16)
                    "BF16": 2,  # BFloat16
                    "I64": 8,  # 64-bit integer
                    "I32": 4,  # 32-bit integer
                    "I16": 2,  # 16-bit integer
                    "I8": 1,  # 8-bit integer
                    "U8": 1,  # Unsigned 8-bit integer
                    "BOOL": 1,  # Boolean (assuming 1 byte per value)
                }
                total_memory_bytes = sum(
                    parameters * dtype_size_map.get(dtype, 4)
                    for dtype, parameters in safetensors_metadata.parameter_count.items()
                )
                return round(total_memory_bytes / MB)  # Convert to MB

        except (NotASafetensorsRepoError, SafetensorsParsingError, GatedRepoError):
            pass
        if self.n_parameters is None:
            return None
        # Model memory in bytes. For FP32 each parameter is 4 bytes.
        model_memory_bytes = self.n_parameters * 4

        # Convert to MB
        model_memory_mb = model_memory_bytes / MB
        return round(model_memory_mb)


def collect_similar_tasks(dataset: str, visited: set[str]) -> set[str]:
    """Recursively collect all similar tasks for a given dataset."""
    from .overview import SIMILAR_TASKS

    if dataset in visited:
        return set()

    visited.add(dataset)
    similar = set()

    # Check if dataset is a key in SIMILAR_TASKS
    if dataset in SIMILAR_TASKS:
        for similar_task in SIMILAR_TASKS[dataset]:
            similar.add(similar_task)
            similar.update(collect_similar_tasks(similar_task, visited))

    # Check if dataset appears as a value in SIMILAR_TASKS
    for parent, children in SIMILAR_TASKS.items():
        if dataset in children:
            similar.add(parent)
            similar.update(collect_similar_tasks(parent, visited))

    return similar<|MERGE_RESOLUTION|>--- conflicted
+++ resolved
@@ -17,14 +17,10 @@
 from mteb.encoder_interface import Encoder
 
 from .custom_validators import LICENSES, MODALITIES, STR_DATE, STR_URL
-<<<<<<< HEAD
-from .languages import ISO_LANGUAGE_SCRIPT
-=======
 from .languages import (
     ISO_LANGUAGE_SCRIPT,
     check_language_code,
 )
->>>>>>> a52ea2f7
 
 if TYPE_CHECKING:
     from .models.sentence_transformer_wrapper import SentenceTransformerWrapper
@@ -130,8 +126,6 @@
         dict_repr["loader"] = get_loader_name(loader)
         return dict_repr
 
-<<<<<<< HEAD
-=======
     @field_validator("languages")
     @classmethod
     def languages_are_valid(cls, languages: list[ISO_LANGUAGE_SCRIPT] | None) -> None:
@@ -142,7 +136,6 @@
             check_language_code(code)
         return languages
 
->>>>>>> a52ea2f7
     @field_validator("name")
     @classmethod
     def check_name(cls, v: str | None) -> str | None:
