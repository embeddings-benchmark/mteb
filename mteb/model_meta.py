--- conflicted
+++ resolved
@@ -75,11 +75,7 @@
     def to_dict(self):
         dict_repr = self.model_dump()
         loader = dict_repr.pop("loader", None)
-<<<<<<< HEAD
         dict_repr["loader"] = loader.func.__name__ if loader is not None else None
-=======
-        dict_repr["loader"] = get_loader_name(loader)
->>>>>>> a3b556e7
         return dict_repr
 
     def load_model(self, **kwargs: Any) -> Encoder | EncoderWithQueryCorpusEncode:
