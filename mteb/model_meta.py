--- conflicted
+++ resolved
@@ -2,24 +2,11 @@
 
 import logging
 from functools import partial
-<<<<<<< HEAD
-from typing import Any, Callable
+from typing import TYPE_CHECKING, Any, Callable, Literal
 
 from pydantic import BaseModel
-from sentence_transformers import SentenceTransformer
-from typing_extensions import Literal
 
 from mteb.abstasks.TaskMetadata import STR_DATE, STR_URL
-from mteb.encoder_interface import Encoder, EncoderWithQueryCorpusEncode
-
-from .languages import ISO_LANGUAGE_SCRIPT
-
-logger = logging.getLogger(__name__)
-=======
-from typing import TYPE_CHECKING, Annotated, Any, Callable, Literal
-
-from pydantic import BaseModel, BeforeValidator, TypeAdapter
-
 from mteb.encoder_interface import Encoder
 
 from .languages import ISO_LANGUAGE_SCRIPT
@@ -27,8 +14,7 @@
 if TYPE_CHECKING:
     from .models.sentence_transformer_wrapper import SentenceTransformerWrapper
 
-Frameworks = Literal["Sentence Transformers", "PyTorch"]
->>>>>>> 0fde4d3e
+logger = logging.getLogger(__name__)
 
 
 FRAMEWORKS = Literal[
