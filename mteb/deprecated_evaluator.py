from __future__ import annotations

import json
import logging
import os
import sys
import traceback
<<<<<<< HEAD
from collections.abc import Iterable, Sequence
=======
import warnings
from collections.abc import Iterable
>>>>>>> 3ec1f634
from copy import deepcopy
from datetime import datetime
from itertools import chain
from pathlib import Path
from time import time
from typing import TYPE_CHECKING, Any, cast

import datasets

import mteb
from mteb.abstasks import AbsTask
from mteb.abstasks.aggregated_task import AbsTaskAggregate
from mteb.abstasks.task_metadata import TaskCategory, TaskType
from mteb.benchmarks import Benchmark
from mteb.models import (
    CrossEncoderWrapper,
    ModelMeta,
    MTEBModels,
    SentenceTransformerEncoderWrapper,
)
from mteb.results import TaskResult
from mteb.types import ScoresDict

if sys.version_info >= (3, 13):
    from warnings import deprecated
else:
    from typing_extensions import deprecated

if TYPE_CHECKING:
    from sentence_transformers import CrossEncoder, SentenceTransformer

logger = logging.getLogger(__name__)


class MTEB:
    """Deprecated. Massive Text Embedding Benchmark (MTEB) evaluation pipeline."""

    _tasks: Iterable[str | AbsTask] | None
    tasks: list[AbsTask]

    @deprecated(
        "MTEB is deprecated and will be removed in future versions. "
        "Please use the `mteb.evaluate` function instead."
    )
    def __init__(
        self,
        tasks: Iterable[AbsTask] | Iterable[Benchmark],
        *,
        err_logs_path: str = "error_logs.txt",
    ) -> None:
        """Create an Evaluation pipeline, based on the provided tasks.

        Args:
            tasks: List of tasks or benchmarks to be evaluated, e.g. tasks returned by
                `mteb.get_tasks(["task1","task2"]) or `mteb.get_benchmark("MTEB(eng, classic)").
            err_logs_path: Path to save error logs.
        """
        if isinstance(next(iter(tasks)), Benchmark):
            self.benchmarks = tasks
            self.tasks = list(chain.from_iterable(cast(Iterable[Benchmark], tasks)))
        elif isinstance(next(iter(tasks)), AbsTask):
            self.tasks = list(cast(Iterable[AbsTask], tasks))

        self.err_logs_path = Path(err_logs_path)
        self._last_evaluated_splits: dict[str, list[str]] = {}

    @property
    def available_tasks(self) -> list[str]:
        """List of available task names."""
        return [x.metadata.name for x in self.tasks]

    @property
    def available_task_types(self) -> list[TaskType]:
        """List of available task types."""
        return sorted({x.metadata.type for x in self.tasks})

    @property
    def available_task_categories(self) -> set[TaskCategory | None]:
        """Set of available task categories."""
        return {x.metadata.category for x in self.tasks}

    def _display_tasks(self, task_list: Iterable[AbsTask], name: str | None = None):
        from rich.console import Console

        # disable logging for other ranks
        if int(os.getenv("RANK", 0)) != 0:
            return

        console = Console()
        if name:
            console.rule(f"[bold]{name}\n", style="grey15")
        for task_type in self.available_task_types:  # iterate through sorted task_types
            current_type_tasks = list(
                filter(lambda x: x.metadata.type == task_type, task_list)
            )
            if len(current_type_tasks) == 0:
                continue
            else:
                console.print(f"[bold]{task_type}[/]")
                for (
                    task
                ) in current_type_tasks:  # will be sorted as input to this function
                    prefix = "    - "
                    name = f"{task.metadata.name}"
                    category = f", [italic grey39]{task.metadata.category}[/]"
                    multilingual = (
                        f", [italic red]multilingual {len(task.hf_subsets)} / {len(task.metadata.eval_langs)} Subsets[/]"
                        if task.metadata.is_multilingual
                        else ""
                    )
                    console.print(f"{prefix}{name}{category}{multilingual}")
                console.print("\n")

    def mteb_benchmarks(self):
        """Get all benchmarks available in the MTEB."""
        from mteb.get_tasks import MTEBTasks

        # get all the MTEB specific benchmarks:
        sorted_mteb_benchmarks = sorted(
            self.benchmarks, key=lambda obj: obj.name.lower()
        )

        mteb_b, remaining_b = [], []
        for b in sorted_mteb_benchmarks:
            if "MTEB" in b.name:
                mteb_b.append(b)
            else:
                remaining_b.append(b)

        # place mteb first, then remaining
        sorted_mteb_benchmarks = mteb_b + remaining_b

        # task ordering within each benchmark should be alphabetical
        for st in sorted_mteb_benchmarks:
            st.tasks = MTEBTasks(
                sorted(st.tasks, key=lambda obj: obj.metadata.name.lower())
            )

        for benchmark in sorted_mteb_benchmarks:
            name = benchmark.name
            self._display_tasks(benchmark.tasks, name=name)

    @classmethod
    def mteb_tasks(cls):
        """Get all tasks available in the MTEB."""
        tasks = mteb.get_tasks()
        instance = cls(tasks)
        instance._display_tasks(tasks, name="MTEB tasks")

    def print_selected_tasks(self):
        """Print the selected tasks."""
        self._display_tasks(self.tasks, name="Selected tasks")

    def load_tasks_data(self):
        """Load datasets for the selected tasks."""
        logger.info(f"\n\n## Loading datasets for {len(self.tasks)} tasks")
        for task in self.tasks:
            logger.info(f"\n# Loading dataset for {task.metadata.name}")
            task.load_data()

    @staticmethod
    def _run_eval(
        task: AbsTask,
        model: MTEBModels,
        split: str,
        subsets_to_run: list[str] | None = None,
        *,
        encode_kwargs: dict[str, Any],
        **kwargs: Any,
    ):
        tick = time()
        results = task.evaluate(
            model,
            split,
            subsets_to_run=subsets_to_run,
            encode_kwargs=encode_kwargs,
            **kwargs,
        )
        tock = time()
        return results, tick, tock

    @staticmethod
    def _get_missing_splits(
        existing_results: TaskResult | None, task_eval_splits: list[str]
    ) -> list[str]:
        if existing_results is None:
            return task_eval_splits

        missing_splits = []
        for split in task_eval_splits:
            if split not in existing_results.scores:
                missing_splits.append(split)
            elif not existing_results.scores[
                split
            ]:  # Check if the split has any scores
                missing_splits.append(split)

        return missing_splits

    @staticmethod
    def _merge_results(
        existing_results: TaskResult, new_results: TaskResult
    ) -> TaskResult:
        merged_scores = existing_results.scores.copy()

        for split, scores in new_results.scores.items():
            if split in merged_scores:
                merged_scores[split] = MTEB._merge_split_scores(
                    merged_scores[split], scores
                )
            else:
                merged_scores[split] = scores

        existing_kg_co2_emissions = (
            existing_results.kg_co2_emissions
            if existing_results.kg_co2_emissions
            else 0
        )
        new_kg_co2_emissions = (
            new_results.kg_co2_emissions if new_results.kg_co2_emissions else 0
        )
        merged_kg_co2_emissions = None
        if existing_kg_co2_emissions and new_kg_co2_emissions:
            merged_kg_co2_emissions = existing_kg_co2_emissions + new_kg_co2_emissions
        existing_evaluation_time = existing_results.evaluation_time or 0
        new_evaluation_time = new_results.evaluation_time or 0
        merged_results = TaskResult(
            dataset_revision=new_results.dataset_revision,
            task_name=new_results.task_name,
            mteb_version=new_results.mteb_version,
            scores=merged_scores,
            evaluation_time=existing_evaluation_time + new_evaluation_time,
            kg_co2_emissions=merged_kg_co2_emissions,
        )

        return merged_results

    @staticmethod
    def _merge_split_scores(
        existing_scores: list[ScoresDict], new_scores: list[ScoresDict]
    ) -> list[ScoresDict]:
        merged = {score["hf_subset"]: score for score in existing_scores}
        for score in new_scores:
            merged[score["hf_subset"]] = score
        return list(merged.values())

    def run(
        self,
        model: MTEBModels | CrossEncoder | SentenceTransformer,
        verbosity: int = 1,
        output_folder: str | None = "results",
        eval_splits: list[str] | None = None,
        eval_subsets: list[str] | None = None,
        overwrite_results: bool = False,
        raise_error: bool = True,
        co2_tracker: bool = False,
        encode_kwargs: dict[str, Any] | None = None,
        **kwargs,
    ) -> list[TaskResult]:
        """Run the evaluation pipeline on the selected tasks.

        Args:
            model: Model to be used for evaluation
            verbosity: Verbosity level. Default is 1.
                0: Only shows a progress bar for tasks being processed.
                1: Shows a progress bar and prints task scores.
                2: Prints detailed output, including messages about loading datasets and task scores.
                3: Prints comprehensive logs for debugging, including all data loading and evaluation details.
            output_folder: Folder where the results will be saved. Default to 'results'. Where it will save the results in the format:
                `{output_folder}/{model_name}/{model_revision}/{task_name}.json`.
            eval_splits: List of splits to evaluate on. If None, the splits are taken from the task metadata.
            eval_subsets: List of subsets to evaluate on. If None, the subsets are taken from the task metadata.
            overwrite_results: Whether to overwrite existing results.
            raise_error: Whether to raise an error if an exception occurs during evaluation.
            co2_tracker: Whether to enable or disable CO2 emissions tracker using codecarbon.
            encode_kwargs: Additional keyword arguments to be passed to the model.encode method.
            kwargs: Additional arguments to be passed to `_run_eval` method and task.load_data.

        Returns:
            A list of TaskResult objects, one for each task evaluated.
        """
        # update logging to account for different levels of Verbosity (similar to the command line)
        from sentence_transformers import CrossEncoder, SentenceTransformer

        if encode_kwargs is None:
            encode_kwargs = {}

        encode_kwargs["batch_size"] = encode_kwargs.get("batch_size", 32)

        if verbosity == 0:
            datasets.logging.set_verbosity(logging.CRITICAL)  # 40
            datasets.logging.disable_progress_bar()  # Disable progress bar
        elif verbosity == 1:
            datasets.logging.set_verbosity(logging.WARNING)
            datasets.logging.disable_progress_bar()  # Disable progress bar
        elif verbosity == 2:
            datasets.logging.set_verbosity(logging.INFO)
        elif verbosity == 3:
            datasets.logging.set_verbosity(logging.DEBUG)

        mteb_model: MTEBModels
        if isinstance(model, SentenceTransformer):
            mteb_model = SentenceTransformerEncoderWrapper(model)
        elif isinstance(model, CrossEncoder):
            mteb_model = CrossEncoderWrapper(model)
        else:
            mteb_model = cast(MTEBModels, model)

        meta = self.create_model_meta(mteb_model)
        output_path = self._create_output_folder(meta, output_folder)

        # Disable co2_tracker for API models
        if "API" in meta.framework:
            co2_tracker = False

        if output_path:
            self._save_model_metadata(meta, output_path)

        # Run selected tasks
        logger.info(f"\n\n## Evaluating {len(self.tasks)} tasks:")

        if verbosity > 0:
            self.print_selected_tasks()

        evaluation_results = []
        original_tasks = deepcopy(
            self.tasks
        )  # save them in case we re-use the object (e.g. for reranking)

        # To evaluate missing splits, we keep track of the task name and the corresponding splits.
        self._last_evaluated_splits = {}

        while len(self.tasks) > 0:
            task = self.tasks[0]
            logger.info(
                f"\n\n********************** Evaluating {task.metadata.name} **********************"
            )

            if task.is_aggregate:
                aggregated_task = cast(AbsTaskAggregate, task)
                self_ = MTEB(tasks=aggregated_task.metadata.tasks)
                aggregated_task_results = self_.run(
                    mteb_model,
                    verbosity=verbosity - 1,
                    output_folder=output_folder,
                    eval_splits=eval_splits,
                    eval_subsets=eval_subsets,
                    overwrite_results=overwrite_results,
                    raise_error=raise_error,
                    co2_tracker=co2_tracker,
                    encode_kwargs=encode_kwargs,
                    **kwargs,
                )
                new_results = aggregated_task.combine_task_results(
                    aggregated_task_results
                )
                evaluation_results.append(new_results)

                if output_path:
                    new_results.to_disk(
                        output_path / f"{aggregated_task.metadata.name}.json"
                    )
                del self.tasks[0]
                continue

            # NOTE: skip evaluation if the model does not support all of the task's modalities.
            # If the model covers more than the task's modalities, evaluation will still be run.
            sorted_task_modalities = sorted(task.metadata.modalities)
            if meta.modalities is not None and any(
                m not in meta.modalities for m in sorted_task_modalities
            ):
                logger.info(
                    f"{meta.name} only supports {meta.modalities}, but the task modalities are {sorted_task_modalities}."
                )
                del self.tasks[0]  # empty memory
                continue

            task_eval_splits = (
                eval_splits if eval_splits is not None else task.eval_splits
            )
            task_subsets = task.hf_subsets

            existing_results = None
            save_path: Path | None = None
            final_splits_to_run = task_eval_splits
            missing_evaluations = self._get_missing_evaluations(
                existing_results,
                task_eval_splits,
                task_subsets,
                eval_subsets,
            )

            if output_path:
                kwargs["output_folder"] = output_folder  # needed for retrieval tasks
                save_path = output_path / f"{task.metadata.name}.json"
                if save_path.exists():
                    existing_results = TaskResult.from_disk(save_path)

                    # Unified call to get missing splits and subsets
                    missing_evaluations = self._get_missing_evaluations(
                        existing_results,
                        task_eval_splits,
                        task_subsets,
                        eval_subsets,
                    )

                    if overwrite_results:
                        final_splits_to_run = task_eval_splits
                    else:
                        # Determine final splits to run
                        final_splits_to_run = []
                        # We need to run any split that is fully missing or has missing subsets
                        for sp, info in missing_evaluations.items():
                            if info["whole_split_missing"] or info["missing_subsets"]:
                                final_splits_to_run.append(sp)

                    if not overwrite_results and len(final_splits_to_run) == 0:
                        logger.info(
                            f"{task.metadata.name} results already exists. Loading results from disk."
                            f" Set overwrite_results=True to overwrite or `--overwrite`."
                        )
                        evaluation_results.append(existing_results)
                        del self.tasks[0]  # empty memory
                        continue

            # If no splits need to be run and results exist, skip
            if not final_splits_to_run:
                if existing_results is not None:
                    evaluation_results.append(existing_results)
                else:
                    logger.info(
                        f"No splits to evaluate for {task.metadata.name}. Skipping evaluation."
                    )
                self._last_evaluated_splits[task.metadata.name] = []
                del self.tasks[0]
                continue

            try:
                task.check_if_dataset_is_superseded()
                task.load_data()

                task_results: dict[str, dict[str, dict[str, Any]]] = {}
                evaluation_time = 0
                kg_co2_emissions: int | None = 0 if co2_tracker else None

                self._last_evaluated_splits[task.metadata.name] = []

                for split in final_splits_to_run:
                    info = missing_evaluations[split]

                    # Determine subsets to run for this split
                    # If the whole split is missing, run all required subsets
                    # If only some subsets are missing, run only those
                    subsets_to_run = (
                        info["missing_subsets"]
                        if not overwrite_results
                        else (eval_subsets or task_subsets)
                    )

                    if (
                        info["whole_split_missing"] or overwrite_results
                    ) and task_subsets is None:
                        subsets_to_run = ["default"]

                    if co2_tracker:
                        try:
                            from codecarbon import (  # type: ignore[import-untyped]
                                EmissionsTracker,
                            )
                        except ImportError:
                            raise ImportError(
                                "codecarbon is not installed. Please install it using `pip install 'mteb[codecarbon]'` to track CO₂ emissions."
                            )
                        msg = "Evaluating multiple MTEB runs simultaneously will produce incorrect CO₂ results"
                        logger.warning(msg)
                        warnings.warn(msg)
                        with EmissionsTracker(
                            save_to_file=False,
                            save_to_api=False,
                            logging_logger=logger,
                            allow_multiple_runs=True,
                        ) as tracker:
                            results, tick, tock = self._run_eval(
                                task,
                                mteb_model,
                                split,
                                encode_kwargs=encode_kwargs,
                                subsets_to_run=subsets_to_run,
                                **kwargs,
                            )

                        kg_co2_emissions += (
                            tracker.final_emissions
                        )  # expressed as kilograms of CO₂-equivalents
                    else:
                        results, tick, tock = self._run_eval(
                            task,
                            mteb_model,
                            split,
                            subsets_to_run=subsets_to_run,
                            encode_kwargs=encode_kwargs,
                            **kwargs,
                        )

                    logger.info(
                        f"Evaluation for {task.metadata.name} on {split} took {tock - tick:.2f} seconds"
                    )
                    evaluation_time += tock - tick

                    task_results[split] = results
                    if verbosity >= 1:
                        logger.info(f"Scores: {task_results[split]}")

                    self._last_evaluated_splits[task.metadata.name].append(split)

                # Create new TaskResult
                new_results = TaskResult.from_task_results(
                    task,
                    task_results,  # type: ignore[arg-type]
                    evaluation_time=evaluation_time,
                    kg_co2_emissions=kg_co2_emissions,
                )

                # Merge with existing if needed
                if output_path and save_path and save_path.exists():
                    existing_results = TaskResult.from_disk(save_path)
                if existing_results:
                    merged_results = self._merge_results(existing_results, new_results)
                else:
                    merged_results = new_results

                if output_path and save_path:
                    merged_results.to_disk(save_path)

                evaluation_results.append(merged_results)

            except Exception as e:
                logger.error(f"Error while evaluating {task.metadata.name}: {e}")
                if raise_error:
                    raise e
                logger.error(
                    f"Please check all the error logs at: {self.err_logs_path}"
                )
                with self.err_logs_path.open("a") as f_out:
                    f_out.write(f"{datetime.now()} >>> {task.metadata.name}\n")
                    f_out.write(traceback.format_exc())
                    f_out.write("\n\n")

            # empty memory
            del self.tasks[0]

        self.tasks = original_tasks
        return evaluation_results

    @staticmethod
    def create_model_meta(model: MTEBModels) -> ModelMeta:
        """Create a ModelMeta object for the given model."""
        if hasattr(model, "mteb_model_meta") and model.mteb_model_meta is not None:
            meta = model.mteb_model_meta
        else:
            meta = MTEB._get_model_meta(model)

        # create a copy of the meta to avoid modifying the original object
        meta = deepcopy(meta)
        meta.revision = meta.revision or "no_revision_available"
        meta.name = meta.name or "no_model_name_available"

        return meta

    def _create_output_folder(
        self, model_meta: ModelMeta, output_folder: str | None
    ) -> Path | None:
        """Create output folder for the results.

        Args:
            model_meta: ModelMeta object of the model being evaluated.
            output_folder: Base output folder. If None, no folder is created and results are not saved.

        Returns:
            Path to the created output folder or None if output_folder is None.
        """
        if output_folder is None:
            return None

        model_revision: str = (
            model_meta.revision
            if model_meta.revision is not None
            else "no_revision_available"
        )
        model_path_name = model_meta.model_name_as_path()

        output_path = Path(output_folder) / model_path_name / model_revision
        output_path.mkdir(parents=True, exist_ok=True)
        return output_path

    @staticmethod
    def _save_model_metadata(model_meta: ModelMeta, output_folder: Path) -> None:
        save_path = output_folder / "model_meta.json"

        with save_path.open("w") as f:
            json.dump(model_meta.to_dict(), f, default=str)

    def _get_last_evaluated_splits(self) -> dict[str, list[str]]:
        """Last evaluated splits.

        Returns:
             a dictionary of tasks and their evaluated splits from the most recent run.
             Tasks with empty lists indicate that results already existed and no splits were evaluated.
        """
        return deepcopy(
            {task: list(splits) for task, splits in self._last_evaluated_splits.items()}
        )

    @staticmethod
    def _get_missing_evaluations(
        existing_results: TaskResult | None,
        task_eval_splits: Sequence[str],
        task_eval_langs: Sequence[str],
        eval_subsets: Sequence[str] | None,
    ) -> dict[str, dict[str, Any]]:
        """Return a dictionary for each split, indicating if the whole split is missing and which subsets are missing."""
        missing_evaluations = {
            split: {"whole_split_missing": False, "missing_subsets": []}
            for split in task_eval_splits
        }

        # Determine subsets to consider if multilingual
        if eval_subsets is None:
            # If no eval_langs specified, consider all subsets
            subsets_to_consider = task_eval_langs
        else:
            subsets_to_consider = [
                subset for subset in task_eval_langs if subset in eval_subsets
            ]

        # If no existing results, all splits and subsets are missing
        if existing_results is None:
            for split in task_eval_splits:
                missing_evaluations[split]["whole_split_missing"] = True
                missing_evaluations[split]["missing_subsets"] = list(
                    subsets_to_consider
                )
            return missing_evaluations

        # If we have existing results, check which splits and subsets are missing
        for split in task_eval_splits:
            if split not in existing_results.scores:
                # Whole split missing
                missing_evaluations[split]["whole_split_missing"] = True
                missing_evaluations[split]["missing_subsets"] = list(
                    subsets_to_consider
                )
            else:
                # Some subsets may be missing
                existing_subsets = {
                    score_dict["hf_subset"]
                    for score_dict in existing_results.scores[split]
                }
                missing_subsets = [
                    s for s in subsets_to_consider if s not in existing_subsets
                ]
                if missing_subsets:
                    missing_evaluations[split]["missing_subsets"] = missing_subsets

        return missing_evaluations

    @staticmethod
    def _get_model_meta(model: MTEBModels) -> ModelMeta:
        from sentence_transformers import CrossEncoder, SentenceTransformer

        if isinstance(model, CrossEncoder):
            meta = ModelMeta.from_cross_encoder(model)
        elif isinstance(model, SentenceTransformer):
            meta = ModelMeta.from_sentence_transformer_model(model)
        else:
            meta = ModelMeta(
                loader=None,
                name=None,
                revision=None,
                release_date=None,
                languages=None,
                framework=[],
                similarity_fn_name=None,
                n_parameters=None,
                memory_usage_mb=None,
                max_tokens=None,
                embed_dim=None,
                license=None,
                open_weights=None,
                public_training_code=None,
                public_training_data=None,
                use_instructions=None,
                training_datasets=None,
            )
        return meta<|MERGE_RESOLUTION|>--- conflicted
+++ resolved
@@ -5,12 +5,8 @@
 import os
 import sys
 import traceback
-<<<<<<< HEAD
+import warnings
 from collections.abc import Iterable, Sequence
-=======
-import warnings
-from collections.abc import Iterable
->>>>>>> 3ec1f634
 from copy import deepcopy
 from datetime import datetime
 from itertools import chain
