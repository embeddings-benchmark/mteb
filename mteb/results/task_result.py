from __future__ import annotations

import json
import logging
<<<<<<< HEAD
=======
import warnings
from argparse import Namespace
>>>>>>> 3ec1f634
from collections import defaultdict
from collections.abc import Callable, Iterable, Mapping
from functools import cached_property
from importlib.metadata import version
from pathlib import Path
from typing import Any

import numpy as np
from huggingface_hub import EvalResult
from packaging.version import Version
from pydantic import BaseModel, field_validator
from typing_extensions import Self

from mteb import TaskMetadata
from mteb._helpful_enum import HelpfulStrEnum
from mteb.abstasks import AbsTaskClassification
from mteb.abstasks.abstask import AbsTask
from mteb.abstasks.task_metadata import TaskDomain
from mteb.languages import LanguageScripts
from mteb.models.model_meta import ScoringFunction
from mteb.types import (
    HFSubset,
    ISOLanguage,
    ISOLanguageScript,
    Score,
    ScoresDict,
    SplitName,
)

logger = logging.getLogger(__name__)


class Criteria(HelpfulStrEnum):
    """Enum for criteria to check when merging TaskResult objects."""

    MTEB_VERSION = "mteb_version"
    DATASET_REVISION = "dataset_revision"


class ScalaNbClassificationDummy(AbsTaskClassification):
    """A dummy task for loading historic results from before v1.11.0"""

    metadata = TaskMetadata(
        name="ScalaNbClassification",
        description="A dummy",
        main_score="accuracy",
        type="Classification",
        eval_langs=["nob-Latn"],
        dataset={"path": "not/exists", "revision": "revision_not_applicable"},
    )


class ScalaNnClassificationDummy(AbsTaskClassification):
    """A dummy task for loading historic results from before v1.11.0"""

    metadata = TaskMetadata(
        name="ScalaNnClassification",
        description="A dummy",
        main_score="accuracy",
        type="Classification",
        eval_langs=["nob-Latn"],
        dataset={"path": "not/exists", "revision": "revision_not_applicable"},
    )


class ScalaDaClassificationDummy(AbsTaskClassification):
    """A dummy task for loading historic results from before v1.11.0"""

    metadata = TaskMetadata(
        name="ScalaDaClassification",
        description="A dummy",
        main_score="accuracy",
        type="Classification",
        eval_langs=["dan-Latn"],
        dataset={"path": "not/exists", "revision": "revision_not_applicable"},
    )


class ScalaSvClassificationDummy(AbsTaskClassification):
    """A dummy task for loading historic results from before v1.11.0"""

    metadata = TaskMetadata(
        name="ScalaSvClassification",
        description="A dummy",
        main_score="accuracy",
        type="Classification",
        eval_langs=["swe-Latn"],
        dataset={"path": "not/exists", "revision": "revision_not_applicable"},
    )


outdated_tasks: dict[str, type[AbsTask]] = {
    "ScalaNbClassification": ScalaNbClassificationDummy,
    "ScalaNnClassification": ScalaNnClassificationDummy,
    "ScalaDaClassification": ScalaDaClassificationDummy,
    "ScalaSvClassification": ScalaSvClassificationDummy,
}

renamed_tasks = {
    "NorwegianParliament": "NorwegianParliamentClassification",
    "CMedQAv2": "CMedQAv2-reranking",
    "CMedQAv1": "CMedQAv1-reranking",
    "8TagsClustering": "EightTagsClustering",
    "PPC": "PpcPC",
}


class TaskResult(BaseModel):
    """A class to represent the MTEB result.

    Attributes:
        task_name: The name of the MTEB task.
        dataset_revision: The revision dataset for the task on HuggingFace dataset hub.
        mteb_version: The version of the MTEB used to evaluate the model.
        scores: The scores of the model on the dataset. The scores is a dictionary with the following structure; dict[SplitName, list[Scores]].
            Where Scores is a dictionary with the following structure; dict[str, Any]. Where the keys and values are scores. Split is the split of
            the dataset.
        evaluation_time: The time taken to evaluate the model.
        kg_co2_emissions: The kg of CO2 emissions produced by the model during evaluation.

    Examples:
        >>> scores = {
        ...     "evaluation_time": 100,
        ...     "train": {
        ...         "en-de": {
        ...             "main_score": 0.5,
        ...         },
        ...         "en-fr": {
        ...             "main_score": 0.6,
        ...         },
        ...     },
        ... }
        >>> sample_task = ... # some MTEB task
        >>> mteb_results = TaskResult.from_task_results(sample_task, scores)
        >>> mteb_results.get_score()  # get the main score for all languages
        0.55
        >>> mteb_results.get_score(languages=["fra"])  # get the main score for French
        0.6
        >>> mteb_results.to_dict()
        {'dataset_revision': '1.0', 'task_name': 'sample_task', 'mteb_version': '1.0.0', 'evaluation_time': 100, 'scores': {'train':
            [
                {'main_score': 0.5, 'hf_subset': 'en-de', 'languages': ['eng-Latn', 'deu-Latn']},
                {'main_score': 0.6, 'hf_subset': 'en-fr', 'languages': ['eng-Latn', 'fra-Latn']}
            ]}
        }
    """

    dataset_revision: str
    task_name: str
    mteb_version: str | None
    scores: dict[SplitName, list[ScoresDict]]
    evaluation_time: float | None
    kg_co2_emissions: float | None = None

    @classmethod
    def from_task_results(
        cls,
        task: AbsTask | type[AbsTask],
        scores: dict[SplitName, Mapping[HFSubset, ScoresDict]],
        evaluation_time: float,
        kg_co2_emissions: float | None = None,
    ) -> TaskResult:
        """Create a TaskResult from the task and scores.

        Args:
            task: The task to create the TaskResult from.
            scores: The scores of the model on the dataset. The scores is a dictionary with the following structure; dict[SplitName, dict[HFSubset, Scores]].
                Where Scores is a dictionary with the following structure; dict[str, Any]. Where the keys and values are scores. Split is the split of
                the dataset.
            evaluation_time: The time taken to evaluate the model.
            kg_co2_emissions: The kg of CO2 emissions produced by the model during evaluation.
        """
        task_meta = task.metadata
        subset2langscripts = task_meta.hf_subsets_to_langscripts
        flat_scores = defaultdict(list)
        for split, hf_subset_scores in scores.items():
            for hf_subset, hf_scores in hf_subset_scores.items():
                eval_langs = subset2langscripts[hf_subset]
                _scores = {
                    **hf_scores,
                    "hf_subset": hf_subset,
                    "languages": eval_langs,
                }
                flat_scores[split].append(_scores)

        return TaskResult(
            dataset_revision=task.metadata.revision,
            task_name=task.metadata.name,
            mteb_version=version("mteb"),
            scores=flat_scores,
            evaluation_time=evaluation_time,
            kg_co2_emissions=kg_co2_emissions,
        )

    @field_validator("scores")
    @classmethod
    def _validate_scores(
        cls, v: dict[SplitName, list[ScoresDict]]
    ) -> dict[SplitName, list[ScoresDict]]:
        for split, hf_subset_scores in v.items():
            for hf_subset_score in hf_subset_scores:
                if not isinstance(hf_subset_score, dict):
                    raise ValueError("Scores should be a dictionary")
                cls._validate_scores_dict(hf_subset_score)
        return v

    @staticmethod
    def _validate_scores_dict(scores: ScoresDict) -> None:
        if "main_score" not in scores:
            raise ValueError("'main_score' should be in scores")
        if "hf_subset" not in scores or not isinstance(scores["hf_subset"], str):
            raise ValueError("hf_subset should be in scores and should be a string")
        if "languages" not in scores or not isinstance(scores["languages"], list):
            raise ValueError("languages should be in scores and should be a list")

        # check that it is json serializable
        try:
            _ = json.dumps(scores)
        except Exception as e:
            raise ValueError(f"Scores are not json serializable: {e}")

    @property
    def languages(self) -> list[str]:
        """Get the languages present in the scores."""
        langs = []
        for split, split_res in self.scores.items():
            for entry in split_res:
                langs.extend([lang.split("-")[0] for lang in entry["languages"]])
        return list(set(langs))

    @cached_property
    def task(self) -> AbsTask:
        """Get the task associated with the result."""
        from mteb.get_tasks import get_task

        return get_task(self.task_name)

    @property
    def domains(self) -> list[TaskDomain]:
        """Get the domains of the task."""
        doms = self.task.metadata.domains
        if doms is None:
            doms = []
        return doms

    @property
    def task_type(self) -> str:
        """Get the type of the task."""
        return self.task.metadata.type

    @property
    def is_public(self) -> bool:
        """Check if the task is public."""
        return self.task.metadata.is_public

    @property
    def hf_subsets(self) -> list[str]:
        """Get the hf_subsets present in the scores."""
        hf_subsets = set()
        for split, split_res in self.scores.items():
            for entry in split_res:
                hf_subsets.add(entry["hf_subset"])
        return list(hf_subsets)

    @property
    def eval_splits(self) -> list[str]:
        """Get the eval splits present in the scores."""
        return list(self.scores.keys())

    def to_dict(self) -> dict:
        """Convert the TaskResult to a dictionary.

        Returns:
            The TaskResult as a dictionary.
        """
        return self.model_dump()

    @classmethod
    def from_dict(cls, data: dict) -> Self:
        """Create a TaskResult from a dictionary.

        Args:
            data: The dictionary to create the TaskResult from.

        Returns:
            The created TaskResult object.
        """
        return cls.model_validate(data)

    def _round_scores(self, scores: dict[SplitName, list[ScoresDict]], n: int) -> None:
        """Recursively round scores to n decimal places"""
        for key, value in scores.items():
            if isinstance(value, dict):
                self._round_scores(value, n)
            elif isinstance(value, list):
                for i, v in enumerate(value):
                    if isinstance(v, dict):
                        self._round_scores(v, n)
                    elif isinstance(v, float):
                        value[i] = round(v, n)  # type: ignore[call-overload]

            elif isinstance(value, float):
                scores[key] = round(value, n)

    def to_disk(self, path: Path) -> None:
        """Save TaskResult to disk.

        Args:
            path: The path to the file to save.
        """
        json_obj = self.model_dump()
        self._round_scores(json_obj["scores"], 6)

        with path.open("w") as f:
            json.dump(json_obj, f, indent=2)

    @classmethod
    def from_disk(cls, path: Path, load_historic_data: bool = True) -> TaskResult:
        """Load TaskResult from disk.

        Args:
            path: The path to the file to load.
            load_historic_data: Whether to attempt to load historic data from before v1.11.0.

        Returns:
            The loaded TaskResult object.
        """
        with path.open("r", encoding="utf-8") as f:
            data = json.load(f)

        if not load_historic_data:
            try:
                return cls.model_validate(data)
            except Exception as e:
                raise ValueError(
                    f"Error loading TaskResult from disk. You can try to load historic data by setting `load_historic_data=True`. Error: {e}"
                )

        pre_1_11_load = (
            (
                "mteb_version" in data
                and data["mteb_version"] is not None
                and Version(data["mteb_version"]) < Version("1.11.0")
            )
            or "mteb_version" not in data
        )  # assume it is before 1.11.0 if the version is not present

        try:
            obj: TaskResult = cls.model_validate(data)
        except Exception as e:
            if not pre_1_11_load:
                raise e
            logger.debug(
                f"Could not load TaskResult from disk, got error: {e}. Attempting to load from disk using format from before v1.11.0"
            )
            obj = cls._convert_from_before_v1_11_0(data)

        pre_v_12_48 = (
            "mteb_version" in data
            and data["mteb_version"] is not None
            and Version(data["mteb_version"]) < Version("1.12.48")
        )

        if pre_v_12_48:
            cls._fix_pair_classification_scores(obj)

        return obj

    @classmethod
    def _fix_pair_classification_scores(cls, obj: TaskResult) -> None:
        from mteb import get_task

        task_name = obj.task_name
        task: AbsTask | type[AbsTask]
        if task_name in outdated_tasks:
            task = outdated_tasks[task_name]
        else:
            task = get_task(obj.task_name)

        if task.metadata.type == "PairClassification":
            for split, split_scores in obj.scores.items():
                for hf_subset_scores in split_scores:
                    # concatenate score e.g. ["max"]["ap"] -> ["max_ap"]
                    for key in list(hf_subset_scores.keys()):
                        if isinstance(hf_subset_scores[key], dict):
                            for k, v in hf_subset_scores[key].items():
                                hf_subset_scores[f"{key}_{k}"] = v  # type: ignore[index]
                            hf_subset_scores.pop(key)  # type: ignore[attr-defined]

    @classmethod
    def _convert_from_before_v1_11_0(cls, data: dict) -> TaskResult:
        from mteb.get_tasks import _TASKS_REGISTRY

        # in case the task name is not found in the registry, try to find a lower case version
        lower_case_registry = {k.lower(): v for k, v in _TASKS_REGISTRY.items()}

        scores = {**data}

        dataset_revision = scores.pop(
            "dataset_revision", "dataset revision not available"
        )
        task_name = scores.pop("mteb_dataset_name")
        mteb_version = scores.pop("mteb_version", "mteb version not available")

        # calculate evaluation time across all splits (move to top level)
        evaluation_time = 0
        for split, split_score in scores.items():
            if "evaluation_time" in split_score:
                evaluation_time += split_score.pop("evaluation_time")

        # normalize the scores to always be {split: {hf_subset: scores}}
        contains_hf_subset = any(
            isinstance(hf_subset_scores, dict)
            for split_scores in scores.values()
            for k, hf_subset_scores in split_scores.items()
            if k
            not in {"v_measures", "cos_sim", "euclidean", "manhattan", "dot", "max"}
        )
        if not contains_hf_subset:
            for split, split_score in scores.items():
                scores[split] = {"default": split_score.copy()}

        if task_name in outdated_tasks:
            logger.debug(
                f"Loading {task_name} as a dummy task as it no longer exists within MTEB. To avoid this set `load_historic_data=False`"
            )
            task = outdated_tasks[task_name]
        else:
            if task_name in renamed_tasks:
                task_name = renamed_tasks[task_name]
            task = _TASKS_REGISTRY.get(
                task_name, lower_case_registry[task_name.lower()]
            )

        # make sure that main score exists
        main_score = task.metadata.main_score
        for split, split_score in scores.items():
            for hf_subset, hf_subset_scores in split_score.items():
                for name, prev_name in [
                    (ScoringFunction.COSINE.value, "cos_sim"),
                    (ScoringFunction.MANHATTAN.value, "manhattan"),
                    (ScoringFunction.EUCLIDEAN.value, "euclidean"),
                    (ScoringFunction.DOT_PRODUCT.value, "dot"),
                    ("max", "max"),
                    ("similarity", "similarity"),
                ]:
                    prev_name_scores = hf_subset_scores.pop(prev_name, None)
                    if prev_name_scores is not None:
                        for k, v in prev_name_scores.items():
                            hf_subset_scores[f"{name}_{k}"] = v

                if "main_score" not in hf_subset_scores:
                    if main_score in hf_subset_scores:
                        hf_subset_scores["main_score"] = hf_subset_scores[main_score]
                    else:
                        msg = f"Main score {main_score} not found in scores"
                        logger.warning(msg)
                        warnings.warn(msg)
                        hf_subset_scores["main_score"] = None

        # specific fixes:
        if task_name == "MLSUMClusteringP2P" and mteb_version in [
            "1.1.2.dev0",
            "1.1.3.dev0",
        ]:  # back then it was only the french subsection which was implemented
            scores["test"]["fr"] = scores["test"].pop("default")
        if task_name == "MLSUMClusteringS2S" and mteb_version in [
            "1.1.2.dev0",
            "1.1.3.dev0",
        ]:
            scores["test"]["fr"] = scores["test"].pop("default")
        if task_name == "XPQARetrieval":  # subset were renamed from "fr" to "fra-fra"
            if "test" in scores and "fr" in scores["test"]:
                scores["test"]["fra-fra"] = scores["test"].pop("fr")

        result: TaskResult = TaskResult.from_task_results(
            task,
            scores,
            evaluation_time,
            kg_co2_emissions=None,
        )
        result.dataset_revision = dataset_revision
        result.mteb_version = mteb_version
        return result

    def get_score(
        self,
        splits: list[SplitName] | None = None,
        languages: list[ISOLanguage | ISOLanguageScript] | None = None,
        scripts: list[ISOLanguageScript] | None = None,
        getter: Callable[[ScoresDict], Score] = lambda scores: scores["main_score"],
        aggregation: Callable[[list[Score]], Any] = np.mean,
    ) -> Any:
        """Get a score for the specified splits, languages, scripts and aggregation function.

        Args:
            splits: The splits to consider.
            languages: The languages to consider. Can be ISO language codes or ISO language script codes.
            scripts: The scripts to consider.
            getter: A function that takes a scores dictionary and returns a score e.g. "main_score" or "evaluation_time".
            aggregation: The aggregation function to use.

        Returns:
            The result of the aggregation function on the scores.
        """
        if splits is None:
            splits = list(self.scores.keys())

        lang_scripts = LanguageScripts.from_languages_and_scripts(languages, scripts)

        values = []
        for split in splits:
            if split not in self.scores:
                raise ValueError(f"Split {split} not found in scores")

            for scores in self.scores[split]:
                eval_langs = scores["languages"]
                for lang in eval_langs:
                    if lang_scripts.contains_language(lang):
                        values.append(getter(scores))
                        break

        return aggregation(values)

    def _get_score_fast(
        self,
        splits: Iterable[str] | None = None,
        languages: list[ISOLanguage | ISOLanguageScript] | None = None,
        subsets: Iterable[str] | None = None,
    ) -> float:
        """Sped up version of get_score that will be used if no aggregation, script or getter needs to be specified.

        Args:
            splits: The splits to consider.
            languages: The languages to consider. Can be ISO language codes or ISO language script codes.
            subsets: The hf_subsets to consider.

        Returns:
            The mean main score for the specified splits, languages and subsets.
        """
        if splits is None:
            splits = self.scores.keys()
        val_sum = 0
        n_val = 0
        for split in splits:
            if split not in self.scores:
                raise ValueError(f"Split missing from scores: {split}")

            for scores in self.scores[split]:
                langs = scores["languages"]
                hf_subset = scores["hf_subset"]
                main_score = scores.get("main_score", None)
                if main_score is None:
                    raise ValueError(f"Missing main score for subset: {hf_subset}")
                if subsets and hf_subset not in subsets:
                    continue
                elif subsets:
                    val_sum += main_score
                    n_val += 1
                    continue

                if languages is None:
                    val_sum += main_score
                    n_val += 1
                    continue
                for lang in langs:
                    if lang.split("-")[0] in languages:
                        val_sum += main_score
                        n_val += 1
                        logger.info(f"{val_sum=}, {n_val=}")
                        break
        if n_val == 0:
            raise ValueError("No splits had scores for the specified languages.")
        return val_sum / n_val

    @classmethod
    def from_validated(cls, **data) -> TaskResult:
        """Create a TaskResult from validated data.

        Returns:
            The created TaskResult object.
        """
        return cls.model_construct(**data)

    def __repr__(self) -> str:
        return f"TaskResult(task_name={self.task_name}, scores=...)"

    def only_main_score(self) -> TaskResult:
        """Return a new TaskResult object with only the main score.

        Returns:
            A new TaskResult object with only the main score.
        """
        new_scores: dict[str, list[Score]] = {}
        for split in self.scores:
            new_scores[split] = []
            for subset_scores in self.scores[split]:
                new_scores[split].append(
                    {
                        "hf_subset": subset_scores.get("hf_subset", "default"),
                        "main_score": subset_scores.get("main_score", np.nan),
                        "languages": subset_scores.get("languages", []),
                    }
                )
        new_res = {**self.to_dict(), "scores": new_scores}
        return TaskResult.from_validated(**new_res)

    def validate_and_filter_scores(self, task: AbsTask | None = None) -> TaskResult:
        """Validate and filter the scores against the task metadata.

        This ensures that the scores are correct for the given task, by removing any splits besides those specified in the task metadata.
        Additionally it also ensure that all of the splits required as well as the languages are present in the scores.
        Returns new TaskResult object.

        Args:
            task: The task to validate the scores against. E.g. if the task supplied is limited to certain splits and languages,
                the scores will be filtered to only include those splits and languages. If None it will attempt to get the task from the task_name.

        Returns:
            A new TaskResult object with the validated and filtered scores.
        """
        from mteb.get_tasks import get_task

        if task is None:
            task = get_task(self.task_name)

        splits = task.eval_splits
        hf_subsets = set(task.hf_subsets)  # Convert to set once

        new_scores: dict[str, list[Score]] = {}
        seen_splits = set()
        for split in self.scores:
            if split not in splits:
                continue
            seen_subsets = set()
            # Use list comprehension for better performance
            new_scores[split] = [
                _scores
                for _scores in self.scores[split]
                if _scores["hf_subset"] in hf_subsets
            ]
            for _scores in new_scores[split]:
                seen_subsets.add(_scores["hf_subset"])

            if seen_subsets != hf_subsets:
                missing_subsets = hf_subsets - seen_subsets
                if len(missing_subsets) > 2:
                    subset1, subset2 = list(missing_subsets)[:2]
                    missing_subsets_str = f"{{'{subset1}', '{subset2}', ...}}"
                else:
                    missing_subsets_str = str(missing_subsets)

                msg = f"{task.metadata.name}: Missing subsets {missing_subsets_str} for split {split}"
                logger.warning(msg)
                warnings.warn(msg)
            seen_splits.add(split)
        if seen_splits != set(splits):
            msg = f"{task.metadata.name}: Missing splits {set(splits) - seen_splits}"
            logger.warning(msg)
            warnings.warn(msg)
        data = self.model_dump()
        data["scores"] = new_scores
        return type(self).model_construct(**data)

    def is_mergeable(
        self,
        result: TaskResult | AbsTask,
        criteria: list[str] | list[Criteria] = [
            "mteb_version",
            "dataset_revision",
        ],
        raise_error: bool = False,
    ) -> bool:
        """Checks if the TaskResult object can be merged with another TaskResult or Task.

        Args:
            result: The TaskResult or Task object to check against.
            criteria: Additional criteria to check for merging. Can be "mteb_version" or "dataset_revision".
                It will always check that the task name match.
            raise_error: If True, raises an error if the objects cannot be merged. If False, returns False.

        Returns:
            True if the TaskResult object can be merged with the other object, False otherwise.
        """
        criteria = [Criteria.from_str(c) if isinstance(c, str) else c for c in criteria]
        if isinstance(result, TaskResult):
            name = result.task_name
            revision = result.dataset_revision
            mteb_version = result.mteb_version
        elif isinstance(result, AbsTask):
            mteb_version = version("mteb")
            name = result.metadata.name
            revision = result.metadata.revision
        else:
            msg = "result must be a TaskResult or AbsTask object"
            if raise_error:
                raise ValueError(msg)
            logger.debug(msg)
            return False

        if self.task_name != name:
            msg = f"Cannot merge TaskResult objects as they are derived from different tasks ({self.task_name} and {name})"
            if raise_error:
                raise ValueError(msg)
            logger.debug(msg)
            return False

        if Criteria.MTEB_VERSION in criteria and self.mteb_version != mteb_version:
            msg = f"Cannot merge TaskResult objects as they are derived from different MTEB versions ({self.mteb_version} (loaded) and {mteb_version} (current))"
            if raise_error:
                raise ValueError(msg)
            logger.debug(msg)
            return False

        if Criteria.DATASET_REVISION in criteria and self.dataset_revision != revision:
            msg = f"Cannot merge TaskResult objects as they are derived from different dataset revisions ({self.dataset_revision} and {revision})"
            if raise_error:
                raise ValueError(msg)
            logger.debug(msg)
            return False

        return True

    def merge(
        self,
        new_results: TaskResult,
        criteria: list[str] | list[Criteria] = [
            "mteb_version",
            "dataset_revision",
        ],
    ) -> TaskResult:
        """Merges two TaskResult objects.

        Args:
            new_results: The new TaskResult object to merge with the current one.
            criteria: Additional criteria to check for merging. Can be "mteb_version" or "dataset_revision".
                It will always check that the task name match.

        Returns:
            A new TaskResult object with the merged scores.
        """
        self.is_mergeable(new_results, criteria=criteria, raise_error=True)

        merged_scores = self.scores.copy()

        for split, scores in new_results.scores.items():
            if split in merged_scores:
                merged_scores[split] = self._merge_split_scores(
                    merged_scores[split], scores
                )
            else:
                merged_scores[split] = scores

        existing_kg_co2_emissions = (
            self.kg_co2_emissions if self.kg_co2_emissions else 0
        )
        new_kg_co2_emissions = (
            new_results.kg_co2_emissions if new_results.kg_co2_emissions else 0
        )
        merged_kg_co2_emissions = None
        if existing_kg_co2_emissions and new_kg_co2_emissions:
            merged_kg_co2_emissions = existing_kg_co2_emissions + new_kg_co2_emissions

        merged_evaluation_time = None
        if self.evaluation_time and new_results.evaluation_time:
            merged_evaluation_time = self.evaluation_time + new_results.evaluation_time
        merged_results = TaskResult(
            dataset_revision=new_results.dataset_revision,
            task_name=new_results.task_name,
            mteb_version=new_results.mteb_version,
            scores=merged_scores,
            evaluation_time=merged_evaluation_time,
            kg_co2_emissions=merged_kg_co2_emissions,
        )

        return merged_results

    @staticmethod
    def _merge_split_scores(
        existing_scores: list[ScoresDict], new_scores: list[ScoresDict]
    ) -> list[ScoresDict]:
        merged = {score["hf_subset"]: score for score in existing_scores}
        for score in new_scores:
            merged[score["hf_subset"]] = score
        return list(merged.values())

    def get_missing_evaluations(self, task: AbsTask) -> dict[str, list[str]]:
        """Checks which splits and subsets are missing from the results.

        Args:
            task: The task to check against.

        Returns:
            A dictionary with the splits as keys and a list of missing subsets as values.
        """
        missing_splits = {}
        for splits in task.eval_splits:
            if splits not in self.scores:  # split it fully missing
                missing_splits[splits] = task.hf_subsets
            if splits in self.scores:
                hf_subsets = {score["hf_subset"] for score in self.scores[splits]}
                missing_subsets = list(set(task.hf_subsets) - hf_subsets)
                if missing_subsets:
                    missing_splits[splits] = missing_subsets

        return missing_splits

    def get_hf_eval_results(self) -> list[EvalResult]:
        """Create HF evaluation results objects from TaskResult objects.

        Returns:
            List of EvalResult objects for each split and subset.
        """
        task_metadata = self.task.metadata
        task_type = task_metadata._hf_task_type()[0]
        results = []
        for split, scores in self.scores.items():
            for subset_results in scores:
                subset = subset_results.get("hf_subset", "default")
                results.append(
                    EvalResult(
                        task_type=task_type,
                        task_name=task_metadata.type,
                        dataset_type=task_metadata.dataset["path"],
                        dataset_name=f"{task_metadata.name} ({subset})",
                        dataset_config=subset,
                        dataset_split=split,
                        dataset_revision=task_metadata.dataset["revision"],
                        metric_type=task_metadata.main_score,
                        metric_name=task_metadata.main_score,
                        metric_value=subset_results["main_score"],
                        source_name="MTEB",
                        source_url="https://github.com/embeddings-benchmark/mteb/",
                    )
                )
        return results


class TaskError(BaseModel):
    """A class to represent an error that occurred during the evaluation of a task.

    Attributes:
        task_name: The name of the MTEB task.
        exception: The error message that occurred during the evaluation.
    """

    task_name: str
    exception: str<|MERGE_RESOLUTION|>--- conflicted
+++ resolved
@@ -2,11 +2,7 @@
 
 import json
 import logging
-<<<<<<< HEAD
-=======
 import warnings
-from argparse import Namespace
->>>>>>> 3ec1f634
 from collections import defaultdict
 from collections.abc import Callable, Iterable, Mapping
 from functools import cached_property
