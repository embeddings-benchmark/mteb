--- conflicted
+++ resolved
@@ -8,7 +8,6 @@
 from sklearn import metrics
 
 from mteb.encoder_interface import Encoder
-from mteb.normalize_embeddings import normalize_embeddings_to_numpy
 
 from .Evaluator import Evaluator
 
@@ -38,19 +37,10 @@
         if "batch_size" not in encode_kwargs:
             encode_kwargs["batch_size"] = 32
 
-<<<<<<< HEAD
-        corpus_embeddings = normalize_embeddings_to_numpy(
-            model.encode(
-                self.sentences,
-                task_name=self.task_name,
-                **encode_kwargs,
-            )
-=======
         corpus_embeddings = model.encode(
             self.sentences,
             task_name=self.task_name,
             **encode_kwargs,
->>>>>>> 2fac8ba1
         )
 
         logger.info("Fitting Mini-Batch K-Means model...")
