from __future__ import annotations

<<<<<<< HEAD
from .BitextMiningEvaluator import BitextMiningEvaluator
from .ClassificationEvaluator import (
    dot_distance,
    kNNClassificationEvaluator,
    kNNClassificationEvaluatorPytorch,
    logRegClassificationEvaluator,
)
from .ClusteringEvaluator import ClusteringEvaluator
from .Evaluator import Evaluator
from .model_classes import DenseRetrievalExactSearch, corpus_to_str
from .PairClassificationEvaluator import PairClassificationEvaluator
from .RetrievalEvaluator import RetrievalEvaluator
from .STSEvaluator import STSEvaluator
from .SummarizationEvaluator import (
    DeprecatedSummarizationEvaluator,
    SummarizationEvaluator,
)

__all__ = [
    "Evaluator",
    "STSEvaluator",
    "SummarizationEvaluator",
    "DeprecatedSummarizationEvaluator",
    "RetrievalEvaluator",
    "DenseRetrievalExactSearch",
    "ClusteringEvaluator",
    "BitextMiningEvaluator",
    "PairClassificationEvaluator",
    "corpus_to_str",
    "kNNClassificationEvaluator",
    "kNNClassificationEvaluatorPytorch",
    "logRegClassificationEvaluator",
    "dot_distance",
]
=======
from .BitextMiningEvaluator import *
from .ClassificationEvaluator import *
from .ClusteringEvaluator import *
from .Image.Any2AnyMultiChoiceEvaluator import *
from .Image.Any2AnyRetrievalEvaluator import *
from .Image.Any2TextMultipleChoiceEvaluator import *
from .Image.ClassificationEvaluator import *
from .Image.ClusteringEvaluator import *
from .Image.ImageTextPairClassificationEvaluator import *
from .Image.VisualSTSEvaluator import *
from .Image.ZeroshotClassificationEvaluator import *
from .PairClassificationEvaluator import *
from .RerankingEvaluator import *
from .RetrievalEvaluator import *
from .STSEvaluator import *
from .SummarizationEvaluator import *
>>>>>>> 2a8c25ac
<|MERGE_RESOLUTION|>--- conflicted
+++ resolved
@@ -1,6 +1,5 @@
 from __future__ import annotations
 
-<<<<<<< HEAD
 from .BitextMiningEvaluator import BitextMiningEvaluator
 from .ClassificationEvaluator import (
     dot_distance,
@@ -19,6 +18,17 @@
     SummarizationEvaluator,
 )
 
+# TODO TODO
+from .Image.Any2AnyMultiChoiceEvaluator import *
+from .Image.Any2AnyRetrievalEvaluator import *
+from .Image.Any2TextMultipleChoiceEvaluator import *
+from .Image.ClassificationEvaluator import *
+from .Image.ClusteringEvaluator import *
+from .Image.ImageTextPairClassificationEvaluator import *
+from .Image.VisualSTSEvaluator import *
+from .Image.ZeroshotClassificationEvaluator import *
+
+
 __all__ = [
     "Evaluator",
     "STSEvaluator",
@@ -34,22 +44,4 @@
     "kNNClassificationEvaluatorPytorch",
     "logRegClassificationEvaluator",
     "dot_distance",
-]
-=======
-from .BitextMiningEvaluator import *
-from .ClassificationEvaluator import *
-from .ClusteringEvaluator import *
-from .Image.Any2AnyMultiChoiceEvaluator import *
-from .Image.Any2AnyRetrievalEvaluator import *
-from .Image.Any2TextMultipleChoiceEvaluator import *
-from .Image.ClassificationEvaluator import *
-from .Image.ClusteringEvaluator import *
-from .Image.ImageTextPairClassificationEvaluator import *
-from .Image.VisualSTSEvaluator import *
-from .Image.ZeroshotClassificationEvaluator import *
-from .PairClassificationEvaluator import *
-from .RerankingEvaluator import *
-from .RetrievalEvaluator import *
-from .STSEvaluator import *
-from .SummarizationEvaluator import *
->>>>>>> 2a8c25ac
+]