--- conflicted
+++ resolved
@@ -528,28 +528,14 @@
                     if qid == pid:
                         results_wo_identical_ids[qid].pop(pid)
 
-<<<<<<< HEAD
-        ndcg = {}
-        _map = {}
-        recall = {}
-        precision = {}
-        ndcg_no_self = {}
+        all_ndcgs_no_self, all_ndcgs, all_aps, all_recalls, all_precisions = {}, {}, {}, {}, {}
 
         for k in k_values:
-            ndcg_no_self[f"NDCG(no self)@{k}"] = 0.0
-            ndcg[f"NDCG@{k}"] = 0.0
-            _map[f"MAP@{k}"] = 0.0
-            recall[f"Recall@{k}"] = 0.0
-            precision[f"P@{k}"] = 0.0
-=======
-        all_ndcgs, all_aps, all_recalls, all_precisions = {}, {}, {}, {}
-
-        for k in k_values:
+            all_ndcgs_no_self[f"NDCG(no self)@{k}"] = 0.0
             all_ndcgs[f"NDCG@{k}"] = []
             all_aps[f"MAP@{k}"] = []
             all_recalls[f"Recall@{k}"] = []
             all_precisions[f"P@{k}"] = []
->>>>>>> f0169f37
 
         map_string = "map_cut." + ",".join([str(k) for k in k_values])
         ndcg_string = "ndcg_cut." + ",".join([str(k) for k in k_values])
@@ -572,15 +558,21 @@
 
         for query_id in scores.keys():
             for k in k_values:
-<<<<<<< HEAD
-                ndcg[f"NDCG@{k}"] += scores[query_id]["ndcg_cut_" + str(k)]
-                _map[f"MAP@{k}"] += scores[query_id]["map_cut_" + str(k)]
-                recall[f"Recall@{k}"] += scores[query_id]["recall_" + str(k)]
-                precision[f"P@{k}"] += scores[query_id]["P_" + str(k)]
+                all_ndcgs[f"NDCG@{k}"].append(scores[query_id]["ndcg_cut_" + str(k)])
+                all_aps[f"MAP@{k}"].append(scores[query_id]["map_cut_" + str(k)])
+                all_recalls[f"Recall@{k}"].append(scores[query_id]["recall_" + str(k)])
+                all_precisions[f"P@{k}"].append(scores[query_id]["P_" + str(k)])
                 if ignore_identical_ids:
-                    ndcg_no_self[f"NDCG(no self)@{k}"] += scores_wo_identical_ids[
+                    all_ndcgs_no_self[f"NDCG(no self)@{k}"] += scores_wo_identical_ids[
                         query_id
                     ]["ndcg_cut_" + str(k)]
+
+        ndcg, _map, recall, precision = (
+            all_ndcgs.copy(),
+            all_aps.copy(),
+            all_recalls.copy(),
+            all_precisions.copy(),
+        )
 
         for k in k_values:
             ndcg[f"NDCG@{k}"] = round(ndcg[f"NDCG@{k}"] / len(scores), 5)
@@ -588,36 +580,21 @@
             recall[f"Recall@{k}"] = round(recall[f"Recall@{k}"] / len(scores), 5)
             precision[f"P@{k}"] = round(precision[f"P@{k}"] / len(scores), 5)
             if ignore_identical_ids:
-                ndcg_no_self[f"NDCG(no self)@{k}"] = round(
-                    ndcg_no_self[f"NDCG(no self)@{k}"] / len(scores), 5
-                )
-
+                all_ndcgs_no_self[f"NDCG(no self)@{k}"] = round(
+                    all_ndcgs_no_self[f"NDCG(no self)@{k}"] / len(scores), 5
+                )
+        
+        naucs = RetrievalEvaluator.evaluate_abstention(
+            results, {**all_ndcgs, **all_aps, **all_recalls, **all_precisions}
+        )
         # merge ndcg and ndcg_no_self together
         if ignore_identical_ids:
             ndcg = {**ndcg, **ndcg_no_self}
-=======
-                all_ndcgs[f"NDCG@{k}"].append(scores[query_id]["ndcg_cut_" + str(k)])
-                all_aps[f"MAP@{k}"].append(scores[query_id]["map_cut_" + str(k)])
-                all_recalls[f"Recall@{k}"].append(scores[query_id]["recall_" + str(k)])
-                all_precisions[f"P@{k}"].append(scores[query_id]["P_" + str(k)])
-
-        ndcg, _map, recall, precision = (
-            all_ndcgs.copy(),
-            all_aps.copy(),
-            all_recalls.copy(),
-            all_precisions.copy(),
-        )
-
-        for k in k_values:
-            ndcg[f"NDCG@{k}"] = round(sum(ndcg[f"NDCG@{k}"]) / len(scores), 5)
-            _map[f"MAP@{k}"] = round(sum(_map[f"MAP@{k}"]) / len(scores), 5)
-            recall[f"Recall@{k}"] = round(sum(recall[f"Recall@{k}"]) / len(scores), 5)
-            precision[f"P@{k}"] = round(sum(precision[f"P@{k}"]) / len(scores), 5)
->>>>>>> f0169f37
-
-        naucs = RetrievalEvaluator.evaluate_abstention(
-            results, {**all_ndcgs, **all_aps, **all_recalls, **all_precisions}
-        )
+
+        for eval in [ndcg, _map, recall, precision]:
+            logger.info("\n")
+            for k in eval.keys():
+                logger.info("{}: {:.4f}".format(k, eval[k]))
 
         return ndcg, _map, recall, precision, naucs
 
