from __future__ import annotations

import logging
from pathlib import Path
from typing import Any

from mteb.abstasks.TaskMetadata import TaskMetadata
from mteb.encoder_interface import Encoder

from .Evaluator import Evaluator
from .model_classes import (
    DenseRetrievalExactSearch,
    is_cross_encoder_compatible,
)
from .utils import (
    add_task_specific_scores,
    calculate_retrieval_scores,
    evaluate_abstention,
    mrr,
)

logger = logging.getLogger(__name__)


class RetrievalEvaluator(Evaluator):
<<<<<<< HEAD
    k_values = [1, 3, 5, 10, 20, 100, 1000]
    top_k = 1000
    cross_encoder_top_k = 100
=======
    def __init__(
        self,
        retriever,
        k_values: list[int] = [1, 3, 5, 10, 20, 100, 1000],
        *,
        encode_kwargs: dict[str, Any],
        **kwargs,
    ):
        super().__init__(**kwargs)
        self.is_cross_encoder = False
        if is_cross_encoder_compatible(retriever):
            logger.info(
                "The custom predict function of the model will be used if not a SentenceTransformer CrossEncoder"
            )
            self.retriever = DenseRetrievalExactSearch(
                retriever, encode_kwargs=encode_kwargs, **kwargs
            )
            self.is_cross_encoder = True
        else:
            self.retriever = DenseRetrievalExactSearch(
                retriever, encode_kwargs=encode_kwargs, **kwargs
            )
        self.k_values = k_values
        self.top_k = (
            max(k_values) if "top_k" not in kwargs else kwargs["top_k"]
        )  # can lower it if reranking
>>>>>>> c0a66c4e

    def __init__(
        self,
        corpus: dict[str, dict[str, str]],
        queries: dict[str, str],
        task_metadata: TaskMetadata,
        hf_split: str,
        hf_subset: str,
        instructions: dict[str, str] | None = None,
        top_ranked: dict[str, list[str]] | None = None,
        qid: str | None = None,
        **kwargs,
    ):
        super().__init__(**kwargs)
        self.corpus = corpus
        self.queries = queries
        self.instructions = instructions
        self.top_ranked = top_ranked

        self.task_metadata = task_metadata
        self.hf_split = hf_split
        self.hf_subset = hf_subset
        self.qid = qid

    def __call__(
        self,
        model: Encoder,
        previous_results: str | Path | None = None,
        encode_kwargs: dict[str, Any] = {},
        top_k: int | None = None,
        **kwargs: Any,
    ) -> dict[str, dict[str, float]]:
        if top_k is not None:
            self.top_k = top_k
        self.is_cross_encoder = is_cross_encoder_compatible(model)
        if self.is_cross_encoder:
            logger.info(
                "The custom predict function of the model will be used if not a SentenceTransformer CrossEncoder"
            )
        self.retriever = DenseRetrievalExactSearch(
            model, encode_kwargs=encode_kwargs, previous_results=previous_results
        )

        if self.is_cross_encoder:
            score_function = self.retriever.search_cross_encoder
        elif (
            hasattr(model, "mteb_model_meta")
            and model.mteb_model_meta is not None
            and model.mteb_model_meta.name == "bm25s"
        ):
            score_function = self.retriever.model.search
        else:
            score_function = self.retriever.search

        return score_function(
            self.corpus,
            self.queries,
            self.top_k,
            instructions=self.instructions,
            top_ranked=self.top_ranked,
            request_qid=self.qid,
            task_metadata=self.task_metadata,
            hf_split=self.hf_split,
            hf_subset=self.hf_subset,
            **kwargs,
        )

    def evaluate(
        self,
        qrels: dict[str, dict[str, int]],
        results: dict[str, dict[str, float]],
        k_values: list[int],
        ignore_identical_ids: bool = False,
    ) -> tuple[
        dict[str, float],
        dict[str, float],
        dict[str, float],
        dict[str, float],
        dict[str, float],
        dict[str, float],
    ]:
        if ignore_identical_ids:
            logger.debug(
                "For evaluation, ``ignore_identical_ids=True`` is set to True, the evaluator will ignore identical query and document ids."
            )
            # Remove identical ids from results dict
            for qid, rels in results.items():
                for pid in list(rels):
                    if qid == pid:
                        results[qid].pop(pid)
        else:
            logger.debug(
                "For evaluation, we DO NOT ignore identical query and document ids (default), please explicitly set ``ignore_identical_ids=True`` to ignore this."
            )

        all_scores, ndcg, _map, recall, precision, naucs = calculate_retrieval_scores(
            results, qrels, k_values
        )
        task_scores = add_task_specific_scores(
            all_scores, qrels, results, self.task_metadata.name, k_values
        )

        return ndcg, _map, recall, precision, naucs, task_scores

    def evaluate_custom(
        self,
        qrels: dict[str, dict[str, int]],
        results: dict[str, dict[str, float]],
        k_values: list[int],
    ) -> tuple[dict[str, float], dict[str, float]]:
        # metric_scores = {
        #     **mrr(qrels, results, k_values),
        #     **recall_cap(qrels, results, k_values),
        #     **hole(qrels, results, k_values),
        #     **top_k_accuracy(qrels, results, k_values),
        # }
        metric_scores = mrr(qrels, results, k_values)
        naucs = evaluate_abstention(results, metric_scores)

        metric_scores_avg = {k: sum(v) / len(v) for k, v in metric_scores.items()}

        return metric_scores_avg, naucs<|MERGE_RESOLUTION|>--- conflicted
+++ resolved
@@ -23,38 +23,9 @@
 
 
 class RetrievalEvaluator(Evaluator):
-<<<<<<< HEAD
     k_values = [1, 3, 5, 10, 20, 100, 1000]
     top_k = 1000
     cross_encoder_top_k = 100
-=======
-    def __init__(
-        self,
-        retriever,
-        k_values: list[int] = [1, 3, 5, 10, 20, 100, 1000],
-        *,
-        encode_kwargs: dict[str, Any],
-        **kwargs,
-    ):
-        super().__init__(**kwargs)
-        self.is_cross_encoder = False
-        if is_cross_encoder_compatible(retriever):
-            logger.info(
-                "The custom predict function of the model will be used if not a SentenceTransformer CrossEncoder"
-            )
-            self.retriever = DenseRetrievalExactSearch(
-                retriever, encode_kwargs=encode_kwargs, **kwargs
-            )
-            self.is_cross_encoder = True
-        else:
-            self.retriever = DenseRetrievalExactSearch(
-                retriever, encode_kwargs=encode_kwargs, **kwargs
-            )
-        self.k_values = k_values
-        self.top_k = (
-            max(k_values) if "top_k" not in kwargs else kwargs["top_k"]
-        )  # can lower it if reranking
->>>>>>> c0a66c4e
 
     def __init__(
         self,
@@ -82,8 +53,8 @@
     def __call__(
         self,
         model: Encoder,
+        encode_kwargs: dict[str, Any],
         previous_results: str | Path | None = None,
-        encode_kwargs: dict[str, Any] = {},
         top_k: int | None = None,
         **kwargs: Any,
     ) -> dict[str, dict[str, float]]:
