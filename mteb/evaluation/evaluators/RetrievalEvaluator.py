from __future__ import annotations

import heapq
import json
import logging
import os
from collections import defaultdict
from pathlib import Path
from typing import Any

import numpy as np
import pytrec_eval
import torch
import tqdm
from sentence_transformers import CrossEncoder, SentenceTransformer

from mteb.encoder_interface import Encoder, PromptType
from mteb.model_meta import ModelMeta
from mteb.normalize_embeddings import normalize_embeddings_to_numpy

from .Evaluator import Evaluator
from .utils import (
    confidence_scores,
    convert_conv_history_to_query,
    cos_sim,
    download,
    hole,
    mrr,
    nAUC,
    recall_cap,
    top_k_accuracy,
)

logger = logging.getLogger(__name__)


def corpus_to_str(
    corpus: list[dict[str, str]] | dict[str, list[str]] | list[str],
) -> list[str]:
    if isinstance(corpus, dict):
        sentences = [
            (corpus["title"][i] + " " + corpus["text"][i]).strip()
            if "title" in corpus
            else corpus["text"][i].strip()
            for i in range(len(corpus["text"]))
        ]
    elif isinstance(corpus, list) and isinstance(corpus[0], dict):
        sentences = [
            (doc["title"] + " " + doc["text"]).strip()
            if "title" in doc
            else doc["text"].strip()
            for doc in corpus
        ]
    else:
        sentences = corpus
    return sentences


# Adapted from https://github.com/beir-cellar/beir/blob/f062f038c4bfd19a8ca942a9910b1e0d218759d4/beir/retrieval/search/dense/exact_search.py#L12
class DenseRetrievalExactSearch:
    def __init__(
        self,
        model: Encoder,
        encode_kwargs: dict[str, Any] = {},
        corpus_chunk_size: int = 50000,
        previous_results: str | Path | None = None,
        **kwargs: Any,
    ):
        # Model is class that provides encode_corpus() and encode_queries()
        self.model = model
        self.encode_kwargs = encode_kwargs

        if "batch_size" not in encode_kwargs:
            encode_kwargs["batch_size"] = 128
        if "show_progress_bar" not in encode_kwargs:
            encode_kwargs["show_progress_bar"] = True
        if "convert_to_tensor" not in encode_kwargs:
            encode_kwargs["convert_to_tensor"] = True

        self.corpus_chunk_size = corpus_chunk_size
        if isinstance(previous_results, Path):
            self.previous_results = str(previous_results)
        else:
            self.previous_results = previous_results
        self.batch_size = encode_kwargs.get("batch_size")
        self.show_progress_bar = encode_kwargs.get("show_progress_bar")
        self.save_corpus_embeddings = kwargs.get("save_corpus_embeddings", False)
        self.corpus_embeddings = defaultdict(list)
        self.results = {}

        if self.previous_results is not None:
            self.previous_results = self.load_results_file()

        if isinstance(self.model, CrossEncoder):
            # load the predict instance from the CrossEncoder
            # custom functions can be used by extending the DenseRetrievalExactSearch class
            self.predict = self.model.predict

    def search(
        self,
        corpus: dict[str, dict[str, str]],
        queries: dict[str, str | list[str]],
        top_k: int,
<<<<<<< HEAD
        score_function: str,
=======
>>>>>>> 2fac8ba1
        task_name: str,
        instructions: dict[str, str] | None = None,
        request_qid: str | None = None,
        return_sorted: bool = False,
        **kwargs,
    ) -> dict[str, dict[str, float]]:
<<<<<<< HEAD
        # Create embeddings for all queries using model.encode
        # Runs semantic search against the corpus embeddings
        # Returns a ranked list with the corpus ids
        if score_function not in self.score_functions:
            raise ValueError(
                f"score function: {score_function} must be either (cos_sim) for cosine similarity or (dot) for dot product"
            )

=======
>>>>>>> 2fac8ba1
        logger.info("Encoding Queries.")
        query_ids = list(queries.keys())
        self.results = {qid: {} for qid in query_ids}
        queries = [queries[qid] for qid in queries]  # type: ignore
        if instructions:
            queries = [f"{query} {instructions[query]}".strip() for query in queries]
        if isinstance(queries[0], list):  # type: ignore
            query_embeddings = self.encode_conversations(
                model=self.model,
                conversations=queries,  # type: ignore
                task_name=task_name,
                **self.encode_kwargs,
            )
        else:
<<<<<<< HEAD
            query_embeddings = normalize_embeddings_to_numpy(
                self.model.encode(
                    queries,  # type: ignore
                    task_name=task_name,
                    prompt_type=PromptType.query,
                    **self.encode_kwargs,
                )
=======
            query_embeddings = self.model.encode(
                queries,  # type: ignore
                task_name=task_name,
                prompt_type=PromptType.query,
                **self.encode_kwargs,
>>>>>>> 2fac8ba1
            )

        logger.info("Sorting Corpus by document length (Longest first)...")
        corpus_ids = sorted(
            corpus,
            reverse=True,
        )
        corpus = [corpus[cid] for cid in corpus_ids]  # type: ignore

        logger.info("Encoding Corpus in batches... Warning: This might take a while!")

        itr = range(0, len(corpus), self.corpus_chunk_size)

        result_heaps = {
            qid: [] for qid in query_ids
        }  # Keep only the top-k docs for each query
        for batch_num, corpus_start_idx in enumerate(itr):
            logger.info(f"Encoding Batch {batch_num + 1}/{len(itr)}...")
            corpus_end_idx = min(corpus_start_idx + self.corpus_chunk_size, len(corpus))

            # Encode chunk of corpus
            if (
                self.save_corpus_embeddings
                and request_qid
                and len(self.corpus_embeddings[request_qid])
            ):
                sub_corpus_embeddings = torch.tensor(
                    self.corpus_embeddings[request_qid][batch_num]
                )
            else:
                # Encode chunk of corpus
<<<<<<< HEAD
                sub_corpus_embeddings = normalize_embeddings_to_numpy(
                    self.model.encode(
                        corpus[corpus_start_idx:corpus_end_idx],  # type: ignore
                        task_name=task_name,
                        prompt_type=PromptType.passage,
                        request_qid=request_qid,
                        **self.encode_kwargs,
                    )
=======
                sub_corpus_embeddings = self.model.encode(
                    corpus[corpus_start_idx:corpus_end_idx],  # type: ignore
                    task_name=task_name,
                    prompt_type=PromptType.passage,
                    request_qid=request_qid,
                    **self.encode_kwargs,
>>>>>>> 2fac8ba1
                )
                if self.save_corpus_embeddings and request_qid:
                    self.corpus_embeddings[request_qid].append(sub_corpus_embeddings)

            # Compute similarites using self defined similarity otherwise default to cosine-similarity
            if hasattr(self.model, "similarity"):
                similarity_scores = self.model.similarity(
                    query_embeddings, sub_corpus_embeddings
                )
            else:
                similarity_scores = cos_sim(query_embeddings, sub_corpus_embeddings)
            is_nan = torch.isnan(similarity_scores)
            if is_nan.sum() > 0:
                logger.warning(
                    f"Found {is_nan.sum()} NaN values in the similarity scores. Replacing NaN values with -1."
                )
            similarity_scores[is_nan] = -1

            # Get top-k values
            similarity_scores_top_k_values, similarity_scores_top_k_idx = torch.topk(
                similarity_scores,
                min(
                    top_k + 1,
                    len(similarity_scores[1])
                    if len(similarity_scores) > 1
                    else len(similarity_scores[-1]),
                ),
                dim=1,
                largest=True,
                sorted=return_sorted,
            )
            similarity_scores_top_k_values = (
                similarity_scores_top_k_values.cpu().tolist()
            )
            similarity_scores_top_k_idx = similarity_scores_top_k_idx.cpu().tolist()

            for query_itr in range(len(query_embeddings)):
                query_id = query_ids[query_itr]
                for sub_corpus_id, score in zip(
                    similarity_scores_top_k_idx[query_itr],
                    similarity_scores_top_k_values[query_itr],
                ):
                    corpus_id = corpus_ids[corpus_start_idx + sub_corpus_id]
                    if len(result_heaps[query_id]) < top_k:
                        # Push item on the heap
                        heapq.heappush(result_heaps[query_id], (score, corpus_id))
                    else:
                        # If item is larger than the smallest in the heap, push it on the heap then pop the smallest element
                        heapq.heappushpop(result_heaps[query_id], (score, corpus_id))

        for qid in result_heaps:
            for score, corpus_id in result_heaps[qid]:
                self.results[qid][corpus_id] = score

        return self.results

    def load_results_file(self):
        # load the first stage results from file in format {qid: {doc_id: score}}
        if "https://" in self.previous_results:
            # download the file
            if not os.path.exists(self.previous_results):
                url_descriptor = self.previous_results.split("https://")[-1].replace(
                    "/", "--"
                )
                dest_file = os.path.join(
                    "results", f"cached_predictions--{url_descriptor}"
                )
                os.makedirs(os.path.dirname(os.path.abspath(dest_file)), exist_ok=True)
                download(self.previous_results, dest_file)
                logger.info(
                    f"Downloaded the previous results at {self.previous_results} to {dest_file}"
                )
            self.previous_results = dest_file

        with open(self.previous_results) as f:
            previous_results = json.load(f)
        assert isinstance(previous_results, dict)
        assert isinstance(previous_results[list(previous_results.keys())[0]], dict)
        return previous_results

    def search_cross_encoder(
        self,
        corpus: dict[str, dict[str, str]],
        queries: dict[str, str | list[str]],
        top_k: int,
        instructions: dict[str, str] | None = None,
        **kwargs,
    ) -> dict[str, dict[str, float]]:
        """This function provides support for reranker (or cross-encoder) models that encoder query and document at the same time (typically with attention).
        Some notable examples include MonoBERT, MonoT5, RankLlama, etc.
        Note: you must provide the path to the results to rerank to the __init__ function as `previous_results` or else rerank all documents in the corpus
        """
        pairs = []  # create the pairs for reranking
        for qid in queries.keys():
            if self.previous_results is None:
                # try to use all of them
                logging.info(
                    f"previous_results is None. Using all the documents to rerank: {len(corpus)}"
                )
                q_results = {doc_id: 0.0 for doc_id in corpus.keys()}
            else:
                q_results = self.previous_results[qid]
            # take the top-k only
            q_results_sorted = dict(
                sorted(q_results.items(), key=lambda item: item[1], reverse=True)
            )
            top_n = [k for k, v in list(q_results_sorted.items())[:top_k]]
            query = queries[qid]
            query = (
                self.convert_conv_history_to_query(self.model, [query])[0]
                if isinstance(query, list)
                else query
            )
            for doc_id in top_n:
                pairs.append(
                    (
                        query,
                        corpus[doc_id],
                        instructions[query] if instructions is not None else None,
                        qid,
                        doc_id,
                    )
                )

        logger.info(f"Reranking the top {top_k} in batches... This might take a while!")
        itr = range(0, len(pairs), self.batch_size)

        results = {qid: {} for qid in queries.keys()}
        for batch_num, corpus_start_idx in enumerate(
            tqdm.tqdm(itr, leave=False, disable=not self.show_progress_bar)
        ):
            corpus_end_idx = min(corpus_start_idx + self.batch_size, len(pairs))
            cur_batch = pairs[corpus_start_idx:corpus_end_idx]

            (
                queries_in_pair,
                corpus_in_pair,
                instructions_in_pair,
                query_ids,
                corpus_ids,
            ) = zip(*cur_batch)

            assert (
                len(queries_in_pair) == len(corpus_in_pair) == len(instructions_in_pair)
            )
            corpus_in_pair = corpus_to_str(list(corpus_in_pair))

<<<<<<< HEAD
            if isinstance(self.model.model, CrossEncoder):
=======
            if hasattr(self.model, "model") and isinstance(
                self.model.model, CrossEncoder
            ):
>>>>>>> 2fac8ba1
                # can't take instructions, so add them here
                if instructions_in_pair[0] is not None:
                    queries_in_pair = [
                        f"{q} {i}".strip()
                        for i, q in zip(instructions_in_pair, queries_in_pair)
                    ]
                scores = self.model.predict(list(zip(queries_in_pair, corpus_in_pair)))  # type: ignore
            else:
                # may use the instructions in a unique way, so give them also
                scores = self.model.predict(  # type: ignore
                    list(zip(queries_in_pair, corpus_in_pair, instructions_in_pair))
                )

            for i, score in enumerate(scores):
                results[query_ids[i]][corpus_ids[i]] = float(score)

        return results

    def predict(self, queries, passages, **kwargs):
        raise NotImplementedError(
            "You must implement a predict method for your reranker model"
        )

    def encode_conversations(
        self,
        model: Encoder,
        conversations: list[list[str]],
        task_name: str,
        **kwargs,
    ):
        if callable(getattr(self.model, "encode_conversations", None)):
            return model.encode_conversations(  # type: ignore
                conversations, task_name=task_name, **kwargs
            )
        logger.warning(
            "Model doesn't have encode_conversations fallback to default implementation"
        )
        queries = self.convert_conv_history_to_query(model, conversations)  # type: ignore
<<<<<<< HEAD
        return normalize_embeddings_to_numpy(
            model.encode(
                queries, task_name=task_name, prompt_type=PromptType.query, **kwargs
            )
=======
        return model.encode(
            queries, task_name=task_name, prompt_type=PromptType.query, **kwargs
>>>>>>> 2fac8ba1
        )  # type: ignore

    @staticmethod
    def convert_conv_history_to_query(
        model: Encoder, conversations: list[list[str]]
    ) -> str:
        if callable(getattr(model, "convert_conv_history_to_query", None)):
            return model.convert_conv_history_to_query(conversations)  # type: ignore
        return convert_conv_history_to_query(conversations)  # type: ignore


class DRESModel:
    """Dense Retrieval Exact Search (DRES).
    This class converts a model with just an .encode method into DRES format.
    """

    mteb_model_meta: ModelMeta | None

    def __init__(self, model, **kwargs):
        self.model: Any = model
        self.use_sbert_model = isinstance(model, SentenceTransformer)
        self.device = model.device if hasattr(model, "device") else None
        self.save_corpus_embeddings = kwargs.get("save_corpus_embeddings", False)
        self.corpus_embeddings = {}

<<<<<<< HEAD
=======
        if hasattr(self.model, "similarity") and callable(self.model.similarity):
            self.similarity = self.model.similarity

>>>>>>> 2fac8ba1
    def encode_corpus(
        self,
        corpus: list[dict[str, str]],
        task_name: str,
        batch_size: int,
        prompt_type: PromptType = PromptType.passage,
        request_qid: str | None = None,
        **kwargs,
    ):
        if (
            request_qid
            and self.save_corpus_embeddings
            and len(self.corpus_embeddings) > 0
        ):
            return self.corpus_embeddings[request_qid]

        sentences = corpus_to_str(corpus)
<<<<<<< HEAD
        corpus_embeddings = normalize_embeddings_to_numpy(
            self.model.encode(
                sentences,
                task_name=task_name,
                prompt_type=prompt_type,
                batch_size=batch_size,
                **kwargs,
            )
=======
        corpus_embeddings = self.model.encode(
            sentences,
            task_name=task_name,
            prompt_type=prompt_type,
            batch_size=batch_size,
            **kwargs,
>>>>>>> 2fac8ba1
        )

        if self.save_corpus_embeddings and request_qid:
            self.corpus_embeddings[request_qid] = corpus_embeddings
        return corpus_embeddings

    def encode(
        self,
        sentences: list[str],
<<<<<<< HEAD
        *,
        task_name: str,
        prompt_type: PromptType | None = None,
        **kwargs: Any,
=======
        task_name: str,
        prompt_type: PromptType | None = None,
        **kwargs,
>>>>>>> 2fac8ba1
    ):
        if prompt_type and prompt_type == PromptType.passage:
            return self.encode_corpus(
                sentences, task_name, prompt_type=prompt_type, **kwargs
            )
<<<<<<< HEAD
        return normalize_embeddings_to_numpy(
            self.model.encode(
                sentences, task_name=task_name, prompt_type=prompt_type, **kwargs
            )
=======
        return self.model.encode(
            sentences, task_name=task_name, prompt_type=prompt_type, **kwargs
>>>>>>> 2fac8ba1
        )


def is_cross_encoder_compatible(model) -> bool:
    op = getattr(model, "predict", None)
    return callable(op)


# Adapted from https://github.com/beir-cellar/beir/blob/f062f038c4bfd19a8ca942a9910b1e0d218759d4/beir/retrieval/evaluation.py#L9
class RetrievalEvaluator(Evaluator):
    def __init__(
        self,
        retriever,
        task_name: str | None = None,
        k_values: list[int] = [1, 3, 5, 10, 20, 100, 1000],
        encode_kwargs: dict[str, Any] = {},
        **kwargs,
    ):
        super().__init__(**kwargs)
        self.is_cross_encoder = False
        if is_cross_encoder_compatible(retriever):
            logger.info(
                "The custom predict function of the model will be used if not a SentenceTransformer CrossEncoder"
            )
            self.retriever = DenseRetrievalExactSearch(
                retriever, encode_kwargs=encode_kwargs, **kwargs
            )
            self.is_cross_encoder = True
        else:
            self.retriever = DenseRetrievalExactSearch(
                DRESModel(retriever), encode_kwargs=encode_kwargs, **kwargs
            )
        self.k_values = k_values
        self.top_k = (
            max(k_values) if "top_k" not in kwargs else kwargs["top_k"]
        )  # can lower it if reranking
        self.task_name = task_name

    def __call__(
        self,
        corpus: dict[str, dict[str, str]],
        queries: dict[str, str | list[str]],
    ) -> dict[str, dict[str, float]]:
        if not self.retriever:
            raise ValueError("Model/Technique has not been provided!")

        if self.is_cross_encoder:
            return self.retriever.search_cross_encoder(corpus, queries, self.top_k)
        elif (
            hasattr(self.retriever.model.model, "mteb_model_meta")
            and self.retriever.model.model.mteb_model_meta.name == "bm25s"
        ):
            return self.retriever.model.model.search(
                corpus,
                queries,
                self.top_k,
<<<<<<< HEAD
                self.score_function,
=======
                score_function="bm25",
>>>>>>> 2fac8ba1
                task_name=self.task_name,  # type: ignore
            )
        else:
            return self.retriever.search(
                corpus,
                queries,
                self.top_k,
<<<<<<< HEAD
                self.score_function,
=======
>>>>>>> 2fac8ba1
                task_name=self.task_name,  # type: ignore
            )

    @staticmethod
    def evaluate(
        qrels: dict[str, dict[str, int]],
        results: dict[str, dict[str, float]],
        k_values: list[int],
        ignore_identical_ids: bool = False,
    ) -> tuple[
        dict[str, float],
        dict[str, float],
        dict[str, float],
        dict[str, float],
        dict[str, float],
    ]:
        if ignore_identical_ids:
            logger.debug(
                "For evaluation, ``ignore_identical_ids=True`` is set to True, the evaluator will ignore identical query and document ids."
            )
            # Remove identical ids from results dict
            for qid, rels in results.items():
                for pid in list(rels):
                    if qid == pid:
                        results[qid].pop(pid)
        else:
            logger.debug(
                "For evaluation, we DO NOT ignore identical query and document ids (default), please explicitly set ``ignore_identical_ids=True`` to ignore this."
            )

        all_ndcgs, all_aps, all_recalls, all_precisions = {}, {}, {}, {}

        for k in k_values:
            all_ndcgs[f"NDCG@{k}"] = []
            all_aps[f"MAP@{k}"] = []
            all_recalls[f"Recall@{k}"] = []
            all_precisions[f"P@{k}"] = []

        map_string = "map_cut." + ",".join([str(k) for k in k_values])
        ndcg_string = "ndcg_cut." + ",".join([str(k) for k in k_values])
        recall_string = "recall." + ",".join([str(k) for k in k_values])
        precision_string = "P." + ",".join([str(k) for k in k_values])
        evaluator = pytrec_eval.RelevanceEvaluator(
            qrels, {map_string, ndcg_string, recall_string, precision_string}
        )
        scores = evaluator.evaluate(results)

        for query_id in scores.keys():
            for k in k_values:
                all_ndcgs[f"NDCG@{k}"].append(scores[query_id]["ndcg_cut_" + str(k)])
                all_aps[f"MAP@{k}"].append(scores[query_id]["map_cut_" + str(k)])
                all_recalls[f"Recall@{k}"].append(scores[query_id]["recall_" + str(k)])
                all_precisions[f"P@{k}"].append(scores[query_id]["P_" + str(k)])

        ndcg, _map, recall, precision = (
            all_ndcgs.copy(),
            all_aps.copy(),
            all_recalls.copy(),
            all_precisions.copy(),
        )

        for k in k_values:
            ndcg[f"NDCG@{k}"] = round(sum(ndcg[f"NDCG@{k}"]) / len(scores), 5)
            _map[f"MAP@{k}"] = round(sum(_map[f"MAP@{k}"]) / len(scores), 5)
            recall[f"Recall@{k}"] = round(sum(recall[f"Recall@{k}"]) / len(scores), 5)
            precision[f"P@{k}"] = round(sum(precision[f"P@{k}"]) / len(scores), 5)

        naucs = RetrievalEvaluator.evaluate_abstention(
            results, {**all_ndcgs, **all_aps, **all_recalls, **all_precisions}
        )

        return ndcg, _map, recall, precision, naucs

    @staticmethod
    def evaluate_custom(
        qrels: dict[str, dict[str, int]],
        results: dict[str, dict[str, float]],
        k_values: list[int],
        metric: str,
        output_type: str = "all",
    ) -> tuple[dict[str, float], dict[str, float]]:
        if metric.lower() in ["mrr", "mrr@k", "mrr_cut"]:
            metric_scores = mrr(qrels, results, k_values, output_type)

        elif metric.lower() in ["recall_cap", "r_cap", "r_cap@k"]:
            metric_scores = recall_cap(qrels, results, k_values, output_type)

        elif metric.lower() in ["hole", "hole@k"]:
            metric_scores = hole(qrels, results, k_values, output_type)

        elif metric.lower() in [
            "acc",
            "top_k_acc",
            "accuracy",
            "accuracy@k",
            "top_k_accuracy",
        ]:
            metric_scores = top_k_accuracy(qrels, results, k_values, output_type)

        naucs = RetrievalEvaluator.evaluate_abstention(results, metric_scores)
        metric_scores_avg = {k: sum(v) / len(v) for k, v in metric_scores.items()}

        return metric_scores_avg, naucs

    @staticmethod
    def evaluate_abstention(
        results: dict[str, dict[str, float]],
        metric_scores: dict[str, list[float]],
    ) -> dict[str, float]:
        """Computes normalized Area Under the Curve on a set of evaluated instances as presented in the paper https://arxiv.org/abs/2402.12997"""
        all_sim_scores = [list(results[qid].values()) for qid in list(results.keys())]
        all_conf_scores = [
            confidence_scores(sim_scores) for sim_scores in all_sim_scores
        ]
        conf_fcts = list(all_conf_scores[0].keys())
        all_conf_scores = {
            fct: np.array([x[fct] for x in all_conf_scores]) for fct in conf_fcts
        }
        metric_scores = {k: np.array(v) for k, v in metric_scores.items()}
        naucs = {}

        for metric_name, scores in metric_scores.items():
            for fct, conf_scores in all_conf_scores.items():
                naucs[f"nAUC_{metric_name}_{fct}"] = nAUC(conf_scores, scores)

        return naucs<|MERGE_RESOLUTION|>--- conflicted
+++ resolved
@@ -101,27 +101,12 @@
         corpus: dict[str, dict[str, str]],
         queries: dict[str, str | list[str]],
         top_k: int,
-<<<<<<< HEAD
-        score_function: str,
-=======
->>>>>>> 2fac8ba1
         task_name: str,
         instructions: dict[str, str] | None = None,
         request_qid: str | None = None,
         return_sorted: bool = False,
         **kwargs,
     ) -> dict[str, dict[str, float]]:
-<<<<<<< HEAD
-        # Create embeddings for all queries using model.encode
-        # Runs semantic search against the corpus embeddings
-        # Returns a ranked list with the corpus ids
-        if score_function not in self.score_functions:
-            raise ValueError(
-                f"score function: {score_function} must be either (cos_sim) for cosine similarity or (dot) for dot product"
-            )
-
-=======
->>>>>>> 2fac8ba1
         logger.info("Encoding Queries.")
         query_ids = list(queries.keys())
         self.results = {qid: {} for qid in query_ids}
@@ -136,21 +121,11 @@
                 **self.encode_kwargs,
             )
         else:
-<<<<<<< HEAD
-            query_embeddings = normalize_embeddings_to_numpy(
-                self.model.encode(
-                    queries,  # type: ignore
-                    task_name=task_name,
-                    prompt_type=PromptType.query,
-                    **self.encode_kwargs,
-                )
-=======
             query_embeddings = self.model.encode(
                 queries,  # type: ignore
                 task_name=task_name,
                 prompt_type=PromptType.query,
                 **self.encode_kwargs,
->>>>>>> 2fac8ba1
             )
 
         logger.info("Sorting Corpus by document length (Longest first)...")
@@ -182,23 +157,12 @@
                 )
             else:
                 # Encode chunk of corpus
-<<<<<<< HEAD
-                sub_corpus_embeddings = normalize_embeddings_to_numpy(
-                    self.model.encode(
-                        corpus[corpus_start_idx:corpus_end_idx],  # type: ignore
-                        task_name=task_name,
-                        prompt_type=PromptType.passage,
-                        request_qid=request_qid,
-                        **self.encode_kwargs,
-                    )
-=======
                 sub_corpus_embeddings = self.model.encode(
                     corpus[corpus_start_idx:corpus_end_idx],  # type: ignore
                     task_name=task_name,
                     prompt_type=PromptType.passage,
                     request_qid=request_qid,
                     **self.encode_kwargs,
->>>>>>> 2fac8ba1
                 )
                 if self.save_corpus_embeddings and request_qid:
                     self.corpus_embeddings[request_qid].append(sub_corpus_embeddings)
@@ -346,13 +310,9 @@
             )
             corpus_in_pair = corpus_to_str(list(corpus_in_pair))
 
-<<<<<<< HEAD
-            if isinstance(self.model.model, CrossEncoder):
-=======
             if hasattr(self.model, "model") and isinstance(
                 self.model.model, CrossEncoder
             ):
->>>>>>> 2fac8ba1
                 # can't take instructions, so add them here
                 if instructions_in_pair[0] is not None:
                     queries_in_pair = [
@@ -391,15 +351,8 @@
             "Model doesn't have encode_conversations fallback to default implementation"
         )
         queries = self.convert_conv_history_to_query(model, conversations)  # type: ignore
-<<<<<<< HEAD
-        return normalize_embeddings_to_numpy(
-            model.encode(
-                queries, task_name=task_name, prompt_type=PromptType.query, **kwargs
-            )
-=======
         return model.encode(
             queries, task_name=task_name, prompt_type=PromptType.query, **kwargs
->>>>>>> 2fac8ba1
         )  # type: ignore
 
     @staticmethod
@@ -425,12 +378,9 @@
         self.save_corpus_embeddings = kwargs.get("save_corpus_embeddings", False)
         self.corpus_embeddings = {}
 
-<<<<<<< HEAD
-=======
         if hasattr(self.model, "similarity") and callable(self.model.similarity):
             self.similarity = self.model.similarity
 
->>>>>>> 2fac8ba1
     def encode_corpus(
         self,
         corpus: list[dict[str, str]],
@@ -448,23 +398,12 @@
             return self.corpus_embeddings[request_qid]
 
         sentences = corpus_to_str(corpus)
-<<<<<<< HEAD
-        corpus_embeddings = normalize_embeddings_to_numpy(
-            self.model.encode(
-                sentences,
-                task_name=task_name,
-                prompt_type=prompt_type,
-                batch_size=batch_size,
-                **kwargs,
-            )
-=======
         corpus_embeddings = self.model.encode(
             sentences,
             task_name=task_name,
             prompt_type=prompt_type,
             batch_size=batch_size,
             **kwargs,
->>>>>>> 2fac8ba1
         )
 
         if self.save_corpus_embeddings and request_qid:
@@ -474,30 +413,16 @@
     def encode(
         self,
         sentences: list[str],
-<<<<<<< HEAD
-        *,
-        task_name: str,
-        prompt_type: PromptType | None = None,
-        **kwargs: Any,
-=======
         task_name: str,
         prompt_type: PromptType | None = None,
         **kwargs,
->>>>>>> 2fac8ba1
     ):
         if prompt_type and prompt_type == PromptType.passage:
             return self.encode_corpus(
                 sentences, task_name, prompt_type=prompt_type, **kwargs
             )
-<<<<<<< HEAD
-        return normalize_embeddings_to_numpy(
-            self.model.encode(
-                sentences, task_name=task_name, prompt_type=prompt_type, **kwargs
-            )
-=======
         return self.model.encode(
             sentences, task_name=task_name, prompt_type=prompt_type, **kwargs
->>>>>>> 2fac8ba1
         )
 
 
@@ -554,11 +479,7 @@
                 corpus,
                 queries,
                 self.top_k,
-<<<<<<< HEAD
-                self.score_function,
-=======
                 score_function="bm25",
->>>>>>> 2fac8ba1
                 task_name=self.task_name,  # type: ignore
             )
         else:
@@ -566,10 +487,6 @@
                 corpus,
                 queries,
                 self.top_k,
-<<<<<<< HEAD
-                self.score_function,
-=======
->>>>>>> 2fac8ba1
                 task_name=self.task_name,  # type: ignore
             )
 
