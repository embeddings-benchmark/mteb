from __future__ import annotations

import heapq
import json
import logging
import os
from collections import defaultdict
from typing import Dict, List, Tuple, Union

import numpy as np
import pytrec_eval
import torch
import tqdm
from sentence_transformers import CrossEncoder, SentenceTransformer
from sentence_transformers.models import Transformer, WordEmbeddings

from mteb.encoder_interface import EncoderWithQueryCorpusEncode

from .Evaluator import Evaluator
from .model_encode import model_encode
from .utils import (
    confidence_scores,
    convert_conv_history_to_query,
    cos_sim,
    dot_score,
    download,
    hole,
    mrr,
    nAUC,
    recall_cap,
    top_k_accuracy,
)

logger = logging.getLogger(__name__)


# Adapted from https://github.com/beir-cellar/beir/blob/f062f038c4bfd19a8ca942a9910b1e0d218759d4/beir/retrieval/search/dense/exact_search.py#L12
class DenseRetrievalExactSearch:
    def __init__(
        self,
        model: EncoderWithQueryCorpusEncode,
        batch_size: int = 128,
        corpus_chunk_size: int = 50000,
        previous_results: str | None = None,
        **kwargs,
    ):
        # Model is class that provides encode_corpus() and encode_queries()
        self.model = model
        self.batch_size = batch_size
        self.score_functions = {"cos_sim": cos_sim, "dot": dot_score}
        self.score_function_desc = {
            "cos_sim": "Cosine Similarity",
            "dot": "Dot Product",
        }
        self.corpus_chunk_size = corpus_chunk_size
        self.previous_results = previous_results
        self.show_progress_bar = kwargs.get("show_progress_bar", True)
        self.convert_to_tensor = kwargs.get("convert_to_tensor", True)
        self.save_corpus_embeddings = kwargs.get("save_corpus_embeddings", False)
        self.corpus_embeddings = defaultdict(list)
        self.results = {}

        if self.previous_results is not None:
            self.previous_results = self.load_results_file()

        if isinstance(self.model, CrossEncoder):
            # load the predict instance from the CrossEncoder
            # custom functions can be used by extending the DenseRetrievalExactSearch class
            self.predict = self.model.predict

    def search(
        self,
        corpus: dict[str, dict[str, str]],
        queries: dict[str, Union[str, List[str]]],
        top_k: int,
        score_function: str,
        prompt_name: str,
        return_sorted: bool = False,
        **kwargs,
    ) -> dict[str, dict[str, float]]:
        # Create embeddings for all queries using model.encode_queries()
        # Runs semantic search against the corpus embeddings
        # Returns a ranked list with the corpus ids
        if score_function not in self.score_functions:
            raise ValueError(
                f"score function: {score_function} must be either (cos_sim) for cosine similarity or (dot) for dot product"
            )

        logger.info("Encoding Queries.")
        query_ids = list(queries.keys())
        self.results = {qid: {} for qid in query_ids}
        queries = [queries[qid] for qid in queries]
        if isinstance(queries[0], list):
            query_embeddings = self.model.encode_conversations(
                queries,
                prompt_name=prompt_name,
                batch_size=self.batch_size,
                show_progress_bar=self.show_progress_bar,
                convert_to_tensor=self.convert_to_tensor,
                **kwargs,
            )
        else:
            query_embeddings = self.model.encode_queries(
                queries,
                prompt_name=prompt_name,
                batch_size=self.batch_size,
                show_progress_bar=self.show_progress_bar,
                convert_to_tensor=self.convert_to_tensor,
                **kwargs,
            )

        logger.info("Sorting Corpus by document length (Longest first)...")
        corpus_ids = sorted(
            corpus,
            key=lambda k: len(corpus[k].get("title", "") + corpus[k].get("text", "")),
            reverse=True,
        )
        corpus = [corpus[cid] for cid in corpus_ids]

        logger.info("Encoding Corpus in batches... Warning: This might take a while!")
        logger.info(
            "Scoring Function: {} ({})".format(
                self.score_function_desc[score_function], score_function
            )
        )

        itr = range(0, len(corpus), self.corpus_chunk_size)

        result_heaps = {
            qid: [] for qid in query_ids
        }  # Keep only the top-k docs for each query
        for batch_num, corpus_start_idx in enumerate(itr):
            logger.info("Encoding Batch {}/{}...".format(batch_num + 1, len(itr)))
            corpus_end_idx = min(corpus_start_idx + self.corpus_chunk_size, len(corpus))

            # Encode chunk of corpus
            if (
                self.save_corpus_embeddings
                and "qid" in kwargs
                and len(self.corpus_embeddings[kwargs["qid"]])
            ):
                sub_corpus_embeddings = torch.tensor(
                    self.corpus_embeddings[kwargs["qid"]][batch_num]
                )
            else:
                # Encode chunk of corpus
                sub_corpus_embeddings = self.model.encode_corpus(
                    corpus[corpus_start_idx:corpus_end_idx],  # type: ignore
                    prompt_name=prompt_name,
                    batch_size=self.batch_size,
                    show_progress_bar=self.show_progress_bar,
                    convert_to_tensor=self.convert_to_tensor,
                )
                if self.save_corpus_embeddings and "qid" in kwargs:
                    self.corpus_embeddings[kwargs["qid"]].append(sub_corpus_embeddings)

            # Compute similarites using either cosine-similarity or dot product
            cos_scores = self.score_functions[score_function](
                query_embeddings, sub_corpus_embeddings
            )
            cos_scores[torch.isnan(cos_scores)] = -1

            # Get top-k values
            cos_scores_top_k_values, cos_scores_top_k_idx = torch.topk(
                cos_scores,
                min(
                    top_k + 1,
                    len(cos_scores[1]) if len(cos_scores) > 1 else len(cos_scores[-1]),
                ),
                dim=1,
                largest=True,
                sorted=return_sorted,
            )
            cos_scores_top_k_values = cos_scores_top_k_values.cpu().tolist()
            cos_scores_top_k_idx = cos_scores_top_k_idx.cpu().tolist()

            for query_itr in range(len(query_embeddings)):
                query_id = query_ids[query_itr]
                for sub_corpus_id, score in zip(
                    cos_scores_top_k_idx[query_itr], cos_scores_top_k_values[query_itr]
                ):
                    corpus_id = corpus_ids[corpus_start_idx + sub_corpus_id]
                    if len(result_heaps[query_id]) < top_k:
                        # Push item on the heap
                        heapq.heappush(result_heaps[query_id], (score, corpus_id))
                    else:
                        # If item is larger than the smallest in the heap, push it on the heap then pop the smallest element
                        heapq.heappushpop(result_heaps[query_id], (score, corpus_id))

        for qid in result_heaps:
            for score, corpus_id in result_heaps[qid]:
                self.results[qid][corpus_id] = score

        return self.results

    def load_results_file(self):
        # load the first stage results from file in format {qid: {doc_id: score}}
        if "https://" in self.previous_results:
            # download the file
            if not os.path.exists(self.previous_results):
                url_descriptor = self.previous_results.split("https://")[-1].replace(
                    "/", "--"
                )
                dest_file = os.path.join(
                    "results", f"cached_predictions--{url_descriptor}"
                )
                os.makedirs(os.path.dirname(os.path.abspath(dest_file)), exist_ok=True)
                download(self.previous_results, dest_file)
                logger.info(
                    f"Downloaded the previous results at {self.previous_results} to {dest_file}"
                )
            self.previous_results = dest_file

        with open(self.previous_results, "r") as f:
            previous_results = json.load(f)
        assert isinstance(previous_results, dict)
        assert isinstance(previous_results[list(previous_results.keys())[0]], dict)
        return previous_results

    def search_cross_encoder(
        self,
        corpus: Dict[str, Dict[str, str]],
        queries: Dict[str, Union[str, List[str]]],
        top_k: int,
        instructions: Dict[str, str] | None = None,
        **kwargs,
    ) -> Dict[str, Dict[str, float]]:
        """This function provides support for reranker (or cross-encoder) models that encoder query and document at the same time (typically with attention).
        Some notable examples include MonoBERT, MonoT5, RankLlama, etc.
        Note: you must provide the path to the results to rerank to the __init__ function as `previous_results`
        """
        pairs = []  # create the pairs for reranking
        for qid in queries.keys():
            q_results = self.previous_results[qid]
            # take the top-k only
            q_results_sorted = {
                k: v
                for k, v in sorted(
                    q_results.items(), key=lambda item: item[1], reverse=True
                )
            }
            top_n = [k for k, v in list(q_results_sorted.items())[:top_k]]
            query = queries[qid]
            query = (
                self.convert_conv_history_to_query([query])[0]
                if isinstance(query, list)
                else query
            )
            for doc_id in top_n:
                corpus_item = (
                    corpus[doc_id].get("title", "") + " " + corpus[doc_id]["text"]
                ).strip()
                pairs.append(
                    (
                        query,
                        corpus_item,
                        instructions[query] if instructions is not None else None,
                        qid,
                        doc_id,
                    )
                )

        logger.info(f"Reranking the top {top_k} in batches... This might take a while!")
        itr = range(0, len(pairs), self.batch_size)

        results = {qid: {} for qid in queries.keys()}
        for batch_num, corpus_start_idx in enumerate(
            tqdm.tqdm(itr, leave=False, disable=not self.show_progress_bar)
        ):
            corpus_end_idx = min(corpus_start_idx + self.batch_size, len(pairs))
            cur_batch = pairs[corpus_start_idx:corpus_end_idx]

            (
                queries_in_pair,
                corpus_in_pair,
                instructions_in_pair,
                query_ids,
                corpus_ids,
            ) = zip(*cur_batch)

            assert (
                len(queries_in_pair) == len(corpus_in_pair) == len(instructions_in_pair)
            )

            if isinstance(self.model, CrossEncoder):
                # can't take instructions, so add them here
                queries_in_pair = [
                    f"{q} {i}".strip()
                    for i, q in zip(instructions_in_pair, queries_in_pair)
                ]
                scores = self.model.predict(list(zip(queries_in_pair, corpus_in_pair)))
            else:
                # may use the instructions in a unique way, so give them also
                scores = self.model.predict(
                    list(zip(queries_in_pair, corpus_in_pair, instructions_in_pair))
                )

            for i, score in enumerate(scores):
                results[query_ids[i]][corpus_ids[i]] = float(score)

        return results

    def predict(self, queries, passages, **kwargs):
        raise NotImplementedError(
            "You must implement a predict method for your reranker model"
        )

    def encode_conversations(
        self, conversations: List[List[str]], prompt_name: str, **kwargs
    ):
        if callable(getattr(self.model, "encode_conversations", None)):
            return self.model.encode_conversations(
                conversations, prompt_name=prompt_name, **kwargs
            )
        # otherwise fallback to default implementation
        # TODO: add a warning here
        queries = self.convert_conv_history_to_query(conversations)
        return self.encode_queries(queries, prompt_name=prompt_name, **kwargs)

    def convert_conv_history_to_query(self, conversations: List[List[str]]) -> str:
        if callable(getattr(self.model, "convert_conv_history_to_query", None)):
            return self.model.convert_conv_history_to_query(conversations)
        return convert_conv_history_to_query(conversations)


class DRESModel:
    """Dense Retrieval Exact Search (DRES) requires an encode_queries & encode_corpus method.
    This class converts a model with just an .encode method into DRES format.
    """

    def __init__(self, model, **kwargs):
        self.model = model
        self.use_sbert_model = isinstance(model, SentenceTransformer)
        self.save_corpus_embeddings = kwargs.get("save_corpus_embeddings", False)
        self.corpus_embeddings = {}

    def encode_queries(
        self, queries: List[str], *, prompt_name: str, batch_size: int, **kwargs
    ):
        if self.use_sbert_model:
            if isinstance(self.model._first_module(), Transformer):
                logger.info(
                    f"Queries will be truncated to {self.model.get_max_seq_length()} tokens."
                )
            elif isinstance(self.model._first_module(), WordEmbeddings):
                logger.warning(
                    "Queries will not be truncated. This could lead to memory issues. In that case please lower the batch_size."
                )

        if "instructions" in kwargs:
            if kwargs["instructions"] is not None:
                queries = [
                    (query + " " + kwargs["instructions"][query]).strip()
                    for query in queries
                ]
            new_kwargs = {
                k: v for k, v in kwargs.items() if k not in ["instructions", "qid"]
            }
        else:
            # can't just delete, cuz assign by reference on kwargs
            new_kwargs = kwargs

        return model_encode(
            queries,
            model=self.model,
            prompt_name=prompt_name,
            batch_size=batch_size,
            **new_kwargs,
        )

    def encode_corpus(
        self, corpus: List[Dict[str, str]], prompt_name: str, batch_size: int, **kwargs
    ):
        if (
            "qid" in kwargs
            and self.save_corpus_embeddings
            and len(self.corpus_embeddings) > 0
        ):
            return self.corpus_embeddings[kwargs["qid"]]

        if isinstance(corpus, dict):
            sentences = [
                (corpus["title"][i] + " " + corpus["text"][i]).strip()
                if "title" in corpus
                else corpus["text"][i].strip()
                for i in range(len(corpus["text"]))
            ]
        else:
            sentences = [
                (doc["title"] + " " + doc["text"]).strip()
                if "title" in doc
                else doc["text"].strip()
                for doc in corpus
            ]

        if "instructions" in kwargs:  # not used on the doc side
            new_kwargs = {
                k: v for k, v in kwargs.items() if k not in ["instructions", "qid"]
            }
        else:
            # can't just delete, cuz assign by reference on kwargs
            new_kwargs = kwargs

        corpus_embeddings = model_encode(
            sentences,
            model=self.model,
            prompt_name=prompt_name,
            batch_size=batch_size,
            **new_kwargs,
        )

        if self.save_corpus_embeddings and "qid" in kwargs:
            self.corpus_embeddings[kwargs["qid"]] = corpus_embeddings
        return corpus_embeddings

    def encode(self, sentences: List[str], prompt_name: str, **kwargs):
        return self.encode_queries(sentences, prompt_name=prompt_name, **kwargs)

    def encode_conversations(
        self,
        conversations: List[List[str]],
        *,
        batch_size: int,
        prompt_name: str,
        **kwargs,
    ):
        if callable(getattr(self.model, "encode_conversations", None)):
            return self.model.encode_conversations(
                conversations, prompt_name=prompt_name, **kwargs
            )
        # otherwise fallback to default implementation
        # TODO: add a warning here
        queries = self.convert_conv_history_to_query(conversations)
        return self.encode_queries(
            queries, batch_size=batch_size, prompt_name=prompt_name, **kwargs
        )

    def convert_conv_history_to_query(self, conversations: List[List[str]]) -> str:
        if callable(getattr(self.model, "convert_conv_history_to_query", None)):
            return self.model.convert_conv_history_to_query(conversations)
        return convert_conv_history_to_query(conversations)


def is_dres_compatible(model):
    for method in ["encode_queries", "encode_corpus"]:
        op = getattr(model, method, None)
        if not (callable(op)):
            return False
    return True


def is_cross_encoder_compatible(model):
    op = getattr(model, "predict", None)
    if not (callable(op)):
        return False
    return True


# Adapted from https://github.com/beir-cellar/beir/blob/f062f038c4bfd19a8ca942a9910b1e0d218759d4/beir/retrieval/evaluation.py#L9
class RetrievalEvaluator(Evaluator):
    def __init__(
        self,
        retriever=None,
        task_name: str | None = None,
        k_values: List[int] = [1, 3, 5, 10, 20, 100, 1000],
        score_function: str = "cos_sim",
        **kwargs,
    ):
        super().__init__(**kwargs)
        self.is_cross_encoder = False
        if is_cross_encoder_compatible(retriever):
            logger.info(
                "The custom predict function of the model will be used if not a SentenceTransformer CrossEncoder"
            )
            self.retriever = DenseRetrievalExactSearch(retriever, **kwargs)
            self.is_cross_encoder = True
        elif is_dres_compatible(retriever):
            logger.info(
                "The custom encode_queries and encode_corpus functions of the model will be used"
            )
            self.retriever = DenseRetrievalExactSearch(retriever, **kwargs)
        else:
            logger.info(
                "The model does not have the optional encode_queries and encode_corpus functions. Wrapping it in DRESModel."
            )
            self.retriever = DenseRetrievalExactSearch(DRESModel(retriever), **kwargs)
        self.k_values = k_values
        self.top_k = (
            max(k_values) if "top_k" not in kwargs else kwargs["top_k"]
        )  # can lower it if reranking
        self.score_function = score_function
        self.task_name = task_name

    def __call__(
        self,
        corpus: dict[str, dict[str, str]],
        queries: dict[str, Union[str, List[str]]],
    ) -> dict[str, dict[str, float]]:
        if not self.retriever:
            raise ValueError("Model/Technique has not been provided!")

        if self.is_cross_encoder:
            return self.retriever.search_cross_encoder(corpus, queries, self.top_k)
        else:
            return self.retriever.search(
                corpus,
                queries,
                self.top_k,
                self.score_function,
                prompt_name=self.task_name,
            )

    @staticmethod
    def evaluate(
        qrels: dict[str, dict[str, int]],
        results: dict[str, dict[str, float]],
        k_values: List[int],
        ignore_identical_ids: bool = False,
    ) -> Tuple[
        dict[str, float],
        dict[str, float],
        dict[str, float],
        dict[str, float],
        dict[str, float],
    ]:
        if ignore_identical_ids:
            logger.info(
<<<<<<< HEAD
                "For evaluation, ``ignore_identical_ids=True`` is set to True, the evaluator will ignore identical query and document ids."
=======
                "Evaluation ignores identical query and document ids (default), please explicitly set ``ignore_identical_ids=False`` to stop this."
>>>>>>> 09051f78
            )
            # Remove identical ids from results dict
            for qid, rels in results.items():
                for pid in list(rels):
                    if qid == pid:
                        results[qid].pop(pid)
        else:
            logger.info(
                "For evaluation, we DO NOT ignore identical query and document ids (default), please explicitly set ``ignore_identical_ids=True`` to ignore this."
            )

        all_ndcgs, all_aps, all_recalls, all_precisions = {}, {}, {}, {}

        for k in k_values:
            all_ndcgs[f"NDCG@{k}"] = []
            all_aps[f"MAP@{k}"] = []
            all_recalls[f"Recall@{k}"] = []
            all_precisions[f"P@{k}"] = []

        map_string = "map_cut." + ",".join([str(k) for k in k_values])
        ndcg_string = "ndcg_cut." + ",".join([str(k) for k in k_values])
        recall_string = "recall." + ",".join([str(k) for k in k_values])
        precision_string = "P." + ",".join([str(k) for k in k_values])
        evaluator = pytrec_eval.RelevanceEvaluator(
            qrels, {map_string, ndcg_string, recall_string, precision_string}
        )
        scores = evaluator.evaluate(results)

        for query_id in scores.keys():
            for k in k_values:
                all_ndcgs[f"NDCG@{k}"].append(scores[query_id]["ndcg_cut_" + str(k)])
                all_aps[f"MAP@{k}"].append(scores[query_id]["map_cut_" + str(k)])
                all_recalls[f"Recall@{k}"].append(scores[query_id]["recall_" + str(k)])
                all_precisions[f"P@{k}"].append(scores[query_id]["P_" + str(k)])

        ndcg, _map, recall, precision = (
            all_ndcgs.copy(),
            all_aps.copy(),
            all_recalls.copy(),
            all_precisions.copy(),
        )

        for k in k_values:
            ndcg[f"NDCG@{k}"] = round(sum(ndcg[f"NDCG@{k}"]) / len(scores), 5)
            _map[f"MAP@{k}"] = round(sum(_map[f"MAP@{k}"]) / len(scores), 5)
            recall[f"Recall@{k}"] = round(sum(recall[f"Recall@{k}"]) / len(scores), 5)
            precision[f"P@{k}"] = round(sum(precision[f"P@{k}"]) / len(scores), 5)

        naucs = RetrievalEvaluator.evaluate_abstention(
            results, {**all_ndcgs, **all_aps, **all_recalls, **all_precisions}
        )

        return ndcg, _map, recall, precision, naucs

    @staticmethod
    def evaluate_custom(
        qrels: dict[str, dict[str, int]],
        results: dict[str, dict[str, float]],
        k_values: List[int],
        metric: str,
        output_type: str = "all",
    ) -> Tuple[Dict[str, float]]:
        if metric.lower() in ["mrr", "mrr@k", "mrr_cut"]:
            metric_scores = mrr(qrels, results, k_values, output_type)

        elif metric.lower() in ["recall_cap", "r_cap", "r_cap@k"]:
            metric_scores = recall_cap(qrels, results, k_values, output_type)

        elif metric.lower() in ["hole", "hole@k"]:
            metric_scores = hole(qrels, results, k_values, output_type)

        elif metric.lower() in [
            "acc",
            "top_k_acc",
            "accuracy",
            "accuracy@k",
            "top_k_accuracy",
        ]:
            metric_scores = top_k_accuracy(qrels, results, k_values, output_type)

        naucs = RetrievalEvaluator.evaluate_abstention(results, metric_scores)
        metric_scores_avg = {k: sum(v) / len(v) for k, v in metric_scores.items()}

        return metric_scores_avg, naucs

    @staticmethod
    def evaluate_abstention(
        results: dict[str, dict[str, float]],
        metric_scores: dict[str, list[float]],
    ) -> Dict[str, float]:
        """Computes normalized Area Under the Curve on a set of evaluated instances as presented in the paper https://arxiv.org/abs/2402.12997"""
        all_sim_scores = [list(results[qid].values()) for qid in list(results.keys())]
        all_conf_scores = [
            confidence_scores(sim_scores) for sim_scores in all_sim_scores
        ]
        conf_fcts = list(all_conf_scores[0].keys())
        all_conf_scores = {
            fct: np.array([x[fct] for x in all_conf_scores]) for fct in conf_fcts
        }
        metric_scores = {k: np.array(v) for k, v in metric_scores.items()}
        naucs = {}

        for metric_name, scores in metric_scores.items():
            for fct, conf_scores in all_conf_scores.items():
                naucs[f"nAUC_{metric_name}_{fct}"] = nAUC(conf_scores, scores)

        return naucs<|MERGE_RESOLUTION|>--- conflicted
+++ resolved
@@ -525,11 +525,7 @@
     ]:
         if ignore_identical_ids:
             logger.info(
-<<<<<<< HEAD
                 "For evaluation, ``ignore_identical_ids=True`` is set to True, the evaluator will ignore identical query and document ids."
-=======
-                "Evaluation ignores identical query and document ids (default), please explicitly set ``ignore_identical_ids=False`` to stop this."
->>>>>>> 09051f78
             )
             # Remove identical ids from results dict
             for qid, rels in results.items():
