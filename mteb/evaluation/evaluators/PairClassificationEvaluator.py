from __future__ import annotations

import logging
from collections import defaultdict
from typing import Any

import numpy as np
from sklearn.metrics import average_precision_score
from sklearn.metrics.pairwise import (
    paired_cosine_distances,
    paired_euclidean_distances,
    paired_manhattan_distances,
)

from mteb.encoder_interface import Encoder, EncoderWithSimilarity
<<<<<<< HEAD
from mteb.normalize_embeddings import normalize_embeddings_to_numpy
=======
>>>>>>> 2fac8ba1

from .Evaluator import Evaluator

logger = logging.getLogger(__name__)


class PairClassificationEvaluator(Evaluator):
    """Evaluate a model based on the similarity of the embeddings by calculating the accuracy of identifying similar and
    dissimilar sentences.
    The metrics are the cosine similarity as well as euclidean and Manhattan distance
    The returned score is the accuracy with a specified metric.
    The results are written in a CSV. If a CSV already exists, then values are appended.
    The labels need to be 0 for dissimilar pairs and 1 for similar pairs.

    Args:
        sentences1: The first column of sentences
        sentences2: The second column of sentences
        labels: labels[i] is the label for the pair (sentences1[i], sentences2[i]). Must be 0 or 1
        name: Name for the output
        batch_size: Batch size used to compute embeddings
        write_csv: Write results to a CSV file
    """

    def __init__(
        self,
        sentences1,
        sentences2,
        labels,
        task_name: str | None = None,
        limit: int | None = None,
        **kwargs,
    ):
        super().__init__(**kwargs)
        if limit:
            sentences1 = sentences1[:limit]
            sentences2 = sentences2[:limit]
            labels = labels[:limit]
        self.sentences1 = sentences1
        self.sentences2 = sentences2
        self.labels = labels
        self.task_name = task_name

        assert len(self.sentences1) == len(self.sentences2)
        assert len(self.sentences1) == len(self.labels)
        for label in labels:
            assert label == 0 or label == 1

    def __call__(
        self,
        model: Encoder | EncoderWithSimilarity,
        encode_kwargs: dict[str, Any] = {},
    ):
        scores = self.compute_metrics(model, encode_kwargs=encode_kwargs)

        # Main score is the max of Average Precision (AP)
        main_score = max(scores[short_name]["ap"] for short_name in scores)
        scores["main_score"] = main_score
        return scores

    def compute_metrics(
        self,
        model: Encoder | EncoderWithSimilarity,
        *,
        encode_kwargs: dict[str, Any] = {},
    ):
        if "batch_size" not in encode_kwargs:
            encode_kwargs["batch_size"] = 32

        sentences = list(set(self.sentences1 + self.sentences2))

        total_sents = len(self.sentences1) + len(self.sentences2)
        n_duplicates = total_sents - len(sentences)
        if n_duplicates:
            logger.warning(
                f"Found {n_duplicates}/{total_sents} duplicates in the input data. Only encoding unique sentences."
            )
<<<<<<< HEAD
        embeddings = normalize_embeddings_to_numpy(
            model.encode(
                sentences,
                task_name=self.task_name,
                **encode_kwargs,
            )
=======
        embeddings = model.encode(
            sentences,
            task_name=self.task_name,
            **encode_kwargs,
>>>>>>> 2fac8ba1
        )
        emb_dict = dict(zip(sentences, embeddings))
        embeddings1 = [emb_dict[sent] for sent in self.sentences1]
        embeddings2 = [emb_dict[sent] for sent in self.sentences2]

        logger.info("Computing similarity distances.")
        cosine_scores = 1 - paired_cosine_distances(embeddings1, embeddings2)
        manhattan_distances = paired_manhattan_distances(embeddings1, embeddings2)
        euclidean_distances = paired_euclidean_distances(embeddings1, embeddings2)

        if hasattr(model, "similarity_pairwise"):
            similarity_scores = model.similarity_pairwise(embeddings1, embeddings2)  # type: ignore
        elif hasattr(model, "similarity"):
            _similarity_scores = [
                float(model.similarity(e1, e2))  # type: ignore
                for e1, e2 in zip(embeddings1, embeddings2)
            ]
            similarity_scores = np.array(_similarity_scores)
        else:
            similarity_scores = cosine_scores  # Default to cosine similarity

        embeddings1_np = np.asarray(embeddings1)
        embeddings2_np = np.asarray(embeddings2)
        dot_scores = [
            np.dot(embeddings1_np[i], embeddings2_np[i])
            for i in range(len(embeddings1_np))
        ]

        logger.info("Computing metrics...")
        labels = np.asarray(self.labels)
        output_scores = {}
        max_scores = defaultdict(list)
        for short_name, name, scores, reverse in [
            ["similarity", "Model-Specified Similarity", similarity_scores, True],
            ["cosine", "Cosine-Similarity", cosine_scores, True],
            ["manhattan", "Manhattan-Distance", manhattan_distances, False],
            ["euclidean", "Euclidean-Distance", euclidean_distances, False],
            ["dot", "Dot-Product", dot_scores, True],
        ]:
            metrics = self._compute_metrics(scores, labels, reverse)
            for metric_name, metric_value in metrics.items():
                output_scores[f"{short_name}_{metric_name}"] = metric_value
                max_scores[metric_name].append(metric_value)

        for metric in max_scores:
            if metric in ["f1", "ap", "f1", "precision", "recall", "accuracy"]:
                output_scores[f"max_{metric}"] = max(max_scores[metric])

        return output_scores

    @staticmethod
    def _compute_metrics(
        scores: np.ndarray, labels: np.ndarray, high_score_more_similar: bool
    ) -> dict[str, float]:
        """Compute the metrics for the given scores and labels.

        Args:
            scores: The similarity/dissimilarity scores for the pairs, specified as an array of shape (n_pairs, ).
            labels: The labels for the pairs, specified as an array of shape (n_pairs, ).
            high_score_more_similar: If true, then the higher the score, the more similar the pairs are.

        Returns:
            The metrics for the given scores and labels.
        """
        acc, acc_threshold = PairClassificationEvaluator.find_best_acc_and_threshold(
            scores, labels, high_score_more_similar
        )
        (
            f1,
            precision,
            recall,
            f1_threshold,
        ) = PairClassificationEvaluator.find_best_f1_and_threshold(
            scores, labels, high_score_more_similar
        )
        ap = PairClassificationEvaluator.ap_score(
            scores, labels, high_score_more_similar
        )

        return {
            "accuracy": float(acc),
            "accuracy_threshold": float(acc_threshold),
            "f1": float(f1),
            "f1_threshold": float(f1_threshold),
            "precision": float(precision),
            "recall": float(recall),
            "ap": float(ap),
        }

    @staticmethod
    def find_best_acc_and_threshold(scores, labels, high_score_more_similar: bool):
        assert len(scores) == len(labels)
        rows = list(zip(scores, labels))

        rows = sorted(rows, key=lambda x: x[0], reverse=high_score_more_similar)

        max_acc = 0
        best_threshold = -1

        positive_so_far = 0
        remaining_negatives = sum(np.array(labels) == 0)

        for i in range(len(rows) - 1):
            score, label = rows[i]
            if label == 1:
                positive_so_far += 1
            else:
                remaining_negatives -= 1

            acc = (positive_so_far + remaining_negatives) / len(labels)
            if acc > max_acc:
                max_acc = acc
                best_threshold = (rows[i][0] + rows[i + 1][0]) / 2

        return max_acc, best_threshold

    @staticmethod
    def find_best_f1_and_threshold(scores, labels, high_score_more_similar: bool):
        assert len(scores) == len(labels)

        scores = np.asarray(scores)
        labels = np.asarray(labels)

        rows = list(zip(scores, labels))

        rows = sorted(rows, key=lambda x: x[0], reverse=high_score_more_similar)

        best_f1 = best_precision = best_recall = 0
        threshold = 0
        nextract = 0
        ncorrect = 0
        total_num_duplicates = sum(labels)

        for i in range(len(rows) - 1):
            score, label = rows[i]
            nextract += 1

            if label == 1:
                ncorrect += 1

            if ncorrect > 0:
                precision = ncorrect / nextract
                recall = ncorrect / total_num_duplicates
                f1 = 2 * precision * recall / (precision + recall)
                if f1 > best_f1:
                    best_f1 = f1
                    best_precision = precision
                    best_recall = recall
                    threshold = (rows[i][0] + rows[i + 1][0]) / 2

        return best_f1, best_precision, best_recall, threshold

    @staticmethod
    def ap_score(scores, labels, high_score_more_similar: bool):
        return average_precision_score(
            labels, scores * (1 if high_score_more_similar else -1)
        )<|MERGE_RESOLUTION|>--- conflicted
+++ resolved
@@ -13,10 +13,6 @@
 )
 
 from mteb.encoder_interface import Encoder, EncoderWithSimilarity
-<<<<<<< HEAD
-from mteb.normalize_embeddings import normalize_embeddings_to_numpy
-=======
->>>>>>> 2fac8ba1
 
 from .Evaluator import Evaluator
 
@@ -93,19 +89,10 @@
             logger.warning(
                 f"Found {n_duplicates}/{total_sents} duplicates in the input data. Only encoding unique sentences."
             )
-<<<<<<< HEAD
-        embeddings = normalize_embeddings_to_numpy(
-            model.encode(
-                sentences,
-                task_name=self.task_name,
-                **encode_kwargs,
-            )
-=======
         embeddings = model.encode(
             sentences,
             task_name=self.task_name,
             **encode_kwargs,
->>>>>>> 2fac8ba1
         )
         emb_dict = dict(zip(sentences, embeddings))
         embeddings1 = [emb_dict[sent] for sent in self.sentences1]
