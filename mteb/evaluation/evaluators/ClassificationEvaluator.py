from __future__ import annotations

import logging
from typing import Any

import numpy as np
<<<<<<< HEAD
import torch
from datasets import Dataset
=======
>>>>>>> 0fb363b5
from sklearn.linear_model import LogisticRegression
from sklearn.metrics import (
    accuracy_score,
    average_precision_score,
    f1_score,
)
from sklearn.neighbors import KNeighborsClassifier
<<<<<<< HEAD
from torch import Tensor
from torch.utils.data import DataLoader
=======
>>>>>>> 0fb363b5

from mteb.encoder_interface import Encoder

from .Evaluator import Evaluator

logger = logging.getLogger(__name__)


def dot_distance(a: np.ndarray, b: np.ndarray) -> float:
    return -np.dot(a, b)


class kNNClassificationEvaluator(Evaluator):
    def __init__(
        self,
        train_dataset: Dataset,
        eval_dataset: Dataset,
        task_name: str,
        k: int = 1,
        **kwargs,
    ):
        super().__init__(**kwargs)
        self.train_dataset = train_dataset
        self.eval_dataset = eval_dataset

        self.task_name = task_name

        self.k = k

    def __call__(
        self,
        model: Encoder,
        *,
        encode_kwargs: dict[str, Any] = {},
        test_cache: np.ndarray | None = None,
    ) -> tuple[dict[str, float], Any]:
        scores = {}
        max_accuracy = 0
        max_f1 = 0
        max_ap = 0
        X_train = model.encode(
            DataLoader(self.train_dataset),
            task_name=self.task_name,
            **encode_kwargs,
        )
        if test_cache is None:
            X_test = model.encode(
                DataLoader(self.eval_dataset),
                task_name=self.task_name,
                **encode_kwargs,
            )
            test_cache = X_test
        else:
            X_test = test_cache

        y_train = self.train_dataset["label"]
        y_test = self.eval_dataset["label"]
        for metric in ["cosine", "euclidean"]:  # TODO: "dot"
            knn = KNeighborsClassifier(n_neighbors=self.k, n_jobs=-1, metric=metric)
            knn.fit(X_train, y_train)
            y_pred = knn.predict(X_test)
            accuracy = accuracy_score(y_test, y_pred)
            f1 = f1_score(y_test, y_pred, average="macro")
            scores["accuracy_" + metric] = accuracy
            scores["f1_" + metric] = f1
            max_accuracy = max(max_accuracy, accuracy)
            max_f1 = max(max_f1, f1)  # type: ignore
            # if binary classification
            if len(np.unique(y_train)) == 2:
                ap = average_precision_score(y_test, y_pred)
                scores["ap_" + metric] = ap
                max_ap = max(max_ap, ap)
        scores["accuracy"] = max_accuracy
        scores["f1"] = max_f1
        if len(np.unique(y_train)) == 2:
            scores["ap"] = max_ap
        return scores, test_cache


<<<<<<< HEAD
class kNNClassificationEvaluatorPytorch(Evaluator):
    def __init__(
        self,
        train_dataset: Dataset,
        eval_dataset: Dataset,
        task_name: str,
        k: int = 1,
        **kwargs: Any,
    ):
        super().__init__(**kwargs)

        self.train_dataset = train_dataset
        self.eval_dataset = eval_dataset

        self.task_name = task_name
        self.k = k

    def __call__(
        self,
        model: Encoder,
        *,
        encode_kwargs: dict[str, Any] = {},
        test_cache: np.ndarray | None = None,
    ) -> tuple[dict[str, float], Any]:
        scores = {}
        max_accuracy = 0
        max_f1 = 0
        max_ap = 0
        X_train = model.encode(
            DataLoader(self.train_dataset),
            task_name=self.task_name,
            **encode_kwargs,
        )

        if test_cache is None:
            X_test = model.encode(
                DataLoader(self.eval_dataset),
                task_name=self.task_name,
                **encode_kwargs,
            )
            test_cache = X_test
        else:
            X_test = test_cache

        y_train = self.train_dataset["label"]
        y_test = self.eval_dataset["label"]
        for metric in ["cosine", "euclidean", "dot"]:
            if metric == "cosine":
                distances = 1 - self._cos_sim(X_test, X_train)
            elif metric == "euclidean":
                distances = self._euclidean_dist(X_test, X_train)
            elif metric == "dot":
                distances = -self._dot_score(X_test, X_train)
            neigh_indices = torch.topk(
                distances, k=self.k, dim=1, largest=False
            ).indices
            y_train = torch.tensor(y_train)
            y_pred = torch.mode(
                y_train[neigh_indices], dim=1
            ).values  # TODO: case where there is no majority
            accuracy = accuracy_score(y_test, y_pred)
            f1 = f1_score(y_test, y_pred, average="macro")
            scores["accuracy_" + metric] = accuracy
            scores["f1_" + metric] = f1
            max_accuracy = max(max_accuracy, accuracy)
            max_f1 = max(max_f1, f1)  # type: ignore
            # if binary classification
            if len(np.unique(y_train)) == 2:
                ap = average_precision_score(y_test, y_pred)
                scores["ap_" + metric] = ap
                max_ap = max(max_ap, ap)
        scores["accuracy"] = max_accuracy
        scores["f1"] = max_f1
        if len(np.unique(y_train)) == 2:
            scores["ap"] = max_ap
        return scores, test_cache

    @staticmethod
    def _cos_sim(a: Tensor, b: Tensor):
        """Computes the cosine similarity cos_sim(a[i], b[j]) for all i and j.

        Return:
            Matrix with res[i][j]  = cos_sim(a[i], b[j])
        """
        if not isinstance(a, torch.Tensor):
            a = torch.tensor(a)

        if not isinstance(b, torch.Tensor):
            b = torch.tensor(b)

        if len(a.shape) == 1:
            a = a.unsqueeze(0)

        if len(b.shape) == 1:
            b = b.unsqueeze(0)

        a_norm = torch.nn.functional.normalize(a, p=2, dim=1)
        b_norm = torch.nn.functional.normalize(b, p=2, dim=1)
        return torch.mm(a_norm, b_norm.transpose(0, 1))

    @staticmethod
    def _euclidean_dist(a: Tensor, b: Tensor):
        """Computes the euclidean distance euclidean_dist(a[i], b[j]) for all i and j.

        Returns:
            Matrix with res[i][j]  = euclidean_dist(a[i], b[j])
        """
        if not isinstance(a, torch.Tensor):
            a = torch.tensor(a)

        if not isinstance(b, torch.Tensor):
            b = torch.tensor(b)

        if len(a.shape) == 1:
            a = a.unsqueeze(0)

        if len(b.shape) == 1:
            b = b.unsqueeze(0)

        return torch.cdist(a, b, p=2)

    @staticmethod
    def _dot_score(a: Tensor, b: Tensor):
        """Computes the dot-product dot_prod(a[i], b[j]) for all i and j.

        Returns:
            Matrix with res[i][j]  = dot_prod(a[i], b[j])
        """
        if not isinstance(a, torch.Tensor):
            a = torch.tensor(a)

        if not isinstance(b, torch.Tensor):
            b = torch.tensor(b)

        if len(a.shape) == 1:
            a = a.unsqueeze(0)

        if len(b.shape) == 1:
            b = b.unsqueeze(0)

        return torch.mm(a, b.transpose(0, 1))


=======
>>>>>>> 0fb363b5
class logRegClassificationEvaluator(Evaluator):
    def __init__(
        self,
        train_dataset: Dataset,
        eval_dataset: Dataset,
        task_name: str,
        max_iter: int = 100,
        **kwargs,
    ):
        super().__init__(**kwargs)
        self.train_dataset = train_dataset
        self.eval_dataset = eval_dataset

        self.max_iter = max_iter
        self.task_name = task_name

    def __call__(
        self,
        model: Encoder,
        *,
        encode_kwargs: dict[str, Any] = {},
        test_cache: np.ndarray | None = None,
    ) -> tuple[dict[str, float], Any]:
        scores = {}
        clf = LogisticRegression(
            random_state=self.seed,
            n_jobs=-1,
            max_iter=self.max_iter,
            verbose=1 if logger.isEnabledFor(logging.DEBUG) else 0,
        )
        X_train = model.encode(
            DataLoader(self.train_dataset),
            task_name=self.task_name,
            **encode_kwargs,
        )
        if test_cache is None:
            test_cache = model.encode(
                DataLoader(self.eval_dataset),
                task_name=self.task_name,
                **encode_kwargs,
            )
        logger.info("Fitting logistic regression classifier...")
        y_train = self.train_dataset["label"]
        y_test = self.eval_dataset["label"]
        clf.fit(X_train, y_train)
        logger.info("Evaluating...")
        y_pred = clf.predict(test_cache)
        scores["accuracy"] = accuracy_score(y_test, y_pred)
        scores["f1"] = f1_score(y_test, y_pred, average="macro")
        scores["f1_weighted"] = f1_score(y_test, y_pred, average="weighted")

        # if binary classification
        if len(np.unique(y_test)) == 2:
            scores["ap"] = average_precision_score(y_test, y_pred, average="macro")
            scores["ap_weighted"] = average_precision_score(
                y_test, y_pred, average="weighted"
            )

        return scores, test_cache<|MERGE_RESOLUTION|>--- conflicted
+++ resolved
@@ -4,11 +4,8 @@
 from typing import Any
 
 import numpy as np
-<<<<<<< HEAD
 import torch
 from datasets import Dataset
-=======
->>>>>>> 0fb363b5
 from sklearn.linear_model import LogisticRegression
 from sklearn.metrics import (
     accuracy_score,
@@ -16,11 +13,8 @@
     f1_score,
 )
 from sklearn.neighbors import KNeighborsClassifier
-<<<<<<< HEAD
 from torch import Tensor
 from torch.utils.data import DataLoader
-=======
->>>>>>> 0fb363b5
 
 from mteb.encoder_interface import Encoder
 
@@ -100,152 +94,6 @@
         return scores, test_cache
 
 
-<<<<<<< HEAD
-class kNNClassificationEvaluatorPytorch(Evaluator):
-    def __init__(
-        self,
-        train_dataset: Dataset,
-        eval_dataset: Dataset,
-        task_name: str,
-        k: int = 1,
-        **kwargs: Any,
-    ):
-        super().__init__(**kwargs)
-
-        self.train_dataset = train_dataset
-        self.eval_dataset = eval_dataset
-
-        self.task_name = task_name
-        self.k = k
-
-    def __call__(
-        self,
-        model: Encoder,
-        *,
-        encode_kwargs: dict[str, Any] = {},
-        test_cache: np.ndarray | None = None,
-    ) -> tuple[dict[str, float], Any]:
-        scores = {}
-        max_accuracy = 0
-        max_f1 = 0
-        max_ap = 0
-        X_train = model.encode(
-            DataLoader(self.train_dataset),
-            task_name=self.task_name,
-            **encode_kwargs,
-        )
-
-        if test_cache is None:
-            X_test = model.encode(
-                DataLoader(self.eval_dataset),
-                task_name=self.task_name,
-                **encode_kwargs,
-            )
-            test_cache = X_test
-        else:
-            X_test = test_cache
-
-        y_train = self.train_dataset["label"]
-        y_test = self.eval_dataset["label"]
-        for metric in ["cosine", "euclidean", "dot"]:
-            if metric == "cosine":
-                distances = 1 - self._cos_sim(X_test, X_train)
-            elif metric == "euclidean":
-                distances = self._euclidean_dist(X_test, X_train)
-            elif metric == "dot":
-                distances = -self._dot_score(X_test, X_train)
-            neigh_indices = torch.topk(
-                distances, k=self.k, dim=1, largest=False
-            ).indices
-            y_train = torch.tensor(y_train)
-            y_pred = torch.mode(
-                y_train[neigh_indices], dim=1
-            ).values  # TODO: case where there is no majority
-            accuracy = accuracy_score(y_test, y_pred)
-            f1 = f1_score(y_test, y_pred, average="macro")
-            scores["accuracy_" + metric] = accuracy
-            scores["f1_" + metric] = f1
-            max_accuracy = max(max_accuracy, accuracy)
-            max_f1 = max(max_f1, f1)  # type: ignore
-            # if binary classification
-            if len(np.unique(y_train)) == 2:
-                ap = average_precision_score(y_test, y_pred)
-                scores["ap_" + metric] = ap
-                max_ap = max(max_ap, ap)
-        scores["accuracy"] = max_accuracy
-        scores["f1"] = max_f1
-        if len(np.unique(y_train)) == 2:
-            scores["ap"] = max_ap
-        return scores, test_cache
-
-    @staticmethod
-    def _cos_sim(a: Tensor, b: Tensor):
-        """Computes the cosine similarity cos_sim(a[i], b[j]) for all i and j.
-
-        Return:
-            Matrix with res[i][j]  = cos_sim(a[i], b[j])
-        """
-        if not isinstance(a, torch.Tensor):
-            a = torch.tensor(a)
-
-        if not isinstance(b, torch.Tensor):
-            b = torch.tensor(b)
-
-        if len(a.shape) == 1:
-            a = a.unsqueeze(0)
-
-        if len(b.shape) == 1:
-            b = b.unsqueeze(0)
-
-        a_norm = torch.nn.functional.normalize(a, p=2, dim=1)
-        b_norm = torch.nn.functional.normalize(b, p=2, dim=1)
-        return torch.mm(a_norm, b_norm.transpose(0, 1))
-
-    @staticmethod
-    def _euclidean_dist(a: Tensor, b: Tensor):
-        """Computes the euclidean distance euclidean_dist(a[i], b[j]) for all i and j.
-
-        Returns:
-            Matrix with res[i][j]  = euclidean_dist(a[i], b[j])
-        """
-        if not isinstance(a, torch.Tensor):
-            a = torch.tensor(a)
-
-        if not isinstance(b, torch.Tensor):
-            b = torch.tensor(b)
-
-        if len(a.shape) == 1:
-            a = a.unsqueeze(0)
-
-        if len(b.shape) == 1:
-            b = b.unsqueeze(0)
-
-        return torch.cdist(a, b, p=2)
-
-    @staticmethod
-    def _dot_score(a: Tensor, b: Tensor):
-        """Computes the dot-product dot_prod(a[i], b[j]) for all i and j.
-
-        Returns:
-            Matrix with res[i][j]  = dot_prod(a[i], b[j])
-        """
-        if not isinstance(a, torch.Tensor):
-            a = torch.tensor(a)
-
-        if not isinstance(b, torch.Tensor):
-            b = torch.tensor(b)
-
-        if len(a.shape) == 1:
-            a = a.unsqueeze(0)
-
-        if len(b.shape) == 1:
-            b = b.unsqueeze(0)
-
-        return torch.mm(a, b.transpose(0, 1))
-
-
-=======
->>>>>>> 0fb363b5
 class logRegClassificationEvaluator(Evaluator):
     def __init__(
         self,
