--- conflicted
+++ resolved
@@ -15,10 +15,6 @@
 from torch import Tensor
 
 from mteb.encoder_interface import Encoder
-<<<<<<< HEAD
-from mteb.normalize_embeddings import normalize_embeddings_to_numpy
-=======
->>>>>>> 2fac8ba1
 
 from .Evaluator import Evaluator
 
@@ -66,22 +62,14 @@
         max_accuracy = 0
         max_f1 = 0
         max_ap = 0
-<<<<<<< HEAD
-        emb = model.encode(
-=======
         X_train = model.encode(
->>>>>>> 2fac8ba1
             self.sentences_train,
             task_name=self.task_name,
             **self.encode_kwargs,
         )
         X_train = normalize_embeddings_to_numpy(emb)
         if test_cache is None:
-<<<<<<< HEAD
-            emb = model.encode(
-=======
             X_test = model.encode(
->>>>>>> 2fac8ba1
                 self.sentences_test,
                 task_name=self.task_name,
                 **self.encode_kwargs,
@@ -150,23 +138,6 @@
         max_accuracy = 0
         max_f1 = 0
         max_ap = 0
-<<<<<<< HEAD
-        X_train = normalize_embeddings_to_numpy(
-            model.encode(
-                self.sentences_train,
-                task_name=self.task_name,
-                **self.encode_kwargs,
-            )
-        )
-
-        if test_cache is None:
-            X_test = normalize_embeddings_to_numpy(
-                model.encode(
-                    self.sentences_test,
-                    task_name=self.task_name,
-                    **self.encode_kwargs,
-                )
-=======
         X_train = model.encode(
             self.sentences_train,
             task_name=self.task_name,
@@ -178,7 +149,6 @@
                 self.sentences_test,
                 task_name=self.task_name,
                 **self.encode_kwargs,
->>>>>>> 2fac8ba1
             )
             test_cache = X_test
         else:
@@ -320,22 +290,6 @@
             max_iter=self.max_iter,
             verbose=1 if logger.isEnabledFor(logging.DEBUG) else 0,
         )
-<<<<<<< HEAD
-        X_train = normalize_embeddings_to_numpy(
-            model.encode(
-                self.sentences_train,
-                task_name=self.task_name,
-                **self.encode_kwargs,
-            )
-        )
-        if test_cache is None:
-            X_test = normalize_embeddings_to_numpy(
-                model.encode(
-                    self.sentences_test,
-                    task_name=self.task_name,
-                    **self.encode_kwargs,
-                )
-=======
         X_train = model.encode(
             self.sentences_train,
             task_name=self.task_name,
@@ -346,7 +300,6 @@
                 self.sentences_test,
                 task_name=self.task_name,
                 **self.encode_kwargs,
->>>>>>> 2fac8ba1
             )
             test_cache = X_test
         else:
