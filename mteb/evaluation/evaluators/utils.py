from __future__ import annotations

import logging
from typing import Dict, List, Tuple, Union

import numpy as np
import pandas as pd
import requests
import torch
import tqdm
from sklearn.metrics import auc


def cos_sim(a, b):
    """Computes the cosine similarity cos_sim(a[i], b[j]) for all i and j.

    Return:
        Matrix with res[i][j]  = cos_sim(a[i], b[j])
    """  # noqa: D402
    if not isinstance(a, torch.Tensor):
        a = torch.tensor(a)

    if not isinstance(b, torch.Tensor):
        b = torch.tensor(b)

    if len(a.shape) == 1:
        a = a.unsqueeze(0)

    if len(b.shape) == 1:
        b = b.unsqueeze(0)

    a_norm = torch.nn.functional.normalize(a, p=2, dim=1)
    b_norm = torch.nn.functional.normalize(b, p=2, dim=1)
    return torch.mm(a_norm, b_norm.transpose(0, 1))


def dot_score(a: torch.Tensor, b: torch.Tensor):
    """Computes the dot-product dot_prod(a[i], b[j]) for all i and j.
    :return: Matrix with res[i][j]  = dot_prod(a[i], b[j])
    """
    if not isinstance(a, torch.Tensor):
        a = torch.tensor(a)

    if not isinstance(b, torch.Tensor):
        b = torch.tensor(b)

    if len(a.shape) == 1:
        a = a.unsqueeze(0)

    if len(b.shape) == 1:
        b = b.unsqueeze(0)

    return torch.mm(a, b.transpose(0, 1))


# From https://github.com/beir-cellar/beir/blob/f062f038c4bfd19a8ca942a9910b1e0d218759d4/beir/retrieval/custom_metrics.py#L4
def mrr(
    qrels: dict[str, dict[str, int]],
    results: dict[str, dict[str, float]],
    k_values: List[int],
    output_type: str = "mean",
) -> Tuple[Dict[str, float]]:
    MRR = {}

    for k in k_values:
        MRR[f"MRR@{k}"] = []

    k_max, top_hits = max(k_values), {}
    logging.info("\n")

    for query_id, doc_scores in results.items():
        top_hits[query_id] = sorted(
            doc_scores.items(), key=lambda item: item[1], reverse=True
        )[0:k_max]

    for query_id in top_hits:
        query_relevant_docs = set(
            [doc_id for doc_id in qrels[query_id] if qrels[query_id][doc_id] > 0]
        )
        for k in k_values:
            rr = 0
            for rank, hit in enumerate(top_hits[query_id][0:k]):
                if hit[0] in query_relevant_docs:
                    rr = 1.0 / (rank + 1)
                    break
            MRR[f"MRR@{k}"].append(rr)

    if output_type == "mean":
        for k in k_values:
            MRR[f"MRR@{k}"] = round(sum(MRR[f"MRR@{k}"]) / len(qrels), 5)
            logging.info("MRR@{}: {:.4f}".format(k, MRR[f"MRR@{k}"]))

    elif output_type == "all":
        pass

    return MRR


def recall_cap(
    qrels: dict[str, dict[str, int]],
    results: dict[str, dict[str, float]],
    k_values: List[int],
    output_type: str = "mean",
) -> Tuple[Dict[str, float]]:
    capped_recall = {}

    for k in k_values:
        capped_recall[f"R_cap@{k}"] = []

    k_max = max(k_values)
    logging.info("\n")

    for query_id, doc_scores in results.items():
        top_hits = sorted(doc_scores.items(), key=lambda item: item[1], reverse=True)[
            0:k_max
        ]
        query_relevant_docs = [
            doc_id for doc_id in qrels[query_id] if qrels[query_id][doc_id] > 0
        ]
        for k in k_values:
            retrieved_docs = [
                row[0] for row in top_hits[0:k] if qrels[query_id].get(row[0], 0) > 0
            ]
            denominator = min(len(query_relevant_docs), k)
            capped_recall[f"R_cap@{k}"].append(len(retrieved_docs) / denominator)

    if output_type == "mean":
        for k in k_values:
            capped_recall[f"R_cap@{k}"] = round(
                sum(capped_recall[f"R_cap@{k}"]) / len(qrels), 5
            )
            logging.info("R_cap@{}: {:.4f}".format(k, capped_recall[f"R_cap@{k}"]))

    elif output_type == "all":
        pass

    return capped_recall


def hole(
    qrels: dict[str, dict[str, int]],
    results: dict[str, dict[str, float]],
    k_values: List[int],
    output_type: str = "mean",
) -> Tuple[Dict[str, float]]:
    Hole = {}

    for k in k_values:
        Hole[f"Hole@{k}"] = []

    annotated_corpus = set()
    for _, docs in qrels.items():
        for doc_id, score in docs.items():
            annotated_corpus.add(doc_id)

    k_max = max(k_values)
    logging.info("\n")

    for _, scores in results.items():
        top_hits = sorted(scores.items(), key=lambda item: item[1], reverse=True)[
            0:k_max
        ]
        for k in k_values:
            hole_docs = [
                row[0] for row in top_hits[0:k] if row[0] not in annotated_corpus
            ]
            Hole[f"Hole@{k}"].append(len(hole_docs) / k)

    if output_type == "mean":
        for k in k_values:
            Hole[f"Hole@{k}"] = round(Hole[f"Hole@{k}"] / len(qrels), 5)
            logging.info("Hole@{}: {:.4f}".format(k, Hole[f"Hole@{k}"]))

    elif output_type == "all":
        pass

    return Hole


def top_k_accuracy(
    qrels: dict[str, dict[str, int]],
    results: dict[str, dict[str, float]],
    k_values: List[int],
    output_type: str = "mean",
) -> Tuple[Dict[str, float]]:
    top_k_acc = {}

    for k in k_values:
        top_k_acc[f"Accuracy@{k}"] = []

    k_max, top_hits = max(k_values), {}
    logging.info("\n")

    for query_id, doc_scores in results.items():
        top_hits[query_id] = [
            item[0]
            for item in sorted(
                doc_scores.items(), key=lambda item: item[1], reverse=True
            )[0:k_max]
        ]

    for query_id in top_hits:
        query_relevant_docs = set(
            [doc_id for doc_id in qrels[query_id] if qrels[query_id][doc_id] > 0]
        )
        for k in k_values:
            for relevant_doc_id in query_relevant_docs:
                if relevant_doc_id in top_hits[query_id][0:k]:
                    top_k_acc[f"Accuracy@{k}"].append(1.0)
                    break

    if output_type == "mean":
        for k in k_values:
            top_k_acc[f"Accuracy@{k}"] = round(
                top_k_acc[f"Accuracy@{k}"] / len(qrels), 5
            )
            logging.info("Accuracy@{}: {:.4f}".format(k, top_k_acc[f"Accuracy@{k}"]))

    elif output_type == "all":
        pass

    return top_k_acc


def get_rank_from_dict(
    dict_of_results: dict[str, float], doc_id: str
) -> Tuple[int, float]:
    tuple_of_id_score = dict_of_results.items()
    sorted_by_score = sorted(tuple_of_id_score, key=lambda x: x[1], reverse=True)
    for i, (id, score) in enumerate(sorted_by_score):
        if id == doc_id:
            return i + 1, score

    return len(sorted_by_score) + 1, 0


def evaluate_change(
    original_run: dict[str, dict[str, float]],
    new_run: dict[str, dict[str, float]],
    changed_qrels: dict[str, List[str]],
) -> dict[str, float]:
    changes = []
    for qid in changed_qrels.keys():
        original_qid_run = original_run[qid]
        new_qid_run = new_run[qid]
        for idx, changed_doc in enumerate(changed_qrels[qid]):
            original_rank, original_score = get_rank_from_dict(
                original_qid_run, changed_doc
            )
            new_rank, new_score = get_rank_from_dict(new_qid_run, changed_doc)
            change = int(original_rank - new_rank)
            changes.append(
                {
                    "qid": qid,
                    "doc_id": changed_doc,
                    "change": change,
                    "relevance": 0,
                    "og_rank": original_rank,
                    "new_rank": new_rank,
                    "og_score": original_score,
                    "new_score": new_score,
                }
            )

    # we now have a DF of [qid, doc_id, change] to run our calculations with
    changes_df = pd.DataFrame(changes)
    changes_df["p-MRR"] = changes_df.apply(lambda x: rank_score(x), axis=1)
    qid_wise = changes_df.groupby("qid").agg({"p-MRR": "mean"})
    return {
        "p-MRR": qid_wise["p-MRR"].mean(),
    }


def rank_score(x: dict[str, float]) -> float:
    if x["og_rank"] >= x["new_rank"]:
        return ((1 / x["og_rank"]) / (1 / x["new_rank"])) - 1
    else:
        return 1 - ((1 / x["new_rank"]) / (1 / x["og_rank"]))


# https://stackoverflow.com/a/62113293
def download(url: str, fname: str):
    resp = requests.get(url, stream=True)
    total = int(resp.headers.get("content-length", 0))
    with open(fname, "wb") as file, tqdm.tqdm(
        desc=fname,
        total=total,
        unit="iB",
        unit_scale=True,
        unit_divisor=1024,
    ) as bar:
        for data in resp.iter_content(chunk_size=1024):
            size = file.write(data)
            bar.update(size)


<<<<<<< HEAD
def convert_conv_history_to_query(conversations: List[List[Union[str, dict]]]) -> str:
    conversations_converted = []

    for conversation in conversations:
        # if it's a list of strings, just join them
        if isinstance(conversation[0], str):
            conv_str = "; ".join(conversation)
        # otherwise, it's a list of dictionaries, which we need to convert to strings
        elif isinstance(conversation[0], dict):
            conv = []
            for i, turn in enumerate(conversation):
                error_msg = (
                    "When converting conversations lists of dictionary to string, each turn in the conversation "
                    "must be a dictionary with 'role' and 'content' keys"
                )
                if not isinstance(turn, dict):
                    raise ValueError(f"Turn {i} is not a dictionary. " + error_msg)

                # check for keys 'role' and 'content' in the dictionary, if not found, raise an error
                if "role" not in turn:
                    raise ValueError(
                        "Key 'role' not found in the dictionary. " + error_msg
                    )
                if "content" not in turn:
                    raise ValueError(
                        "Key 'content' not found in the dictionary. " + error_msg
                    )

                conv.append(f"{turn['role']}: {turn['content']}")
            conv_str = "; ".join(conv)
        else:
            raise ValueError(
                "Conversations must be a list consisting of strings or dictionaries with 'role' and 'content' keys"
            )

        conversations_converted.append(conv_str)

    return conversations_converted
=======
def confidence_scores(sim_scores: List[float]) -> Dict[str, float]:
    """Computes confidence scores for a single instance = (query, positives, negatives)

    Args:
        sim_scores: Query-documents similarity scores with length `num_pos+num_neg`

    Returns:
        conf_scores:
            - `max`: Maximum similarity score
            - `std`: Standard deviation of similarity scores
            - `diff1`: Difference between highest and second highest similarity scores
    """
    sim_scores_sorted = sorted(sim_scores)[::-1]

    cs_max = sim_scores_sorted[0]
    cs_std = np.std(sim_scores)
    if len(sim_scores) > 1:
        cs_diff1 = sim_scores_sorted[0] - sim_scores_sorted[1]
    elif len(sim_scores) == 1:
        cs_diff1 = 0.0

    conf_scores = {"max": cs_max, "std": cs_std, "diff1": cs_diff1}

    return conf_scores


def nAUC(
    conf_scores: np.ndarray,
    metrics: np.ndarray,
    abstention_rates: np.ndarray = np.linspace(0, 1, 11)[:-1],
) -> float:
    """Computes normalized Area Under the Curve on a set of evaluated instances as presented in the paper https://arxiv.org/abs/2402.12997
    1/ Computes the raw abstention curve, i.e., the average evaluation metric at different abstention rates determined by the confidence scores
    2/ Computes the oracle abstention curve, i.e., the best theoretical abstention curve (e.g.: at a 10% abstention rate, the oracle abstains on the bottom-10% instances with regard to the evaluation metric)
    3/ Computes the flat abstention curve, i.e., the one remains flat for all abstention rates (ineffective abstention)
    4/ Computes the area under the three curves
    5/ Finally scales the raw AUC between the oracle and the flat AUCs to get normalized AUC

    Args:
        conf_scores: Instance confidence scores used for abstention thresholding, with shape `(num_test_instances,)`
        metrics: Metric evaluations at instance-level (e.g.: average precision, NDCG...), with shape `(num_test_instances,)`
        abstention_rates: Target rates for the computation of the abstention curve

    Returns:
        abst_nauc: Normalized area under the abstention curve (upper-bounded by 1)
    """

    def abstention_curve(
        conf_scores: np.ndarray,
        metrics: np.ndarray,
        abstention_rates: np.ndarray = np.linspace(0, 1, 11)[:-1],
    ) -> np.ndarray:
        """Computes the raw abstention curve for a given set of evaluated instances and corresponding confidence scores

        Args:
            conf_scores: Instance confidence scores used for abstention thresholding, with shape `(num_test_instances,)`
            metrics: Metric evaluations at instance-level (e.g.: average precision, NDCG...), with shape `(num_test_instances,)`
            abstention_rates: Target rates for the computation of the abstention curve

        Returns:
            abst_curve: Abstention curve of length `len(abstention_rates)`
        """
        abst_curve = np.zeros(len(abstention_rates))
        abstention_thresholds = np.quantile(conf_scores, abstention_rates)

        for i, abstention_threshold in enumerate(abstention_thresholds):
            abst_curve[i] = metrics[conf_scores >= abstention_threshold].mean()

        return abst_curve

    def oracle_curve(
        metrics: np.ndaray, abstention_rates: np.ndarray = np.linspace(0, 1, 11)[:-1]
    ) -> np.ndarray:
        """Computes the oracle curve for a given set of evaluated instances

        Args:
            metrics: Metric evaluations at instance-level, with shape `(num_test_instances,)`
            abstention_rates: Target rates for the computation of the abstention curve

        Returns:
            or_curve: Oracle curve of length `len(abstention_rates)`
        """
        metrics_argsort = np.argsort(metrics)
        or_curve = np.zeros(len(abstention_rates))

        for i, rate in enumerate(abstention_rates):
            or_curve[i] = metrics[metrics_argsort[round(rate * len(metrics)) :]].mean()

        return or_curve

    abst_curve = abstention_curve(conf_scores, metrics, abstention_rates)
    or_curve = oracle_curve(metrics, abstention_rates)
    abst_auc = auc(abstention_rates, abst_curve)
    or_auc = auc(abstention_rates, or_curve)
    flat_auc = or_curve[0] * (abstention_rates[-1] - abstention_rates[0])

    if or_auc == flat_auc:
        abst_nauc = np.nan
    else:
        abst_nauc = (abst_auc - flat_auc) / (or_auc - flat_auc)

    return abst_nauc
>>>>>>> 6e43bbf3
<|MERGE_RESOLUTION|>--- conflicted
+++ resolved
@@ -294,7 +294,6 @@
             bar.update(size)
 
 
-<<<<<<< HEAD
 def convert_conv_history_to_query(conversations: List[List[Union[str, dict]]]) -> str:
     conversations_converted = []
 
@@ -333,7 +332,7 @@
         conversations_converted.append(conv_str)
 
     return conversations_converted
-=======
+  
 def confidence_scores(sim_scores: List[float]) -> Dict[str, float]:
     """Computes confidence scores for a single instance = (query, positives, negatives)
 
@@ -435,5 +434,4 @@
     else:
         abst_nauc = (abst_auc - flat_auc) / (or_auc - flat_auc)
 
-    return abst_nauc
->>>>>>> 6e43bbf3
+    return abst_nauc