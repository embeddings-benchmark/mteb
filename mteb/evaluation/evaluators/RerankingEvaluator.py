--- conflicted
+++ resolved
@@ -9,7 +9,6 @@
 from sklearn.metrics import average_precision_score
 
 from mteb.evaluation.evaluators.RetrievalEvaluator import RetrievalEvaluator
-from mteb.normalize_embeddings import normalize_embeddings_to_numpy
 
 from ...encoder_interface import Encoder, PromptType
 from .Evaluator import Evaluator
@@ -84,11 +83,7 @@
         """
         logger.info("Encoding queries...")
         if isinstance(self.samples[0]["query"], str):
-<<<<<<< HEAD
-            all_query_embs = normalize_embeddings_to_numpy(
-=======
             all_query_embs = np.asarray(
->>>>>>> 2fac8ba1
                 model.encode(
                     [sample["query"] for sample in self.samples],
                     task_name=self.task_name,
@@ -442,11 +437,7 @@
         logger.warning(
             f"A total of {len(all_texts) - len(all_unique_texts)}/{len(all_texts)} duplicate texts were found during encoding. Only encoding unique text and duplicating embeddings across."
         )
-<<<<<<< HEAD
-        all_unique_texts_embs = normalize_embeddings_to_numpy(
-=======
         all_unique_texts_embs = np.asarray(
->>>>>>> 2fac8ba1
             model.encode(
                 all_unique_texts,
                 task_name=task_name,
