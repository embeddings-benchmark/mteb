--- conflicted
+++ resolved
@@ -9,11 +9,6 @@
 import tqdm
 from sklearn.metrics import average_precision_score
 
-<<<<<<< HEAD
-from mteb.evaluation.evaluators.RetrievalEvaluator import RetrievalEvaluator
-
-=======
->>>>>>> e53821e5
 from ...encoder_interface import Encoder, EncoderWithQueryCorpusEncode
 from .Evaluator import Evaluator
 from .model_encode import model_encode
@@ -56,12 +51,7 @@
         self.similarity_fct = similarity_fct
         self.batch_size = batch_size
         self.use_batched_encoding = use_batched_encoding
-<<<<<<< HEAD
-        self.k_values = k_values
-        self.evaluator_type = evaluator_type
-=======
         self.task_name = task_name
->>>>>>> e53821e5
 
         if isinstance(self.samples, dict):
             self.samples = list(self.samples.values())
@@ -212,11 +202,8 @@
         all_docs_embs = self._encode_unique_texts(
             all_docs,
             encode_corpus_func,
-<<<<<<< HEAD
-=======
             task_name=self.task_name,
             batch_size=self.batch_size,
->>>>>>> e53821e5
         )
 
         # Compute scores and confidence scores
@@ -278,18 +265,6 @@
                     docs, task_name=self.task_name, batch_size=self.batch_size
                 )
             )
-<<<<<<< HEAD
-            docs_emb = np.asarray(encode_corpus_func(docs, batch_size=self.batch_size))
-            self._apply_sim_scores(
-                query_emb,
-                docs_emb,
-                is_relevant,
-                all_mrr_scores,
-                all_ap_scores,
-                all_conf_scores,
-            )
-=======
->>>>>>> e53821e5
 
     def _collect_results(self, all_mrr_scores, all_ap_scores, all_conf_scores):
         mean_ap = np.mean(all_ap_scores)
@@ -301,143 +276,6 @@
 
         return {**{"map": mean_ap, "mrr": mean_mrr}, **naucs_map, **naucs_mrr}
 
-<<<<<<< HEAD
-    def _encode_candidates_miracl(
-        self,
-        encode_corpus_func,
-        encode_queries_func,
-        batched,
-        all_query_embs=None,
-    ):
-        if batched:
-            return self._encode_candidates_miracl_batched(
-                all_query_embs=all_query_embs, encode_corpus_func=encode_corpus_func
-            )
-        else:
-            return self._encode_candidates_miracl_individual(
-                encode_queries_func=encode_queries_func,
-                encode_corpus_func=encode_corpus_func,
-            )
-
-    def _encode_candidates_miracl_batched(self, all_query_embs, encode_corpus_func):
-        all_docs = []
-        for sample in self.samples:
-            all_docs.extend(sample["candidates"])
-
-        all_docs_embs = np.asarray(
-            encode_corpus_func(all_docs, batch_size=self.batch_size)
-        )
-
-        # Compute scores
-        logger.info("Evaluating...")
-        query_idx, docs_idx = 0, 0
-        results, qrels = {}, {}
-        for instance in self.samples:
-            num_subqueries = (
-                len(instance["query"]) if isinstance(instance["query"], list) else 1
-            )
-            query_emb = all_query_embs[query_idx : query_idx + num_subqueries]
-            query_idx += num_subqueries
-
-            positive = instance["positive"]
-            docs = instance["candidates"]
-            num_doc = len(docs)
-            docs_emb = all_docs_embs[docs_idx : docs_idx + num_doc]
-            docs_idx += num_doc
-
-            fake_qid = str(query_idx)
-            results[fake_qid] = self.rerank(query_emb, docs_emb)
-            qrels[fake_qid] = {
-                str(i): 1 if doc in positive else 0 for i, doc in enumerate(docs)
-            }
-
-        scores_miracl = self._collect_miracl_results(results, qrels)
-        return scores_miracl
-
-    def _encode_candidates_miracl_individual(
-        self, encode_queries_func, encode_corpus_func
-    ):
-        results, qrels = {}, {}
-        for i, instance in enumerate(tqdm.tqdm(self.samples, desc="Samples")):
-            query = instance["query"]
-            positive = set(instance["positive"])
-            docs = list(instance["candidates"])
-
-            if isinstance(query, str):
-                # .encoding interface requires List[str] as input
-                query_emb = np.asarray(
-                    encode_queries_func([query], batch_size=self.batch_size)
-                )
-                docs_emb = np.asarray(
-                    encode_corpus_func(docs, batch_size=self.batch_size)
-                )
-
-            fake_qid = str(i)
-            results[fake_qid] = self.rerank(query_emb, docs_emb)
-            qrels[fake_qid] = {
-                str(i): 1 if doc in positive else 0 for i, doc in enumerate(docs)
-            }
-
-        scores_miracl = self._collect_miracl_results(results, qrels)
-        return scores_miracl
-
-    def _collect_miracl_results(self, results, qrels):
-        ndcg, _map, recall, precision, naucs = RetrievalEvaluator.evaluate(
-            qrels=qrels,
-            results=results,
-            k_values=self.k_values,
-            ignore_identical_ids=False,
-        )
-        scores = {**ndcg, **_map, **recall, **precision, **naucs}
-        scores_miracl = {f"{k}(MIRACL)": v for k, v in scores.items()}
-        return scores_miracl
-
-    def rerank(
-        self, query_emb: torch.Tensor, docs_emb: torch.Tensor
-    ) -> dict[str, float]:
-        """Rerank documents (docs_emb) given the query (query_emb)
-
-        Args:
-            query_emb: Query embedding of shape `(num_queries, hidden_size)`)
-                if `num_queries` > 0: we take the closest document to any of the queries
-            docs_emb: Candidates documents embeddings of shape `(num_pos+num_neg, hidden_size)`)
-
-        Returns:
-            similarity_scores:
-        """
-        if not query_emb.shape[0]:
-            raise ValueError("Empty query embedding")
-
-        if not docs_emb.shape[0]:
-            return {"empty-docid": 0}
-
-        pred_scores = self.similarity_fct(query_emb, docs_emb)
-        if len(pred_scores.shape) > 1:
-            pred_scores = torch.amax(pred_scores, dim=0)
-
-        return {
-            str(i): score.detach().numpy().item() for i, score in enumerate(pred_scores)
-        }
-
-    def _apply_sim_scores(
-        self,
-        query_emb,
-        docs_emb,
-        is_relevant,
-        all_mrr_scores,
-        all_ap_scores,
-        all_conf_scores,
-    ):
-        sim_scores = self._compute_sim_scores_instance(query_emb, docs_emb)
-        scores = self._compute_metrics_instance(sim_scores, is_relevant)
-        conf_scores = self.conf_scores(sim_scores.tolist())
-
-        all_mrr_scores.append(scores["mrr"])
-        all_ap_scores.append(scores["ap"])
-        all_conf_scores.append(conf_scores)
-
-    def _encode_unique_texts(self, all_texts, encode_queries_func):
-=======
     @staticmethod
     def _encode_unique_texts(
         all_texts: list[str],
@@ -445,7 +283,6 @@
         task_name: str,
         batch_size: int,
     ):
->>>>>>> e53821e5
         index_map, all_unique_texts, all_texts_indexes = {}, [], []
         for text in all_texts:
             text_hash = hash(text)
