from __future__ import annotations

import logging
from typing import Any

import torch
import torch.nn.functional as F
from datasets import Dataset
from torch.utils.data import DataLoader

from mteb.create_dataloaders import (
    transform_image_to_rgb,
)
from mteb.encoder_interface import Encoder, EncoderWithSimilarity
from mteb.evaluation.evaluators.Evaluator import Evaluator

logger = logging.getLogger(__name__)


class CustomImageDataset(torch.utils.data.Dataset):
    def __init__(
        self,
        images: list[torch.Tensor],
    ):
        self.images = images

    def __len__(self) -> int:
        return len(self.images)

    def __getitem__(self, idx: int) -> dict[str, torch.Tensor]:
        return {
            "image": self.images[idx],
        }

    @property
    def features(self) -> dict[str, Any]:
        # for correct wrapper handling
        return {"image": []}


class ImageTextPairClassificationEvaluator(Evaluator):
    """Evaluate a model based on the similarity of the embeddings by calculating the accuracy of
    identifying similar and dissimilar image caption pairs.
    The goal is to find the correct image for each caption and the correct caption for each image.
    This is done by computing the similarities between each image and each caption.
    The results are written in a CSV. If a CSV already exists, then values are appended.
    The labels need to be 0 for dissimilar pairs and 1 for similar pairs.

    Args:
        images: Each row is a list of images.
        texts: Each row is a list of captions.
        batch_size: Batch size used to compute embeddings
    """

    def __init__(
        self,
        dataset,
        images_column_names: str | list[str],
        texts_column_names: str | list[str],
        task_name: str | None = None,
        **kwargs,
    ):
        super().__init__(**kwargs)
        self.dataset = dataset
        self.images_column_names = images_column_names
        self.texts_column_names = texts_column_names
        self.task_name = task_name

    def __call__(
        self,
        model: Encoder | EncoderWithSimilarity,
        encode_kwargs: dict[str, Any] = {},
    ):
        if "batch_size" not in encode_kwargs:
            encode_kwargs["batch_size"] = 64

        num_images_per_sample = (
            len(self.images_column_names)
            if isinstance(self.images_column_names, list)
            else 1
        )
        num_texts_per_sample = (
            len(self.texts_column_names)
            if isinstance(self.texts_column_names, list)
            else 1
        )

        images = []
        if isinstance(self.images_column_names, list):
            for row in self.dataset:
                for col in self.images_column_names:
                    images.append(row[col])
        else:
            images = self.dataset[self.images_column_names]

        images = [transform(transform_image_to_rgb(img)) for img in images]

        texts = []
        if isinstance(self.texts_column_names, list):
            for row in self.dataset:
                for col in self.texts_column_names:
                    texts.append(row[col])
        else:
            texts = self.dataset[self.texts_column_names]

        img_ground_truths = torch.arange(num_images_per_sample)
        caption_ground_truths = torch.arange(num_texts_per_sample)

        text_embeddings = model.encode(
            DataLoader(
                Dataset.from_dict({"text": texts}),
                batch_size=encode_kwargs["batch_size"],
            ),
            task_name=self.task_name,
            **encode_kwargs,
        )

        norm_text_embeddings = F.normalize(
            text_embeddings,
            dim=-1,
        ).view(len(self.dataset), num_texts_per_sample, -1)

        image_embeddings = model.encode(
            DataLoader(
                CustomImageDataset(images),
                batch_size=encode_kwargs["batch_size"],
                collate_fn=lambda x: {"image": [item["image"] for item in x]},
            ),
            task_name=self.task_name,
            **encode_kwargs,
        )

        norm_image_embeddings = F.normalize(
            image_embeddings,
            dim=-1,
        ).view(len(self.dataset), num_images_per_sample, -1)

        image_score = []
        text_score = []
        score = []

<<<<<<< HEAD
        for img_emb, txt_emb in zip(norm_image_embeddings, norm_text_embeddings):
            scores = (
                img_emb @ txt_emb.t()
            )  # shape = (num_images_per_sample x num_texts_per_sample)

            image_closest_text = scores.argmax(dim=1)  # shape = (num_images_per_sample)
            text_closest_image = scores.argmax(dim=0)  # shape = (num_texts_per_sample)
            pred_text_is_correct = (
                (image_closest_text == img_ground_truths).all().item()
            )
            pred_image_is_correct = (
                (text_closest_image == caption_ground_truths).all().item()
            )
            all_correct = pred_text_is_correct and pred_image_is_correct
            image_score.append(pred_image_is_correct)
            text_score.append(pred_text_is_correct)
            score.append(all_correct)
=======
        for batch in data_loader:
            images_list, texts_list = zip(*batch)
            images = [img for images in images_list for img in images]
            texts = [txt for texts in texts_list for txt in texts]
            images_emb = F.normalize(
                model.get_image_embeddings(
                    images, batch_size=len(images), task_name=self.task_name
                ),
                dim=-1,
            ).view(len(batch), num_images_per_sample, -1)
            texts_emb = F.normalize(
                model.get_text_embeddings(
                    texts, batch_size=len(texts), task_name=self.task_name
                ),
                dim=-1,
            ).view(len(batch), num_texts_per_sample, -1)
            for i in range(len(batch)):
                img_emb = images_emb[i]
                txt_emb = texts_emb[i]

                scores = (
                    img_emb @ txt_emb.t()
                )  # shape = (num_images_per_sample x num_texts_per_sample)

                image_closest_text = scores.argmax(
                    dim=1
                )  # shape = (num_images_per_sample)
                text_closest_image = scores.argmax(
                    dim=0
                )  # shape = (num_texts_per_sample)
                pred_text_is_correct = (
                    (image_closest_text == img_ground_truths).all().item()
                )
                pred_image_is_correct = (
                    (text_closest_image == caption_ground_truths).all().item()
                )
                all_correct = pred_text_is_correct and pred_image_is_correct
                image_score.append(pred_image_is_correct)
                text_score.append(pred_text_is_correct)
                score.append(all_correct)
>>>>>>> 811dbf6e

        metrics = {}
        metrics["image_acc"] = torch.Tensor(image_score).float().mean().item()
        metrics["text_acc"] = torch.Tensor(text_score).float().mean().item()
        metrics["accuracy"] = torch.Tensor(score).float().mean().item()
        return metrics<|MERGE_RESOLUTION|>--- conflicted
+++ resolved
@@ -13,6 +13,7 @@
 )
 from mteb.encoder_interface import Encoder, EncoderWithSimilarity
 from mteb.evaluation.evaluators.Evaluator import Evaluator
+from mteb.requires_package import requires_image_dependencies
 
 logger = logging.getLogger(__name__)
 
@@ -61,10 +62,14 @@
         **kwargs,
     ):
         super().__init__(**kwargs)
+        requires_image_dependencies()
+        from torchvision import transforms
+
         self.dataset = dataset
         self.images_column_names = images_column_names
         self.texts_column_names = texts_column_names
         self.task_name = task_name
+        self.transform = transforms.Compose([transforms.PILToTensor()])
 
     def __call__(
         self,
@@ -93,7 +98,7 @@
         else:
             images = self.dataset[self.images_column_names]
 
-        images = [transform(transform_image_to_rgb(img)) for img in images]
+        images = [self.transform(transform_image_to_rgb(img)) for img in images]
 
         texts = []
         if isinstance(self.texts_column_names, list):
@@ -139,7 +144,6 @@
         text_score = []
         score = []
 
-<<<<<<< HEAD
         for img_emb, txt_emb in zip(norm_image_embeddings, norm_text_embeddings):
             scores = (
                 img_emb @ txt_emb.t()
@@ -157,48 +161,6 @@
             image_score.append(pred_image_is_correct)
             text_score.append(pred_text_is_correct)
             score.append(all_correct)
-=======
-        for batch in data_loader:
-            images_list, texts_list = zip(*batch)
-            images = [img for images in images_list for img in images]
-            texts = [txt for texts in texts_list for txt in texts]
-            images_emb = F.normalize(
-                model.get_image_embeddings(
-                    images, batch_size=len(images), task_name=self.task_name
-                ),
-                dim=-1,
-            ).view(len(batch), num_images_per_sample, -1)
-            texts_emb = F.normalize(
-                model.get_text_embeddings(
-                    texts, batch_size=len(texts), task_name=self.task_name
-                ),
-                dim=-1,
-            ).view(len(batch), num_texts_per_sample, -1)
-            for i in range(len(batch)):
-                img_emb = images_emb[i]
-                txt_emb = texts_emb[i]
-
-                scores = (
-                    img_emb @ txt_emb.t()
-                )  # shape = (num_images_per_sample x num_texts_per_sample)
-
-                image_closest_text = scores.argmax(
-                    dim=1
-                )  # shape = (num_images_per_sample)
-                text_closest_image = scores.argmax(
-                    dim=0
-                )  # shape = (num_texts_per_sample)
-                pred_text_is_correct = (
-                    (image_closest_text == img_ground_truths).all().item()
-                )
-                pred_image_is_correct = (
-                    (text_closest_image == caption_ground_truths).all().item()
-                )
-                all_correct = pred_text_is_correct and pred_image_is_correct
-                image_score.append(pred_image_is_correct)
-                text_score.append(pred_text_is_correct)
-                score.append(all_correct)
->>>>>>> 811dbf6e
 
         metrics = {}
         metrics["image_acc"] = torch.Tensor(image_score).float().mean().item()
