from __future__ import annotations

import heapq
import json
import logging
import os
from collections import defaultdict
from typing import Any

import numpy as np
import pytrec_eval
import torch
from datasets import Dataset
from PIL import Image
<<<<<<< HEAD

from mteb.create_dataloaders import create_image_dataloader
from mteb.encoder_interface import Encoder, PromptType
=======
from torch.utils.data import DataLoader

from mteb.encoder_interface import Encoder
from mteb.requires_package import requires_image_dependencies
>>>>>>> 811dbf6e

from ..Evaluator import Evaluator
from ..utils import (
    confidence_scores,
    cos_sim,
    dot_score,
    download,
    hole,
    mrr,
    nAUC,
    recall_cap,
    top_k_accuracy,
)

os.environ["TOKENIZERS_PARALLELISM"] = "false"

logger = logging.getLogger(__name__)

<<<<<<< HEAD
=======

def get_default_transform():
    requires_image_dependencies()
    from torchvision import transforms

    return transforms.Compose([transforms.Resize((224, 224)), transforms.ToTensor()])


class ImageDataset(torch.utils.data.Dataset):
    def __init__(self, hf_dataset, image_column_name: str = "image", transform=None):
        self.dataset = hf_dataset
        self.transform = transform
        self.image_column_name = image_column_name

    def __len__(self):
        return len(self.dataset)

    def __getitem__(self, idx):
        image = self.dataset[idx][self.image_column_name]
        if isinstance(image, bytes):
            image = Image.open(io.BytesIO(image))
        else:
            # Assume the image is already in a usable format (e.g., PIL Image)
            image = image
        if image.mode != "RGB":
            image = image.convert("RGB")
        if self.transform is not None:
            image = self.transform(image)
        return image


def custom_collate_fn(batch):
    return batch

>>>>>>> 811dbf6e

# Adapted from https://github.com/beir-cellar/beir/blob/f062f038c4bfd19a8ca942a9910b1e0d218759d4/beir/retrieval/search/dense/exact_search.py#L12
class Any2AnyMultiChoiceSearch:
    def __init__(
        self,
        model: Encoder,
        encode_kwargs: dict[str, Any] = {},
        corpus_chunk_size: int = 20000,
        previous_results: str | None = None,
        **kwargs: Any,
    ):
        # Model is class that provides get_text_embeddings() and get_image_embeddings()
        self.model = model
        self.encode_kwargs = encode_kwargs

        if "batch_size" not in encode_kwargs:
            encode_kwargs["batch_size"] = 128

        self.score_functions = {"cos_sim": cos_sim, "dot": dot_score}
        self.score_function_desc = {
            "cos_sim": "Cosine Similarity",
            "dot": "Dot Product",
        }
        self.corpus_chunk_size = corpus_chunk_size
        self.previous_results = previous_results
        self.batch_size = encode_kwargs.get("batch_size")
        self.show_progress_bar = encode_kwargs.get("show_progress_bar")
        self.save_corpus_embeddings = kwargs.get("save_corpus_embeddings", False)
        self.corpus_embeddings = defaultdict(list)
        self.results = {}

        if self.previous_results is not None:
            self.previous_results = self.load_results_file()

    def search(
        self,
        corpus: Dataset,  # solve memoery issues
        queries: Dataset,  # solve memoery issues
        qrels: Dataset,
        top_k: int,
        score_function: str,
<<<<<<< HEAD
        task_name: str,
=======
        task_name: str | None = None,
>>>>>>> 811dbf6e
        return_sorted: bool = False,
        **kwargs,
    ) -> dict[str, dict[str, float]]:
        if score_function not in self.score_functions:
            raise ValueError(
                f"score function: {score_function} must be either (cos_sim) for cosine similarity or (dot) for dot product"
            )

        logger.info("Encoding Queries.")
        query_ids = list(queries["id"])
        self.results = {qid: {} for qid in query_ids}

<<<<<<< HEAD
        query_embeddings = self.model.encode(
            create_image_dataloader(
                queries,
                image_column_name="image",
                batch_size=self.encode_kwargs["batch_size"],
            ),
            task_name=task_name,
            prompt_type=PromptType.query,
            **self.encode_kwargs,
        )
=======
        q_modality = queries[0]["modality"]

        default_transform = get_default_transform()

        if q_modality == "text":
            query_texts = queries["text"]
            query_embeddings = self.model.get_text_embeddings(
                texts=query_texts,
                task_name=task_name,
                batch_size=self.encode_kwargs["batch_size"],
            )
        else:
            queries_dataset = ImageDataset(
                queries, image_column_name="image", transform=default_transform
            )
            query_image_dataloader = DataLoader(
                queries_dataset,
                batch_size=self.encode_kwargs["batch_size"],
                shuffle=False,
                collate_fn=custom_collate_fn,
                num_workers=min(math.floor(os.cpu_count() / 2), 16),
            )
            if q_modality == "image":
                query_embeddings = self.model.get_image_embeddings(
                    images=query_image_dataloader,
                    batch_size=self.encode_kwargs["batch_size"],
                    task_name=task_name,
                )
            elif q_modality == "image,text":
                query_texts = queries["text"]
                query_embeddings = self.model.get_fused_embeddings(
                    texts=query_texts,
                    images=query_image_dataloader,
                    batch_size=self.encode_kwargs["batch_size"],
                    task_name=task_name,
                )
            else:
                raise ValueError(f"Unsupported modality: {q_modality}")
>>>>>>> 811dbf6e

        logger.info("Preparing Corpus...")
        corpus_ids = list(corpus["id"])

        logger.info("Encoding Corpus in batches... Warning: This might take a while!")
        logger.info(
            f"Scoring Function: {self.score_function_desc[score_function]} ({score_function})"
        )

        result_heaps = {qid: [] for qid in query_ids}
        for chunk_start in range(0, len(corpus), self.corpus_chunk_size):
            chunk = corpus.select(
                range(
                    chunk_start, min(chunk_start + self.corpus_chunk_size, len(corpus))
                )
            )
            chunk_ids = corpus_ids[chunk_start : chunk_start + self.corpus_chunk_size]

<<<<<<< HEAD
            dataloader = create_image_dataloader(
                chunk,
                image_column_name="image",
                batch_size=self.encode_kwargs["batch_size"],
            )

            sub_corpus_embeddings = self.model.encode(
                dataloader,
                task_name=task_name,
                prompt_type=PromptType.passage,
                **self.encode_kwargs,
            )
=======
            if corpus_modality == "text":
                corpus_texts = chunk["text"]
                sub_corpus_embeddings = self.model.get_text_embeddings(
                    texts=corpus_texts, batch_size=self.encode_kwargs["batch_size"]
                )
            else:
                corpus_dataset = ImageDataset(
                    chunk, image_column_name="image", transform=default_transform
                )
                corpus_image_dataloader = DataLoader(
                    corpus_dataset,
                    batch_size=self.encode_kwargs["batch_size"],
                    shuffle=False,
                    collate_fn=custom_collate_fn,
                    num_workers=min(math.floor(os.cpu_count() / 2), 16),
                )
                if corpus_modality == "image":
                    sub_corpus_embeddings = self.model.get_image_embeddings(
                        images=corpus_image_dataloader,
                        batch_size=self.encode_kwargs["batch_size"],
                        task_name=task_name,
                    )
                elif corpus_modality == "image,text":
                    corpus_texts = chunk["text"]
                    sub_corpus_embeddings = self.model.get_fused_embeddings(
                        texts=corpus_texts,
                        images=corpus_image_dataloader,
                        batch_size=self.encode_kwargs["batch_size"],
                        task_name=task_name,
                    )
                else:
                    raise ValueError(f"Unsupported modality: {corpus_modality}")
>>>>>>> 811dbf6e

            cos_scores = self.score_functions[score_function](
                query_embeddings, sub_corpus_embeddings
            )
            cos_scores[torch.isnan(cos_scores)] = -1

            for query_idx in range(len(query_embeddings)):
                query_id = query_ids[query_idx]
                # discount answers which aren't a multiple choice (where there is a qrel entry for both query and corpus id)
                for c_idx, c_id in enumerate(chunk_ids):
                    if c_id not in qrels[query_id]:
                        cos_scores[query_idx, c_idx] = -1

            cos_scores_top_k_values, cos_scores_top_k_idx = torch.topk(
                cos_scores,
                min(top_k, cos_scores.size(1)),
                dim=1,
                largest=True,
                sorted=return_sorted,
            )
            cos_scores_top_k_values = cos_scores_top_k_values.cpu().tolist()
            cos_scores_top_k_idx = cos_scores_top_k_idx.cpu().tolist()

            for query_itr in range(len(query_embeddings)):
                query_id = query_ids[query_itr]
                for sub_corpus_id, score in zip(
                    cos_scores_top_k_idx[query_itr], cos_scores_top_k_values[query_itr]
                ):
                    corpus_id = chunk_ids[sub_corpus_id]
                    if len(result_heaps[query_id]) < top_k:
                        heapq.heappush(result_heaps[query_id], (score, corpus_id))
                    else:
                        heapq.heappushpop(result_heaps[query_id], (score, corpus_id))

        for qid in result_heaps:
            for score, corpus_id in result_heaps[qid]:
                self.results[qid][corpus_id] = score

        return self.results

    def load_results_file(self):
        # load the first stage results from file in format {qid: {doc_id: score}}
        if "https://" in self.previous_results:
            # download the file
            if not os.path.exists(self.previous_results):
                url_descriptor = self.previous_results.split("https://")[-1].replace(
                    "/", "--"
                )
                dest_file = os.path.join(
                    "results", f"cached_predictions--{url_descriptor}"
                )
                os.makedirs(os.path.dirname(os.path.abspath(dest_file)), exist_ok=True)
                download(self.previous_results, dest_file)
                logger.info(
                    f"Downloaded the previous results at {self.previous_results} to {dest_file}"
                )
            self.previous_results = dest_file

        with open(self.previous_results) as f:
            previous_results = json.load(f)
        assert isinstance(previous_results, dict)
        assert isinstance(previous_results[list(previous_results.keys())[0]], dict)
        return previous_results


class Any2AnyMultiChoiceEvaluator(Evaluator):
    def __init__(
        self,
        retriever=None,
        task_name: str | None = None,
        k_values: list[int] = [1, 3, 5, 10, 20, 100, 1000],
        score_function: str = "cos_sim",
        encode_kwargs: dict[str, Any] = {},
        **kwargs,
    ):
        super().__init__(**kwargs)

        self.retriever = Any2AnyMultiChoiceSearch(
            retriever, encode_kwargs=encode_kwargs, **kwargs
        )
        self.k_values = k_values
        self.top_k = (
            max(k_values) if "top_k" not in kwargs else kwargs["top_k"]
        )  # can lower it if reranking
        self.score_function = score_function
        self.task_name = task_name

    def __call__(
        self,
        corpus: dict[str, dict[str, str | Image.Image]],
        queries: dict[str, dict[str, str | Image.Image]],
        qrels: dict[str, dict[str, int]],
    ) -> dict[str, dict[str, float]]:
        if not self.retriever:
            raise ValueError("Model/Technique has not been provided!")

        return self.retriever.search(
            corpus,
            queries,
            qrels,
            self.top_k,
            self.score_function,
            task_name=self.task_name,  # type: ignore
        )

    @staticmethod
    def evaluate(
        qrels: dict[str, dict[str, int]],
        results: dict[str, dict[str, float]],
        k_values: list[int],
        ignore_identical_ids: bool = False,
        skip_first_result: bool = False,
    ) -> tuple[
        dict[str, float],
        dict[str, float],
        dict[str, float],
        dict[str, float],
        dict[str, float],
    ]:
        if ignore_identical_ids:
            logger.debug(
                "For evaluation, ``ignore_identical_ids=True`` is set to True, the evaluator will ignore identical query and document ids."
            )
            # Remove identical ids from results dict
            for qid, rels in results.items():
                for pid in list(rels):
                    if qid == pid:
                        results[qid].pop(pid)
        else:
            logger.debug(
                "For evaluation, we DO NOT ignore identical query and document ids (default), please explicitly set ``ignore_identical_ids=True`` to ignore this."
            )

        all_ndcgs, all_aps, all_recalls, all_precisions, all_cv_recalls = (
            {},
            {},
            {},
            {},
            {},
        )

        for k in k_values:
            all_ndcgs[f"NDCG@{k}"] = []
            all_aps[f"MAP@{k}"] = []
            all_recalls[f"Recall@{k}"] = []
            all_precisions[f"P@{k}"] = []
            all_cv_recalls[f"CV_Recall@{k}"] = []  # (new) CV-style Recall

        map_string = "map_cut." + ",".join([str(k) for k in k_values])
        ndcg_string = "ndcg_cut." + ",".join([str(k) for k in k_values])
        recall_string = "recall." + ",".join([str(k) for k in k_values])
        precision_string = "P." + ",".join([str(k) for k in k_values])
        evaluator = pytrec_eval.RelevanceEvaluator(
            qrels, {map_string, ndcg_string, recall_string, precision_string}
        )
        scores = evaluator.evaluate(results)

        sorted_results = {
            qid: sorted(rels.items(), key=lambda item: item[1], reverse=True)
            for qid, rels in results.items()
        }

        if skip_first_result:
            for qid, rels in sorted_results.items():
                sorted_results[qid].pop(0)

        for query_id in scores.keys():
            top_docs = [
                doc_id for doc_id, _ in sorted_results.get(query_id, [])
            ]  # Sorted list of doc IDs
            # we need to discount qrels that have a ground truth score of 0
            relevant_docs = {
                key
                for key in qrels.get(query_id, {}).keys()
                if qrels[query_id][key] != 0
            }

            for k in k_values:
                top_k_docs = top_docs[:k]
                all_ndcgs[f"NDCG@{k}"].append(scores[query_id]["ndcg_cut_" + str(k)])
                all_aps[f"MAP@{k}"].append(scores[query_id]["map_cut_" + str(k)])
                all_recalls[f"Recall@{k}"].append(scores[query_id]["recall_" + str(k)])
                all_precisions[f"P@{k}"].append(scores[query_id]["P_" + str(k)])

                if relevant_docs.intersection(top_k_docs):
                    all_cv_recalls[f"CV_Recall@{k}"].append(1.0)
                else:
                    all_cv_recalls[f"CV_Recall@{k}"].append(0.0)

        ndcg, _map, recall, precision, cv_recall = (
            all_ndcgs.copy(),
            all_aps.copy(),
            all_recalls.copy(),
            all_precisions.copy(),
            all_cv_recalls.copy(),
        )

        for k in k_values:
            ndcg[f"NDCG@{k}"] = round(sum(ndcg[f"NDCG@{k}"]) / len(scores), 5)
            _map[f"MAP@{k}"] = round(sum(_map[f"MAP@{k}"]) / len(scores), 5)
            recall[f"Recall@{k}"] = round(sum(recall[f"Recall@{k}"]) / len(scores), 5)
            precision[f"P@{k}"] = round(sum(precision[f"P@{k}"]) / len(scores), 5)
            cv_recall[f"CV_Recall@{k}"] = round(
                sum(cv_recall[f"CV_Recall@{k}"]) / len(scores), 5
            )

        naucs = Any2AnyMultiChoiceEvaluator.evaluate_abstention(
            results,
            {**all_ndcgs, **all_aps, **all_recalls, **all_precisions, **all_cv_recalls},
        )

        return ndcg, _map, recall, precision, cv_recall, naucs

    @staticmethod
    def evaluate_custom(
        qrels: dict[str, dict[str, int]],
        results: dict[str, dict[str, float]],
        k_values: list[int],
        metric: str,
        output_type: str = "all",
    ) -> tuple[dict[str, float]]:
        if metric.lower() in ["mrr", "mrr@k", "mrr_cut"]:
            metric_scores = mrr(qrels, results, k_values, output_type)

        elif metric.lower() in ["recall_cap", "r_cap", "r_cap@k"]:
            metric_scores = recall_cap(qrels, results, k_values, output_type)

        elif metric.lower() in ["hole", "hole@k"]:
            metric_scores = hole(qrels, results, k_values, output_type)

        elif metric.lower() in [
            "acc",
            "top_k_acc",
            "accuracy",
            "accuracy@k",
            "top_k_accuracy",
        ]:
            metric_scores = top_k_accuracy(qrels, results, k_values, output_type)

        naucs = Any2AnyMultiChoiceEvaluator.evaluate_abstention(results, metric_scores)
        metric_scores_avg = {k: sum(v) / len(v) for k, v in metric_scores.items()}

        return metric_scores_avg, naucs

    @staticmethod
    def evaluate_abstention(
        results: dict[str, dict[str, float]],
        metric_scores: dict[str, list[float]],
    ) -> dict[str, float]:
        """Computes normalized Area Under the Curve on a set of evaluated instances as presented in the paper https://arxiv.org/abs/2402.12997"""
        all_sim_scores = [list(results[qid].values()) for qid in list(results.keys())]
        all_conf_scores = [
            confidence_scores(sim_scores) for sim_scores in all_sim_scores
        ]
        conf_fcts = list(all_conf_scores[0].keys())
        all_conf_scores = {
            fct: np.array([x[fct] for x in all_conf_scores]) for fct in conf_fcts
        }
        metric_scores = {k: np.array(v) for k, v in metric_scores.items()}
        naucs = {}

        for metric_name, scores in metric_scores.items():
            for fct, conf_scores in all_conf_scores.items():
                naucs[f"nAUC_{metric_name}_{fct}"] = nAUC(conf_scores, scores)

        return naucs

    @staticmethod
    def calculate_cv_style_recall(
        qrels: dict[str, dict[str, int]], results: dict[str, dict[str, float]], k: int
    ) -> dict[str, float]:
        """Calculate CV-style recall: Recall is 1 if any relevant document is
        retrieved in the top k, otherwise 0.
        """
        cv_recalls = {}
        for query_id, relevant_docs in qrels.items():
            retrieved_docs = list(results.get(query_id, {}).keys())[
                :k
            ]  # Retrieve top k documents
            if any(doc_id in relevant_docs for doc_id in retrieved_docs):
                cv_recalls[query_id] = (
                    1.0  # If any relevant doc is found in top k, recall is 1
                )
            else:
                cv_recalls[query_id] = 0.0  # Otherwise, recall is 0
        return cv_recalls<|MERGE_RESOLUTION|>--- conflicted
+++ resolved
@@ -12,16 +12,9 @@
 import torch
 from datasets import Dataset
 from PIL import Image
-<<<<<<< HEAD
 
 from mteb.create_dataloaders import create_image_dataloader
 from mteb.encoder_interface import Encoder, PromptType
-=======
-from torch.utils.data import DataLoader
-
-from mteb.encoder_interface import Encoder
-from mteb.requires_package import requires_image_dependencies
->>>>>>> 811dbf6e
 
 from ..Evaluator import Evaluator
 from ..utils import (
@@ -40,43 +33,6 @@
 
 logger = logging.getLogger(__name__)
 
-<<<<<<< HEAD
-=======
-
-def get_default_transform():
-    requires_image_dependencies()
-    from torchvision import transforms
-
-    return transforms.Compose([transforms.Resize((224, 224)), transforms.ToTensor()])
-
-
-class ImageDataset(torch.utils.data.Dataset):
-    def __init__(self, hf_dataset, image_column_name: str = "image", transform=None):
-        self.dataset = hf_dataset
-        self.transform = transform
-        self.image_column_name = image_column_name
-
-    def __len__(self):
-        return len(self.dataset)
-
-    def __getitem__(self, idx):
-        image = self.dataset[idx][self.image_column_name]
-        if isinstance(image, bytes):
-            image = Image.open(io.BytesIO(image))
-        else:
-            # Assume the image is already in a usable format (e.g., PIL Image)
-            image = image
-        if image.mode != "RGB":
-            image = image.convert("RGB")
-        if self.transform is not None:
-            image = self.transform(image)
-        return image
-
-
-def custom_collate_fn(batch):
-    return batch
-
->>>>>>> 811dbf6e
 
 # Adapted from https://github.com/beir-cellar/beir/blob/f062f038c4bfd19a8ca942a9910b1e0d218759d4/beir/retrieval/search/dense/exact_search.py#L12
 class Any2AnyMultiChoiceSearch:
@@ -118,11 +74,7 @@
         qrels: Dataset,
         top_k: int,
         score_function: str,
-<<<<<<< HEAD
-        task_name: str,
-=======
         task_name: str | None = None,
->>>>>>> 811dbf6e
         return_sorted: bool = False,
         **kwargs,
     ) -> dict[str, dict[str, float]]:
@@ -135,7 +87,6 @@
         query_ids = list(queries["id"])
         self.results = {qid: {} for qid in query_ids}
 
-<<<<<<< HEAD
         query_embeddings = self.model.encode(
             create_image_dataloader(
                 queries,
@@ -146,46 +97,6 @@
             prompt_type=PromptType.query,
             **self.encode_kwargs,
         )
-=======
-        q_modality = queries[0]["modality"]
-
-        default_transform = get_default_transform()
-
-        if q_modality == "text":
-            query_texts = queries["text"]
-            query_embeddings = self.model.get_text_embeddings(
-                texts=query_texts,
-                task_name=task_name,
-                batch_size=self.encode_kwargs["batch_size"],
-            )
-        else:
-            queries_dataset = ImageDataset(
-                queries, image_column_name="image", transform=default_transform
-            )
-            query_image_dataloader = DataLoader(
-                queries_dataset,
-                batch_size=self.encode_kwargs["batch_size"],
-                shuffle=False,
-                collate_fn=custom_collate_fn,
-                num_workers=min(math.floor(os.cpu_count() / 2), 16),
-            )
-            if q_modality == "image":
-                query_embeddings = self.model.get_image_embeddings(
-                    images=query_image_dataloader,
-                    batch_size=self.encode_kwargs["batch_size"],
-                    task_name=task_name,
-                )
-            elif q_modality == "image,text":
-                query_texts = queries["text"]
-                query_embeddings = self.model.get_fused_embeddings(
-                    texts=query_texts,
-                    images=query_image_dataloader,
-                    batch_size=self.encode_kwargs["batch_size"],
-                    task_name=task_name,
-                )
-            else:
-                raise ValueError(f"Unsupported modality: {q_modality}")
->>>>>>> 811dbf6e
 
         logger.info("Preparing Corpus...")
         corpus_ids = list(corpus["id"])
@@ -204,7 +115,6 @@
             )
             chunk_ids = corpus_ids[chunk_start : chunk_start + self.corpus_chunk_size]
 
-<<<<<<< HEAD
             dataloader = create_image_dataloader(
                 chunk,
                 image_column_name="image",
@@ -217,40 +127,6 @@
                 prompt_type=PromptType.passage,
                 **self.encode_kwargs,
             )
-=======
-            if corpus_modality == "text":
-                corpus_texts = chunk["text"]
-                sub_corpus_embeddings = self.model.get_text_embeddings(
-                    texts=corpus_texts, batch_size=self.encode_kwargs["batch_size"]
-                )
-            else:
-                corpus_dataset = ImageDataset(
-                    chunk, image_column_name="image", transform=default_transform
-                )
-                corpus_image_dataloader = DataLoader(
-                    corpus_dataset,
-                    batch_size=self.encode_kwargs["batch_size"],
-                    shuffle=False,
-                    collate_fn=custom_collate_fn,
-                    num_workers=min(math.floor(os.cpu_count() / 2), 16),
-                )
-                if corpus_modality == "image":
-                    sub_corpus_embeddings = self.model.get_image_embeddings(
-                        images=corpus_image_dataloader,
-                        batch_size=self.encode_kwargs["batch_size"],
-                        task_name=task_name,
-                    )
-                elif corpus_modality == "image,text":
-                    corpus_texts = chunk["text"]
-                    sub_corpus_embeddings = self.model.get_fused_embeddings(
-                        texts=corpus_texts,
-                        images=corpus_image_dataloader,
-                        batch_size=self.encode_kwargs["batch_size"],
-                        task_name=task_name,
-                    )
-                else:
-                    raise ValueError(f"Unsupported modality: {corpus_modality}")
->>>>>>> 811dbf6e
 
             cos_scores = self.score_functions[score_function](
                 query_embeddings, sub_corpus_embeddings
