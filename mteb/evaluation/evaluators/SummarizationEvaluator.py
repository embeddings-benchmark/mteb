from __future__ import annotations

import logging
import sys
from typing import Any

import numpy as np
import torch
import tqdm
from scipy.stats import pearsonr, spearmanr

from mteb.encoder_interface import Encoder, EncoderWithSimilarity
from mteb.normalize_embeddings import normalize_embeddings_to_numpy

from .Evaluator import Evaluator
from .utils import cos_sim, dot_score

# if later than python 3.13 use typing module
if sys.version_info >= (3, 13):
    from warnings import deprecated
else:
    from typing_extensions import deprecated

logger = logging.getLogger(__name__)


class SummarizationEvaluator(Evaluator):
    def __init__(
        self,
        task_name: str | None = None,
        human_summaries=None,
        machine_summaries=None,
        texts=None,
        gold_scores=None,
        limit: int | None = None,
        **kwargs,
    ):
        # human_summaries shape: (None, num_human_summaries)
        # machine_summaries shape: (None, num_machine_summaries)
        # gold scores shape: (None, num_machine_summaries)
        # texts: (None,)
        super().__init__(**kwargs)
        if limit is not None:
            human_summaries = human_summaries[:limit]
            machine_summaries = machine_summaries[:limit]
            gold_scores = gold_scores[:limit]
            texts = texts[:limit]
        self.human_summaries = human_summaries
        self.machine_summaries = machine_summaries
        self.texts = texts
        self.gold_scores = gold_scores
        self.task_name = task_name

    def __call__(
        self,
        model: Encoder | EncoderWithSimilarity,
        *,
        encode_kwargs: dict[str, Any] = {},
    ):
        # set default for encode_kwargs
        if "batch_size" not in encode_kwargs:
            encode_kwargs["batch_size"] = 32

        cosine_spearman_scores = []
        cosine_pearson_scores = []
        dot_spearman_scores = []
        dot_pearson_scores = []
        pearson_scores = []
        spearman_scores = []

        # Get the human & machine summaries for the text in one go for all
        human_lens = [len(human_summaries) for human_summaries in self.human_summaries]
        machine_lens = [
            len(machine_summaries) for machine_summaries in self.machine_summaries
        ]

        logger.info("Encoding human summaries...")
<<<<<<< HEAD
        embs_human_summaries_all = normalize_embeddings_to_numpy(
            model.encode(
                [
                    summary
                    for human_summaries in self.human_summaries
                    for summary in human_summaries
                ],
                task_name=self.task_name,
                **encode_kwargs,
            )
        )

        logger.info("Encoding machine summaries...")
        embs_machine_summaries_all = normalize_embeddings_to_numpy(
            model.encode(
                [
                    summary
                    for machine_summaries in self.machine_summaries
                    for summary in machine_summaries
                ],
                task_name=self.task_name,
                **encode_kwargs,
            )
=======
        embs_human_summaries_all = model.encode(
            [
                summary
                for human_summaries in self.human_summaries
                for summary in human_summaries
            ],
            task_name=self.task_name,
            **encode_kwargs,
        )

        logger.info("Encoding machine summaries...")
        embs_machine_summaries_all = model.encode(
            [
                summary
                for machine_summaries in self.machine_summaries
                for summary in machine_summaries
            ],
            task_name=self.task_name,
            **encode_kwargs,
>>>>>>> 2fac8ba1
        )

        # Split the embeddings into the original human & machine summaries
        embs_human_summaries_all = np.split(
            embs_human_summaries_all, np.cumsum(human_lens)[:-1]
        )
        embs_machine_summaries_all = np.split(
            embs_machine_summaries_all, np.cumsum(machine_lens)[:-1]
        )

        for i, (embs_human_summaries, embs_machine_summaries) in tqdm.tqdm(
            enumerate(zip(embs_human_summaries_all, embs_machine_summaries_all)),
            desc="Scoring",
            total=len(self.human_summaries),
        ):
            cosine_pred_scores = []  # Predicted quality score for a summary
            dot_pred_scores = []  # Predicted quality score for a summary
            sim_scores = []
            human_scores = []  # Human score for a summary

            for emb_machine_summary, human_eval_score in zip(
                embs_machine_summaries, self.gold_scores[i]
            ):  # Iterate through all machine summaries + scores for a single sample
                cosine_scores = cos_sim(emb_machine_summary, embs_human_summaries)
                dot_scores = dot_score(emb_machine_summary, embs_human_summaries)

                if hasattr(model, "similarity_pairwise"):
                    # Pairwise similarity
                    _sim_score = [
                        float(model.similarity(emb_machine_summary, emb_human_summary))  # type: ignore
                        for emb_human_summary in embs_human_summaries
                    ]
                    sim_score = torch.tensor(_sim_score)
                elif hasattr(model, "similarity"):
                    _sim_score = [
                        float(model.similarity(emb_machine_summary, emb_human_summary))  # type: ignore
                        for emb_human_summary in embs_human_summaries
                    ]
                    sim_score = torch.tensor(_sim_score)
                else:
                    sim_score = cosine_scores  # Default to cosine similarity

                cosine_max_score = torch.max(cosine_scores).item()
                dot_max_score = torch.max(dot_scores).item()
                sim_max_score = torch.max(sim_score).item()

                cosine_pred_scores.append(cosine_max_score)
                dot_pred_scores.append(dot_max_score)
                sim_scores.append(sim_max_score)
                human_scores.append(human_eval_score)

            if (
                (len(set(human_scores)) == 1)
                or (len(set(dot_pred_scores)) == 1)
                or (len(set(cosine_pred_scores)) == 1)
            ):
                logger.info(f"Skipping sample {i} due to equal scores")
                continue

            cosine_spearman_scores.append(
                spearmanr(human_scores, cosine_pred_scores).statistic
            )
            cosine_pearson_scores.append(
                pearsonr(human_scores, cosine_pred_scores).statistic
            )
            dot_spearman_scores.append(
                spearmanr(human_scores, dot_pred_scores).statistic
            )
            dot_pearson_scores.append(pearsonr(human_scores, dot_pred_scores).statistic)
            spearman_scores.append(spearmanr(human_scores, sim_scores).statistic)
            pearson_scores.append(pearsonr(human_scores, sim_scores).statistic)

        return {
            "pearson": np.mean(pearson_scores),
            "spearman": np.mean(spearman_scores),
            "cosine_spearman": np.mean(cosine_spearman_scores),
            "cosine_pearson": np.mean(cosine_pearson_scores),
            "dot_spearman": np.mean(dot_spearman_scores),
            "dot_pearson": np.mean(dot_pearson_scores),
        }


@deprecated(
    "The used Evaluator is deprecated due to a bug (https://github.com/embeddings-benchmark/mteb/issues/1156). Use the latest version of the dataset to use the latest version of the Evaluator."
)
class DeprecatedSummarizationEvaluator(Evaluator):
    """A deprecated version of the SummarizationEvaluator that contains the bug outlines in https://github.com/embeddings-benchmark/mteb/issues/1156.
    It is kept here to maintain compatibility with older versions of the benchmark, but we do not recommend using it.
    """

    def __init__(
        self,
        task_name: str | None = None,
        human_summaries=None,
        machine_summaries=None,
        texts=None,
        gold_scores=None,
        limit: int | None = None,
        **kwargs,
    ):
        # human_summaries shape: (None, num_human_summaries)
        # machine_summaries shape: (None, num_machine_summaries)
        # gold scores shape: (None, num_machine_summaries)
        # texts: (None,)
        super().__init__(**kwargs)
        if limit is not None:
            human_summaries = human_summaries[:limit]
            machine_summaries = machine_summaries[:limit]
            gold_scores = gold_scores[:limit]
            texts = texts[:limit]
        self.human_summaries = human_summaries
        self.machine_summaries = machine_summaries
        self.texts = texts
        self.gold_scores = gold_scores
        self.task_name = task_name

    def __call__(
        self,
        model: Encoder | EncoderWithSimilarity,
        *,
        encode_kwargs: dict[str, Any] = {},
    ):
        # set default for encode_kwargs
        if "batch_size" not in encode_kwargs:
            encode_kwargs["batch_size"] = 32

        cosine_spearman_scores = []
        cosine_pearson_scores = []
        dot_spearman_scores = []
        dot_pearson_scores = []
        pearson_scores = []
        spearman_scores = []

        # Get the human & machine summaries for the text in one go for all
        human_lens = [len(human_summaries) for human_summaries in self.human_summaries]
        machine_lens = [
            len(machine_summaries) for machine_summaries in self.machine_summaries
        ]

        logger.info("Encoding human summaries...")
        embs_human_summaries_all = model.encode(
            [
                summary
                for human_summaries in self.human_summaries
                for summary in human_summaries
            ],
            task_name=self.task_name,
            **encode_kwargs,
        )

        logger.info("Encoding machine summaries...")
        embs_machine_summaries_all = model.encode(
            [
                summary
                for machine_summaries in self.machine_summaries
                for summary in machine_summaries
            ],
            task_name=self.task_name,
            **encode_kwargs,
        )

        # Split the embeddings into the original human & machine summaries
        embs_human_summaries_all = np.split(
            embs_human_summaries_all, np.cumsum(human_lens)[:-1]
        )
        embs_machine_summaries_all = np.split(
            embs_machine_summaries_all, np.cumsum(machine_lens)[:-1]
        )

        for i, (embs_human_summaries, embs_machine_summaries) in tqdm.tqdm(
            enumerate(zip(embs_human_summaries_all, embs_machine_summaries_all)),
            desc="Scoring",
            total=len(self.human_summaries),
        ):
            cosine_pred_scores = []  # Predicted quality score for a summary
            dot_pred_scores = []  # Predicted quality score for a summary
            sim_scores = []
            human_scores = []  # Human score for a summary

            for emb_machine_summary, human_eval_score in zip(
                embs_machine_summaries, self.gold_scores[i]
            ):  # Iterate through all machine summaries + scores for a single sample
                cosine_scores = cos_sim(emb_machine_summary, embs_human_summaries)
                dot_scores = dot_score(emb_machine_summary, embs_human_summaries)

                if hasattr(model, "similarity_pairwise"):
                    # Pairwise similarity
                    _sim_score = [
                        float(model.similarity(emb_machine_summary, emb_human_summary))  # type: ignore
                        for emb_human_summary in embs_human_summaries
                    ]
                    sim_score = torch.tensor(_sim_score)
                elif hasattr(model, "similarity"):
                    _sim_score = [
                        float(model.similarity(emb_machine_summary, emb_human_summary))  # type: ignore
                        for emb_human_summary in embs_human_summaries
                    ]
                    sim_score = torch.tensor(_sim_score)
                else:
                    sim_score = cosine_scores  # Default to cosine similarity

                cosine_max_score = torch.max(cosine_scores).item()
                dot_max_score = torch.max(dot_scores).item()
                sim_max_score = torch.max(sim_score).item()

                cosine_pred_scores.append(cosine_max_score)
                dot_pred_scores.append(dot_max_score)
                sim_scores.append(sim_max_score)
                human_scores.append(human_eval_score)

            if (
                (len(set(human_scores)) == 1)
                or (len(set(dot_pred_scores)) == 1)
                or (len(set(cosine_pred_scores)) == 1)
            ):
                logger.info(f"Skipping sample {i} due to equal scores")
                continue

            cosine_spearman_scores.append(spearmanr(human_scores, cosine_pred_scores))
            cosine_pearson_scores.append(pearsonr(human_scores, cosine_pred_scores))
            dot_spearman_scores.append(spearmanr(human_scores, dot_pred_scores))
            dot_pearson_scores.append(pearsonr(human_scores, dot_pred_scores))
            spearman_scores.append(spearmanr(human_scores, sim_scores))
            pearson_scores.append(pearsonr(human_scores, sim_scores))

        return {
            "pearson": np.mean(pearson_scores),
            "spearman": np.mean(spearman_scores),
            "cosine_spearman": np.mean(cosine_spearman_scores),
            "cosine_pearson": np.mean(cosine_pearson_scores),
            "dot_spearman": np.mean(dot_spearman_scores),
            "dot_pearson": np.mean(dot_pearson_scores),
        }<|MERGE_RESOLUTION|>--- conflicted
+++ resolved
@@ -75,31 +75,6 @@
         ]
 
         logger.info("Encoding human summaries...")
-<<<<<<< HEAD
-        embs_human_summaries_all = normalize_embeddings_to_numpy(
-            model.encode(
-                [
-                    summary
-                    for human_summaries in self.human_summaries
-                    for summary in human_summaries
-                ],
-                task_name=self.task_name,
-                **encode_kwargs,
-            )
-        )
-
-        logger.info("Encoding machine summaries...")
-        embs_machine_summaries_all = normalize_embeddings_to_numpy(
-            model.encode(
-                [
-                    summary
-                    for machine_summaries in self.machine_summaries
-                    for summary in machine_summaries
-                ],
-                task_name=self.task_name,
-                **encode_kwargs,
-            )
-=======
         embs_human_summaries_all = model.encode(
             [
                 summary
@@ -119,7 +94,6 @@
             ],
             task_name=self.task_name,
             **encode_kwargs,
->>>>>>> 2fac8ba1
         )
 
         # Split the embeddings into the original human & machine summaries
