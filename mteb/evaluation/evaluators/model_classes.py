from __future__ import annotations

import heapq
import json
import logging
import os
from pathlib import Path
from typing import Any

import numpy as np
import torch
import tqdm
from torch.utils.data import DataLoader

from mteb.abstasks.TaskMetadata import TaskMetadata
from mteb.encoder_interface import Encoder

from ...create_dataloaders import (
    create_dataloader_for_queries,
    create_dataloader_for_queries_conversation,
    create_dataloader_for_retrieval_corpus,
)
from ...types import Array, BatchedInput, PromptType
from .utils import download

logger = logging.getLogger(__name__)


# Adapted from https://github.com/beir-cellar/beir/blob/f062f038c4bfd19a8ca942a9910b1e0d218759d4/beir/retrieval/search/dense/exact_search.py#L12
class DenseRetrievalExactSearch:
    corpus_chunk_size: int = 50000

    def __init__(
        self,
        model: Encoder,
<<<<<<< HEAD
        encode_kwargs: dict[str, Any] = {},
=======
        encode_kwargs: dict[str, Any],
        corpus_chunk_size: int = 50000,
>>>>>>> c0a66c4e
        previous_results: str | Path | None = None,
        **kwargs: Any,
    ):
        self.model = model
        self.encode_kwargs = encode_kwargs.copy()

        if "show_progress_bar" not in encode_kwargs:
            self.encode_kwargs["show_progress_bar"] = True

        if isinstance(previous_results, Path):
            self.previous_results = str(previous_results)
        else:
            self.previous_results = previous_results
        self.batch_size = self.encode_kwargs.get("batch_size", 32)
        self.show_progress_bar = self.encode_kwargs.get("show_progress_bar")
        self.results = {}

        if self.previous_results is not None:
            self.previous_results = self.load_results_file()

        if hasattr(self.model, "predict"):
            # load the predict instance from the CrossEncoder
            # custom functions can be used by extending the DenseRetrievalExactSearch class
            self.predict = self.model.predict

        self.combine_query_and_instruction = (
            lambda query, instruction: f"{query.strip()} {instruction}".strip()
        )

        if hasattr(self.model, "combine_query_and_instruction"):
            self.combine_query_and_instruction = (
                self.model.combine_query_and_instruction
            )

    def search(
        self,
        corpus: dict[str, dict[str, str]],
        queries: dict[str, str],
        top_k: int,
        task_metadata: TaskMetadata,
        hf_split: str,
        hf_subset: str,
        instructions: dict[str, str] | None = None,
        request_qid: str | None = None,
        return_sorted: bool = False,
        top_ranked: dict[str, list[str]] | None = None,
        **kwargs,
    ) -> dict[str, dict[str, float]]:
        """Perform semantic search (retrieval or reranking).

        Args:
            corpus: Dictionary mapping corpus IDs to document dictionaries
            queries: Dictionary mapping query IDs to query strings
            top_k: Number of top results to return
            task_metadata: Name of the task
            hf_split: Name of split
            hf_subset: Name of subset
            instructions: Optional instructions to append to queries
            request_qid: Optional request query ID
            return_sorted: Whether to return results sorted
            top_ranked: Optional dict mapping query IDs to lists of pre-ranked corpus IDs
            **kwargs: Additional keyword arguments passed to the underlying model
        """
        logger.info("Encoding Queries.")
        query_ids = list(queries.keys())
        self.results = {qid: {} for qid in query_ids}
        query_ids, query_list = zip(*queries.items())

        # Prepare query-instruction pairs if instructions are provided
        if instructions:
            query_instruction_pairs = [
                (query_list[q_idx], instructions[qid])
                for q_idx, qid in enumerate(query_ids)
            ]
        else:
            query_instruction_pairs = [(query, None) for query in query_list]

        # Create mapping of unique query-instruction pairs to their indices
        unique_pairs = []
        pair_to_idx = {}
        pair_idx_mapping = []

        for pair in query_instruction_pairs:
            query, instruction = pair
            # Create a hashable key for the pair
            query_key = tuple(query) if isinstance(query, list) else query
            pair_key = (query_key, instruction)

            if pair_key not in pair_to_idx:
                pair_to_idx[pair_key] = len(unique_pairs)
                unique_pairs.append(pair)
            pair_idx_mapping.append(pair_to_idx[pair_key])

        # Extract unique queries and their corresponding instructions
        unique_queries = [pair[0] for pair in unique_pairs]
        unique_instructions = (
            [pair[1] for pair in unique_pairs] if instructions else None
        )

        # Encode only unique queries using the dataloader
        if isinstance(query_list[0], list):
            # For conversations, still use the original encode_conversations method
            unique_query_dataloader = create_dataloader_for_queries_conversation(
                queries=unique_queries,
                instructions=unique_instructions,
                combine_query_and_instruction=self.combine_query_and_instruction
                if instructions
                else None,
            )
        else:
            # Create dataloader for text queries with their matched instructions
            unique_query_dataloader = create_dataloader_for_queries(
                queries=unique_queries,
                instructions=unique_instructions,
                combine_query_and_instruction=self.combine_query_and_instruction
                if instructions
                else None,
            )

        # Encode queries using the model with the dataloader
        unique_query_embeddings = self.model.encode(
            unique_query_dataloader,
            task_metadata=task_metadata,
            hf_subset=hf_subset,
            hf_split=hf_split,
            prompt_type=PromptType.query,
            **self.encode_kwargs,
        )
        query_embeddings = unique_query_embeddings[pair_idx_mapping]

        if top_ranked is not None:
            logger.info("Performing reranking on pre-ranked documents...")
            result_heaps = self._rerank_documents(
                query_ids=query_ids,
                query_embeddings=query_embeddings,
                corpus=corpus,
                top_ranked=top_ranked,
                top_k=top_k,
                task_metadata=task_metadata,
                hf_subset=hf_subset,
                hf_split=hf_split,
                request_qid=request_qid,
                return_sorted=return_sorted,
            )
        else:
            logger.info("Performing full corpus search...")
            result_heaps = self._full_corpus_search(
                query_ids=query_ids,
                query_embeddings=query_embeddings,
                corpus=corpus,
                top_k=top_k,
                task_metadata=task_metadata,
                hf_subset=hf_subset,
                hf_split=hf_split,
                request_qid=request_qid,
                return_sorted=return_sorted,
            )

        for qid in result_heaps:
            for score, corpus_id in result_heaps[qid]:
                self.results[qid][corpus_id] = score

        return self.results

    def _rerank_documents(
        self,
        query_ids: list[str],
        query_embeddings: np.ndarray,
        corpus: dict[str, dict[str, str]],
        top_ranked: dict[str, list[str]],
        top_k: int,
        task_metadata: TaskMetadata,
        hf_split: str,
        hf_subset: str,
        request_qid: str | None = None,
        return_sorted: bool = False,
    ) -> dict[str, list[tuple[float, str]]]:
        """Rerank documents for each query using top_ranked."""
        # Determine device
        device = torch.device("cuda" if torch.cuda.is_available() else "cpu")
        logger.info(f"Using device: {device}")

        # Move query embeddings to appropriate device
        query_embeddings = torch.as_tensor(query_embeddings).to(device)

        result_heaps = {qid: [] for qid in query_ids}

        # Get unique document IDs across all queries
        unique_doc_ids = list(
            {
                doc_id
                for qid in query_ids
                if qid in top_ranked
                for doc_id in top_ranked[qid]
            }
        )

        # Create mapping from unique doc IDs to their index in the embedding matrix
        doc_id_to_idx = {doc_id: idx for idx, doc_id in enumerate(unique_doc_ids)}

        # Encode unique documents only once
        unique_docs = [corpus[doc_id] for doc_id in unique_doc_ids]
        all_doc_embeddings = self.model.encode(
            create_dataloader_for_retrieval_corpus(unique_docs),
            task_metadata=task_metadata,
            hf_split=hf_split,
            hf_subset=hf_subset,
            prompt_type=PromptType.passage,
            request_qid=request_qid,
            **self.encode_kwargs,
        )

        # Let's make sure we don't get the warnings for the tokenizer here via torch.compile
        if hasattr(torch, "compile"):
            os.environ["TOKENIZERS_PARALLELISM"] = "false"  # we don't need it anymore

        # Process each query
        for query_idx, query_id in enumerate(tqdm.tqdm(query_ids)):
            if query_id not in top_ranked:
                logger.warning(f"No pre-ranked documents found for query {query_id}")
                continue

            ranked_ids = top_ranked[query_id]
            doc_indices = torch.tensor([doc_id_to_idx[doc_id] for doc_id in ranked_ids])
            query_doc_embeddings = torch.as_tensor(all_doc_embeddings[doc_indices]).to(
                device
            )

            # Ensure query embedding is on the correct device and has correct shape
            query_embedding = query_embeddings[query_idx].unsqueeze(0)

            with torch.inference_mode():
                scores = self.model.similarity(
                    query_embedding,
                    query_doc_embeddings,
                )

            # Handle NaN values
            is_nan = torch.isnan(scores)
            if is_nan.sum() > 0:
                raise ValueError(
                    f"NaN values detected in the similarity scores: {is_nan.sum()}"
                )

            # Compute top-k scores
            scores_top_k_values, scores_top_k_idx = torch.topk(
                scores,
                min(top_k, len(ranked_ids)),
                dim=1,
                largest=True,
                sorted=return_sorted,
            )

            # Move results back to CPU for heap operations
            scores_top_k_values = scores_top_k_values.cpu()
            scores_top_k_idx = scores_top_k_idx.cpu()

            # Build result heap
            for doc_idx, score in zip(
                scores_top_k_idx[0].tolist(),
                scores_top_k_values[0].tolist(),
            ):
                corpus_id = ranked_ids[doc_idx]
                heapq.heappush(result_heaps[query_id], (score, corpus_id))

        # Clear CUDA cache after processing
        if device.type == "cuda":
            del query_doc_embeddings
            torch.cuda.empty_cache()

        return result_heaps

    def _full_corpus_search(
        self,
        query_ids: list[str],
        query_embeddings: np.ndarray,
        corpus: dict[str, dict[str, str]],
        top_k: int,
        task_metadata: TaskMetadata,
        hf_split: str,
        hf_subset: str,
        request_qid: str | None = None,
        return_sorted: bool = False,
    ) -> dict[str, list[tuple[float, str]]]:
        """Perform full corpus search using batched processing."""
        device = torch.device("cuda" if torch.cuda.is_available() else "cpu")
        logger.info(f"Using device: {device}")

        logger.info("Sorting Corpus by document length (Longest first)...")
        corpus_ids = sorted(corpus, reverse=True)
        corpus = [corpus[cid] for cid in corpus_ids]

        logger.info("Encoding Corpus in batches... Warning: This might take a while!")
        itr = range(0, len(corpus), self.corpus_chunk_size)

        result_heaps = {qid: [] for qid in query_ids}
        for batch_num, corpus_start_idx in enumerate(itr):
            logger.info(f"Encoding Batch {batch_num + 1}/{len(itr)}...")
            corpus_end_idx = min(corpus_start_idx + self.corpus_chunk_size, len(corpus))
            # Encode chunk of corpus
            sub_corpus_embeddings = self.model.encode(
                create_dataloader_for_retrieval_corpus(
                    corpus[corpus_start_idx:corpus_end_idx]
                ),  # type: ignore
                task_metadata=task_metadata,
                hf_split=hf_split,
                hf_subset=hf_subset,
                prompt_type=PromptType.passage,
                request_qid=request_qid,
                **self.encode_kwargs,
            )

            # Compute similarities using either cosine-similarity or dot product
            logging.info("Computing Similarities...")
            query_embeddings = torch.as_tensor(query_embeddings).to(device)
            sub_corpus_embeddings = torch.as_tensor(sub_corpus_embeddings).to(device)

            with torch.inference_mode():
                scores = self.model.similarity(query_embeddings, sub_corpus_embeddings)

            # get top-k values
            cos_scores_top_k_values, cos_scores_top_k_idx = torch.topk(
                scores,
                min(
                    top_k + 1,
                    len(scores[1]) if len(scores) > 1 else len(scores[-1]),
                ),
                dim=1,
                largest=True,
                sorted=return_sorted,
            )

            for query_itr in range(len(query_embeddings)):
                query_id = query_ids[query_itr]
                for sub_corpus_id, score in zip(
                    cos_scores_top_k_idx[query_itr].cpu().tolist(),
                    cos_scores_top_k_values[query_itr].cpu().tolist(),
                ):
                    corpus_id = corpus_ids[corpus_start_idx + sub_corpus_id]
                    if len(result_heaps[query_id]) < top_k:
                        # push item on the heap
                        heapq.heappush(result_heaps[query_id], (score, corpus_id))
                    else:
                        # If item is larger than the smallest in the heap, push it on the heap then pop the smallest element
                        heapq.heappushpop(result_heaps[query_id], (score, corpus_id))

        return result_heaps

    def load_results_file(self):
        # load the first stage results from file in format {qid: {doc_id: score}}
        if "https://" in self.previous_results:
            # download the file
            if not os.path.exists(self.previous_results):
                url_descriptor = self.previous_results.split("https://")[-1].replace(
                    "/", "--"
                )
                dest_file = os.path.join(
                    "results", f"cached_predictions--{url_descriptor}"
                )
                os.makedirs(os.path.dirname(os.path.abspath(dest_file)), exist_ok=True)
                download(self.previous_results, dest_file)
                logger.info(
                    f"Downloaded the previous results at {self.previous_results} to {dest_file}"
                )
            self.previous_results = dest_file

        with open(self.previous_results) as f:
            previous_results = json.load(f)

        if not isinstance(previous_results, dict) or not isinstance(
            previous_results[list(previous_results.keys())[0]], dict
        ):
            raise ValueError(
                "Previous results file must be in format {qid: {doc_id: score}}. Got "
                + type(previous_results)
            )

        return previous_results

    def search_cross_encoder(
        self,
        corpus: dict[str, dict[str, str]],
        queries: dict[str, str | list[str]],
        top_k: int,
        hf_split: str,
        hf_subset: str,
        task_metadata: TaskMetadata,
        instructions: dict[str, str] | None = None,
        **kwargs,
    ) -> dict[str, dict[str, float]]:
        """This function provides support for reranker (or cross-encoder) models that encoder query and document at the same time (typically with attention).
        Some notable examples include MonoBERT, MonoT5, RankLlama, etc.
        Note: you must provide the path to the results to rerank to the __init__ function as `previous_results` or else rerank all documents in the corpus
        """
        pairs = []  # create the pairs for reranking
        for qid in tqdm.tqdm(queries.keys()):
            if self.previous_results is None:
                # try to use all of them
                logging.info(
                    f"previous_results is None. Using all the documents to rerank: {len(corpus)}"
                )
                q_results = dict.fromkeys(corpus.keys(), 0.0)
            else:
                q_results = self.previous_results[qid]
            # take the top-k only
            q_results_sorted = dict(
                sorted(q_results.items(), key=lambda item: item[1], reverse=True)
            )
            top_n = [k for k, v in list(q_results_sorted.items())[:top_k]]
            query = queries[qid]
            query = (
                self.convert_conv_history_to_query(self.model, [query])[0]
                if isinstance(query, list)
                else query
            )
            for doc_id in top_n:
                pairs.append(
                    (
                        query,
                        corpus[doc_id],
                        instructions[qid] if instructions is not None else None,
                        qid,
                        doc_id,
                    )
                )

        logger.info(f"Reranking the top {top_k} in batches... This might take a while!")

        results = {qid: {} for qid in queries.keys()}
        for batch_num, corpus_start_idx in enumerate(
            tqdm.tqdm(
                range(0, len(pairs), self.batch_size),
                leave=False,
                # disable=not self.show_progress_bar,
            )
        ):
            corpus_end_idx = min(corpus_start_idx + self.batch_size, len(pairs))
            cur_batch = pairs[corpus_start_idx:corpus_end_idx]

            (
                queries_in_pair,
                corpus_in_pair,
                instructions_in_pair,
                query_ids,
                corpus_ids,
            ) = zip(*cur_batch)

            queries_dataset = create_dataloader_for_queries(
                queries=queries_in_pair,
                instructions=instructions_in_pair,
                combine_query_and_instruction=self.combine_query_and_instruction
                if hasattr(self, "combine_query_and_instruction")
                else None,
            )

            corpus_dataset = create_dataloader_for_retrieval_corpus(
                corpus_in_pair,
            )

            if not (
                len(queries_in_pair) == len(corpus_in_pair) == len(instructions_in_pair)
            ):
                raise ValueError(
                    "Queries, corpus, and instructions must be the same length"
                )

            # cross-encoders may use the instructions in a unique way
            # due to the many ways of combining query+instruct+doc, so let them decide
            scores = self.model.predict(
                queries_dataset,
                corpus_dataset,
                hf_split=hf_split,
                hf_subset=hf_subset,
                task_metadata=task_metadata,
                **self.encode_kwargs,
            )

            for i, score in enumerate(scores):
                results[query_ids[i]][corpus_ids[i]] = float(score)

        return results

    def predict(
        self,
        inputs1: DataLoader[BatchedInput],
        inputs2: DataLoader[BatchedInput],
        *,
        task_metadata: TaskMetadata,
        hf_split: str,
        hf_subset: str,
        prompt_type: PromptType | None = None,
        **kwargs: Any,
    ) -> Array:
        raise NotImplementedError(
            "You must implement a predict method for your reranker model"
        )


def is_cross_encoder_compatible(model) -> bool:
    model_attr = getattr(model, "model", None)
    op = None
    # if we don't have `model_meta` then check if base model has `predict`
    if model_attr is not None:
        op = getattr(model_attr, "predict", None)
    return (
        model.mteb_model_meta.is_cross_encoder
        if hasattr(model, "mteb_model_meta") and model.mteb_model_meta is not None
        else callable(op)
    )<|MERGE_RESOLUTION|>--- conflicted
+++ resolved
@@ -33,12 +33,7 @@
     def __init__(
         self,
         model: Encoder,
-<<<<<<< HEAD
-        encode_kwargs: dict[str, Any] = {},
-=======
         encode_kwargs: dict[str, Any],
-        corpus_chunk_size: int = 50000,
->>>>>>> c0a66c4e
         previous_results: str | Path | None = None,
         **kwargs: Any,
     ):
