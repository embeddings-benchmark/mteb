--- conflicted
+++ resolved
@@ -13,11 +13,8 @@
 from typing import Any
 
 import datasets
-<<<<<<< HEAD
+from sentence_transformers import CrossEncoder, SentenceTransformer
 from codecarbon import EmissionsTracker
-=======
->>>>>>> e605c7b7
-from sentence_transformers import CrossEncoder, SentenceTransformer
 
 from mteb.abstasks.AbsTask import ScoresDict
 from mteb.encoder_interface import Encoder
@@ -28,10 +25,6 @@
 from ..abstasks.AbsTaskReranking import AbsTaskReranking
 from ..load_results.task_results import TaskResult
 from ..models.sentence_transformer_wrapper import SentenceTransformerWrapper
-<<<<<<< HEAD
-=======
-from ..tasks import *
->>>>>>> e605c7b7
 from . import LangMapping
 
 logger = logging.getLogger(__name__)
@@ -488,7 +481,6 @@
                 missing_splits = self._get_missing_splits(
                     existing_results, task_eval_splits
                 )
-<<<<<<< HEAD
 
                 if not missing_splits and existing_results:
                     evaluation_results.append(existing_results)
@@ -498,17 +490,6 @@
                     del self.tasks[0]
                     continue
 
-=======
-
-                if not missing_splits and existing_results:
-                    evaluation_results.append(existing_results)
-
-                    # no splits are evaluated.
-                    self.last_evaluated_splits[task.metadata.name] = []
-                    del self.tasks[0]
-                    continue
-
->>>>>>> e605c7b7
                 if missing_splits:
                     logger.info(
                         f"Running evaluation for missing splits: {missing_splits}"
@@ -522,20 +503,6 @@
                 task_results = {}
                 evaluation_time = 0
                 kg_co2_emissions: int | None = 0 if co2_tracker else None
-<<<<<<< HEAD
-=======
-
-                self.last_evaluated_splits[task.metadata.name] = []
-
-                for split in missing_splits:
-                    if co2_tracker:
-                        try:
-                            from codecarbon import EmissionsTracker
-                        except ImportError:
-                            raise ImportError(
-                                "To use the CO2 emissions tracker, please install codecarbon using 'pip install codecarbon'"
-                            )
->>>>>>> e605c7b7
 
                 self.last_evaluated_splits[task.metadata.name] = []
 
