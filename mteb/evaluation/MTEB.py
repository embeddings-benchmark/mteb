--- conflicted
+++ resolved
@@ -538,18 +538,9 @@
                         subsets_to_run = ["default"]
 
                     if co2_tracker:
-<<<<<<< HEAD
                         logger.warning(
                             "Evaluating multiple MTEB runs simultaniously will produce incorrect CO₂ results"
                         )
-=======
-                        try:
-                            from codecarbon import EmissionsTracker
-                        except ImportError:
-                            raise ImportError(
-                                "To use the CO2 emissions tracker, please install codecarbon using 'pip install codecarbon'"
-                            )
->>>>>>> 2024338e
                         with EmissionsTracker(
                             save_to_file=False,
                             save_to_api=False,
