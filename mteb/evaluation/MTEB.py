from __future__ import annotations

import json
import logging
import os
import traceback
<<<<<<< HEAD
from collections.abc import Iterable
=======
from collections.abc import Iterable, Sequence
>>>>>>> 476afc73
from copy import copy, deepcopy
from datetime import datetime
from itertools import chain
from pathlib import Path
from time import time
from typing import Any

import datasets
from sentence_transformers import CrossEncoder, SentenceTransformer

from mteb.abstasks.AbsTask import ScoresDict
<<<<<<< HEAD
=======
from mteb.abstasks.aggregated_task import AbsTaskAggregate
>>>>>>> 476afc73
from mteb.encoder_interface import Encoder
from mteb.model_meta import ModelMeta
from mteb.models import model_meta_from_sentence_transformers

from ..abstasks import *
from ..abstasks import AbsTask
from ..load_results.task_results import TaskResult
from ..models.sentence_transformer_wrapper import SentenceTransformerWrapper
from ..tasks import *
from . import LangMapping

logger = logging.getLogger(__name__)


class MTEB:
    _tasks: Iterable[str | AbsTask] | None
    tasks: list[AbsTask]

    def __init__(
        self,
        tasks: Sequence[str | AbsTask] | None = None,
        *,
        task_types: list[str] | None = None,
        task_categories: list[str] | None = None,
        task_langs: list[str] | None = None,
        version=None,
        err_logs_path: str = "error_logs.txt",
        **kwargs,
    ):
        """Create an Evaluation pipeline, based on the provided tasks.

        Args:
            tasks: List of tasks to be evaluated.
            task_types: Will be deprecated we recommend that you use `mteb.get_tasks()` to filter tasks. List of task types (Clustering, Retrieval..) to be
                evaluated. If None, all tasks will be evaluated
            task_categories: Will be deprecated we recommend that you use `mteb.get_tasks()` to filter tasks. List of task categories (s2s, p2p..) to be
                evaluated. If None, all tasks will be evaluated
            task_langs: Will be deprecated we recommend that you use `mteb.get_tasks()` to filter tasks. List of languages to be evaluated. if None, all
                languages will be evaluated. ["eng-Latn", "deu_Latn"] will evaluate on all tasks with these languages.
            version: Will be deprecated. Version of the benchmark to use. If None, latest is used
            err_logs_path: Path to save error logs.
            kwargs: Additional arguments to be passed to the tasks
        """
        from mteb.benchmarks import Benchmark

        self.deprecation_warning(
            task_types, task_categories, task_langs, tasks, version
        )
        if tasks is not None:
            self._tasks = tasks
            if isinstance(tasks[0], Benchmark):
                self.benchmarks = tasks
<<<<<<< HEAD
                self._tasks = list(chain.from_iterable(tasks))
=======
                self._tasks = self._tasks = list(chain.from_iterable(tasks))  # type: ignore
>>>>>>> 476afc73
            assert (
                task_types is None and task_categories is None
            ), "Cannot specify both `tasks` and `task_types`/`task_categories`"
        else:
            self._task_types = task_types
            self._task_categories = task_categories
            self._tasks = None

        self._task_langs = task_langs if task_langs is not None else []
        if isinstance(self._task_langs, str):
            self._task_langs = [self._task_langs]

        self._extend_lang_code()
        self._extend_lang_pairs()  # add all possible pairs

        self._version = version
        self.err_logs_path = err_logs_path

        self.last_evaluated_splits = {}

        self.select_tasks(**kwargs)

    def deprecation_warning(
        self, task_types, task_categories, task_langs, tasks, version
    ):
        if task_types is not None:
            logger.warning(
                "The `task_types` argument is deprecated and will be removed in the next release. "
                + "Please use `tasks = mteb.get_tasks(... task_types = [...])` to filter tasks instead."
            )
        if task_categories is not None:
            logger.warning(
                "The `task_categories` argument is deprecated and will be removed in the next release. "
                + "Please use `tasks = mteb.get_tasks(... categories = [...])` to filter tasks instead."
            )
        if task_langs is not None:
            logger.warning(
                "The `task_langs` argument is deprecated and will be removed in the next release. "
                + "Please use `tasks = mteb.get_tasks(... languages = [...])` to filter tasks instead. "
                + "Note that this uses 3 letter language codes (ISO 639-3)."
            )
        if version is not None:
            logger.warning(
                "The `version` argument is deprecated and will be removed in the next release."
            )
        task_contains_strings = any(isinstance(x, str) for x in tasks or [])
        if task_contains_strings:
            logger.warning(
                "Passing task names as strings is deprecated and will be removed in the next release. "
                + "Please use `tasks = mteb.get_tasks(tasks=[...])` method to get tasks instead."
            )

    @property
    def available_tasks(self):
        return [x.metadata_dict["name"] for x in self.tasks_cls]

    @property
    def available_task_types(self):
        # sort the task types
        return sorted({x.metadata_dict["type"] for x in self.tasks_cls})

    @property
    def available_task_categories(self):
        return {x.metadata_dict["category"] for x in self.tasks_cls}

    def _extend_lang_code(self):
        # add all possible language codes
        for lang in set(self._task_langs):
            if lang in LangMapping.LANG_MAPPING:
                self._task_langs += LangMapping.LANG_MAPPING[lang]

    def _extend_lang_pairs(self):
        # add all possible language pairs
        langs = set(self._task_langs)
        for x in langs:
            if "-" not in x:
                for y in langs:
                    if "-" not in y:
                        pair = f"{x}-{y}"
                        if pair not in langs:
                            self._task_langs.append(pair)
        return

    def _display_tasks(self, task_list, name=None):
        from rich.console import Console

        # disable logging for other ranks
        if int(os.getenv("RANK", 0)) != 0:
            return

        console = Console()
        if name:
            console.rule(f"[bold]{name}\n", style="grey15")
        for task_type in self.available_task_types:  # iterate through sorted task_types
            current_type_tasks = list(
                filter(lambda x: x.metadata.type == task_type, task_list)
            )
            if len(current_type_tasks) == 0:
                continue
            else:
                console.print(f"[bold]{task_type}[/]")
                for (
                    task
                ) in current_type_tasks:  # will be sorted as input to this function
                    prefix = "    - "
                    name = f"{task.metadata.name}"
                    category = f", [italic grey39]{task.metadata.category}[/]"
                    multilingual = (
                        f", [italic red]multilingual {len(task.hf_subsets)} / {len(task.metadata.eval_langs)} Subsets[/]"
                        if task.is_multilingual
                        else ""
                    )
                    console.print(f"{prefix}{name}{category}{multilingual}")
                console.print("\n")

    def mteb_benchmarks(self):
        """Get all benchmarks available in the MTEB."""
        from mteb.overview import MTEBTasks

        # get all the MTEB specific benchmarks:
        sorted_mteb_benchmarks = sorted(
            self.benchmarks, key=lambda obj: obj.name.lower()
        )

        mteb_b, remaining_b = [], []
        for b in sorted_mteb_benchmarks:
            if "MTEB" in b.name:
                mteb_b.append(b)
            else:
                remaining_b.append(b)

        # place mteb first, then remaining
        sorted_mteb_benchmarks = mteb_b + remaining_b

        # task ordering within each benchmark should be alphabetical
        for st in sorted_mteb_benchmarks:
            st.tasks = MTEBTasks(
                sorted(st.tasks, key=lambda obj: obj.metadata.name.lower())
            )

        for benchmark in sorted_mteb_benchmarks:
            name = benchmark.name
            self._display_tasks(benchmark.tasks, name=name)

    @classmethod
    def mteb_tasks(cls):
        """Get all tasks available in the MTEB."""
        instance = cls()
        instance._display_tasks(instance.tasks_cls, name="MTEB tasks")

    def print_selected_tasks(self):
        """Print the selected tasks."""
        self._display_tasks(self.tasks, name="Selected tasks")

    def select_tasks(self, **kwargs):
        """Select the tasks to be evaluated."""
        # Get all existing tasks
        tasks_categories_cls = list(AbsTask.__subclasses__())
        self.tasks_cls = [
            cls(hf_subsets=self._task_langs, **kwargs)
            for cat_cls in tasks_categories_cls
            for cls in cat_cls.__subclasses__()
            if cat_cls.__name__.startswith("AbsTask")
        ]

        # If `task_list` is specified, select list of tasks
        if self._tasks is not None:
            self.tasks = list(
                filter(
                    lambda x: (x.metadata_dict["name"] in self._tasks), self.tasks_cls
                )
            )
            if len(self.tasks) != len(self._tasks):
                tasks_known = {x.metadata_dict["name"] for x in self.tasks_cls}
                tasks_unknown = {
                    x for x in self._tasks if isinstance(x, str)
                } - tasks_known
                if tasks_unknown:
                    unknown_str, known_str = (
                        ",".join(sorted(tasks_unknown)),
                        ",".join(sorted(tasks_known)),
                    )
                    logger.warning(
                        f"WARNING: Unknown tasks: {unknown_str}. Known tasks: {known_str}."
                    )
            # add task if subclass of mteb.tasks
            self.tasks.extend([x for x in self._tasks if isinstance(x, (AbsTask))])
            return

        # Otherwise use filters to select tasks
        filtered_tasks = filter(
            lambda x: (self._task_types is None)
            or (x.metadata_dict["type"] in self._task_types),
            self.tasks_cls,
        )
        filtered_tasks = filter(
            lambda x: (self._task_categories is None)
            or (x.metadata_dict["category"] in self._task_categories),
            filtered_tasks,
        )
        filtered_tasks = filter(
            lambda x: (self._version is None)
            or (x.metadata_dict["version"] >= self._version),
            filtered_tasks,
        )
        # keep only tasks with at least one language in the filter
        filtered_tasks = filter(
            lambda x: (not (self._task_langs))
            or (len(set(x.metadata_dict["eval_langs"]) & set(self._task_langs)) > 0),
            filtered_tasks,
        )

        # Get final list of tasks
        self.tasks = list(filtered_tasks)

    def load_tasks_data(self):
        """Load datasets for the selected tasks."""
        logger.info(f"\n\n## Loading datasets for {len(self.tasks)} tasks")
        for task in self.tasks:
            logger.info(f"\n# Loading dataset for {task.metadata_dict['name']}")
            task.load_data()

    @staticmethod
    def _run_eval(
        task: AbsTask,
        model: Encoder,
        split: str,
        output_folder: str | None,
        subsets_to_run: list[str] | None = None,
        *,
        encode_kwargs: dict[str, Any],
        **kwargs: Any,
    ):
        tick = time()
        results = task.evaluate(
            model,
            split,
            subsets_to_run=subsets_to_run,
            output_folder=output_folder,
            encode_kwargs=encode_kwargs,
            **kwargs,
        )
        tock = time()
        return results, tick, tock

    @staticmethod
    def _get_missing_splits(
        existing_results: TaskResult | None, task_eval_splits: list[str]
    ) -> list[str]:
        if existing_results is None:
            return task_eval_splits

        missing_splits = []
        for split in task_eval_splits:
            if split not in existing_results.scores:
                missing_splits.append(split)
            elif not existing_results.scores[
                split
            ]:  # Check if the split has any scores
                missing_splits.append(split)

        return missing_splits

    @staticmethod
    def _merge_results(
        existing_results: TaskResult, new_results: TaskResult
    ) -> TaskResult:
        merged_scores = existing_results.scores.copy()

        for split, scores in new_results.scores.items():
            if split in merged_scores:
                merged_scores[split] = MTEB._merge_split_scores(
                    merged_scores[split], scores
                )
            else:
                merged_scores[split] = scores

        existing_kg_co2_emissions = (
            existing_results.kg_co2_emissions
            if existing_results.kg_co2_emissions
            else 0
        )
        new_kg_co2_emissions = (
            new_results.kg_co2_emissions if new_results.kg_co2_emissions else 0
        )
        merged_kg_co2_emissions = None
        if existing_kg_co2_emissions and new_kg_co2_emissions:
            merged_kg_co2_emissions = existing_kg_co2_emissions + new_kg_co2_emissions
        merged_results = TaskResult(
            dataset_revision=new_results.dataset_revision,
            task_name=new_results.task_name,
            mteb_version=new_results.mteb_version,
            scores=merged_scores,
            evaluation_time=existing_results.evaluation_time
            + new_results.evaluation_time,
            kg_co2_emissions=merged_kg_co2_emissions,
        )

        return merged_results

    @staticmethod
    def _merge_split_scores(
        existing_scores: list[ScoresDict], new_scores: list[ScoresDict]
    ) -> list[ScoresDict]:
        merged = {score["hf_subset"]: score for score in existing_scores}
        for score in new_scores:
            merged[score["hf_subset"]] = score
        return list(merged.values())

    def run(
        self,
        model: SentenceTransformer | Encoder,
        verbosity: int = 1,
        output_folder: str | None = "results",
        eval_splits: list[str] | None = None,
        eval_subsets: list[str] | None = None,
        overwrite_results: bool = False,
        raise_error: bool = True,
        co2_tracker: bool = False,
        encode_kwargs: dict[str, Any] = {},
        **kwargs,
    ) -> list[TaskResult]:
        """Run the evaluation pipeline on the selected tasks.

        Args:
            model: Model to be used for evaluation
            verbosity: Verbosity level. Default is 1.
                0: Only shows a progress bar for tasks being processed.
                1: Shows a progress bar and prints task scores.
                2: Prints detailed output, including messages about loading datasets and task scores.
                3: Prints comprehensive logs for debugging, including all data loading and evaluation details.
            output_folder: Folder where the results will be saved. Default to 'results'. Where it will save the results in the format:
                `{output_folder}/{model_name}/{model_revision}/{task_name}.json`.
            eval_splits: List of splits to evaluate on. If None, the splits are taken from the task metadata.
            eval_subsets: List of subsets to evaluate on. If None, the subsets are taken from the task metadata.
            overwrite_results: Whether to overwrite existing results.
            raise_error: Whether to raise an error if an exception occurs during evaluation.
            co2_tracker: Whether to enable or disable CO2 emissions tracker using codecarbon.
            encode_kwargs: Additional keyword arguments to be passed to the model.encode method.
            kwargs: Additional arguments to be passed to `_run_eval` method and task.load_data.

        Returns:
            A list of TaskResult objects, one for each task evaluated.
        """
        if "batch_size" in kwargs:
            logger.warning(
                "The `batch_size` argument is deprecated and will be removed in the next release. "
                + "Please use `encode_kwargs = {'batch_size': ...}` to set the batch size instead."
            )
            encode_kwargs["batch_size"] = kwargs["batch_size"]

        # update logging to account for different levels of Verbosity (similar to the command line)

        if verbosity == 0:
            datasets.logging.set_verbosity(logging.CRITICAL)  # 40
            datasets.logging.disable_progress_bar()  # Disable progress bar
        elif verbosity == 1:
            datasets.logging.set_verbosity(logging.WARNING)
            datasets.logging.disable_progress_bar()  # Disable progress bar
        elif verbosity == 2:
            datasets.logging.set_verbosity(logging.INFO)
        elif verbosity == 3:
            datasets.logging.set_verbosity(logging.DEBUG)

        meta = self.create_model_meta(model)
        output_path = self.create_output_folder(meta, output_folder)
        if isinstance(model, (SentenceTransformer, CrossEncoder)):
            model = SentenceTransformerWrapper(model)

        ## Disable co2_tracker for API models
        if "API" in meta.framework:
            co2_tracker = False

        if output_path:
            self._save_model_metadata(meta, output_path)

        # Run selected tasks
        logger.info(f"\n\n## Evaluating {len(self.tasks)} tasks:")

        if verbosity > 0:
            self.print_selected_tasks()

        evaluation_results = []
        original_tasks = (
            self.tasks.copy()
        )  # save them in case we re-use the object (e.g. for reranking)

        # To evaluate missing splits, we keep track of the task name and the corresponding splits.
        self.last_evaluated_splits = {}

        while len(self.tasks) > 0:
            task = self.tasks[0]
            logger.info(
                f"\n\n********************** Evaluating {task.metadata.name} **********************"
            )

<<<<<<< HEAD
=======
            if isinstance(task, AbsTaskAggregate):
                self_ = MTEB(tasks=task.metadata.tasks)
                task_results = self_.run(
                    model,
                    verbosity=verbosity - 1,
                    output_folder=output_folder,
                    eval_splits=eval_splits,
                    eval_subsets=eval_subsets,
                    overwrite_results=overwrite_results,
                    raise_error=raise_error,
                    co2_tracker=co2_tracker,
                    encode_kwargs=encode_kwargs,
                    **kwargs,
                )
                new_results = task.combine_task_results(task_results)
                evaluation_results.append(new_results)

                if output_path:
                    save_path = output_path / f"{task.metadata.name}.json"
                    new_results.to_disk(save_path)
                del self.tasks[0]
                continue

>>>>>>> 476afc73
            if "bm25s" in meta.name and task.metadata.type != "Retrieval":
                logger.warning(
                    f"bm25s only supports Retrieval tasks, but the task type is {task.metadata.type}. Skipping task."
                )
                del self.tasks[0]  # empty memory
                continue

            task_eval_splits = (
                eval_splits if eval_splits is not None else task.eval_splits
            )
<<<<<<< HEAD
            task_subsets = list(task.metadata.hf_subsets_to_langscripts.keys())
=======
            task_subsets = (
                task.hf_subsets
                if task.hf_subsets
                else list(task.metadata.hf_subsets_to_langscripts.keys())
            )
>>>>>>> 476afc73

            existing_results = None
            save_path = None
            final_splits_to_run = task_eval_splits
            missing_evaluations = self._get_missing_evaluations(
                existing_results,
                task_eval_splits,
                task_subsets,
                eval_subsets,
            )

            if output_path:
                save_path = output_path / f"{task.metadata.name}{task.save_suffix}.json"
                if save_path.exists():
                    existing_results = TaskResult.from_disk(save_path)

                    # Unified call to get missing splits and subsets
                    missing_evaluations = self._get_missing_evaluations(
                        existing_results,
                        task_eval_splits,
                        task_subsets,
                        eval_subsets,
                    )

                    if overwrite_results:
                        final_splits_to_run = task_eval_splits
                    else:
                        # Determine final splits to run
                        final_splits_to_run = []
                        # We need to run any split that is fully missing or has missing subsets
                        for sp, info in missing_evaluations.items():
                            if info["whole_split_missing"] or info["missing_subsets"]:
                                final_splits_to_run.append(sp)

                    if not overwrite_results and len(final_splits_to_run) == 0:
                        logger.info(
                            f"{task.metadata.name} results already exists. Loading results from disk."
                            f" Set overwrite_results=True to overwrite or `--overwrite`."
                        )
                        evaluation_results.append(existing_results)
                        del self.tasks[0]  # empty memory
                        continue

            # If no splits need to be run and results exist, skip
            if not final_splits_to_run:
                if existing_results is not None:
                    evaluation_results.append(existing_results)
                else:
                    logger.info(
                        f"No splits to evaluate for {task.metadata.name}. Skipping evaluation."
                    )
                self.last_evaluated_splits[task.metadata.name] = []
                del self.tasks[0]
                continue

            try:
                task.check_if_dataset_is_superseded()
                task.load_data(**kwargs)

                task_results = {}
                evaluation_time = 0
                kg_co2_emissions: int | None = 0 if co2_tracker else None

                self.last_evaluated_splits[task.metadata.name] = []

                for split in final_splits_to_run:
                    info = missing_evaluations[split]

                    # Determine subsets to run for this split
                    # If the whole split is missing, run all required subsets
                    # If only some subsets are missing, run only those
                    subsets_to_run = (
                        info["missing_subsets"]
                        if not overwrite_results
                        else (eval_subsets or task_subsets)
                    )

                    if (
                        info["whole_split_missing"] or overwrite_results
                    ) and task_subsets is None:
                        subsets_to_run = ["default"]

                    if co2_tracker:
                        try:
                            from codecarbon import EmissionsTracker
                        except ImportError:
                            raise ImportError(
                                "To use the CO2 emissions tracker, please install codecarbon using 'pip install codecarbon'"
                            )
                        with EmissionsTracker(
                            save_to_file=False, save_to_api=False, logging_logger=logger
                        ) as tracker:
                            results, tick, tock = self._run_eval(
                                task,
                                model,
                                split,
                                output_folder,
                                encode_kwargs=encode_kwargs,
                                subsets_to_run=subsets_to_run,
                                **kwargs,
                            )

                        kg_co2_emissions += (
                            tracker.final_emissions
                        )  # expressed as kilograms of CO₂-equivalents
                    else:
                        results, tick, tock = self._run_eval(
                            task,
                            model,
                            split,
                            output_folder,
                            subsets_to_run=subsets_to_run,
                            encode_kwargs=encode_kwargs,
                            **kwargs,
                        )

                    logger.info(
                        f"Evaluation for {task.metadata_dict['name']} on {split} took {tock - tick:.2f} seconds"
                    )
                    evaluation_time += tock - tick

                    task_results[split] = results
                    if verbosity >= 1:
                        logger.info(f"Scores: {task_results[split]}")
<<<<<<< HEAD

                    self.last_evaluated_splits[task.metadata.name].append(split)

=======

                    self.last_evaluated_splits[task.metadata.name].append(split)

>>>>>>> 476afc73
                # Create new TaskResult
                new_results = TaskResult.from_task_results(
                    task,
                    task_results,
                    evaluation_time=evaluation_time,
                    kg_co2_emissions=kg_co2_emissions,
                )

                # Merge with existing if needed
                if output_path and save_path.exists():
                    existing_results = TaskResult.from_disk(save_path)
                if existing_results:
                    merged_results = self._merge_results(existing_results, new_results)
                else:
                    merged_results = new_results

                if output_path:
                    merged_results.to_disk(save_path)

                evaluation_results.append(merged_results)

            except Exception as e:
                logger.error(
                    f"Error while evaluating {task.metadata_dict['name']}: {e}"
                )
                if raise_error:
                    raise e
                logger.error(
                    f"Please check all the error logs at: {self.err_logs_path}"
                )
                with open(self.err_logs_path, "a") as f_out:
                    f_out.write(f"{datetime.now()} >>> {task.metadata_dict['name']}\n")
                    f_out.write(traceback.format_exc())
                    f_out.write("\n\n")

            # empty memory
            del self.tasks[0]

        self.tasks = original_tasks
        return evaluation_results

    @staticmethod
    def create_model_meta(model: Encoder) -> ModelMeta:
        if hasattr(model, "mteb_model_meta"):
            meta = model.mteb_model_meta  # type: ignore
        else:
            try:
                meta = model_meta_from_sentence_transformers(model)  # type: ignore
            except AttributeError:
                logger.warning(
                    "Could not find model metadata. Please set the model.mteb_model_meta attribute or if you are using "
                    + "SentenceTransformers, please upgrade to version 3.0.0 to ensure that the model.mteb_model_meta "
                    + "attribute is available."
                )
                meta = ModelMeta(
                    name=None,
                    revision=None,
                    release_date=None,
                    languages=None,
                )

        # create a copy of the meta to avoid modifying the original object
        meta = copy(meta)
        meta.revision = meta.revision or "no_revision_available"
        meta.name = meta.name or "no_model_name_available"

        return meta

    def create_output_folder(
        self, model_meta: ModelMeta, output_folder: str | None
    ) -> Path | None:
        """Create output folder for the results."""
        if output_folder is None:
            return None

        model_revision: str = model_meta.revision  # type: ignore
        model_path_name = model_meta.model_name_as_path()

        output_path = Path(output_folder) / model_path_name / model_revision
        output_path.mkdir(parents=True, exist_ok=True)
        return output_path

    @staticmethod
    def _save_model_metadata(model_meta: ModelMeta, output_folder: Path) -> None:
        save_path = output_folder / "model_meta.json"

        with save_path.open("w") as f:
            json.dump(model_meta.to_dict(), f)

    def get_last_evaluated_splits(self):
        """Returns a dictionary of tasks and their evaluated splits from the most recent run.
        Tasks with empty lists indicate that results already existed and no splits were evaluated.
        """
        return deepcopy(
            {task: list(splits) for task, splits in self.last_evaluated_splits.items()}
        )

    @staticmethod
    def _get_missing_evaluations(
        existing_results: TaskResult | None,
        task_eval_splits: list[str],
        task_eval_langs: list[str],
        eval_subsets: list[str] | None,
    ) -> dict[str, dict[str, Any]]:
        """Return a dictionary for each split, indicating if the whole split is missing and which subsets are missing."""
        missing_evaluations = {
            split: {"whole_split_missing": False, "missing_subsets": []}
            for split in task_eval_splits
        }

        # Determine subsets to consider if multilingual
        if eval_subsets is None:
            # If no eval_langs specified, consider all subsets
            subsets_to_consider = task_eval_langs
        else:
            subsets_to_consider = [
                subset for subset in task_eval_langs if subset in eval_subsets
            ]

        # If no existing results, all splits and subsets are missing
        if existing_results is None:
            for split in task_eval_splits:
                missing_evaluations[split]["whole_split_missing"] = True
                missing_evaluations[split]["missing_subsets"] = list(
                    subsets_to_consider
                )
            return missing_evaluations

        # If we have existing results, check which splits and subsets are missing
        for split in task_eval_splits:
            if split not in existing_results.scores:
                # Whole split missing
                missing_evaluations[split]["whole_split_missing"] = True
                missing_evaluations[split]["missing_subsets"] = list(
                    subsets_to_consider
                )
            else:
                # Some subsets may be missing
                existing_subsets = {
                    score_dict["hf_subset"]
                    for score_dict in existing_results.scores[split]
                }
                missing_subsets = [
                    s for s in subsets_to_consider if s not in existing_subsets
                ]
                if missing_subsets:
                    missing_evaluations[split]["missing_subsets"] = missing_subsets

        return missing_evaluations<|MERGE_RESOLUTION|>--- conflicted
+++ resolved
@@ -4,11 +4,7 @@
 import logging
 import os
 import traceback
-<<<<<<< HEAD
-from collections.abc import Iterable
-=======
 from collections.abc import Iterable, Sequence
->>>>>>> 476afc73
 from copy import copy, deepcopy
 from datetime import datetime
 from itertools import chain
@@ -20,10 +16,7 @@
 from sentence_transformers import CrossEncoder, SentenceTransformer
 
 from mteb.abstasks.AbsTask import ScoresDict
-<<<<<<< HEAD
-=======
 from mteb.abstasks.aggregated_task import AbsTaskAggregate
->>>>>>> 476afc73
 from mteb.encoder_interface import Encoder
 from mteb.model_meta import ModelMeta
 from mteb.models import model_meta_from_sentence_transformers
@@ -76,11 +69,7 @@
             self._tasks = tasks
             if isinstance(tasks[0], Benchmark):
                 self.benchmarks = tasks
-<<<<<<< HEAD
-                self._tasks = list(chain.from_iterable(tasks))
-=======
                 self._tasks = self._tasks = list(chain.from_iterable(tasks))  # type: ignore
->>>>>>> 476afc73
             assert (
                 task_types is None and task_categories is None
             ), "Cannot specify both `tasks` and `task_types`/`task_categories`"
@@ -477,8 +466,6 @@
                 f"\n\n********************** Evaluating {task.metadata.name} **********************"
             )
 
-<<<<<<< HEAD
-=======
             if isinstance(task, AbsTaskAggregate):
                 self_ = MTEB(tasks=task.metadata.tasks)
                 task_results = self_.run(
@@ -502,7 +489,6 @@
                 del self.tasks[0]
                 continue
 
->>>>>>> 476afc73
             if "bm25s" in meta.name and task.metadata.type != "Retrieval":
                 logger.warning(
                     f"bm25s only supports Retrieval tasks, but the task type is {task.metadata.type}. Skipping task."
@@ -513,15 +499,11 @@
             task_eval_splits = (
                 eval_splits if eval_splits is not None else task.eval_splits
             )
-<<<<<<< HEAD
-            task_subsets = list(task.metadata.hf_subsets_to_langscripts.keys())
-=======
             task_subsets = (
                 task.hf_subsets
                 if task.hf_subsets
                 else list(task.metadata.hf_subsets_to_langscripts.keys())
             )
->>>>>>> 476afc73
 
             existing_results = None
             save_path = None
@@ -646,15 +628,9 @@
                     task_results[split] = results
                     if verbosity >= 1:
                         logger.info(f"Scores: {task_results[split]}")
-<<<<<<< HEAD
 
                     self.last_evaluated_splits[task.metadata.name].append(split)
 
-=======
-
-                    self.last_evaluated_splits[task.metadata.name].append(split)
-
->>>>>>> 476afc73
                 # Create new TaskResult
                 new_results = TaskResult.from_task_results(
                     task,
