from __future__ import annotations

import json
import logging
import os
import traceback
from collections.abc import Iterable
<<<<<<< HEAD
from copy import copy
=======
from copy import copy, deepcopy
>>>>>>> 2fac8ba1
from datetime import datetime
from itertools import chain
from pathlib import Path
from time import time
from typing import Any

import datasets
from sentence_transformers import CrossEncoder, SentenceTransformer

from mteb.abstasks.AbsTask import ScoresDict
from mteb.encoder_interface import Encoder
from mteb.model_meta import ModelMeta
from mteb.models import model_meta_from_sentence_transformers

from ..abstasks import *
from ..abstasks import AbsTask
from ..load_results.task_results import TaskResult
from ..models.sentence_transformer_wrapper import SentenceTransformerWrapper
from ..tasks import *
from . import LangMapping

logger = logging.getLogger(__name__)


class MTEB:
    def __init__(
        self,
        tasks: Iterable[str | AbsTask] | None = None,
        *,
        task_types: list[str] | None = None,
        task_categories: list[str] | None = None,
        task_langs: list[str] | None = None,
        version=None,
        err_logs_path: str = "error_logs.txt",
        **kwargs,
    ):
        """Create an Evaluation pipeline, based on the provided tasks.

        Args:
            tasks: List of tasks to be evaluated.
            task_types: Will be deprecated we recommend that you use `mteb.get_tasks()` to filter tasks. List of task types (Clustering, Retrieval..) to be
                evaluated. If None, all tasks will be evaluated
            task_categories: Will be deprecated we recommend that you use `mteb.get_tasks()` to filter tasks. List of task categories (s2s, p2p..) to be
                evaluated. If None, all tasks will be evaluated
            task_langs: Will be deprecated we recommend that you use `mteb.get_tasks()` to filter tasks. List of languages to be evaluated. if None, all
                languages will be evaluated. ["eng-Latn", "deu_Latn"] will evaluate on all tasks with these languages.
            version: Will be deprecated. Version of the benchmark to use. If None, latest is used
            err_logs_path: Path to save error logs.
            kwargs: Additional arguments to be passed to the tasks
        """
        from mteb.benchmarks import Benchmark

        self.deprecation_warning(
            task_types, task_categories, task_langs, tasks, version
        )

        if tasks is not None:
            self._tasks = tasks
            if isinstance(tasks[0], Benchmark):
                self.benchmarks = tasks
                self._tasks = list(chain.from_iterable(tasks))
            assert (
                task_types is None and task_categories is None
            ), "Cannot specify both `tasks` and `task_types`/`task_categories`"
        else:
            self._task_types = task_types
            self._task_categories = task_categories
            self._tasks = None

        self._task_langs = task_langs if task_langs is not None else []
        if isinstance(self._task_langs, str):
            self._task_langs = [self._task_langs]

        self._extend_lang_code()
        self._extend_lang_pairs()  # add all possible pairs

        self._version = version
        self.err_logs_path = err_logs_path

        self.last_evaluated_splits = {}

        self.select_tasks(**kwargs)

    def deprecation_warning(
        self, task_types, task_categories, task_langs, tasks, version
    ):
        if task_types is not None:
            logger.warning(
                "The `task_types` argument is deprecated and will be removed in the next release. "
                + "Please use `tasks = mteb.get_tasks(... task_types = [...])` to filter tasks instead."
            )
        if task_categories is not None:
            logger.warning(
                "The `task_categories` argument is deprecated and will be removed in the next release. "
                + "Please use `tasks = mteb.get_tasks(... categories = [...])` to filter tasks instead."
            )
        if task_langs is not None:
            logger.warning(
                "The `task_langs` argument is deprecated and will be removed in the next release. "
                + "Please use `tasks = mteb.get_tasks(... languages = [...])` to filter tasks instead. "
                + "Note that this uses 3 letter language codes (ISO 639-3)."
            )
        if version is not None:
            logger.warning(
                "The `version` argument is deprecated and will be removed in the next release."
            )
        task_contains_strings = any(isinstance(x, str) for x in tasks or [])
        if task_contains_strings:
            logger.warning(
                "Passing task names as strings is deprecated and will be removed in the next release. "
                + "Please use `tasks = mteb.get_tasks(tasks=[...])` method to get tasks instead."
            )

    @property
    def available_tasks(self):
        return [x.metadata_dict["name"] for x in self.tasks_cls]

    @property
    def available_task_types(self):
        # sort the task types
        return sorted({x.metadata_dict["type"] for x in self.tasks_cls})

    @property
    def available_task_categories(self):
        return {x.metadata_dict["category"] for x in self.tasks_cls}

    def _extend_lang_code(self):
        # add all possible language codes
        for lang in set(self._task_langs):
            if lang in LangMapping.LANG_MAPPING:
                self._task_langs += LangMapping.LANG_MAPPING[lang]

    def _extend_lang_pairs(self):
        # add all possible language pairs
        langs = set(self._task_langs)
        for x in langs:
            if "-" not in x:
                for y in langs:
                    if "-" not in y:
                        pair = f"{x}-{y}"
                        if pair not in langs:
                            self._task_langs.append(pair)
        return

    def _display_tasks(self, task_list, name=None):
        from rich.console import Console

        # disable logging for other ranks
        if int(os.getenv("RANK", 0)) != 0:
            return

        console = Console()
        if name:
            console.rule(f"[bold]{name}\n", style="grey15")
        for task_type in self.available_task_types:  # iterate through sorted task_types
            current_type_tasks = list(
                filter(lambda x: x.metadata.type == task_type, task_list)
            )
            if len(current_type_tasks) == 0:
                continue
            else:
                console.print(f"[bold]{task_type}[/]")
                for (
                    task
                ) in current_type_tasks:  # will be sorted as input to this function
                    prefix = "    - "
                    name = f"{task.metadata.name}"
                    category = f", [italic grey39]{task.metadata.category}[/]"
                    multilingual = (
                        f", [italic red]multilingual {len(task.hf_subsets)} / {len(task.metadata.eval_langs)} Subsets[/]"
                        if task.is_multilingual
                        else ""
                    )
                    console.print(f"{prefix}{name}{category}{multilingual}")
                console.print("\n")

    def mteb_benchmarks(self):
        """Get all benchmarks available in the MTEB."""
        from mteb.overview import MTEBTasks

        # get all the MTEB specific benchmarks:
        sorted_mteb_benchmarks = sorted(
            self.benchmarks, key=lambda obj: obj.name.lower()
        )

        mteb_b, remaining_b = [], []
        for b in sorted_mteb_benchmarks:
            if "MTEB" in b.name:
                mteb_b.append(b)
            else:
                remaining_b.append(b)

        # place mteb first, then remaining
        sorted_mteb_benchmarks = mteb_b + remaining_b

        # task ordering within each benchmark should be alphabetical
        for st in sorted_mteb_benchmarks:
            st.tasks = MTEBTasks(
                sorted(st.tasks, key=lambda obj: obj.metadata.name.lower())
            )

        for benchmark in sorted_mteb_benchmarks:
            name = benchmark.name
            self._display_tasks(benchmark.tasks, name=name)

    @classmethod
    def mteb_tasks(cls):
        """Get all tasks available in the MTEB."""
        instance = cls()
        instance._display_tasks(instance.tasks_cls, name="MTEB tasks")

    def print_selected_tasks(self):
        """Print the selected tasks."""
        self._display_tasks(self.tasks, name="Selected tasks")

    def select_tasks(self, **kwargs):
        """Select the tasks to be evaluated."""
        # Get all existing tasks
        tasks_categories_cls = list(AbsTask.__subclasses__())
        self.tasks_cls = [
            cls(hf_subsets=self._task_langs, **kwargs)
            for cat_cls in tasks_categories_cls
            for cls in cat_cls.__subclasses__()
            if cat_cls.__name__.startswith("AbsTask")
        ]

        # If `task_list` is specified, select list of tasks
        if self._tasks is not None:
            self.tasks = list(
                filter(
                    lambda x: (x.metadata_dict["name"] in self._tasks), self.tasks_cls
                )
            )
            if len(self.tasks) != len(self._tasks):
                tasks_known = {x.metadata_dict["name"] for x in self.tasks_cls}
                tasks_unknown = {
                    x for x in self._tasks if isinstance(x, str)
                } - tasks_known
                if tasks_unknown:
                    unknown_str, known_str = (
                        ",".join(sorted(tasks_unknown)),
                        ",".join(sorted(tasks_known)),
                    )
                    logger.warning(
                        f"WARNING: Unknown tasks: {unknown_str}. Known tasks: {known_str}."
                    )
            # add task if subclass of mteb.tasks
            self.tasks.extend([x for x in self._tasks if isinstance(x, AbsTask)])
            return

        # Otherwise use filters to select tasks
        filtered_tasks = filter(
            lambda x: (self._task_types is None)
            or (x.metadata_dict["type"] in self._task_types),
            self.tasks_cls,
        )
        filtered_tasks = filter(
            lambda x: (self._task_categories is None)
            or (x.metadata_dict["category"] in self._task_categories),
            filtered_tasks,
        )
        filtered_tasks = filter(
            lambda x: (self._version is None)
            or (x.metadata_dict["version"] >= self._version),
            filtered_tasks,
        )
        # keep only tasks with at least one language in the filter
        filtered_tasks = filter(
            lambda x: (not (self._task_langs))
            or (len(set(x.metadata_dict["eval_langs"]) & set(self._task_langs)) > 0),
            filtered_tasks,
        )

        # Get final list of tasks
        self.tasks = list(filtered_tasks)

    def load_tasks_data(self):
        """Load datasets for the selected tasks."""
        logger.info(f"\n\n## Loading datasets for {len(self.tasks)} tasks")
        for task in self.tasks:
            logger.info(f"\n# Loading dataset for {task.metadata_dict['name']}")
            task.load_data()

    @staticmethod
    def _run_eval(
        task: AbsTask,
        model: Encoder,
        split: str,
        output_folder: str | None,
        subsets_to_run: list[str] | None = None,
        *,
        encode_kwargs: dict[str, Any],
        **kwargs: Any,
    ):
        tick = time()
        results = task.evaluate(
            model,
            split,
            subsets_to_run=subsets_to_run,
            output_folder=output_folder,
            encode_kwargs=encode_kwargs,
            **kwargs,
        )
        tock = time()
        return results, tick, tock

    @staticmethod
    def _get_missing_splits(
        existing_results: TaskResult | None, task_eval_splits: list[str]
    ) -> list[str]:
        if existing_results is None:
            return task_eval_splits

        missing_splits = []
        for split in task_eval_splits:
            if split not in existing_results.scores:
                missing_splits.append(split)
            elif not existing_results.scores[
                split
            ]:  # Check if the split has any scores
                missing_splits.append(split)

        return missing_splits

    @staticmethod
    def _merge_results(
        existing_results: TaskResult, new_results: TaskResult
    ) -> TaskResult:
        merged_scores = existing_results.scores.copy()

        for split, scores in new_results.scores.items():
            if split in merged_scores:
                merged_scores[split] = MTEB._merge_split_scores(
                    merged_scores[split], scores
                )
            else:
                merged_scores[split] = scores

        existing_kg_co2_emissions = (
            existing_results.kg_co2_emissions
            if existing_results.kg_co2_emissions
            else 0
        )
        new_kg_co2_emissions = (
            new_results.kg_co2_emissions if new_results.kg_co2_emissions else 0
        )
        merged_kg_co2_emissions = None
        if existing_kg_co2_emissions and new_kg_co2_emissions:
            merged_kg_co2_emissions = existing_kg_co2_emissions + new_kg_co2_emissions
        merged_results = TaskResult(
            dataset_revision=new_results.dataset_revision,
            task_name=new_results.task_name,
            mteb_version=new_results.mteb_version,
            scores=merged_scores,
            evaluation_time=existing_results.evaluation_time
            + new_results.evaluation_time,
            kg_co2_emissions=merged_kg_co2_emissions,
        )

        return merged_results

    @staticmethod
    def _merge_split_scores(
        existing_scores: list[ScoresDict], new_scores: list[ScoresDict]
    ) -> list[ScoresDict]:
        merged = {score["hf_subset"]: score for score in existing_scores}
        for score in new_scores:
            merged[score["hf_subset"]] = score
        return list(merged.values())

    def run(
        self,
        model: SentenceTransformer | Encoder,
        verbosity: int = 1,
        output_folder: str | None = "results",
        eval_splits: list[str] | None = None,
        eval_subsets: list[str] | None = None,
        overwrite_results: bool = False,
        raise_error: bool = True,
        co2_tracker: bool = False,
        encode_kwargs: dict[str, Any] = {},
        **kwargs,
    ) -> list[TaskResult]:
        """Run the evaluation pipeline on the selected tasks.

        Args:
            model: Model to be used for evaluation
            verbosity: Verbosity level. Default is 1.
                0: Only shows a progress bar for tasks being processed.
                1: Shows a progress bar and prints task scores.
                2: Prints detailed output, including messages about loading datasets and task scores.
                3: Prints comprehensive logs for debugging, including all data loading and evaluation details.
            output_folder: Folder where the results will be saved. Default to 'results'. Where it will save the results in the format:
                `{output_folder}/{model_name}/{model_revision}/{task_name}.json`.
            eval_splits: List of splits to evaluate on. If None, the splits are taken from the task metadata.
            eval_subsets: List of subsets to evaluate on. If None, the subsets are taken from the task metadata.
            overwrite_results: Whether to overwrite existing results.
            raise_error: Whether to raise an error if an exception occurs during evaluation.
            co2_tracker: Whether to enable or disable CO2 emissions tracker using codecarbon.
            encode_kwargs: Additional keyword arguments to be passed to the model.encode method.
            kwargs: Additional arguments to be passed to `_run_eval` method and task.load_data.

        Returns:
            A list of TaskResult objects, one for each task evaluated.
        """
        if "batch_size" in kwargs:
            logger.warning(
                "The `batch_size` argument is deprecated and will be removed in the next release. "
                + "Please use `encode_kwargs = {'batch_size': ...}` to set the batch size instead."
            )
            encode_kwargs["batch_size"] = kwargs["batch_size"]

        # update logging to account for different levels of Verbosity (similar to the command line)

        if verbosity == 0:
            datasets.logging.set_verbosity(logging.CRITICAL)  # 40
            datasets.logging.disable_progress_bar()  # Disable progress bar
        elif verbosity == 1:
            datasets.logging.set_verbosity(logging.WARNING)
            datasets.logging.disable_progress_bar()  # Disable progress bar
        elif verbosity == 2:
            datasets.logging.set_verbosity(logging.INFO)
        elif verbosity == 3:
            datasets.logging.set_verbosity(logging.DEBUG)

        meta = self.create_model_meta(model)
        output_path = self.create_output_folder(meta, output_folder)
        if isinstance(model, (SentenceTransformer, CrossEncoder)):
            model = SentenceTransformerWrapper(model)
<<<<<<< HEAD
=======

        ## Disable co2_tracker for API models
        if "API" in meta.framework:
            co2_tracker = False
>>>>>>> 2fac8ba1

        if output_path:
            self._save_model_metadata(meta, output_path)

        # Run selected tasks
        logger.info(f"\n\n## Evaluating {len(self.tasks)} tasks:")

        if verbosity > 0:
            self.print_selected_tasks()

        evaluation_results = []
        original_tasks = (
            self.tasks.copy()
        )  # save them in case we re-use the object (e.g. for reranking)

        # To evaluate missing splits, we keep track of the task name and the corresponding splits.
        self.last_evaluated_splits = {}

        while len(self.tasks) > 0:
            task = self.tasks[0]
            logger.info(
                f"\n\n********************** Evaluating {task.metadata.name} **********************"
            )

<<<<<<< HEAD
            # skip evaluation if the model does not support the task modalities.
            task_modalities = "".join(sorted(task.metadata.modalities))
            if ("".join(sorted(meta.modalities)) != task_modalities) and (
                not set(task.metadata.modalities).issubset(set(meta.modalities))
            ):
                logger.warning(
                    f"{meta.name} only supports {meta.modalities}, but the task modalities are {task.metadata.modalities}. Skipping task."
=======
            if "bm25s" in meta.name and task.metadata.type != "Retrieval":
                logger.warning(
                    f"bm25s only supports Retrieval tasks, but the task type is {task.metadata.type}. Skipping task."
>>>>>>> 2fac8ba1
                )
                del self.tasks[0]  # empty memory
                continue

<<<<<<< HEAD
            # skip evaluation if results folder exists and overwrite_results is False
=======
            task_eval_splits = (
                eval_splits if eval_splits is not None else task.eval_splits
            )
            task_subsets = list(task.metadata.hf_subsets_to_langscripts.keys())

            existing_results = None
            save_path = None
            final_splits_to_run = task_eval_splits
            missing_evaluations = self._get_missing_evaluations(
                existing_results,
                task_eval_splits,
                task_subsets,
                eval_subsets,
            )

>>>>>>> 2fac8ba1
            if output_path:
                save_path = output_path / f"{task.metadata.name}{task.save_suffix}.json"
                if save_path.exists():
                    existing_results = TaskResult.from_disk(save_path)

                    # Unified call to get missing splits and subsets
                    missing_evaluations = self._get_missing_evaluations(
                        existing_results,
                        task_eval_splits,
                        task_subsets,
                        eval_subsets,
                    )

                    if overwrite_results:
                        final_splits_to_run = task_eval_splits
                    else:
                        # Determine final splits to run
                        final_splits_to_run = []
                        # We need to run any split that is fully missing or has missing subsets
                        for sp, info in missing_evaluations.items():
                            if info["whole_split_missing"] or info["missing_subsets"]:
                                final_splits_to_run.append(sp)

                    if not overwrite_results and len(final_splits_to_run) == 0:
                        logger.info(
                            f"{task.metadata.name} results already exists. Loading results from disk."
                            f" Set overwrite_results=True to overwrite or `--overwrite`."
                        )
                        evaluation_results.append(existing_results)
                        del self.tasks[0]  # empty memory
                        continue

            # If no splits need to be run and results exist, skip
            if not final_splits_to_run:
                if existing_results is not None:
                    evaluation_results.append(existing_results)
                else:
                    logger.info(
<<<<<<< HEAD
                        f"{task.metadata.name} results already exists. Loading results from disk. Set overwrite_results=True to overwrite."
                    )
                    mteb_results = TaskResult.from_disk(save_path)
                    evaluation_results.append(mteb_results)
                    del self.tasks[0]  # empty memory
                    continue
            try:
                task_eval_splits = (
                    eval_splits if eval_splits is not None else task.eval_splits
                )
=======
                        f"No splits to evaluate for {task.metadata.name}. Skipping evaluation."
                    )
                self.last_evaluated_splits[task.metadata.name] = []
                del self.tasks[0]
                continue
>>>>>>> 2fac8ba1

            try:
                task.check_if_dataset_is_superseded()
                task.load_data(**kwargs)

                task_results = {}
                evaluation_time = 0
                kg_co2_emissions: int | None = 0 if co2_tracker else None

                self.last_evaluated_splits[task.metadata.name] = []

                for split in final_splits_to_run:
                    info = missing_evaluations[split]

                    # Determine subsets to run for this split
                    # If the whole split is missing, run all required subsets
                    # If only some subsets are missing, run only those
                    subsets_to_run = (
                        info["missing_subsets"]
                        if not overwrite_results
                        else (eval_subsets or task_subsets)
                    )

                    if (
                        info["whole_split_missing"] or overwrite_results
                    ) and task_subsets is None:
                        subsets_to_run = ["default"]

                    if co2_tracker:
                        try:
                            from codecarbon import EmissionsTracker
                        except ImportError:
                            raise ImportError(
                                "To use the CO2 emissions tracker, please install codecarbon using 'pip install codecarbon'"
                            )
                        with EmissionsTracker(
                            save_to_file=False, save_to_api=False, logging_logger=logger
                        ) as tracker:
                            results, tick, tock = self._run_eval(
                                task,
                                model,
                                split,
                                output_folder,
                                encode_kwargs=encode_kwargs,
                                subsets_to_run=subsets_to_run,
                                **kwargs,
                            )

                        kg_co2_emissions += (
                            tracker.final_emissions
                        )  # expressed as kilograms of CO₂-equivalents
                    else:
                        results, tick, tock = self._run_eval(
                            task,
                            model,
                            split,
                            output_folder,
                            subsets_to_run=subsets_to_run,
                            encode_kwargs=encode_kwargs,
                            **kwargs,
                        )

                    logger.info(
                        f"Evaluation for {task.metadata_dict['name']} on {split} took {tock - tick:.2f} seconds"
                    )
                    evaluation_time += tock - tick

                    task_results[split] = results
                    if verbosity >= 1:
                        logger.info(f"Scores: {task_results[split]}")

<<<<<<< HEAD
                mteb_task_result = TaskResult.from_task_results(
=======
                    self.last_evaluated_splits[task.metadata.name].append(split)

                # Create new TaskResult
                new_results = TaskResult.from_task_results(
>>>>>>> 2fac8ba1
                    task,
                    task_results,
                    evaluation_time=evaluation_time,
                    kg_co2_emissions=kg_co2_emissions,
                )

                # Merge with existing if needed
                if output_path and save_path.exists():
                    existing_results = TaskResult.from_disk(save_path)
                if existing_results:
                    merged_results = self._merge_results(existing_results, new_results)
                else:
                    merged_results = new_results

                if output_path:
                    merged_results.to_disk(save_path)

                evaluation_results.append(merged_results)

            except Exception as e:
                logger.error(
                    f"Error while evaluating {task.metadata_dict['name']}: {e}"
                )
                if raise_error:
                    raise e
                logger.error(
                    f"Please check all the error logs at: {self.err_logs_path}"
                )
                with open(self.err_logs_path, "a") as f_out:
                    f_out.write(f"{datetime.now()} >>> {task.metadata_dict['name']}\n")
                    f_out.write(traceback.format_exc())
                    f_out.write("\n\n")

            # empty memory
            del self.tasks[0]

        self.tasks = original_tasks
        return evaluation_results

    @staticmethod
    def create_model_meta(model: Encoder) -> ModelMeta:
        if hasattr(model, "mteb_model_meta"):
            meta = model.mteb_model_meta  # type: ignore
        else:
            try:
                meta = model_meta_from_sentence_transformers(model)  # type: ignore
            except AttributeError:
                logger.warning(
                    "Could not find model metadata. Please set the model.mteb_model_meta attribute or if you are using "
                    + "SentenceTransformers, please upgrade to version 3.0.0 to ensure that the model.mteb_model_meta "
                    + "attribute is available."
                )
                meta = ModelMeta(
                    name=None,
                    revision=None,
                    release_date=None,
                    languages=None,
                )

        # create a copy of the meta to avoid modifying the original object
        meta = copy(meta)
        meta.revision = meta.revision or "no_revision_available"
        meta.name = meta.name or "no_model_name_available"

        return meta

    def create_output_folder(
        self, model_meta: ModelMeta, output_folder: str | None
    ) -> Path | None:
        """Create output folder for the results."""
        if output_folder is None:
            return None

        model_revision: str = model_meta.revision  # type: ignore
        model_path_name = model_meta.model_name_as_path()

        output_path = Path(output_folder) / model_path_name / model_revision
        output_path.mkdir(parents=True, exist_ok=True)
        return output_path

    @staticmethod
    def _save_model_metadata(model_meta: ModelMeta, output_folder: Path) -> None:
        save_path = output_folder / "model_meta.json"

        with save_path.open("w") as f:
            json.dump(model_meta.to_dict(), f)

    def get_last_evaluated_splits(self):
        """Returns a dictionary of tasks and their evaluated splits from the most recent run.
        Tasks with empty lists indicate that results already existed and no splits were evaluated.
        """
        return deepcopy(
            {task: list(splits) for task, splits in self.last_evaluated_splits.items()}
        )

    @staticmethod
    def _get_missing_evaluations(
        existing_results: TaskResult | None,
        task_eval_splits: list[str],
        task_eval_langs: list[str],
        eval_subsets: list[str] | None,
    ) -> dict[str, dict[str, Any]]:
        """Return a dictionary for each split, indicating if the whole split is missing and which subsets are missing."""
        missing_evaluations = {
            split: {"whole_split_missing": False, "missing_subsets": []}
            for split in task_eval_splits
        }

        # Determine subsets to consider if multilingual
        if eval_subsets is None:
            # If no eval_langs specified, consider all subsets
            subsets_to_consider = task_eval_langs
        else:
            subsets_to_consider = [
                subset for subset in task_eval_langs if subset in eval_subsets
            ]

        # If no existing results, all splits and subsets are missing
        if existing_results is None:
            for split in task_eval_splits:
                missing_evaluations[split]["whole_split_missing"] = True
                missing_evaluations[split]["missing_subsets"] = list(
                    subsets_to_consider
                )
            return missing_evaluations

        # If we have existing results, check which splits and subsets are missing
        for split in task_eval_splits:
            if split not in existing_results.scores:
                # Whole split missing
                missing_evaluations[split]["whole_split_missing"] = True
                missing_evaluations[split]["missing_subsets"] = list(
                    subsets_to_consider
                )
            else:
                # Some subsets may be missing
                existing_subsets = {
                    score_dict["hf_subset"]
                    for score_dict in existing_results.scores[split]
                }
                missing_subsets = [
                    s for s in subsets_to_consider if s not in existing_subsets
                ]
                if missing_subsets:
                    missing_evaluations[split]["missing_subsets"] = missing_subsets

        return missing_evaluations<|MERGE_RESOLUTION|>--- conflicted
+++ resolved
@@ -5,11 +5,7 @@
 import os
 import traceback
 from collections.abc import Iterable
-<<<<<<< HEAD
-from copy import copy
-=======
 from copy import copy, deepcopy
->>>>>>> 2fac8ba1
 from datetime import datetime
 from itertools import chain
 from pathlib import Path
@@ -439,13 +435,10 @@
         output_path = self.create_output_folder(meta, output_folder)
         if isinstance(model, (SentenceTransformer, CrossEncoder)):
             model = SentenceTransformerWrapper(model)
-<<<<<<< HEAD
-=======
 
         ## Disable co2_tracker for API models
         if "API" in meta.framework:
             co2_tracker = False
->>>>>>> 2fac8ba1
 
         if output_path:
             self._save_model_metadata(meta, output_path)
@@ -470,26 +463,13 @@
                 f"\n\n********************** Evaluating {task.metadata.name} **********************"
             )
 
-<<<<<<< HEAD
-            # skip evaluation if the model does not support the task modalities.
-            task_modalities = "".join(sorted(task.metadata.modalities))
-            if ("".join(sorted(meta.modalities)) != task_modalities) and (
-                not set(task.metadata.modalities).issubset(set(meta.modalities))
-            ):
-                logger.warning(
-                    f"{meta.name} only supports {meta.modalities}, but the task modalities are {task.metadata.modalities}. Skipping task."
-=======
             if "bm25s" in meta.name and task.metadata.type != "Retrieval":
                 logger.warning(
                     f"bm25s only supports Retrieval tasks, but the task type is {task.metadata.type}. Skipping task."
->>>>>>> 2fac8ba1
                 )
                 del self.tasks[0]  # empty memory
                 continue
 
-<<<<<<< HEAD
-            # skip evaluation if results folder exists and overwrite_results is False
-=======
             task_eval_splits = (
                 eval_splits if eval_splits is not None else task.eval_splits
             )
@@ -505,7 +485,6 @@
                 eval_subsets,
             )
 
->>>>>>> 2fac8ba1
             if output_path:
                 save_path = output_path / f"{task.metadata.name}{task.save_suffix}.json"
                 if save_path.exists():
@@ -544,24 +523,11 @@
                     evaluation_results.append(existing_results)
                 else:
                     logger.info(
-<<<<<<< HEAD
-                        f"{task.metadata.name} results already exists. Loading results from disk. Set overwrite_results=True to overwrite."
-                    )
-                    mteb_results = TaskResult.from_disk(save_path)
-                    evaluation_results.append(mteb_results)
-                    del self.tasks[0]  # empty memory
-                    continue
-            try:
-                task_eval_splits = (
-                    eval_splits if eval_splits is not None else task.eval_splits
-                )
-=======
                         f"No splits to evaluate for {task.metadata.name}. Skipping evaluation."
                     )
                 self.last_evaluated_splits[task.metadata.name] = []
                 del self.tasks[0]
                 continue
->>>>>>> 2fac8ba1
 
             try:
                 task.check_if_dataset_is_superseded()
@@ -633,14 +599,10 @@
                     if verbosity >= 1:
                         logger.info(f"Scores: {task_results[split]}")
 
-<<<<<<< HEAD
-                mteb_task_result = TaskResult.from_task_results(
-=======
                     self.last_evaluated_splits[task.metadata.name].append(split)
 
                 # Create new TaskResult
                 new_results = TaskResult.from_task_results(
->>>>>>> 2fac8ba1
                     task,
                     task_results,
                     evaluation_time=evaluation_time,
