--- conflicted
+++ resolved
@@ -63,11 +63,7 @@
     dataset: dict[HFSubset, DatasetDict] | None = None  # type: ignore
     data_loaded: bool = False
     is_multilingual: bool = False
-<<<<<<< HEAD
-    hf_subsets: list[HFSubset] | None = None
-=======
     hf_subsets: list[HFSubset]
->>>>>>> 476afc73
 
     def __init__(self, seed: int = 42, **kwargs: Any):
         self.save_suffix = kwargs.get("save_suffix", "")
