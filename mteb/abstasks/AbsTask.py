from __future__ import annotations

import json
import logging
import random
from abc import ABC, abstractmethod
from collections.abc import Sequence
<<<<<<< HEAD
from typing import Any, TypedDict
=======
from copy import copy
from typing import Any
>>>>>>> 2fac8ba1

import datasets
import numpy as np
import torch
import tqdm
from datasets import Dataset, DatasetDict
from sklearn.preprocessing import MultiLabelBinarizer

from mteb.abstasks.stratification import _iterative_train_test_split
<<<<<<< HEAD
from mteb.abstasks.TaskMetadata import HFSubset, TaskMetadata
=======
from mteb.abstasks.TaskMetadata import DescriptiveStatistics, HFSubset, TaskMetadata
>>>>>>> 2fac8ba1
from mteb.encoder_interface import Encoder
from mteb.languages import LanguageScripts

logger = logging.getLogger(__name__)

ScoresDict = dict[str, Any]
# ^ e.g {'main_score': 0.5, 'hf_subset': 'en-de', 'languages': ['eng-Latn', 'deu-Latn']}


def _multilabel_subsampling(
    dataset_dict: DatasetDict,
    seed: int,
    splits: list[str] = ["test"],
    label: str = "label",
    n_samples: int = 2048,
) -> DatasetDict:
    """Multilabel subsampling the dataset with stratification by the supplied label.
    Returns a DatasetDict object.

    Args:
        dataset_dict: the DatasetDict object.
        seed: the random seed.
        splits: the splits of the dataset.
        label: the label with which the stratified sampling is based on.
        n_samples: Optional, number of samples to subsample. Default is max_n_samples.
    """
    for split in splits:
        n_split = len(dataset_dict[split])
        X_np = np.arange(n_split).reshape((-1, 1))
        binarizer = MultiLabelBinarizer()
        labels_np = binarizer.fit_transform(dataset_dict[split][label])
        _, test_idx = _iterative_train_test_split(
            X_np, labels_np, test_size=n_samples / n_split, random_state=seed
        )
        dataset_dict.update({split: Dataset.from_dict(dataset_dict[split][test_idx])})
    return dataset_dict


class AbsTask(ABC):
    metadata: TaskMetadata
<<<<<<< HEAD
=======
    abstask_prompt: str | None = None
>>>>>>> 2fac8ba1
    _eval_splits: list[str] | None = None
    superseded_by: None | str = None
    dataset: dict[HFSubset, DatasetDict] | None = None  # type: ignore
    data_loaded: bool = False
    is_multilingual: bool = False
<<<<<<< HEAD
=======
    hf_subsets: list[HFSubset] | None = None
>>>>>>> 2fac8ba1

    def __init__(self, seed: int = 42, **kwargs: Any):
        self.save_suffix = kwargs.get("save_suffix", "")

        self.seed = seed
        random.seed(self.seed)
        np.random.seed(self.seed)
        torch.manual_seed(self.seed)
        torch.cuda.manual_seed_all(self.seed)

    def check_if_dataset_is_superseded(self):
        """Check if the dataset is superseded by a newer version"""
        if self.superseded_by:
            logger.warning(
                f"Dataset '{self.metadata.name}' is superseded by '{self.superseded_by}', you might consider using the newer version of the dataset."
            )

    def dataset_transform(self):
        """Transform operations applied to the dataset after loading.
        Override this method if your dataset requires any transformation.
        """
        pass

    def evaluate(
        self,
        model: Encoder,
        split: str = "test",
        subsets_to_run: list[HFSubset] | None = None,
        *,
        encode_kwargs: dict[str, Any] = {},
        **kwargs: Any,
    ) -> dict[HFSubset, ScoresDict]:
        """Evaluates a Sentence Embedding Model on the task.

        Args:
            model: Sentence embedding method. Implements a encode(sentences) method, that encodes sentences and returns a numpy matrix with the
                sentence embeddings
            split: Which datasplit to be used.
            subsets_to_run: List of HFSubsets to evaluate. If None, all subsets are evaluated.
            encode_kwargs: Additional keyword arguments that are passed to the model's `encode` method.
            kwargs: Additional keyword arguments that are passed to the _evaluate_subset method.
        """
        if not self.data_loaded:
            self.load_data()

        self.dataset: dict[HFSubset, DatasetDict]

        scores = {}
        if self.hf_subsets is None:
            hf_subsets = list(self.dataset.keys())
        else:
            hf_subsets = copy(self.hf_subsets)

        if subsets_to_run is not None:  # allow overwrites of pre-filtering
            hf_subsets = [s for s in hf_subsets if s in subsets_to_run]

        for hf_subset in hf_subsets:
            logger.info(
                f"\nTask: {self.metadata_dict['name']}, split: {split}, subset: {hf_subset}. Running..."
            )
            if hf_subset not in self.dataset and hf_subset == "default":
                data_split = self.dataset[split]
            else:
                data_split = self.dataset[hf_subset][split]
            scores[hf_subset] = self._evaluate_subset(
                model, data_split, encode_kwargs=encode_kwargs, **kwargs
            )
        return scores

    @abstractmethod
    def _evaluate_subset(
        self,
        model: Encoder,
        data_split: DatasetDict | Dataset,
        encode_kwargs: dict[str, Any],
        **kwargs: Any,
    ) -> ScoresDict:
        raise NotImplementedError(
            "If you are using the default evaluate method, you must implement _evaluate_subset method."
        )

    @staticmethod
    def stratified_subsampling(
        dataset_dict: datasets.DatasetDict,
        seed: int,
        splits: list[str] = ["test"],
        label: str = "label",
        n_samples: int = 2048,
    ) -> datasets.DatasetDict:
        """Subsamples the dataset with stratification by the supplied label.
        Returns a datasetDict object.

        Args:
            dataset_dict: the DatasetDict object.
            seed: the random seed.
            splits: the splits of the dataset.
            label: the label with which the stratified sampling is based on.
            n_samples: Optional, number of samples to subsample. Default is max_n_samples.
        """
        ## Can only do this if the label column is of ClassLabel.
        if not isinstance(dataset_dict[splits[0]].features[label], datasets.ClassLabel):
            try:
                dataset_dict = dataset_dict.class_encode_column(label)
            except ValueError as e:
                if isinstance(dataset_dict[splits[0]][label][0], Sequence):
                    return _multilabel_subsampling(
                        dataset_dict, seed, splits, label, n_samples
                    )
                else:
                    raise e

        for split in splits:
            if n_samples >= len(dataset_dict[split]):
                logger.debug(
                    f"Subsampling not needed for split {split}, as n_samples is equal or greater than the number of samples."
                )
                continue
            dataset_dict.update(
                {
                    split: dataset_dict[split].train_test_split(
                        test_size=n_samples, seed=seed, stratify_by_column=label
                    )["test"]
                }
            )  ## only take the specified test split.
        return dataset_dict

    def load_data(self, **kwargs):
        """Load dataset from HuggingFace hub"""
        if self.data_loaded:
            return
        self.dataset = datasets.load_dataset(**self.metadata_dict["dataset"])  # type: ignore
        self.dataset_transform()
        self.data_loaded = True

    def calculate_metadata_metrics(
        self, overwrite_results: bool = False
    ) -> dict[str, DescriptiveStatistics | dict[str, DescriptiveStatistics]]:
        if self.metadata.descriptive_stat_path.exists() and not overwrite_results:
            logger.info("Loading metadata descriptive statistics from cache.")
            return self.metadata.descriptive_stats

        self.load_data()

        descriptive_stats = {}
        hf_subset_stat = "hf_subset_descriptive_stats"
        eval_splits = self.metadata.eval_splits
        if self.metadata.type in ["Classification", "MultilabelClassification"]:
            eval_splits += ["train"]

        pbar_split = tqdm.tqdm(eval_splits, desc="Processing Splits...")
        for split in pbar_split:
            pbar_split.set_postfix_str(f"Split: {split}")
            logger.info(f"Processing metadata for split {split}")
            if self.is_multilingual:
                descriptive_stats[split] = self._calculate_metrics_from_split(
                    split, compute_overall=True
                )
                descriptive_stats[split][hf_subset_stat] = {}

                pbar_subsets = tqdm.tqdm(
                    self.metadata.hf_subsets_to_langscripts,
                    desc="Processing Languages...",
                )
                for hf_subset in pbar_subsets:
                    pbar_subsets.set_postfix_str(f"Huggingface subset: {hf_subset}")
                    logger.info(f"Processing metadata for subset {hf_subset}")
                    split_details = self._calculate_metrics_from_split(split, hf_subset)
                    descriptive_stats[split][hf_subset_stat][hf_subset] = split_details
            else:
                split_details = self._calculate_metrics_from_split(split)
                descriptive_stats[split] = split_details

        with self.metadata.descriptive_stat_path.open("w") as f:
            json.dump(descriptive_stats, f, indent=4)

        return descriptive_stats

    @abstractmethod
    def _calculate_metrics_from_split(
        self, split: str, hf_subset: str | None = None, compute_overall: bool = False
    ) -> DescriptiveStatistics:
        raise NotImplementedError

    @property
    def metadata_dict(self) -> dict[str, Any]:
        return dict(self.metadata)

    @property
    def languages(self) -> list[str]:
        """Returns the languages of the task"""
        if self.hf_subsets:
            eval_langs = self.metadata.hf_subsets_to_langscripts
            languages = []

            for lang in self.hf_subsets:
                for langscript in eval_langs[lang]:
                    iso_lang, script = langscript.split("-")
                    languages.append(iso_lang)

            return sorted(set(languages))

        return self.metadata.languages

    def filter_eval_splits(self, eval_splits: list[str] | None) -> AbsTask:
        """Filter the evaluation splits of the task."""
        self._eval_splits = eval_splits
        return self

    def filter_languages(
        self,
        languages: list[str] | None,
        script: list[str] | None = None,
        hf_subsets: list[HFSubset] | None = None,
        exclusive_language_filter: bool = False,
    ) -> AbsTask:
        """Filter the languages of the task.

        Args:
            languages: list of languages to filter the task by can be either a 3-letter langauge code (e.g. "eng") or also include the script
                (e.g. "eng-Latn")
            script: A list of scripts to filter the task by. Will be ignored if language code specified the script. If None, all scripts are included.
                If the language code does not specify the script the intersection of the language and script will be used.
            hf_subsets: A list of huggingface subsets to filter on. This is useful if a dataset have multiple subsets containing the desired language,
                but you only want to test on one. An example is STS22 which e.g. have both "en" and "de-en" which both contains English.
            exclusive_language_filter: Some datasets contains more than one language e.g. for STS22 the subset "de-en" contain eng and deu. If
                exclusive_language_filter is set to False both of these will be kept, but if set to True only those that contains all the languages
                specified will be kept.
        """
        lang_scripts = LanguageScripts.from_languages_and_scripts(languages, script)

        subsets_to_keep = []

        for hf_subset, langs in self.metadata.hf_subsets_to_langscripts.items():
            if (hf_subsets is not None) and (hf_subset not in hf_subsets):
                continue
            if exclusive_language_filter is False:
                for langscript in langs:
                    if lang_scripts.contains_language(
                        langscript
                    ) or lang_scripts.contains_script(langscript):
                        subsets_to_keep.append(hf_subset)
                        break

            if exclusive_language_filter is True and languages:
                if lang_scripts.contains_languages(langs):
                    subsets_to_keep.append(hf_subset)

        self.hf_subsets = subsets_to_keep
        return self

    @property
    def eval_splits(self) -> list[str]:
        if self._eval_splits:
            return self._eval_splits
        return self.metadata.eval_splits

    def __repr__(self) -> str:
        """Format the representation of the task such that it appears as:

        TaskObjectName(name='{name}', languages={lang1, lang2, ...})
        """
        langs = self.languages
        if len(langs) > 3:
            langs = langs[:3]
            langs.append("...")
        return (
            f"{self.__class__.__name__}(name='{self.metadata.name}', languages={langs})"
        )

    def __hash__(self) -> int:
        return hash(self.metadata)<|MERGE_RESOLUTION|>--- conflicted
+++ resolved
@@ -5,12 +5,8 @@
 import random
 from abc import ABC, abstractmethod
 from collections.abc import Sequence
-<<<<<<< HEAD
-from typing import Any, TypedDict
-=======
 from copy import copy
 from typing import Any
->>>>>>> 2fac8ba1
 
 import datasets
 import numpy as np
@@ -20,11 +16,7 @@
 from sklearn.preprocessing import MultiLabelBinarizer
 
 from mteb.abstasks.stratification import _iterative_train_test_split
-<<<<<<< HEAD
-from mteb.abstasks.TaskMetadata import HFSubset, TaskMetadata
-=======
 from mteb.abstasks.TaskMetadata import DescriptiveStatistics, HFSubset, TaskMetadata
->>>>>>> 2fac8ba1
 from mteb.encoder_interface import Encoder
 from mteb.languages import LanguageScripts
 
@@ -65,19 +57,13 @@
 
 class AbsTask(ABC):
     metadata: TaskMetadata
-<<<<<<< HEAD
-=======
     abstask_prompt: str | None = None
->>>>>>> 2fac8ba1
     _eval_splits: list[str] | None = None
     superseded_by: None | str = None
     dataset: dict[HFSubset, DatasetDict] | None = None  # type: ignore
     data_loaded: bool = False
     is_multilingual: bool = False
-<<<<<<< HEAD
-=======
     hf_subsets: list[HFSubset] | None = None
->>>>>>> 2fac8ba1
 
     def __init__(self, seed: int = 42, **kwargs: Any):
         self.save_suffix = kwargs.get("save_suffix", "")
