--- conflicted
+++ resolved
@@ -94,16 +94,9 @@
         """
         self.save_suffix = kwargs.get("save_suffix", "")
 
+        self.hf_subsets = list(self.metadata.hf_subsets_to_langscripts.keys())
         self.seed = seed
-<<<<<<< HEAD
         self.rng_state, self.np_rng = set_seed(seed)
-=======
-        random.seed(self.seed)
-        np.random.seed(self.seed)
-        torch.manual_seed(self.seed)
-        torch.cuda.manual_seed_all(self.seed)
-        self.hf_subsets = list(self.metadata.hf_subsets_to_langscripts.keys())
->>>>>>> dba7a952
 
     def check_if_dataset_is_superseded(self):
         """Check if the dataset is superseded by a newer version"""
