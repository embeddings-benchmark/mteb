from __future__ import annotations

import json
import logging
import random
from abc import ABC, abstractmethod
from collections.abc import Sequence
from copy import copy
from typing import Any

import datasets
import numpy as np
import torch
import tqdm
import transformers
from datasets import Dataset, DatasetDict
from sklearn.preprocessing import MultiLabelBinarizer

from mteb.abstasks.stratification import _iterative_train_test_split
from mteb.abstasks.TaskMetadata import TaskMetadata
from mteb.encoder_interface import Encoder
from mteb.languages import LanguageScripts
from mteb.types import HFSubset, ScoresDict
from mteb.types.statistics import DescriptiveStatistics

logger = logging.getLogger(__name__)


def set_seed(seed: int) -> tuple[random.Random, np.random.Generator]:
    torch.manual_seed(seed)
    np.random.seed(seed)  # noqa: NPY002
    transformers.set_seed(seed)
    return random.Random(seed), np.random.default_rng(seed)


def _multilabel_subsampling(
    dataset_dict: DatasetDict,
    seed: int,
    splits: list[str] = ["test"],
    label: str = "label",
    n_samples: int = 2048,
) -> DatasetDict:
    """Multilabel subsampling the dataset with stratification by the supplied label.
    Returns a DatasetDict object.

    Args:
        dataset_dict: the DatasetDict object.
        seed: the random seed.
        splits: the splits of the dataset.
        label: the label with which the stratified sampling is based on.
        n_samples: Optional, number of samples to subsample. Default is max_n_samples.
    """
    for split in splits:
        n_split = len(dataset_dict[split])
        X_np = np.arange(n_split).reshape((-1, 1))
        binarizer = MultiLabelBinarizer()
        labels_np = binarizer.fit_transform(dataset_dict[split][label])
        _, test_idx = _iterative_train_test_split(
            X_np, labels_np, test_size=n_samples / n_split, random_state=seed
        )
        dataset_dict.update({split: Dataset.from_dict(dataset_dict[split][test_idx])})
    return dataset_dict


class AbsTask(ABC):
    """The abstract class for the tasks

    Attributes:
        metadata: The metadata describing the task
        dataset: The dataset represented as a dictionary on the form {"hf subset": {"split": Dataset}} where "split" is the dataset split (e.g. "test")
            and Dataset is a datasets.Dataset objedct. "hf subset" is the data subset on Huggingface typically used to denote the language e.g.
            datasets.load_dataset("data", "en"). If the dataset does not have a subset this is simply "default".
        abstask_prompt: The potential prompt of the abstask
        superseded_by: Denotes the task that this task is superseeded by. Used to issue warning to users of outdated datasets, while maintaining
            reproducibility of existing benchmarks.
        fast_loading: (Not recommended to use) Denotes if the task should be loaded using the fast loading method.
            This is only possible if the dataset have a "default" config. We don't recommend to use this method, and suggest to use different subsets for loading datasets.
            This was used only for historical reasons and will be removed in the future.
        data_loaded: Denotes if the dataset is loaded or not. This is used to avoid loading the dataset multiple times.
        seed: The random seed used for reproducibility.
        hf_subsets: The list of Huggingface subsets to use.
    """

    metadata: TaskMetadata
    abstask_prompt: str | None = None
    _eval_splits: list[str] | None = None
    superseded_by: str | None = None
    dataset: dict[HFSubset, DatasetDict] | None = None  # type: ignore
    data_loaded: bool = False
    hf_subsets: list[HFSubset]
    fast_loading: bool = False

    def __init__(self, seed: int = 42, **kwargs: Any):
        """The init function. This is called primarily to set the seed.

        Args:
            seed: An integer seed.
            kwargs: arguments passed to subclasses.
        """
        self.seed = seed
        self.rng_state, self.np_rng = set_seed(seed)
        self.hf_subsets = self.metadata.hf_subsets

    def check_if_dataset_is_superseded(self):
        """Check if the dataset is superseded by a newer version"""
        if self.superseded_by:
            logger.warning(
                f"Dataset '{self.metadata.name}' is superseded by '{self.superseded_by}', you might consider using the newer version of the dataset."
            )

    def dataset_transform(self):
        """A transform operations applied to the dataset after loading.

        This method is useful when the dataset from Huggingface is not in an `mteb` compatible format.
        Override this method if your dataset requires additional transformation.
        """
        pass

    def evaluate(
        self,
        model: Encoder,
        split: str = "test",
        subsets_to_run: list[HFSubset] | None = None,
        *,
        encode_kwargs: dict[str, Any],
        **kwargs: Any,
    ) -> dict[HFSubset, ScoresDict]:
        """Evaluates a Sentence Embedding Model on the task.

        Args:
            model: Sentence embedding method. Implements a encode(sentences) method, that encodes sentences and returns a numpy matrix with the
                sentence embeddings
            split: Which datasplit to be used.
            subsets_to_run: List of HFSubsets to evaluate. If None, all subsets are evaluated.
            encode_kwargs: Additional keyword arguments that are passed to the model's `encode` method.
            kwargs: Additional keyword arguments that are passed to the _evaluate_subset method.
        """
        if not self.data_loaded:
            self.load_data()

        self.dataset: dict[HFSubset, DatasetDict]

        scores = {}
        if self.hf_subsets is None:
            hf_subsets = list(self.dataset.keys())
        else:
            hf_subsets = copy(self.hf_subsets)

        if subsets_to_run is not None:  # allow overwrites of pre-filtering
            hf_subsets = [s for s in hf_subsets if s in subsets_to_run]

        for hf_subset in hf_subsets:
            logger.info(
                f"Task: {self.metadata.name}, split: {split}, subset: {hf_subset}. Running..."
            )
            if hf_subset not in self.dataset and hf_subset == "default":
                data_split = self.dataset[split]
            else:
                data_split = self.dataset[hf_subset][split]
            scores[hf_subset] = self._evaluate_subset(
                model,
                data_split,
                hf_split=split,
                hf_subset=hf_subset,
                encode_kwargs=encode_kwargs,
                **kwargs,
            )
            self._add_main_score(scores[hf_subset])
        return scores

    @abstractmethod
    def _evaluate_subset(
        self,
        model: Encoder,
        data_split: Dataset,
        encode_kwargs: dict[str, Any],
        hf_split: str,
        hf_subset: str,
        **kwargs: Any,
    ) -> ScoresDict:
        raise NotImplementedError(
            "If you are using the default evaluate method, you must implement _evaluate_subset method."
        )

    @staticmethod
    def stratified_subsampling(
        dataset_dict: datasets.DatasetDict,
        seed: int,
        splits: list[str] = ["test"],
        label: str = "label",
        n_samples: int = 2048,
    ) -> datasets.DatasetDict:
        """Subsamples the dataset with stratification by the supplied label.
        Returns a datasetDict object.

        Args:
            dataset_dict: the DatasetDict object.
            seed: the random seed.
            splits: the splits of the dataset.
            label: the label with which the stratified sampling is based on.
            n_samples: Optional, number of samples to subsample. Default is max_n_samples.
        """
        ## Can only do this if the label column is of ClassLabel.
        if not isinstance(dataset_dict[splits[0]].features[label], datasets.ClassLabel):
            try:
                dataset_dict = dataset_dict.class_encode_column(label)
            except ValueError as e:
                if isinstance(dataset_dict[splits[0]][label][0], Sequence):
                    return _multilabel_subsampling(
                        dataset_dict, seed, splits, label, n_samples
                    )
                else:
                    raise e

        for split in splits:
            if n_samples >= len(dataset_dict[split]):
                logger.debug(
                    f"Subsampling not needed for split {split}, as n_samples is equal or greater than the number of samples."
                )
                continue
            dataset_dict.update(
                {
                    split: dataset_dict[split].train_test_split(
                        test_size=n_samples, seed=seed, stratify_by_column=label
                    )["test"]
                }
            )  ## only take the specified test split.
        return dataset_dict

    def load_data(self, **kwargs):
        """Loads dataset from HuggingFace hub

        This is the main loading function for Task. Do not overwrite this, instead we recommend using `dataset_transform`, which is called after the
        dataset is loaded using `datasets.load_dataset`.
        """
        if self.data_loaded:
            return
        if self.metadata.is_multilingual:
            if self.fast_loading:
                self.fast_load()
            else:
                self.dataset = {}
                for hf_subset in self.hf_subsets:
                    self.dataset[hf_subset] = datasets.load_dataset(
                        name=hf_subset,
                        **self.metadata.dataset,
                    )
        else:
            # some of monolingual datasets explicitly adding the split name to the dataset name
            self.dataset = datasets.load_dataset(**self.metadata.dataset)  # type: ignore
        self.dataset_transform()
        self.data_loaded = True

    def fast_load(self, **kwargs):
        """Load all subsets at once, then group by language with Polars. Using fast loading has two requirements:
        - Each row in the dataset should have a 'lang' feature giving the corresponding language/language pair
        - The datasets must have a 'default' config that loads all the subsets of the dataset (see https://huggingface.co/docs/datasets/en/repository_structure#configurations)
        """
        self.dataset = {}
        merged_dataset = datasets.load_dataset(
            **self.metadata.dataset
        )  # load "default" subset
        for split in merged_dataset.keys():
            df_split = merged_dataset[split].to_polars()
            df_grouped = dict(df_split.group_by(["lang"]))
            for lang in set(df_split["lang"].unique()) & set(self.hf_subsets):
                self.dataset.setdefault(lang, {})
                self.dataset[lang][split] = datasets.Dataset.from_polars(
                    df_grouped[(lang,)].drop("lang")
                )  # Remove lang column and convert back to HF datasets, not strictly necessary but better for compatibility
        for lang, subset in self.dataset.items():
            self.dataset[lang] = datasets.DatasetDict(subset)

    def calculate_metadata_metrics(
        self, overwrite_results: bool = False
    ) -> dict[str, DescriptiveStatistics | dict[str, DescriptiveStatistics]]:
        """Calculates descriptive statistics from the dataset by calling `_calculate_metrics_from_split`."""
        from mteb.abstasks import AbsTaskAnyClassification

        if self.metadata.descriptive_stat_path.exists() and not overwrite_results:
            logger.info("Loading metadata descriptive statistics from cache.")
            return self.metadata.descriptive_stats

        if not self.data_loaded:
            self.load_data()

        descriptive_stats = {}
        hf_subset_stat = "hf_subset_descriptive_stats"
        eval_splits = self.metadata.eval_splits
        if isinstance(self, AbsTaskAnyClassification):
            eval_splits.append(self.train_split)

        pbar_split = tqdm.tqdm(eval_splits, desc="Processing Splits...")
        for split in pbar_split:
            pbar_split.set_postfix_str(f"Split: {split}")
            logger.info(f"Processing metadata for split {split}")
            if self.metadata.is_multilingual:
                descriptive_stats[split] = self._calculate_metrics_from_split(
                    split, compute_overall=True
                )
                descriptive_stats[split][hf_subset_stat] = {}

                pbar_subsets = tqdm.tqdm(
                    self.metadata.hf_subsets,
                    desc="Processing Languages...",
                )
                for hf_subset in pbar_subsets:
                    pbar_subsets.set_postfix_str(f"Huggingface subset: {hf_subset}")
                    logger.info(f"Processing metadata for subset {hf_subset}")
                    split_details = self._calculate_metrics_from_split(split, hf_subset)
                    descriptive_stats[split][hf_subset_stat][hf_subset] = split_details
            else:
                split_details = self._calculate_metrics_from_split(split)
                descriptive_stats[split] = split_details

        with self.metadata.descriptive_stat_path.open("w") as f:
            json.dump(descriptive_stats, f, indent=4)

        return descriptive_stats

    @abstractmethod
    def _calculate_metrics_from_split(
        self, split: str, hf_subset: str | None = None, compute_overall: bool = False
    ) -> DescriptiveStatistics:
        raise NotImplementedError

    @property
    def languages(self) -> list[str]:
        """Returns the languages of the task"""
        if self.hf_subsets:
            eval_langs = self.metadata.hf_subsets_to_langscripts
            languages = []

            for lang in self.hf_subsets:
                for langscript in eval_langs[lang]:
                    iso_lang, script = langscript.split("-")
                    languages.append(iso_lang)

            return sorted(set(languages))

        return self.metadata.languages

    def filter_eval_splits(self, eval_splits: list[str] | None) -> AbsTask:
        """Filter the evaluation splits of the task."""
        self._eval_splits = eval_splits
        return self

    def filter_modalities(
        self, modalities: list[str] | None, exclusive_modality_filter: bool = False
    ) -> AbsTask:
        """Filter the modalities of the task.

        Args:
        modalities: A list of modalities to filter by. If None, the task is returned unchanged.
        exclusive_modality_filter: If True, only keep tasks where _all_ filter modalities are included in the
            task's modalities and ALL task modalities are in filter modalities (exact match).
            If False, keep tasks if _any_ of the task's modalities match the filter modalities.
        """
        if modalities is None:
            return self
        filter_modalities_set = set(modalities)
        task_modalities_set = set(self.modalities)
        if exclusive_modality_filter:
            if not (filter_modalities_set == task_modalities_set):
                self.metadata.modalities = []
        else:
            if not filter_modalities_set.intersection(task_modalities_set):
                self.metadata.modalities = []
        return self

    def filter_languages(
        self,
        languages: list[str] | None,
        script: list[str] | None = None,
        hf_subsets: list[HFSubset] | None = None,
        exclusive_language_filter: bool = False,
    ) -> AbsTask:
        """Filter the languages of the task.

        Args:
            languages: list of languages to filter the task by can be either a 3-letter langauge code (e.g. "eng") or also include the script
                (e.g. "eng-Latn")
            script: A list of scripts to filter the task by. Will be ignored if language code specified the script. If None, all scripts are included.
                If the language code does not specify the script the intersection of the language and script will be used.
            hf_subsets: A list of huggingface subsets to filter on. This is useful if a dataset have multiple subsets containing the desired language,
                but you only want to test on one. An example is STS22 which e.g. have both "en" and "de-en" which both contains English.
            exclusive_language_filter: Some datasets contains more than one language e.g. for STS22 the subset "de-en" contain eng and deu. If
                exclusive_language_filter is set to False both of these will be kept, but if set to True only those that contains all the languages
                specified will be kept.
        """
        lang_scripts = LanguageScripts.from_languages_and_scripts(languages, script)

        subsets_to_keep = []

        for hf_subset, langs in self.metadata.hf_subsets_to_langscripts.items():
            if (hf_subsets is not None) and (hf_subset not in hf_subsets):
                continue
            if exclusive_language_filter is False:
                for langscript in langs:
                    if lang_scripts.contains_language(
                        langscript
                    ) or lang_scripts.contains_script(langscript):
                        subsets_to_keep.append(hf_subset)
                        break

            if exclusive_language_filter is True and languages:
                if lang_scripts.contains_languages(langs):
                    subsets_to_keep.append(hf_subset)

        self.hf_subsets = subsets_to_keep
        return self

    def _add_main_score(self, scores: dict[HFSubset, ScoresDict]) -> None:
        scores["main_score"] = scores[self.metadata.main_score]

    def _upload_dataset_to_hub(
        self, repo_name: str, fields: list[str] | dict[str, str]
    ) -> None:
        if self.metadata.is_multilingual:
            for config in self.metadata.eval_langs:
                logger.info(f"Converting {config} of {self.metadata.name}")
                sentences = {}
                for split in self.dataset[config]:
                    if isinstance(fields, dict):
                        sentences[split] = Dataset.from_dict(
                            {
                                mapped_name: self.dataset[config][split][original_name]
                                for original_name, mapped_name in fields.items()
                            }
                        )
                    else:
                        sentences[split] = Dataset.from_dict(
                            {
                                field: self.dataset[config][split][field]
                                for field in fields
                            }
                        )
                sentences = DatasetDict(sentences)
                sentences.push_to_hub(
                    repo_name, config, commit_message=f"Add {config} dataset"
                )
        else:
            sentences = {}
            for split in self.dataset:
                if isinstance(fields, dict):
                    sentences[split] = Dataset.from_dict(
                        {
                            mapped_name: self.dataset[split][original_name]
                            for original_name, mapped_name in fields.items()
                        }
                    )
                else:
                    sentences[split] = Dataset.from_dict(
                        {field: self.dataset[split][field] for field in fields}
                    )
            sentences = DatasetDict(sentences)
            sentences.push_to_hub(repo_name, commit_message="Add dataset")

    def _push_dataset_to_hub(self, repo_name: str) -> None:
        raise NotImplementedError

    def push_dataset_to_hub(self, repo_name: str, reupload: bool = False) -> None:
        """Push the dataset to the HuggingFace Hub.

        Args:
            repo_name: The name of the repository to push the dataset to.
<<<<<<< HEAD
            reupload: If true, then `source_datasets` will be added to model card with source dataset.
=======

        Example:
            >>> import mteb
            >>> task = mteb.get_task("Caltech101")
            >>> repo_name = f"myorg/{task.metadata.name}"
            >>> task.load_data() # ensure that the dataset can load
            >>>
            >>> # Create the repo on HuggingFace Hub if it does not exist
            >>> from huggingface_hub import create_repo
            >>> create_repo(repo_name, repo_type="dataset")
            >>> # Push the dataset to the Hub
            >>> task.push_dataset_to_hub(repo_name)
>>>>>>> 5ac1a0dd
        """
        if not self.data_loaded:
            self.load_data()

        self._push_dataset_to_hub(repo_name)
        # dataset repo not creating when pushing card
        self.metadata.push_dataset_card_to_hub(repo_name, reupload)

    @property
    def is_aggregate(
        self,
    ) -> bool:  # Overrided by subclasses (AbsTaskAggregate) that are aggregate
        """Whether the task is aggregate. Subclasses that are aggregate should override this with `True`."""
        return False

    @property
    def eval_splits(self) -> list[str]:
        if self._eval_splits:
            return self._eval_splits
        return self.metadata.eval_splits

    @property
    def modalities(self) -> list[str]:
        """Returns the modalities of the task"""
        return self.metadata.modalities

    def __repr__(self) -> str:
        """Format the representation of the task such that it appears as:

        TaskObjectName(name='{name}', languages={lang1, lang2, ...})
        """
        langs = self.languages
        if len(langs) > 3:
            langs = langs[:3]
            langs.append("...")
        return (
            f"{self.__class__.__name__}(name='{self.metadata.name}', languages={langs})"
        )

    def __hash__(self) -> int:
        return hash(self.metadata)

    def unload_data(self) -> None:
        """Unloads the dataset from memory"""
        if self.data_loaded:
            self.dataset = None
            self.data_loaded = False
            logger.info(f"Unloaded dataset {self.metadata.name} from memory.")
        else:
            logger.warning(
                f"Dataset {self.metadata.name} is not loaded, cannot unload it."
            )<|MERGE_RESOLUTION|>--- conflicted
+++ resolved
@@ -464,9 +464,7 @@
 
         Args:
             repo_name: The name of the repository to push the dataset to.
-<<<<<<< HEAD
             reupload: If true, then `source_datasets` will be added to model card with source dataset.
-=======
 
         Example:
             >>> import mteb
@@ -479,7 +477,6 @@
             >>> create_repo(repo_name, repo_type="dataset")
             >>> # Push the dataset to the Hub
             >>> task.push_dataset_to_hub(repo_name)
->>>>>>> 5ac1a0dd
         """
         if not self.data_loaded:
             self.load_data()
