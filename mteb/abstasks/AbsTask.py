--- conflicted
+++ resolved
@@ -7,13 +7,10 @@
 
 import numpy as np
 import torch
-<<<<<<< HEAD
 
 from sklearn.model_selection import train_test_split
 from sklearn.preprocessing import MultiLabelBinarizer
 from datasets import DatasetDict
-=======
->>>>>>> aa735786
 
 import datasets
 from datasets import DatasetDict
