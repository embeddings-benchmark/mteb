--- conflicted
+++ resolved
@@ -92,12 +92,8 @@
             seed: An integer seed.
             kwargs: arguments passed to subclasses.
         """
-<<<<<<< HEAD
-        self.save_suffix = kwargs.get("save_suffix", "")
-
         self.hf_subsets = list(self.metadata.hf_subsets_to_langscripts.keys())
-=======
->>>>>>> 904f61c9
+
         self.seed = seed
         self.rng_state, self.np_rng = set_seed(seed)
 
