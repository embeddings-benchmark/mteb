--- conflicted
+++ resolved
@@ -22,14 +22,9 @@
     MTEBModels,
     SearchProtocol,
 )
-<<<<<<< HEAD
+from mteb.set_seed import set_seed
 from mteb.types import HFSubset, Modalities, ScoresDict
 from mteb.types.statistics import DescriptiveStatistics, SplitDescriptiveStatistics
-=======
-from mteb.set_seed import set_seed
-from mteb.types import HFSubset, ScoresDict
-from mteb.types.statistics import DescriptiveStatistics
->>>>>>> c48f870f
 
 logger = logging.getLogger(__name__)
 
