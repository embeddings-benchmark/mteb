--- conflicted
+++ resolved
@@ -16,11 +16,8 @@
 
 class AbsTask(ABC):
     metadata: TaskMetadata
-<<<<<<< HEAD
     superseeded_by: None | str = None
-=======
     max_n_samples = 2048
->>>>>>> b33e765c
 
     def __init__(self, seed=42, **kwargs):
         self.dataset = None
