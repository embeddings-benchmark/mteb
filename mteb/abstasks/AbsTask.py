--- conflicted
+++ resolved
@@ -110,27 +110,17 @@
         """Returns the languages of the task"""
         # check if self.hf_subsets is set
         has_lang_splits = self.is_crosslingual or self.is_multilingual
-<<<<<<< HEAD
         if has_lang_splits and hasattr(self, "hf_subsets"):
-            eval_langs = self.metadata.eval_langs
-            languages = []
-
-            for lang in self.hf_subsets:
-                if lang in eval_langs:
-                    languages.append(lang)
-=======
-        if has_lang_splits and hasattr(self, "langs"):
             assert isinstance(
                 self.metadata.eval_langs, dict
             ), "eval_langs must be dict for multilingual tasks"
             eval_langs = self.metadata.eval_langs
             languages = []
 
-            for lang in self.langs:
+            for lang in self.hf_subsets:
                 for langscript in eval_langs[lang]:
                     iso_lang, script = langscript.split("-")
                     languages.append(iso_lang)
->>>>>>> 30c94a7c
 
             return sorted(set(languages))
 
