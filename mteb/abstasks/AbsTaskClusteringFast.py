from __future__ import annotations

import itertools
import logging
import random
from collections import defaultdict
from typing import Any, Dict, Optional

import numpy as np
import sklearn
import sklearn.cluster
from datasets import Dataset, DatasetDict
from sklearn.metrics.cluster import v_measure_score

from ..MTEBResults import HFSubset, Split
from .AbsTask import AbsTask
<<<<<<< HEAD
=======
from .MTEBResults import HFSubset
>>>>>>> 706b602c

logger = logging.getLogger(__name__)


MultilingualDataset = Dict[HFSubset, DatasetDict]


def evaluate_clustering_bootstrapped(
    embeddings: np.ndarray,
    labels: list[list[str]],
    n_clusters: int,
    cluster_size: int,
    kmean_batch_size: int,
    max_depth: Optional[int],
    rng_state: random.Random = random.Random(),
) -> dict[str, list[float]]:
    """Bootstrapped evaluation of clustering performance using V-measure.

    The bootstrapping is done by sampling N samples from the corpus and clustering them. It is done without replacement to get a diverse set of
    samples.
    """
    n_embeddings = embeddings.shape[0]

    v_measures = defaultdict(list)
    if max_depth is not None:
        max_depth = min(max_depth, max(map(len, labels)))
    else:
        max_depth = max(map(len, labels))
    # Evaluate on each level til max depth
    for i_level in range(max_depth):
        level_labels = []
        # Assign -1 to gold label if the level is not there
        for label in labels:
            if len(label) > i_level:
                level_labels.append(label[i_level])
            else:
                level_labels.append(-1)
        level_labels = np.array(level_labels)
        valid_idx = level_labels != -1
        level_labels = level_labels[valid_idx]
        level_embeddings = embeddings[valid_idx]
        clustering_model = sklearn.cluster.MiniBatchKMeans(
            n_clusters=len(set(level_labels)),
            batch_size=kmean_batch_size,
            n_init="auto",
        )
        for _ in range(n_clusters):
            # sample N samples from the corpus with replacement
            n_embeddings = len(level_embeddings)
            cluster_indices = rng_state.choices(range(n_embeddings), k=cluster_size)

            _embeddings = level_embeddings[cluster_indices]
            _labels = level_labels[cluster_indices]
            cluster_assignment = clustering_model.fit_predict(_embeddings)
            v_measure = v_measure_score(_labels, cluster_assignment)
            v_measures[f"Level {i_level}"].append(v_measure)

    return v_measures


class AbsTaskClusteringFast(AbsTask):
    """Abstract class for Clustering tasks.

    This class embeds the corpus sentences then samples N samples from the corpus and clusters them.
    The similarity then is calculated using the V-measure metric, which is invariant to the permutation of the labels.
    This approach is then repeated K times.

    If the clustering is hieararchical, and more than one label is specified in order for each observation,
    V-measures are calculated in the outlined way on each of the levels separately.

    self.load_data() must generate a huggingface dataset with a split matching self.metadata_dict["eval_splits"], and assign it to self.dataset.
    It must contain the following columns:
        sentences: list[str]
        labels: list[str] | list[list[str]]
    """

    max_documents_to_embed = 16_384
    max_documents_per_cluster = 2048
    n_clusters = 10
    k_mean_batch_size = 512
    max_depth = None

    def __init__(self, **kwargs):
        super().__init__(**kwargs)

    def _add_main_score(self, scores):
        if self.metadata_dict["main_score"] in scores:
            scores["main_score"] = scores[self.metadata_dict["main_score"]]
        else:
            logger.warn(
                f"main score {self.metadata_dict['main_score']} not found in scores {scores.keys()}"
            )

    def _evaluate_subset(
        self, model, dataset: DatasetDict, **kwargs: Any
    ) -> dict[str, float | dict[str, list[float]]]:
        rng_state = random.Random(self.seed)

        if len(dataset) > self.max_documents_to_embed:
            example_indices = rng_state.sample(
                range(len(dataset)), k=self.max_documents_to_embed
            )
            downsampled_dataset = dataset.select(example_indices)
        else:
            downsampled_dataset = dataset

        logger.info(f"Encoding {len(downsampled_dataset)} sentences...")

        embeddings = model.encode(downsampled_dataset["sentences"])
        labels = []
        for label in downsampled_dataset["labels"]:
            if not isinstance(label, list):
                label = [label]
            labels.append(label)

        v_measures = evaluate_clustering_bootstrapped(
            embeddings,
            labels,
            n_clusters=self.n_clusters,
            cluster_size=self.max_documents_per_cluster,
            kmean_batch_size=self.k_mean_batch_size,
            max_depth=self.max_depth,
            rng_state=rng_state,
        )
        all_v_scores = itertools.chain.from_iterable(v_measures.values())
        mean_v_measure = np.mean(list(all_v_scores))
        scores = {"v_measures": v_measures, "v_measure": float(mean_v_measure)}
        self._add_main_score(scores)
        return scores


def clustering_downsample(
    dataset: DatasetDict, seed: int, max_samples_in_cluster: int = 2048
) -> DatasetDict:
    """In cases where it is not possible to convert the dataset to a fast version, we can downsample the dataset to speed up the evaluation.

    This might be necessary when the clusters in the dataset is not sampled from the same distribution.
    """
    rng_state = random.Random(seed)

    ds = {}
    for split in dataset:
        _docs = []
        _labels = []

        n_clusters = len(dataset[split])

        for i in range(n_clusters):
            labels = dataset[split]["labels"][i]
            sentences = dataset[split]["sentences"][i]

            n_sample = min(max_samples_in_cluster, len(sentences))

            # sample n_sample from each cluster
            idxs = rng_state.sample(range(len(sentences)), n_sample)
            _docs.append([sentences[idx] for idx in idxs])
            _labels.append([labels[idx] for idx in idxs])

        ds[split] = Dataset.from_dict({"sentences": _docs, "labels": _labels})
    return DatasetDict(ds)


def convert_to_fast(
    dataset: DatasetDict, seed: int, max_size: int = 100_000
) -> DatasetDict:
    """Converts a clustering dataset to a fast version. This concats the cluster into two columns, sentences and labels.
    It additionally downsamples the dataset to max_size.
    """
    categories = None
    rng_state = random.Random(seed)

    ds = {}
    for split in dataset:
        sent_set = set()
        labels = []
        sentences = []
        n_clusters = len(dataset[split])
        for i in range(n_clusters):
            lab = dataset[split]["labels"][i]
            sents = dataset[split]["sentences"][i]
            for l, s in zip(lab, sents):
                if s not in sent_set:
                    labels.append(l)
                    sentences.append(s)
                    sent_set.add(s)  # ensuring no duplicates

        # check that it is the same distribution
        if categories is None:
            categories = set(labels)
        else:
            assert (
                categories == set(labels)
            ), "The clusters are not sampled from the same distribution as they have different labels."

        ds[split] = Dataset.from_dict({"sentences": sentences, "labels": labels})

        if len(ds[split]) > max_size:
            idxs = rng_state.sample(range(len(ds[split])), max_size)
            ds[split] = ds[split].select(idxs)

    return DatasetDict(ds)<|MERGE_RESOLUTION|>--- conflicted
+++ resolved
@@ -14,10 +14,7 @@
 
 from ..MTEBResults import HFSubset, Split
 from .AbsTask import AbsTask
-<<<<<<< HEAD
-=======
 from .MTEBResults import HFSubset
->>>>>>> 706b602c
 
 logger = logging.getLogger(__name__)
 
