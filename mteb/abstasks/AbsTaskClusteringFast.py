from __future__ import annotations

import itertools
import logging
import random
from collections import Counter, defaultdict
from typing import Any

import numpy as np
import sklearn
import sklearn.cluster
from datasets import Dataset, DatasetDict
from sklearn.metrics.cluster import v_measure_score

from mteb.encoder_interface import Encoder
from mteb.normalize_embeddings import normalize_embeddings_to_numpy

from ..load_results.task_results import HFSubset
<<<<<<< HEAD
from .AbsTask import AbsTask, DescriptiveStatistics
=======
from .AbsTask import AbsTask
from .TaskMetadata import DescriptiveStatistics
>>>>>>> 2fac8ba1

logger = logging.getLogger(__name__)


MultilingualDataset = dict[HFSubset, DatasetDict]


def evaluate_clustering_bootstrapped(
    embeddings: np.ndarray,
    labels: list[list[str]],
    n_clusters: int,
    cluster_size: int,
    kmean_batch_size: int,
    max_depth: int | None,
    rng_state: random.Random = random.Random(),
) -> dict[str, list[float]]:
    """Bootstrapped evaluation of clustering performance using V-measure.

    The bootstrapping is done by sampling N samples from the corpus and clustering them. It is done without replacement to get a diverse set of
    samples.
    """
    n_embeddings = embeddings.shape[0]

    v_measures = defaultdict(list)
    if max_depth is not None:
        max_depth = min(max_depth, max(map(len, labels)))
    else:
        max_depth = max(map(len, labels))
    # Evaluate on each level til max depth
    for i_level in range(max_depth):
        level_labels = []
        # Assign -1 to gold label if the level is not there
        for label in labels:
            if len(label) > i_level:
                level_labels.append(label[i_level])
            else:
                level_labels.append(-1)
        level_labels = np.array(level_labels)
        valid_idx = np.array(
            [level_label != -1 for level_label in level_labels]
        )  # Could be level_labels != -1 but fails with FutureWarning: elementwise comparison failed
        level_labels = level_labels[valid_idx]
        level_embeddings = embeddings[valid_idx]
        clustering_model = sklearn.cluster.MiniBatchKMeans(
            n_clusters=np.unique(level_labels).size,
            batch_size=kmean_batch_size,
            n_init="auto",
        )
        for _ in range(n_clusters):
            # sample N samples from the corpus with replacement
            n_embeddings = len(level_embeddings)
            cluster_indices = rng_state.choices(range(n_embeddings), k=cluster_size)

            _embeddings = level_embeddings[cluster_indices]
            _labels = level_labels[cluster_indices]
            cluster_assignment = clustering_model.fit_predict(_embeddings)
            v_measure = v_measure_score(_labels, cluster_assignment)
            v_measures[f"Level {i_level}"].append(v_measure)

    return v_measures


class ClusteringFastDescriptiveStatistics(DescriptiveStatistics):
    """Descriptive statistics for Clustering

    Attributes:
        num_samples: number of samples in the dataset.
        number_of_characters: Total number of symbols in the dataset.

        min_text_length: Minimum length of text
        average_text_length: Average length of text
        max_text_length: Maximum length of text
        unique_texts: Number of unique texts

        min_labels_per_text: Minimum number of labels per text
        average_labels_per_text: Average number of labels per text
        max_labels_per_text: Maximum number of labels per text
        unique_labels: Number of unique labels
        labels: dict of label frequencies
    """

    num_samples: int
    number_of_characters: int

    min_text_length: int
    average_text_length: float
    max_text_length: int
    unique_texts: int

    min_labels_per_text: int
    average_labels_per_text: float
    max_labels_per_text: int
    unique_labels: int
    labels: dict[str, dict[str, int]]


class AbsTaskClusteringFast(AbsTask):
    """Abstract class for Clustering tasks.

    This class embeds the corpus sentences then samples N samples from the corpus and clusters them.
    The similarity then is calculated using the V-measure metric, which is invariant to the permutation of the labels.
    This approach is then repeated K times.

    There are two ways to specify how a dataset is downsampled:
        - max_document_to_embe (int): default to None
        - max_fraction_of_documents_to_embed (float): default to 4%.
    If both parameters are set to None, no downsampling is done in self._evaluate_subset().
    Only one of these two parameters can be not None at the same time.

    If the clustering is hierarchical, and more than one label is specified in order for each observation,
    V-measures are calculated in the outlined way on each of the levels separately.

    self.load_data() must generate a huggingface dataset with a split matching self.metadata_dict["eval_splits"], and assign it to self.dataset.
    It must contain the following columns:
        sentences: list[str]
        labels: list[str] | list[list[str]]
    """

    max_fraction_of_documents_to_embed: float | None = 0.04
    max_document_to_embed: int | None = None
    max_documents_per_cluster: int = 16_384
    n_clusters: int = 10
    k_mean_batch_size: int = 512
    max_depth = None
    abstask_prompt = "Identify categories in user passages."

    def __init__(self, **kwargs):
        super().__init__(**kwargs)

    def _add_main_score(self, scores):
        if self.metadata_dict["main_score"] in scores:
            scores["main_score"] = scores[self.metadata.main_score]
        else:
            logger.warning(
                f"main score {self.metadata.main_score} not found in scores {scores.keys()}"
            )

    def _evaluate_subset(
        self,
        model: Encoder,
        dataset: DatasetDict,
        *,
        encode_kwargs: dict[str, Any] = {},
        **kwargs: Any,
    ) -> dict[str, float | dict[str, list[float]]]:
        rng_state = random.Random(self.seed)

        if (
            self.max_document_to_embed is not None
            and self.max_fraction_of_documents_to_embed is not None
        ):
            raise Exception(
                "Both max_document_to_embed and max_fraction_of_documents_to_embed are set. Please only set one."
            )

        if (
            self.max_document_to_embed is None
            and self.max_fraction_of_documents_to_embed is None
        ):
            downsampled_dataset = dataset
        else:
            if self.max_fraction_of_documents_to_embed is not None:
                max_documents_to_embed = int(
                    self.max_fraction_of_documents_to_embed * len(dataset)
                )
            else:
                max_documents_to_embed = self.max_document_to_embed

            max_documents_to_embed = min(len(dataset), max_documents_to_embed)  # type: ignore
            example_indices = rng_state.sample(
                range(len(dataset)), k=max_documents_to_embed
            )
            downsampled_dataset = dataset.select(example_indices)  # type: ignore

<<<<<<< HEAD
        embeddings = normalize_embeddings_to_numpy(
            model.encode(
                downsampled_dataset["sentences"],  # type: ignore
                task_name=self.metadata.name,
                **encode_kwargs,
            )
=======
        embeddings = model.encode(
            downsampled_dataset["sentences"],  # type: ignore
            task_name=self.metadata.name,
            **encode_kwargs,
>>>>>>> 2fac8ba1
        )

        labels = []
        for label in downsampled_dataset["labels"]:
            if not isinstance(label, list):
                label = [label]
            labels.append(label)

        all_v_scores = evaluate_clustering_bootstrapped(
            embeddings,
            labels,
            n_clusters=self.n_clusters,
            cluster_size=self.max_documents_per_cluster,
            kmean_batch_size=self.k_mean_batch_size,
            max_depth=self.max_depth,
            rng_state=rng_state,
        )
        v_measures = list(itertools.chain.from_iterable(all_v_scores.values()))

        mean_v_measure = np.mean(v_measures)
        v_std = np.std(v_measures)
        scores = {
            "v_measures": all_v_scores,
            "v_measure": float(mean_v_measure),
            "v_measure_std": v_std,
        }
        self._add_main_score(scores)
        return scores

    def _calculate_metrics_from_split(
        self, split: str, hf_subset: str | None = None, compute_overall: bool = False
    ) -> ClusteringFastDescriptiveStatistics:
        if hf_subset:
            sentences = self.dataset[hf_subset][split]["sentences"]
            labels = self.dataset[hf_subset][split]["labels"]
        elif compute_overall:
            sentences = []
            labels = []
            for hf_subset in self.metadata.eval_langs:
                sentences.extend(self.dataset[hf_subset][split]["sentences"])
                labels.extend(self.dataset[hf_subset][split]["labels"])
        else:
            sentences = self.dataset[split]["sentences"]
            labels = self.dataset[split]["labels"]

        text_len = [len(t) for t in sentences]
        total_text_len = sum(text_len)
        total_labels = []
        for label in labels:
            if isinstance(label, list):
                total_labels.extend(label)
            else:
                total_labels.append(label)
        label_counter = Counter(total_labels)
        return ClusteringFastDescriptiveStatistics(
            num_samples=len(sentences),
            number_of_characters=total_text_len,
            min_text_length=min(text_len),
            average_text_length=total_text_len / len(sentences),
            max_text_length=max(text_len),
            min_labels_per_text=min(label_counter.values()),
            average_labels_per_text=len(total_labels) / len(sentences),
            max_labels_per_text=max(label_counter.values()),
            unique_labels=len(label_counter),
            labels={
                str(label): {
                    "count": value,
                }
                for label, value in label_counter.items()
            },
        )


def clustering_downsample(
    dataset: DatasetDict, seed: int, max_samples_in_cluster: int = 2048
) -> DatasetDict:
    """In cases where it is not possible to convert the dataset to a fast version, we can downsample the dataset to speed up the evaluation.

    This might be necessary when the clusters in the dataset is not sampled from the same distribution.
    """
    rng_state = random.Random(seed)

    ds = {}
    for split in dataset:
        _docs = []
        _labels = []

        n_clusters = len(dataset[split])

        for i in range(n_clusters):
            labels = dataset[split]["labels"][i]
            sentences = dataset[split]["sentences"][i]

            n_sample = min(max_samples_in_cluster, len(sentences))

            # sample n_sample from each cluster
            idxs = rng_state.sample(range(len(sentences)), n_sample)
            _docs.append([sentences[idx] for idx in idxs])
            _labels.append([labels[idx] for idx in idxs])

        ds[split] = Dataset.from_dict({"sentences": _docs, "labels": _labels})
    return DatasetDict(ds)


def convert_to_fast(
    dataset: DatasetDict, seed: int, max_size: int = 100_000
) -> DatasetDict:
    """Converts a clustering dataset to a fast version. This concats the cluster into two columns, sentences and labels.
    It additionally downsamples the dataset to max_size.
    """
    rng_state = random.Random(seed)

    ds = {}
    for split in dataset:
        sent_set = set()
        labels = []
        sentences = []
        n_clusters = len(dataset[split])
        all_labels_set = set(itertools.chain.from_iterable(dataset[split]["labels"]))
        for i in range(n_clusters):
            lab = dataset[split]["labels"][i]
            sents = dataset[split]["sentences"][i]

            # check that it is the same distribution
            row_label_set = set(lab)
            assert row_label_set.issubset(
                all_labels_set
            ), "The clusters are not sampled from the same distribution as they have different labels."

            for l, s in zip(lab, sents):
                if s not in sent_set:
                    labels.append(l)
                    sentences.append(s)
                    sent_set.add(s)  # ensuring no duplicates

        ds[split] = Dataset.from_dict({"sentences": sentences, "labels": labels})

        if len(ds[split]) > max_size:
            idxs = rng_state.sample(range(len(ds[split])), max_size)
            ds[split] = ds[split].select(idxs)

    return DatasetDict(ds)


def check_label_distribution(ds: DatasetDict) -> None:
    """For older clustering dataset versions.
    ds is a DatasetDict at the split level
    """
    n_clusters = len(ds)
    if n_clusters > 50:
        return
    all_labels_set = set(itertools.chain.from_iterable(ds["labels"]))

    for i in range(n_clusters):
        lab = ds["labels"][i]

        # check that it is the same distribution
        row_label_set = set(lab)
        assert row_label_set.issubset(
            all_labels_set
        ), "The clusters are not sampled from the same distribution as they have different labels."<|MERGE_RESOLUTION|>--- conflicted
+++ resolved
@@ -13,15 +13,10 @@
 from sklearn.metrics.cluster import v_measure_score
 
 from mteb.encoder_interface import Encoder
-from mteb.normalize_embeddings import normalize_embeddings_to_numpy
 
 from ..load_results.task_results import HFSubset
-<<<<<<< HEAD
-from .AbsTask import AbsTask, DescriptiveStatistics
-=======
 from .AbsTask import AbsTask
 from .TaskMetadata import DescriptiveStatistics
->>>>>>> 2fac8ba1
 
 logger = logging.getLogger(__name__)
 
@@ -196,19 +191,10 @@
             )
             downsampled_dataset = dataset.select(example_indices)  # type: ignore
 
-<<<<<<< HEAD
-        embeddings = normalize_embeddings_to_numpy(
-            model.encode(
-                downsampled_dataset["sentences"],  # type: ignore
-                task_name=self.metadata.name,
-                **encode_kwargs,
-            )
-=======
         embeddings = model.encode(
             downsampled_dataset["sentences"],  # type: ignore
             task_name=self.metadata.name,
             **encode_kwargs,
->>>>>>> 2fac8ba1
         )
 
         labels = []
