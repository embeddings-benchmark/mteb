--- conflicted
+++ resolved
@@ -1,10 +1,5 @@
 from .abstask import AbsTask
 from .audio.abs_task_audio_classification import AbsTaskAudioClassification
-<<<<<<< HEAD
-from .audio.abs_task_audio_clustering import AbsTaskAudioClustering
-=======
-from .audio.abs_task_audio_pair_classification import AbsTaskAudioPairClassification
->>>>>>> 54c06a24
 from .classification import AbsTaskClassification
 from .clustering import AbsTaskClustering
 from .clustering_legacy import AbsTaskClusteringLegacy
@@ -22,11 +17,6 @@
 __all__ = [
     "AbsTask",
     "AbsTaskAudioClassification",
-<<<<<<< HEAD
-    "AbsTaskAudioClustering",
-=======
-    "AbsTaskAudioPairClassification",
->>>>>>> 54c06a24
     "AbsTaskBitextMining",
     "AbsTaskClassification",
     "AbsTaskClustering",
