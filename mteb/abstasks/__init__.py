from __future__ import annotations

from .AbsTask import *
from .AbsTaskBitextMining import *
from .AbsTaskClassification import *
from .AbsTaskClustering import *
<<<<<<< HEAD
from .AbsTaskMultilabelClassification import *
=======
from .AbsTaskInstructionRetrieval import *
>>>>>>> cf1c8d19
from .AbsTaskPairClassification import *
from .AbsTaskReranking import *
from .AbsTaskRetrieval import *
from .AbsTaskSTS import *
from .AbsTaskSummarization import *
from .CrosslingualTask import *
from .LangMapping import *
from .MultilingualTask import *<|MERGE_RESOLUTION|>--- conflicted
+++ resolved
@@ -4,11 +4,8 @@
 from .AbsTaskBitextMining import *
 from .AbsTaskClassification import *
 from .AbsTaskClustering import *
-<<<<<<< HEAD
 from .AbsTaskMultilabelClassification import *
-=======
 from .AbsTaskInstructionRetrieval import *
->>>>>>> cf1c8d19
 from .AbsTaskPairClassification import *
 from .AbsTaskReranking import *
 from .AbsTaskRetrieval import *
