from __future__ import annotations

import itertools
import logging
<<<<<<< HEAD
from collections import defaultdict
=======
import warnings
from collections import Counter, defaultdict
>>>>>>> 2a8c25ac
from typing import Any

import numpy as np
from datasets import Dataset, DatasetDict
from sklearn.base import ClassifierMixin, clone
from sklearn.metrics import f1_score, label_ranking_average_precision_score
from sklearn.model_selection import train_test_split
from sklearn.neighbors import KNeighborsClassifier
from sklearn.preprocessing import MultiLabelBinarizer

from mteb.encoder_interface import Encoder

from ..load_results.task_results import ScoresDict
from .AbsTaskClassification import AbsTaskClassification

logger = logging.getLogger(__name__)


def evaluate_classifier(
    embeddings_train: np.ndarray,
    y_train: np.ndarray,
    embeddings_test: np.ndarray,
    y_test: np.ndarray,
    classifier: ClassifierMixin,
) -> dict[str, float]:
    classifier = clone(classifier)
    classifier.fit(embeddings_train, y_train)
    y_pred = classifier.predict(embeddings_test)
    accuracy = classifier.score(embeddings_test, y_test)
    f1 = f1_score(y_test, y_pred, average="macro")
    lrap = label_ranking_average_precision_score(y_test, y_pred)
    return {
        "accuracy": accuracy,
        "f1": f1,
        "lrap": lrap,
    }


class AbsTaskMultilabelClassification(AbsTaskClassification):
    """Abstract class for multioutput classification tasks
    The similarity is computed between pairs and the results are ranked.

    self.load_data() must generate a huggingface dataset with a split matching self.metadata.eval_splits, and assign it to self.dataset. It must contain the following columns:
        text: str
        label: list[list[int]]

    Attributes:
       samples_per_label: Number of samples to use pr. label. These samples are embedded and a classifier is fit using the labels and samples.

    """

<<<<<<< HEAD
    evaluator = KNeighborsClassifier(n_neighbors=5)
=======
    classifier = KNeighborsClassifier(n_neighbors=5)
    abstask_prompt = "Classify user passages."
    samples_per_label: int = 8

    def __init__(
        self,
        n_experiments=None,
        batch_size=32,
        **kwargs,
    ):
        super().__init__(**kwargs)
        self.batch_size = batch_size

        if n_experiments:
            warnings.warn(
                "Passing `n_experiments` to AbsTaskMultilabelClassification is deprecated and will be removed in v2.0.0.",
                DeprecationWarning,
            )
        # Bootstrap parameters
        self.n_experiments = n_experiments or getattr(self, "n_experiments", 10)

        # Run metadata validation by instantiating addressing the attribute
        # This is quite hacky. Ideally, this would be done in the constructor of
        # each concrete task, but then we have to duplicate the __init__ method's
        # interface.
        if hasattr(self, "metadata"):
            self.metadata

    def _add_main_score(self, scores):
        scores["main_score"] = scores[self.metadata.main_score]

    def evaluate(
        self,
        model: Encoder,
        eval_split: str = "test",
        train_split: str = "train",
        subsets_to_run: list[HFSubset] | None = None,
        *,
        encode_kwargs: dict[str, Any] = {},
        **kwargs: Any,
    ) -> dict[HFSubset, ScoresDict]:
        if not self.data_loaded:
            self.load_data()

        if train_split != "train":
            warnings.warn(
                "Passing `train_split` to AbsTaskClassification.evaluate is deprecated and will be removed in v2.0.0.",
                DeprecationWarning,
            )

        scores = {}
        hf_subsets = list(self.dataset) if self.is_multilingual else ["default"]
        # If subsets_to_run is specified, filter the hf_subsets accordingly
        if subsets_to_run is not None:
            hf_subsets = [s for s in hf_subsets if s in subsets_to_run]

        for hf_subset in hf_subsets:
            logger.info(
                f"\nTask: {self.metadata.name}, split: {eval_split}, subset: {hf_subset}. Running..."
            )

            if hf_subset not in self.dataset and hf_subset == "default":
                ds = self.dataset
            else:
                ds = self.dataset[hf_subset]
            scores[hf_subset] = self._evaluate_subset(
                model,
                ds,
                eval_split,
                train_split,
                encode_kwargs=encode_kwargs,
                **kwargs,
            )
            self._add_main_score(scores[hf_subset])

        return scores
>>>>>>> 2a8c25ac

    def _evaluate_subset(
        self,
        model: Encoder,
        dataset: DatasetDict | Dataset,
        eval_split_name: str,
        *,
        encode_kwargs: dict[str, Any] = {},
        **kwargs: Any,
    ) -> ScoresDict:
        train_split = dataset[self.train_split]
        eval_split = dataset[eval_split_name]

        scores = []
        # Bootstrap sample indices from training set for each experiment
        train_samples = []
        for _ in range(self.n_experiments):
            sample_indices, _ = self._undersample_data_indices(
                train_split["label"], self.samples_per_label, None
            )
            train_samples.append(sample_indices)
        # Encode all unique sentences at the indices
        unique_train_indices = list(set(itertools.chain.from_iterable(train_samples)))
        unique_train_sentences = train_split.select(unique_train_indices)["text"]

        _unique_train_embeddings = model.encode(
            unique_train_sentences,
            task_name=self.metadata.name,
            **encode_kwargs,
        )
        unique_train_embeddings = dict(
            zip(unique_train_indices, _unique_train_embeddings)
        )
        test_text = eval_split["text"]
        binarizer = MultiLabelBinarizer()
        y_test = binarizer.fit_transform(eval_split["label"])
        # Stratified subsampling of test set to 2000 examples.
        try:
            if len(test_text) > 2000:
                test_text, _, y_test, _ = train_test_split(
                    test_text, y_test, stratify=y_test, train_size=2000
                )
        except ValueError:
            logger.warning("Couldn't subsample, continuing with the entire test set.")

        X_test = model.encode(
            test_text,
            task_name=self.metadata.name,
            **encode_kwargs,
        )
        for i_experiment, sample_indices in enumerate(train_samples):
            logger.info(
                "=" * 10
                + f" Experiment {i_experiment + 1}/{self.n_experiments} "
                + "=" * 10
            )
            X_train = np.stack([unique_train_embeddings[idx] for idx in sample_indices])
            y_train = train_split.select(sample_indices)["label"]
            y_train = binarizer.transform(y_train)
            scores_exp = evaluate_classifier(
                X_train, y_train, X_test, y_test, self.evaluator
            )
            scores.append(scores_exp)

        avg_scores: dict[str, Any] = {
            k: np.mean([s[k] for s in scores]) for k in scores[0].keys()
        }
        avg_scores["scores_per_experiment"] = scores

        return avg_scores

    def _undersample_data_indices(self, y, samples_per_label, idxs=None):
        """Undersample data to have samples_per_label samples of each label"""
        sample_indices = []
        if idxs is None:
            idxs = np.arange(len(y))
        np.random.shuffle(idxs)
        label_counter = defaultdict(int)
        for i in idxs:
            if any((label_counter[label] < samples_per_label) for label in y[i]):
                sample_indices.append(i)
                for label in y[i]:
                    label_counter[label] += 1
        return sample_indices, idxs<|MERGE_RESOLUTION|>--- conflicted
+++ resolved
@@ -2,12 +2,7 @@
 
 import itertools
 import logging
-<<<<<<< HEAD
 from collections import defaultdict
-=======
-import warnings
-from collections import Counter, defaultdict
->>>>>>> 2a8c25ac
 from typing import Any
 
 import numpy as np
@@ -59,86 +54,7 @@
 
     """
 
-<<<<<<< HEAD
     evaluator = KNeighborsClassifier(n_neighbors=5)
-=======
-    classifier = KNeighborsClassifier(n_neighbors=5)
-    abstask_prompt = "Classify user passages."
-    samples_per_label: int = 8
-
-    def __init__(
-        self,
-        n_experiments=None,
-        batch_size=32,
-        **kwargs,
-    ):
-        super().__init__(**kwargs)
-        self.batch_size = batch_size
-
-        if n_experiments:
-            warnings.warn(
-                "Passing `n_experiments` to AbsTaskMultilabelClassification is deprecated and will be removed in v2.0.0.",
-                DeprecationWarning,
-            )
-        # Bootstrap parameters
-        self.n_experiments = n_experiments or getattr(self, "n_experiments", 10)
-
-        # Run metadata validation by instantiating addressing the attribute
-        # This is quite hacky. Ideally, this would be done in the constructor of
-        # each concrete task, but then we have to duplicate the __init__ method's
-        # interface.
-        if hasattr(self, "metadata"):
-            self.metadata
-
-    def _add_main_score(self, scores):
-        scores["main_score"] = scores[self.metadata.main_score]
-
-    def evaluate(
-        self,
-        model: Encoder,
-        eval_split: str = "test",
-        train_split: str = "train",
-        subsets_to_run: list[HFSubset] | None = None,
-        *,
-        encode_kwargs: dict[str, Any] = {},
-        **kwargs: Any,
-    ) -> dict[HFSubset, ScoresDict]:
-        if not self.data_loaded:
-            self.load_data()
-
-        if train_split != "train":
-            warnings.warn(
-                "Passing `train_split` to AbsTaskClassification.evaluate is deprecated and will be removed in v2.0.0.",
-                DeprecationWarning,
-            )
-
-        scores = {}
-        hf_subsets = list(self.dataset) if self.is_multilingual else ["default"]
-        # If subsets_to_run is specified, filter the hf_subsets accordingly
-        if subsets_to_run is not None:
-            hf_subsets = [s for s in hf_subsets if s in subsets_to_run]
-
-        for hf_subset in hf_subsets:
-            logger.info(
-                f"\nTask: {self.metadata.name}, split: {eval_split}, subset: {hf_subset}. Running..."
-            )
-
-            if hf_subset not in self.dataset and hf_subset == "default":
-                ds = self.dataset
-            else:
-                ds = self.dataset[hf_subset]
-            scores[hf_subset] = self._evaluate_subset(
-                model,
-                ds,
-                eval_split,
-                train_split,
-                encode_kwargs=encode_kwargs,
-                **kwargs,
-            )
-            self._add_main_score(scores[hf_subset])
-
-        return scores
->>>>>>> 2a8c25ac
 
     def _evaluate_subset(
         self,
