--- conflicted
+++ resolved
@@ -318,6 +318,12 @@
         prediction_folder: Path | None = None,
         **kwargs,
     ) -> ScoresDict:
+        # todo change to datasets
+        # ensure queries format (see #3030)
+        relevant_docs, queries = _filter_queries_without_positives(
+            relevant_docs, queries
+        )
+
         """Evaluate a model on a specific subset of the data.
 
         Args:
@@ -354,17 +360,6 @@
                 f"RetrievalEvaluator expects a SearchInterface, Encoder, or CrossEncoder, got {type(model)}"
             )
 
-<<<<<<< HEAD
-=======
-    def _evaluate_subset(
-        self, retriever, corpus, queries, relevant_docs, hf_subset: str, **kwargs
-    ) -> ScoresDict:
-        # ensure queries format (see #3030)
-        relevant_docs, queries = _filter_queries_without_positives(
-            relevant_docs, queries
-        )
-
->>>>>>> 9586697f
         start_time = time()
         results = retriever(
             search_model,
