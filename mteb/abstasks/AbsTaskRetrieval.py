from __future__ import annotations

import json
import logging
from collections import defaultdict
from pathlib import Path
from time import time
from typing import Any, Callable

from datasets import Dataset, DatasetDict

from mteb.abstasks.TaskMetadata import DescriptiveStatistics, HFSubset
from mteb.encoder_interface import Encoder

from ..evaluation.evaluators import RetrievalEvaluator
from ..evaluation.evaluators.retrieval_metrics import make_score_dict
from ..load_results.task_results import ScoresDict
from .AbsTask import AbsTask
from .dataset_loaders import RetrievalDataLoader, RetrievalSplitData

logger = logging.getLogger(__name__)


class RetrievalDescriptiveStatistics(DescriptiveStatistics):
    """Descriptive statistics for Retrieval

    Attributes:
        num_samples: Number of queries and documents
        num_relevant_docs: Number of relevant documents

        num_documents: Number of documents
        min_document_length: Minimum length of documents
        average_document_length: Average length of documents
        max_document_length: Maximum length of documents
        unique_documents: Number of unique documents

        num_queries: number of queries in the dataset
        min_query_length: Minimum length of queries
        average_query_length: Average length of queries
        max_query_length: Maximum length of queries
        unique_queries: Number of unique queries
        none_queries: Number of none queries

        number_of_characters: Total number of symbols in the dataset
        min_relevant_docs_per_query: Minimum number of relevant documents per query
        average_relevant_docs_per_query: Average number of relevant documents per query
        max_relevant_docs_per_query: Maximum number of relevant documents per query
        unique_relevant_docs: Number of unique relevant documents

        num_instructions: Number of instructions
        min_instruction_length: Minimum length of instructions
        average_instruction_length: Average length of instructions
        max_instruction_length: Maximum length of instructions
        unique_instructions: Number of unique instructions

        num_top_ranked: Number of top ranked documents
        min_top_ranked_per_query: Minimum number of top ranked documents per query
        average_top_ranked_per_query: Average number of top ranked documents per query
        max_top_ranked_per_query: Maximum number of relevant documents per query
    """

    num_samples: int
    number_of_characters: int

    num_documents: int
    min_document_length: int
    average_document_length: float
    max_document_length: int
    unique_documents: int

    num_queries: int
    min_query_length: int
    average_query_length: float
    max_query_length: int
    unique_queries: int
    none_queries: int

    num_relevant_docs: int
    min_relevant_docs_per_query: int
    average_relevant_docs_per_query: float
    max_relevant_docs_per_query: float
    unique_relevant_docs: int

    # these are for datasets with instructions
    num_instructions: int | None
    min_instruction_length: int | None
    average_instruction_length: float | None
    max_instruction_length: float | None
    unique_instructions: int | None

    # this is for datasets that do reranking
    num_top_ranked: int | None
    min_top_ranked_per_query: int | None
    average_top_ranked_per_query: float | None
    max_top_ranked_per_query: int | None


<<<<<<< HEAD
class SplitData(TypedDict, total=False):
    corpus: Mapping[str, str | dict[str, str]]
    queries: Mapping[str, str]
    relevant_docs: Mapping[str, Mapping[str, float]]
    instructions: Mapping[str, str] | None
    top_ranked: Mapping[str, list[str]] | None
    qrels_diff: Mapping[str, list[str]] | None


=======
>>>>>>> 4638aad6
class AbsTaskRetrieval(AbsTask):
    """Abstract class for retrieval experiments.

    Child-classes must implement the following properties:

    self.dataset: dict[str, dict[str, dict[str, Any]]]
        A dictionary containing all dataset components with the following structure:
        {
            hf_subset: {
                split: {
                    'corpus': dict[str, dict[str, str]],  # doc_id -> doc
                        Semantically, it should contain dict[split_name, dict[sample_id, dict[str, str]]]
                        E.g. {"test": {"document_one": {"_id": "d1", "title": "title", "text": "text"}}}
                    'queries': dict[str, str | list[str]]],  # query_id -> query
                        Semantically, it should contain dict[split_name, dict[sample_id, str]] or dict[split_name, dict[sample_id, list[str]]] for conversations
                        E.g. {"test": {"q1": "query"}}
                        or {"test": {"q1": ["turn1", "turn2", "turn3"]}}
                    'relevant_docs': dict[str, dict[str, int]],  # query_id -> doc_id -> score
                        Semantically, it should contain dict[split_name, dict[sample_id, dict[doc_id, score]]]
                        E.g.: {"test": {"q1": {"document_one": 1}}}
                    'instructions': Optional[dict[str, str]],  # query_id -> instruction
                        Semantically, it should contain dict[split_name, dict[sample_id, list[doc_id]]] or dict[split_name, dict[sample_id, dict[doc_id, score]]]
                        E.g.: {"test": {"q1": ["document_one", "document_two"]}} or {"test": {"q1": {"document_one": 1, "document_two": 0.5}}}
                    'top_ranked': Optional[dict[str, list[str]]]  # query_id -> doc_ids
                        Semantically, it should contain dict[split_name, dict[sample_id, str]]. If there are multiple instructions per query, please duplicate the queries and give them unique ids for consolidation.
                        E.g. {"test": {"query-id1": "instruction text"}}
                    'qrels_diff': Optional[dict[str, list[str]]]
                }
            }
        }
    """

    ignore_identical_ids: bool = False
    abstask_prompt = "Retrieve text based on user query."
<<<<<<< HEAD
    k_values: list[int] = [1, 3, 5, 10, 20, 100, 1000]
    top_k: int = max(k_values)
    dataset: dict[str, dict[str, SplitData]]
    cross_encoder_top_k: int = 100
=======
    top_k = 100
    dataset: dict[str, dict[str, RetrievalSplitData]]
>>>>>>> 4638aad6

    def __init__(self, **kwargs):
        super().__init__(**kwargs)
        self.dataset = defaultdict(
            lambda: defaultdict(
                lambda: {
                    "corpus": {},
                    "queries": {},
                    "relevant_docs": {},
                    "instructions": None,
                    "top_ranked": None,
                    "qrels_diff": None,
                }
            )
        )

    def convert_v1_dataset_format_to_v2(self):
        if not hasattr(self, "queries"):
            return
        self.dataset = defaultdict(
            lambda: defaultdict(
                lambda: {
                    "corpus": {},
                    "queries": {},
                    "relevant_docs": {},
                    "instructions": None,
                    "top_ranked": None,
                    "qrels_diff": None,
                }
            )
        )

        if self.metadata.is_multilingual:
            for subset in self.queries:
                for split in self.queries[subset]:
                    self.dataset[subset][split]["queries"] = self.queries[subset][split]
                    self.dataset[subset][split]["corpus"] = self.corpus[subset][split]
                    self.dataset[subset][split]["relevant_docs"] = self.relevant_docs[
                        subset
                    ][split]
                    if hasattr(self, "instructions"):
                        self.dataset[subset][split]["instructions"] = self.instructions[
                            subset
                        ][split]
                    if hasattr(self, "top_ranked"):
                        self.dataset[subset][split]["top_ranked"] = self.top_ranked[
                            subset
                        ][split]

                    if hasattr(self, "qrels_diff"):
                        self.dataset[subset][split]["qrels_diff"] = self.qrels_diff[
                            subset
                        ][split]
        else:
            subset = "default"
            for split in self.queries:
                self.dataset[subset][split]["queries"] = self.queries[split].copy()
                self.dataset[subset][split]["corpus"] = self.corpus[split].copy()
                self.dataset[subset][split]["relevant_docs"] = self.relevant_docs[
                    split
                ].copy()
                if hasattr(self, "instructions"):
                    self.dataset[subset][split]["instructions"] = self.instructions[
                        split
                    ].copy()
                if hasattr(self, "top_ranked"):
                    self.dataset[subset][split]["top_ranked"] = self.top_ranked[
                        split
                    ].copy()
                if hasattr(self, "qrels_diff"):
                    self.dataset[subset][split]["top_ranked"] = self.qrels_diff[
                        split
                    ].copy()

        del self.queries
        del self.corpus
        del self.relevant_docs
        if hasattr(self, "instructions"):
            del self.instructions
        if hasattr(self, "top_ranked"):
            del self.top_ranked
        if hasattr(self, "qrels_diff"):
            del self.qrels_diff

    def load_data(self, **kwargs):
        if self.data_loaded:
            return

        dataset_path = self.metadata.dataset["path"]
        eval_splits = kwargs.get("eval_splits", self.metadata.eval_splits)
        trust_remote_code = self.metadata.dataset.get("trust_remote_code", False)
        revision = self.metadata.dataset["revision"]

        def process_data(split: str, hf_subset: str = "default"):
            """Helper function to load and process data for a given split and language"""
            logger.info(
                f"Loading {split} split for {hf_subset} subset of {self.metadata.name}"
            )
<<<<<<< HEAD
            corpus, queries, relevant_docs, instructions, top_ranked, qrels_diff = (
                RetrievalDataLoader(
                    hf_repo=dataset_path,
                    revision=revision,
                    trust_remote_code=trust_remote_code,
                    split=split,
                    config=hf_subset,
                ).load()
            )

            self.dataset[hf_subset][split] = {
                "corpus": corpus,
                "queries": queries,
                "relevant_docs": relevant_docs,
                "instructions": instructions,
                "top_ranked": top_ranked,
                "qrels_diff": qrels_diff,
            }
=======

            self.dataset[hf_subset][split] = RetrievalDataLoader(
                hf_repo=dataset_path,
                revision=revision,
                trust_remote_code=trust_remote_code,
                split=split,
                config=hf_subset,
            ).load()
>>>>>>> 4638aad6

        if self.metadata.is_multilingual:
            for lang in self.metadata.eval_langs:
                for split in eval_splits:
                    process_data(split, lang)
        else:
            for split in eval_splits:
                process_data(split)
        self.dataset_transform()
        self.data_loaded = True

    def evaluate(
        self,
        model: Encoder,
        split: str = "test",
        subsets_to_run: list[HFSubset] | None = None,
        *,
        encode_kwargs: dict[str, Any],
        **kwargs,
    ) -> dict[HFSubset, ScoresDict]:
        """Evaluate the model on the retrieval task.

        Args:
            model: Model to evaluate
            split: Split to evaluate on
            subsets_to_run: Optional list of subsets to evaluate on
            encode_kwargs: Keyword arguments passed to the encoder
            **kwargs: Additional keyword arguments passed to the evaluator

        Returns:
            Dictionary mapping subsets to their evaluation scores
        """
        if not self.data_loaded:
            self.load_data()
        # TODO: convert all tasks directly https://github.com/embeddings-benchmark/mteb/issues/2030
        self.convert_v1_dataset_format_to_v2()

        return super().evaluate(
            model,
            split,
            subsets_to_run,
            encode_kwargs=encode_kwargs,
            **kwargs,
        )

    def _evaluate_subset(
        self,
        model: Encoder,
        data_split: DatasetDict | Dataset,
        encode_kwargs: dict[str, Any],
        hf_split: str,
        hf_subset: str,
        # retrieval specific args
        save_predictions: bool = False,
        export_errors: bool = False,
        save_qrels: bool = False,
        output_folder: str = "results",
        results: dict[str, dict[str, float]] | None = None,
        **kwargs,
    ) -> ScoresDict:
        """Evaluate a model on a specific subset of the data.

        Args:
            model: Model to evaluate
            data_split: Data split to evaluate on
            encode_kwargs: Keyword arguments passed to the encoder
            hf_split: Split to evaluate on
            hf_subset: Subset to evaluate on
            save_predictions: Whether to save predictions
            export_errors: Whether to export errors
            save_qrels: Whether to save the qrels
            output_folder: Folder to save the results
            results: Results from retrieval from previous run
            **kwargs: Additional keyword arguments passed to the evaluator

        Returns:
            Dictionary of evaluation scores
        """
        retriever = RetrievalEvaluator(
            corpus=data_split["corpus"],
            queries=data_split["queries"],
            task_metadata=self.metadata,
            hf_split=hf_split,
            hf_subset=hf_subset,
            instructions=data_split["instructions"],
            top_ranked=data_split["top_ranked"],
            top_k=self.top_k,
            **kwargs,
        )

        if not results:
            start_time = time()
            results = retriever(
                model,
                encode_kwargs=encode_kwargs,
                **kwargs,
            )
            end_time = time()
            logger.debug(f"Time taken to retrieve: {end_time - start_time:.2f} seconds")

        if save_predictions or export_errors or save_qrels:
            output_folder = Path(output_folder)
            if not output_folder.exists():
                output_folder.mkdir(parents=True)

        if save_predictions:
            if self.top_k is not None:
                for qid in list(results.keys()):
                    doc_ids = set(
                        sorted(
                            results[qid], key=lambda x: results[qid][x], reverse=True
                        )[: self.top_k]
                    )
                    results[qid] = {
                        k: v for k, v in results[qid].items() if k in doc_ids
                    }
            qrels_save_path = (
                output_folder / f"{self.metadata.name}_{hf_subset}_predictions.json"
            )

            with open(qrels_save_path, "w") as f:
                json.dump(results, f)

        if save_qrels:
            with open(
                output_folder / f"{self.metadata.name}_{hf_subset}_qrels.json", "w"
            ) as f:
                json.dump(data_split["relevant_docs"], f)

        (
            all_scores,
            ndcg,
            _map,
            recall,
            precision,
            naucs,
            mrr,
            naucs_mrr,
        ) = retriever.evaluate(
            data_split["relevant_docs"],
            results,
            self.k_values,
            ignore_identical_ids=self.ignore_identical_ids,
        )
        task_specific_scores = self.task_specific_scores(
            all_scores,
            data_split["relevant_docs"],
            results,
            hf_split=hf_split,
            hf_subset=hf_subset,
        )
        scores = make_score_dict(
            ndcg, _map, recall, precision, mrr, naucs, naucs_mrr, task_specific_scores
        )

        if export_errors:
            errors = {}

            if not save_predictions:
                for qid in results.keys():
                    doc_scores = results[qid]
                    sorted_docs = sorted(
                        doc_scores.items(), key=lambda x: x[1], reverse=True
                    )[:1]
                    results[qid] = dict(sorted_docs)
            for qid, retrieved_docs in results.items():
                expected_docs = data_split["relevant_docs"][qid]
                false_positives = [
                    doc for doc in retrieved_docs if doc not in expected_docs
                ]
                false_negatives = [
                    doc for doc in expected_docs if doc not in retrieved_docs
                ]
                if false_positives or false_negatives:
                    errors[qid] = {
                        "false_positives": false_positives,
                        "false_negatives": false_negatives,
                    }
            errors_save_path = (
                output_folder / f"{self.metadata.name}_{hf_subset}_errors.json"
            )
            with errors_save_path.open("w") as f:
                json.dump(errors, f)

        return scores

    def task_specific_scores(
        self,
        scores: dict[str, dict[str, float]],
        qrels: dict[str, dict[str, int]],
        results: dict[str, dict[str, float]],
        hf_split: str,
        hf_subset: str,
    ) -> dict[str, float]:
        return {}

    def _calculate_metrics_from_split(
        self, split: str, hf_subset: str | None = None, compute_overall: bool = False
    ) -> RetrievalDescriptiveStatistics:
        self.convert_v1_dataset_format_to_v2()
        if hf_subset and hf_subset in self.dataset:
            split_data = self.dataset[hf_subset][split]
            queries = split_data["queries"]
            corpus = split_data["corpus"]
            relevant_docs = split_data["relevant_docs"]
            instructions = split_data["instructions"]
            top_ranked = split_data["top_ranked"]
        elif compute_overall:
            queries = {}
            corpus = {}
            relevant_docs = {}
            instructions = {}
            top_ranked = {}
            for hf_subset in self.metadata.eval_langs:
                split_data = self.dataset[hf_subset][split]
                queries.update(process_docs(split_data["queries"], hf_subset, split))
                corpus.update(process_docs(split_data["corpus"], hf_subset, split))
                relevant_docs.update(
                    process_relevant_docs(split_data["relevant_docs"], hf_subset, split)
                )
                if (
                    "instructions" in split_data
                    and split_data["instructions"] is not None
                ):
                    instructions.update(
                        process_docs(split_data["instructions"], hf_subset, split)
                    )
                if "top_ranked" in split_data and split_data["top_ranked"] is not None:
                    top_ranked.update(
                        process_docs(split_data["top_ranked"], hf_subset, split)
                    )
        else:
            if "default" in self.dataset and split != "default":
                return self._calculate_metrics_from_split(
                    split=split, hf_subset="default"
                )
            split_data = self.dataset["default"][split]
            queries = split_data["queries"]
            corpus = split_data["corpus"]
            relevant_docs = split_data["relevant_docs"]
            instructions = split_data["instructions"]
            top_ranked = split_data["top_ranked"]

        query_len = calculate_queries_length(queries)
        doc_len = calculate_corpus_length(corpus)
        num_documents = len(doc_len) if corpus is not None else 0
        num_queries = len(query_len)
        num_relevant_docs = sum(len(relevant_docs[qid]) for qid in relevant_docs)
        none_queries = sum(q is None or len(q) == 0 for q in queries.values())

        # create a list of number of relevant docs per query
        qrels_lengths = [
            len(relevant_docs[qid]) for qid in relevant_docs if qid in queries
        ]
        unique_qrels = len({doc for qid in relevant_docs for doc in relevant_docs[qid]})
        # number of qrels that are not 0
        num_qrels_non_zero = sum(
            sum(1 for doc_id in docs if docs[doc_id] != 0)
            for docs in relevant_docs.values()
        )
        qrels_per_doc = num_qrels_non_zero / len(relevant_docs) if num_queries else 0

        if instructions is not None and len(instructions) > 0:
            instructions_len = [
                len(instruction) for instruction in instructions.values()
            ]
            num_instructions = len(instructions)
            average_instruction_length = sum(instructions_len)
            min_instruction_length = min(instructions_len)
            max_instruction_length = max(instructions_len)
            unique_instructions = len(set(instructions))
        else:
            num_instructions = None
            average_instruction_length = None
            min_instruction_length = None
            max_instruction_length = None
            unique_instructions = None

        if top_ranked is not None and num_queries and len(top_ranked) > 0:
            top_ranked_per_query = [len(docs) for docs in top_ranked.values()]
            num_top_ranked = len(top_ranked_per_query)
            min_top_ranked_per_query = min(top_ranked_per_query)
            average_top_ranked_per_query = sum(top_ranked_per_query) / num_queries
            max_top_ranked_per_query = max(top_ranked_per_query)
        else:
            num_top_ranked = None
            min_top_ranked_per_query = None
            average_top_ranked_per_query = None
            max_top_ranked_per_query = None

        return RetrievalDescriptiveStatistics(
            num_samples=num_documents + num_queries,
            number_of_characters=sum(query_len) + sum(doc_len),
            # documents
            num_documents=num_documents,
            min_document_length=min(doc_len),
            average_document_length=sum(doc_len) / num_documents,
            max_document_length=max(doc_len),
            unique_documents=len(set(corpus)),
            # queries
            num_queries=num_queries,
            min_query_length=min(query_len),
            average_query_length=sum(query_len) / num_queries,
            max_query_length=max(query_len),
            unique_queries=len(set(queries)),
            none_queries=none_queries,
            # relevant docs
            num_relevant_docs=num_relevant_docs,
            min_relevant_docs_per_query=min(qrels_lengths),
            average_relevant_docs_per_query=qrels_per_doc,
            max_relevant_docs_per_query=max(qrels_lengths),
            unique_relevant_docs=unique_qrels,
            # instructions
            num_instructions=num_instructions,
            min_instruction_length=min_instruction_length,
            average_instruction_length=average_instruction_length,
            max_instruction_length=max_instruction_length,
            unique_instructions=unique_instructions,
            # top ranked
            num_top_ranked=num_top_ranked,
            min_top_ranked_per_query=min_top_ranked_per_query,
            average_top_ranked_per_query=average_top_ranked_per_query,
            max_top_ranked_per_query=max_top_ranked_per_query,
        )

    def _push_dataset_to_hub(self, repo_name: str) -> None:
        def format_text_field(text: str | dict[str, str]) -> str:
            if isinstance(text, str):
                return text
            return (
                f"{text['title']} {text['text']}".strip()
                if text.get("title", None) is not None
                else text["text"]
            )

        def push_section(
            data: dict[str, dict[Any, Any]],
            column: str,
            suffix: str,
            converter: Callable[[Any, Any], dict[str, Any]],
        ) -> None:
            sections = {}
            for split in data.keys():
                # skip empty instructions and top ranked
                if column not in data[split] or data[split][column] is None:
                    continue
                sections[split] = Dataset.from_list(
                    [converter(idx, item) for idx, item in data[split][column].items()]
                )
            DatasetDict(sections).push_to_hub(repo_name, suffix)

        for subset in self.dataset:
            logger.info(f"Converting {subset} of {self.metadata.name}")
            push_section(
                self.dataset[subset],
                "queries",
                f"{subset}-queries" if subset != "default" else "queries",
                lambda idx, text: {"_id": idx, "text": text},
            )
            push_section(
                self.dataset[subset],
                "corpus",
                f"{subset}-corpus" if subset != "default" else "corpus",
                lambda idx, text: {
                    "_id": idx,
                    "text": format_text_field(text),
                    "title": text.get("title", "") if isinstance(text, dict) else "",
                },
            )
            # Handle relevant_docs separately since one entry expands to multiple records.
            relevant_sections = {}
            for split, values in self.dataset[subset].items():
                relecant_docs = values["relevant_docs"]
                entries = []
                for query_id, docs in relecant_docs.items():
                    for doc_id, score in docs.items():
                        entries.append(
                            {
                                "query-id": query_id,
                                "corpus-id": doc_id,
                                "score": score,
                            }
                        )
                relevant_sections[split] = Dataset.from_list(entries)
            DatasetDict(relevant_sections).push_to_hub(
                repo_name, f"{subset}-qrels" if subset != "default" else "qrels"
            )

            push_section(
                self.dataset[subset],
                "instructions",
                f"{subset}-instruction" if subset != "default" else "instruction",
                lambda idx, text: {"query-id": idx, "instruction": text},
            )
            push_section(
                self.dataset[subset],
                "top_ranked",
                f"{subset}-top_ranked" if subset != "default" else "top_ranked",
                lambda idx, docs: {"query-id": idx, "corpus-ids": docs},
            )


def calculate_queries_length(queries: dict[str, str]) -> list[int] | None:
    queries_lens = []
    for query in queries.values():
        if query is None or len(query) == 0:
            continue

        if isinstance(query[0], str):
            queries_lens.append(len(query))
        else:
            queries_lens.extend([len(turn) for turn in query])
    return queries_lens


def calculate_corpus_length(
    corpus: dict[str, str | dict[str, str]],
) -> list[int] | None:
    doc_lens = []
    if corpus is None:
        return None
    for doc in corpus.values():
        if isinstance(doc, dict):
            doc_lens.append(len(doc["text"]) + len(doc.get("title", "")))
        else:
            doc_lens.append(len(doc))

    return doc_lens


def process_docs(
    collection: dict[str, dict[str, str] | str], hf_subset: str, split: str
) -> dict[str, str]:
    """Collections can contain overlapping ids in different splits. Prepend split to avoid this"""
    return {f"{split}_{hf_subset}_{k}": v for k, v in collection.items()}


def process_relevant_docs(
    collection: dict[str, dict[str, int]],
    hf_subset: str,
    split: str,
) -> dict[str, dict[str, int]]:
    """Collections can contain overlapping ids in different splits. Prepend split to avoid this"""
    return_collection = {}
    for query_id, relevant in collection.items():
        return_collection[f"{split}_{hf_subset}_{query_id}"] = {
            f"{split}_{hf_subset}_{doc_id}": value for doc_id, value in relevant.items()
        }
    return return_collection<|MERGE_RESOLUTION|>--- conflicted
+++ resolved
@@ -95,18 +95,6 @@
     max_top_ranked_per_query: int | None
 
 
-<<<<<<< HEAD
-class SplitData(TypedDict, total=False):
-    corpus: Mapping[str, str | dict[str, str]]
-    queries: Mapping[str, str]
-    relevant_docs: Mapping[str, Mapping[str, float]]
-    instructions: Mapping[str, str] | None
-    top_ranked: Mapping[str, list[str]] | None
-    qrels_diff: Mapping[str, list[str]] | None
-
-
-=======
->>>>>>> 4638aad6
 class AbsTaskRetrieval(AbsTask):
     """Abstract class for retrieval experiments.
 
@@ -141,15 +129,10 @@
 
     ignore_identical_ids: bool = False
     abstask_prompt = "Retrieve text based on user query."
-<<<<<<< HEAD
     k_values: list[int] = [1, 3, 5, 10, 20, 100, 1000]
     top_k: int = max(k_values)
-    dataset: dict[str, dict[str, SplitData]]
+    dataset: dict[str, dict[str, RetrievalSplitData]]
     cross_encoder_top_k: int = 100
-=======
-    top_k = 100
-    dataset: dict[str, dict[str, RetrievalSplitData]]
->>>>>>> 4638aad6
 
     def __init__(self, **kwargs):
         super().__init__(**kwargs)
@@ -198,7 +181,6 @@
                         self.dataset[subset][split]["top_ranked"] = self.top_ranked[
                             subset
                         ][split]
-
                     if hasattr(self, "qrels_diff"):
                         self.dataset[subset][split]["qrels_diff"] = self.qrels_diff[
                             subset
@@ -248,26 +230,6 @@
             logger.info(
                 f"Loading {split} split for {hf_subset} subset of {self.metadata.name}"
             )
-<<<<<<< HEAD
-            corpus, queries, relevant_docs, instructions, top_ranked, qrels_diff = (
-                RetrievalDataLoader(
-                    hf_repo=dataset_path,
-                    revision=revision,
-                    trust_remote_code=trust_remote_code,
-                    split=split,
-                    config=hf_subset,
-                ).load()
-            )
-
-            self.dataset[hf_subset][split] = {
-                "corpus": corpus,
-                "queries": queries,
-                "relevant_docs": relevant_docs,
-                "instructions": instructions,
-                "top_ranked": top_ranked,
-                "qrels_diff": qrels_diff,
-            }
-=======
 
             self.dataset[hf_subset][split] = RetrievalDataLoader(
                 hf_repo=dataset_path,
@@ -276,7 +238,6 @@
                 split=split,
                 config=hf_subset,
             ).load()
->>>>>>> 4638aad6
 
         if self.metadata.is_multilingual:
             for lang in self.metadata.eval_langs:
