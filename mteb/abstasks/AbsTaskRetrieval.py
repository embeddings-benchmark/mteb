from __future__ import annotations

import json
import logging
from collections import defaultdict
from pathlib import Path
from time import time
from typing import Any, Callable

from datasets import Dataset, DatasetDict, concatenate_datasets

from mteb.models.models_protocols import Encoder
from mteb.types import (
    HFSubset,
    RelevantDocumentsType,
    ScoresDict,
)
from mteb.types.statistics import (
    DescriptiveStatistics,
    RelevantDocsStatistics,
    TextStatistics,
    TopRankedStatistics,
)

from ..create_dataloaders import (
    combine_queries_with_instruction_text,
    convert_conv_history_to_query,
    corpus_to_dict,
)
from ..evaluation.evaluators import RetrievalEvaluator
from ..evaluation.evaluators.retrieval_metrics import make_score_dict
from ._statistics_calculation import (
    calculate_relevant_docs_statistics,
    calculate_text_statistics,
    calculate_top_ranked_statistics,
)
from .AbsTask import AbsTask
from .retrieval_dataset_loaders import (
    RetrievalDatasetLoader,
    RetrievalSplitData,
    combine_queries_with_instructions_datasets,
)

logger = logging.getLogger(__name__)


class RetrievalDescriptiveStatistics(DescriptiveStatistics):
    """Descriptive statistics for Retrieval

    Attributes:
        num_samples: Number of queries and documents
        number_of_characters: Total number of characters in queries and documents

        documents_statistics: Statistics for documents
        queries_statistics: Statistics for queries
        relevant_docs_statistics: Statistics for relevant documents
        top_ranked_statistics: Statistics for top ranked documents (if available)
    """

    num_samples: int
    number_of_characters: int

    documents_statistics: TextStatistics
    queries_statistics: TextStatistics

    relevant_docs_statistics: RelevantDocsStatistics

    # this is for datasets that do reranking
    top_ranked_statistics: TopRankedStatistics | None


class AbsTaskRetrieval(AbsTask):
    """Abstract class for retrieval experiments.

    Child-classes must implement the following properties:

    self.dataset: dict[str, dict[str, dict[str, Any]]]
        A dictionary containing all dataset components with the following structure:
        {
            hf_subset: {
                split: {
                    'corpus': dict[str, dict[str, str]],  # doc_id -> doc
                        Semantically, it should contain dict[split_name, dict[sample_id, dict[str, str]]]
                        E.g. {"test": {"document_one": {"_id": "d1", "title": "title", "text": "text"}}}
                    'queries': dict[str, str | list[str]]],  # query_id -> query
                        Semantically, it should contain dict[split_name, dict[sample_id, str]] or dict[split_name, dict[sample_id, list[str]]] for conversations
                        E.g. {"test": {"q1": "query"}}
                        or {"test": {"q1": ["turn1", "turn2", "turn3"]}}
                    'relevant_docs': dict[str, dict[str, int]],  # query_id -> doc_id -> score
                        Semantically, it should contain dict[split_name, dict[sample_id, dict[doc_id, score]]]
                        E.g.: {"test": {"q1": {"document_one": 1}}}
                    'instructions': Optional[dict[str, str]],  # query_id -> instruction
                        Semantically, it should contain dict[split_name, dict[sample_id, list[doc_id]]] or dict[split_name, dict[sample_id, dict[doc_id, score]]]
                        E.g.: {"test": {"q1": ["document_one", "document_two"]}} or {"test": {"q1": {"document_one": 1, "document_two": 0.5}}}
                    'top_ranked': Optional[dict[str, list[str]]]  # query_id -> doc_ids
                        Semantically, it should contain dict[split_name, dict[sample_id, str]]. If there are multiple instructions per query, please duplicate the queries and give them unique ids for consolidation.
                        E.g. {"test": {"query-id1": "instruction text"}}
                }
            }
        }
    """

    ignore_identical_ids: bool = False
    abstask_prompt = "Retrieve text based on user query."
    k_values: list[int] = [1, 3, 5, 10, 20, 100, 1000]
    top_k: int = max(k_values)
    dataset: dict[str, dict[str, RetrievalSplitData]]
    cross_encoder_top_k: int = 100
    support_cross_encoder: bool = True
    support_search: bool = True

    def __init__(self, **kwargs):
        super().__init__(**kwargs)
        empty_dataset = Dataset.from_dict({})
        self.dataset = defaultdict(
            lambda: defaultdict(
                lambda: RetrievalSplitData(
                    corpus=empty_dataset,
                    queries=empty_dataset,
                    relevant_docs={},
                    top_ranked=None,
                )
            )
        )

    def convert_v1_dataset_format_to_v2(self):
        # check if dataset is `v1` version
        if not hasattr(self, "queries"):
            return
        empty_dataset = Dataset.from_dict({})

        self.dataset = defaultdict(
            lambda: defaultdict(
                lambda: RetrievalSplitData(
                    corpus=empty_dataset,
                    queries=empty_dataset,
                    relevant_docs={},
                    top_ranked=None,
                )
            )
        )

        if self.metadata.is_multilingual:
            for subset in self.queries:
                for split in self.queries[subset]:
                    queries = self.queries[subset][split]
                    corpus = self.corpus[subset][split]
                    self.dataset[subset][split]["queries"] = Dataset.from_list(
                        [{"id": k, "text": v} for k, v in queries.items()]
                    )
                    self.dataset[subset][split]["corpus"] = Dataset.from_list(
                        [
                            {
                                "id": k,
                                "text": v["text"],
                                "title": v.get("title", ""),
                            }
                            for k, v in corpus.items()
                        ]
                    )
                    self.dataset[subset][split]["relevant_docs"] = self.relevant_docs[
                        subset
                    ][split]
                    if hasattr(self, "instructions"):
                        instructions = self.instructions[subset][split]
<<<<<<< HEAD
                        combine_queries_with_instructions_datasets(
                            self.dataset[subset][split]["queries"],
                            instructions,
=======
                        self.dataset[subset][split]["instructions"] = Dataset.from_list(
                            [
                                {"query-id": k, "instruction": v}
                                for k, v in instructions.items()
                            ]
>>>>>>> 64478e74
                        )
                    if hasattr(self, "top_ranked"):
                        self.dataset[subset][split]["top_ranked"] = self.top_ranked[
                            subset
                        ][split]
        else:
            subset = "default"
            for split in self.queries:
                queries = self.queries[split]
                corpus = self.corpus[split]
                self.dataset[subset][split]["queries"] = Dataset.from_list(
                    [{"id": k, "text": v} for k, v in queries.items()]
                )
                self.dataset[subset][split]["corpus"] = Dataset.from_list(
                    [
                        {
                            "id": k,
                            "text": v["text"],
                            "title": v.get("title", ""),
                        }
                        for k, v in corpus.items()
                    ]
                )
                self.dataset[subset][split]["relevant_docs"] = self.relevant_docs[
                    split
                ].copy()
                if hasattr(self, "instructions"):
                    instructions = self.instructions[split]
<<<<<<< HEAD
                    self.dataset[subset][split]["queries"] = (
                        combine_queries_with_instructions_datasets(
                            self.dataset[subset][split]["queries"],
                            instructions,
                        )
=======
                    self.dataset[subset][split]["instructions"] = Dataset.from_list(
                        [
                            {"query-id": k, "instruction": v}
                            for k, v in instructions.items()
                        ]
>>>>>>> 64478e74
                    )
                if hasattr(self, "top_ranked"):
                    self.dataset[subset][split]["top_ranked"] = self.top_ranked[
                        split
                    ].copy()

        del self.queries
        del self.corpus
        del self.relevant_docs
        if hasattr(self, "instructions"):
            del self.instructions
        if hasattr(self, "top_ranked"):
            del self.top_ranked

    def load_data(self, **kwargs):
        if self.data_loaded:
            return

        dataset_path = self.metadata.dataset["path"]
        eval_splits = kwargs.get("eval_splits", self.metadata.eval_splits)
        trust_remote_code = self.metadata.dataset.get("trust_remote_code", False)
        revision = self.metadata.dataset["revision"]

        def process_data(split: str, hf_subset: str = "default"):
            """Helper function to load and process data for a given split and language"""
            logger.info(
                f"Loading {split} split for {hf_subset} subset of {self.metadata.name}"
            )

            self.dataset[hf_subset][split] = RetrievalDatasetLoader(
                hf_repo=dataset_path,
                revision=revision,
                trust_remote_code=trust_remote_code,
                split=split,
                config=hf_subset,
            ).load()

        if self.metadata.is_multilingual:
            for lang in self.metadata.eval_langs:
                for split in eval_splits:
                    process_data(split, lang)
        else:
            for split in eval_splits:
                process_data(split)
        self.dataset_transform()
        self.data_loaded = True

    def evaluate(
        self,
        model: Encoder,
        split: str = "test",
        subsets_to_run: list[HFSubset] | None = None,
        *,
        encode_kwargs: dict[str, Any],
        **kwargs,
    ) -> dict[HFSubset, ScoresDict]:
        """Evaluate the model on the retrieval task.

        Args:
            model: Model to evaluate
            split: Split to evaluate on
            subsets_to_run: Optional list of subsets to evaluate on
            encode_kwargs: Keyword arguments passed to the encoder
            **kwargs: Additional keyword arguments passed to the evaluator

        Returns:
            Dictionary mapping subsets to their evaluation scores
        """
        if not self.data_loaded:
            self.load_data()
        # TODO: convert all tasks directly https://github.com/embeddings-benchmark/mteb/issues/2030
        self.convert_v1_dataset_format_to_v2()

        return super().evaluate(
            model,
            split,
            subsets_to_run,
            encode_kwargs=encode_kwargs,
            **kwargs,
        )

    def _evaluate_subset(
        self,
        model: Encoder,
        data_split: RetrievalSplitData,
        encode_kwargs: dict[str, Any],
        hf_split: str,
        hf_subset: str,
        # retrieval specific args
        save_predictions: bool = False,
        export_errors: bool = False,
        save_qrels: bool = False,
        output_folder: str = "results",
        results: dict[str, dict[str, float]] | None = None,
        **kwargs,
    ) -> ScoresDict:
        """Evaluate a model on a specific subset of the data.

        Args:
            model: Model to evaluate
            data_split: Data split to evaluate on
            encode_kwargs: Keyword arguments passed to the encoder
            hf_split: Split to evaluate on
            hf_subset: Subset to evaluate on
            save_predictions: Whether to save predictions
            export_errors: Whether to export errors
            save_qrels: Whether to save the qrels
            output_folder: Folder to save the results
            results: Results from retrieval from previous run
            **kwargs: Additional keyword arguments passed to the evaluator

        Returns:
            Dictionary of evaluation scores
        """
        retriever = RetrievalEvaluator(
            corpus=data_split["corpus"],
            queries=data_split["queries"],
            task_metadata=self.metadata,
            hf_split=hf_split,
            hf_subset=hf_subset,
            top_ranked=data_split["top_ranked"],
            top_k=self.top_k,
            **kwargs,
        )

        if not results:
            start_time = time()
            results = retriever(
                model,
                encode_kwargs=encode_kwargs,
                **kwargs,
            )
            end_time = time()
            logger.debug(f"Time taken to retrieve: {end_time - start_time:.2f} seconds")

        if save_predictions or export_errors or save_qrels:
            output_folder = Path(output_folder)
            if not output_folder.exists():
                output_folder.mkdir(parents=True)

        if save_predictions:
            if self.top_k is not None:
                for qid in list(results.keys()):
                    doc_ids = set(
                        sorted(
                            results[qid], key=lambda x: results[qid][x], reverse=True
                        )[: self.top_k]
                    )
                    results[qid] = {
                        k: v for k, v in results[qid].items() if k in doc_ids
                    }
            qrels_save_path = (
                output_folder / f"{self.metadata.name}_{hf_subset}_predictions.json"
            )

            with open(qrels_save_path, "w") as f:
                json.dump(results, f)

        if save_qrels:
            with open(
                output_folder / f"{self.metadata.name}_{hf_subset}_qrels.json", "w"
            ) as f:
                json.dump(data_split["relevant_docs"], f)

        (
            all_scores,
            ndcg,
            _map,
            recall,
            precision,
            naucs,
            mrr,
            naucs_mrr,
        ) = retriever.evaluate(
            data_split["relevant_docs"],
            results,
            self.k_values,
            ignore_identical_ids=self.ignore_identical_ids,
        )
        task_specific_scores = self.task_specific_scores(
            all_scores,
            data_split["relevant_docs"],
            results,
            hf_split=hf_split,
            hf_subset=hf_subset,
        )
        scores = make_score_dict(
            ndcg, _map, recall, precision, mrr, naucs, naucs_mrr, task_specific_scores
        )

        if export_errors:
            errors = {}

            if not save_predictions:
                for qid in results.keys():
                    doc_scores = results[qid]
                    sorted_docs = sorted(
                        doc_scores.items(), key=lambda x: x[1], reverse=True
                    )[:1]
                    results[qid] = dict(sorted_docs)
            for qid, retrieved_docs in results.items():
                expected_docs = data_split["relevant_docs"][qid]
                false_positives = [
                    doc for doc in retrieved_docs if doc not in expected_docs
                ]
                false_negatives = [
                    doc for doc in expected_docs if doc not in retrieved_docs
                ]
                if false_positives or false_negatives:
                    errors[qid] = {
                        "false_positives": false_positives,
                        "false_negatives": false_negatives,
                    }
            errors_save_path = (
                output_folder / f"{self.metadata.name}_{hf_subset}_errors.json"
            )
            with errors_save_path.open("w") as f:
                json.dump(errors, f)

        return scores

    def task_specific_scores(
        self,
        scores: dict[str, dict[str, float]],
        qrels: RelevantDocumentsType,
        results: dict[str, dict[str, float]],
        hf_split: str,
        hf_subset: str,
    ) -> dict[str, float]:
        return {}

    def _calculate_metrics_from_split(
        self, split: str, hf_subset: str | None = None, compute_overall: bool = False
    ) -> RetrievalDescriptiveStatistics:
        self.convert_v1_dataset_format_to_v2()
        if hf_subset and hf_subset in self.dataset:
            split_data = self.dataset[hf_subset][split]
            queries = split_data["queries"]
            corpus = split_data["corpus"]
            relevant_docs = split_data["relevant_docs"]
            top_ranked = split_data["top_ranked"]
        elif compute_overall:
            queries = None
            corpus = None
            relevant_docs = {}
            top_ranked = {}
            for hf_subset in self.metadata.eval_langs:
                split_data = self.dataset[hf_subset][split]
                if queries is None:
                    queries = split_data["queries"]
                else:
                    queries = concatenate_datasets([queries, split_data["queries"]])
                if corpus is None:
                    corpus = split_data["corpus"]
                else:
                    corpus = concatenate_datasets([corpus, split_data["corpus"]])

                relevant_docs.update(
                    process_relevant_docs(split_data["relevant_docs"], hf_subset, split)
                )

                if "top_ranked" in split_data and split_data["top_ranked"] is not None:
                    top_ranked.update(
                        {
                            f"{split}_{hf_subset}_{k}": v
                            for k, v in split_data["top_ranked"].items()
                        }
                    )
        else:
            if "default" in self.dataset and split != "default":
                return self._calculate_metrics_from_split(
                    split=split, hf_subset="default"
                )
            split_data = self.dataset["default"][split]
            queries = split_data["queries"]
            corpus = split_data["corpus"]
            relevant_docs = split_data["relevant_docs"]
            top_ranked = split_data["top_ranked"]

        corpus = corpus.map(corpus_to_dict)["text"]
        queries_texts = [q for q in queries["text"] if isinstance(q, str)]
        num_documents = len(corpus)
        num_queries = len(queries_texts)

        relevant_docs_statistics = calculate_relevant_docs_statistics(relevant_docs)

        if top_ranked is not None and num_queries and len(top_ranked) > 0:
            top_ranked_statistics = calculate_top_ranked_statistics(
                top_ranked, num_queries
            )
        else:
            top_ranked_statistics = None

        corpus_statistics = calculate_text_statistics(corpus)
        if isinstance(queries["text"][0], (dict, list)):
            queries = queries.map(convert_conv_history_to_query)
        if "instruction" in queries[0]:
            queries = queries.map(combine_queries_with_instruction_text)
        queries_statistics = calculate_text_statistics(queries["text"])

        number_of_characters = (
            corpus_statistics["total_text_length"]
            + queries_statistics["total_text_length"]
        )

        return RetrievalDescriptiveStatistics(
            num_samples=num_documents + num_queries,
            number_of_characters=number_of_characters,
            documents_statistics=corpus_statistics,
            queries_statistics=queries_statistics,
            relevant_docs_statistics=relevant_docs_statistics,
            top_ranked_statistics=top_ranked_statistics,
        )

    def _push_dataset_to_hub(self, repo_name: str) -> None:
        self.convert_v1_dataset_format_to_v2()

        def _push_section(
            data: dict[str, dict[Any, Any]],
            subset_item: str,
            hf_subset_name: str,
            converter: Callable[[Any, Any], dict[str, Any]] | None = None,
        ) -> None:
            """Helper function to push dataset

            Args:
                data: Dataset with all items
                subset_item: Select which part to take. E. g. corpus, queries etc
                hf_subset_name: Name of the current item on HF
                converter: Function to convert dict to datasets format
            """
            sections = {}
            for split in data.keys():
                # skip empty instructions and top ranked
                if subset_item not in data[split] or data[split][subset_item] is None:
                    continue
                if isinstance(sections[split], Dataset):
                    sections[split] = data[split][subset_item]
                elif converter is not None:
                    sections[split] = Dataset.from_list(
                        [
                            converter(idx, item)
                            for idx, item in data[split][subset_item].items()
                        ]
                    )
                else:
                    raise ValueError(
                        f"Unexpected subset item type {subset_item} without converter"
                    )
            if len(sections) > 0:
                DatasetDict(sections).push_to_hub(repo_name, hf_subset_name)

        for subset in self.dataset:
            logger.info(f"Converting {subset} of {self.metadata.name}")
            _push_section(
                self.dataset[subset],
                "queries",
                f"{subset}-queries" if subset != "default" else "queries",
            )
            _push_section(
                self.dataset[subset],
                "corpus",
                f"{subset}-corpus" if subset != "default" else "corpus",
            )
            # Handle relevant_docs separately since one entry expands to multiple records.
            relevant_sections = {}
            for split, values in self.dataset[subset].items():
                relevant_docs = values["relevant_docs"]
                entries = []
                for query_id, docs in relevant_docs.items():
                    for doc_id, score in docs.items():
                        entries.append(
                            {
                                "query-id": query_id,
                                "corpus-id": doc_id,
                                "score": score,
                            }
                        )
                relevant_sections[split] = Dataset.from_list(entries)
            DatasetDict(relevant_sections).push_to_hub(
                repo_name, f"{subset}-qrels" if subset != "default" else "qrels"
            )

            _push_section(
                self.dataset[subset],
                "top_ranked",
                f"{subset}-top_ranked" if subset != "default" else "top_ranked",
                lambda idx, docs: {"query-id": idx, "corpus-ids": docs},
            )


def process_relevant_docs(
    collection: dict[str, dict[str, float]],
    hf_subset: str,
    split: str,
) -> dict[str, dict[str, float]]:
    """Collections can contain overlapping ids in different splits. Prepend split to avoid this"""
    return_collection = {}
    for query_id, relevant in collection.items():
        return_collection[f"{split}_{hf_subset}_{query_id}"] = {
            f"{split}_{hf_subset}_{doc_id}": value for doc_id, value in relevant.items()
        }
    return return_collection<|MERGE_RESOLUTION|>--- conflicted
+++ resolved
@@ -163,17 +163,9 @@
                     ][split]
                     if hasattr(self, "instructions"):
                         instructions = self.instructions[subset][split]
-<<<<<<< HEAD
-                        combine_queries_with_instructions_datasets(
+                        self.dataset[subset][split]["queries"] = combine_queries_with_instructions_datasets(
                             self.dataset[subset][split]["queries"],
                             instructions,
-=======
-                        self.dataset[subset][split]["instructions"] = Dataset.from_list(
-                            [
-                                {"query-id": k, "instruction": v}
-                                for k, v in instructions.items()
-                            ]
->>>>>>> 64478e74
                         )
                     if hasattr(self, "top_ranked"):
                         self.dataset[subset][split]["top_ranked"] = self.top_ranked[
@@ -202,19 +194,11 @@
                 ].copy()
                 if hasattr(self, "instructions"):
                     instructions = self.instructions[split]
-<<<<<<< HEAD
                     self.dataset[subset][split]["queries"] = (
                         combine_queries_with_instructions_datasets(
                             self.dataset[subset][split]["queries"],
                             instructions,
                         )
-=======
-                    self.dataset[subset][split]["instructions"] = Dataset.from_list(
-                        [
-                            {"query-id": k, "instruction": v}
-                            for k, v in instructions.items()
-                        ]
->>>>>>> 64478e74
                     )
                 if hasattr(self, "top_ranked"):
                     self.dataset[subset][split]["top_ranked"] = self.top_ranked[
