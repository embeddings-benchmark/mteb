import logging
import json
import os
from time import time
from typing import Dict, List
from mteb.utils import get_embed_with_lang_func

from sentence_transformers import SentenceTransformer
from sentence_transformers.models import Transformer, WordEmbeddings

from .AbsTask import AbsTask

logger = logging.getLogger(__name__)

DRES_METHODS = ["encode_queries", "encode_corpus"]

class AbsTaskRetrieval(AbsTask):
    """
    Abstract class for re-ranking experiments.
    Child-classes must implement the following properties:
    self.corpus = Dict[id, Dict[str, str]] #id => dict with document datas like title and text
    self.queries = Dict[id, str] #id => query
    self.relevant_docs = List[id, id, score]
    """

    def __init__(self, **kwargs):
        super().__init__(**kwargs)

    @staticmethod
    def is_dres_compatible(model):
        for method in DRES_METHODS:
            op = getattr(model, method, None)
            if not (callable(op)):
                return False
        return True

    def evaluate(
        self,
        model,
        split="test",
        batch_size=128,
        corpus_chunk_size=None,
        score_function="cos_sim",
        parallel_retrieval=False,
        **kwargs
    ):
        try:
            from beir.retrieval.evaluation import EvaluateRetrieval
        except ImportError:
            raise Exception("Retrieval tasks require beir package. Please install it with `pip install mteb[beir]`")

        if not self.data_loaded:
            self.load_data(parallel_retrieval=parallel_retrieval)

<<<<<<< HEAD
        corpus, queries, relevant_docs = self.corpus[split], self.queries[split], self.relevant_docs[split]
        model = model if self.is_dres_compatible(model) else DRESModel(model, language=self.get_language())
=======
        model = model if self.is_dres_compatible(model) else DRESModel(model)
>>>>>>> 2cc222ef

        if not parallel_retrieval:
            # Non-distributed
            from beir.retrieval.search.dense import DenseRetrievalExactSearch as DRES
            model = DRES(
                model,
                batch_size=batch_size,
                corpus_chunk_size=corpus_chunk_size if corpus_chunk_size is not None else 50000,
                **kwargs,
            )
        
        else:
            # Distributed (multi-GPU)
            from beir.retrieval.search.dense import (
                DenseRetrievalParallelExactSearch as DRPES,
            )
            model = DRPES(
                model,
                batch_size=batch_size,
                corpus_chunk_size=corpus_chunk_size,
                **kwargs,
            )

        retriever = EvaluateRetrieval(model, score_function=score_function)  # or "cos_sim" or "dot"

        scores = {}
        if self.is_multilingual:
            for lang in self.langs:
                logger.info(f"Language: {lang}")
                corpus, queries, relevant_docs = self.corpus[lang][split], self.queries[lang][split], self.relevant_docs[lang][split]
                scores[lang] = self._evaluate_monolingual(retriever, corpus, queries, relevant_docs, lang, **kwargs)
        else:
            corpus, queries, relevant_docs = self.corpus[split], self.queries[split], self.relevant_docs[split]
            scores = self._evaluate_monolingual(retriever, corpus, queries, relevant_docs, None, **kwargs)
        return scores

    def _evaluate_monolingual(self, retriever, corpus, queries, relevant_docs, lang=None, **kwargs):
        start_time = time()
        results = retriever.retrieve(corpus, queries)
        end_time = time()
        logger.info("Time taken to retrieve: {:.2f} seconds".format(end_time - start_time))

        if kwargs.get("save_qrels", False):
            output_folder = kwargs.get("output_folder", "results")
            if not os.path.isdir(output_folder):
                os.makedirs(output_folder)
            top_k = kwargs.get('top_k', None)
            if top_k is not None:
                for qid in list(results.keys()):
                    doc_ids = set(sorted(results[qid], key=lambda x: results[qid][x], reverse=True)[:top_k])
                    results[qid] = {k: v for k, v in results[qid].items() if k in doc_ids}
            if lang is None:
                qrels_save_path = f"{output_folder}/{self.description['name']}_qrels.json"
            else:
                qrels_save_path = f"{output_folder}/{self.description['name']}_{lang}_qrels.json"
            
            with open(qrels_save_path, "w") as f:
                json.dump(results, f)

        ndcg, _map, recall, precision = retriever.evaluate(relevant_docs, results, retriever.k_values, ignore_identical_ids=kwargs.get("ignore_identical_ids", True))
        mrr = retriever.evaluate_custom(relevant_docs, results, retriever.k_values, "mrr")
        scores = {
            **{f"ndcg_at_{k.split('@')[1]}": v for (k, v) in ndcg.items()},
            **{f"map_at_{k.split('@')[1]}": v for (k, v) in _map.items()},
            **{f"recall_at_{k.split('@')[1]}": v for (k, v) in recall.items()},
            **{f"precision_at_{k.split('@')[1]}": v for (k, v) in precision.items()},
            **{f"mrr_at_{k.split('@')[1]}": v for (k, v) in mrr.items()},
        }
        return scores


class DRESModel:
    """
    Dense Retrieval Exact Search (DRES) in BeIR requires an encode_queries & encode_corpus method.
    This class converts a MTEB model (with just an .encode method) into BeIR DRES format.
    """

    def __init__(self, model, sep=" ", language=None, **kwargs):
        self.model = model
        self.sep = sep
        self.use_sbert_model = isinstance(model, SentenceTransformer)
        self.language = language

    def encode_queries(self, queries: List[str], batch_size: int, **kwargs):
        if self.use_sbert_model:
            if isinstance(self.model._first_module(), Transformer):
                logger.info(f"Queries will be truncated to {self.model.get_max_seq_length()} tokens.")
            elif isinstance(self.model._first_module(), WordEmbeddings):
                logger.warning(
                    "Queries will not be truncated. This could lead to memory issues. In that case please lower the batch_size."
                )
        embed_fn = get_embed_with_lang_func(self.model)
        return embed_fn(queries, batch_size=batch_size, language=self.language, **kwargs)

    def encode_corpus(self, corpus: List[Dict[str, str]], batch_size: int, **kwargs):
        if type(corpus) is dict:
            sentences = [
                (corpus["title"][i] + self.sep + corpus["text"][i]).strip()
                if "title" in corpus
                else corpus["text"][i].strip()
                for i in range(len(corpus["text"]))
            ]
        else:
            sentences = [
                (doc["title"] + self.sep + doc["text"]).strip() if "title" in doc else doc["text"].strip()
                for doc in corpus
            ]
        embed_fn = get_embed_with_lang_func(self.model)
        return embed_fn(sentences, batch_size=batch_size, language=self.language, **kwargs)<|MERGE_RESOLUTION|>--- conflicted
+++ resolved
@@ -52,12 +52,7 @@
         if not self.data_loaded:
             self.load_data(parallel_retrieval=parallel_retrieval)
 
-<<<<<<< HEAD
-        corpus, queries, relevant_docs = self.corpus[split], self.queries[split], self.relevant_docs[split]
         model = model if self.is_dres_compatible(model) else DRESModel(model, language=self.get_language())
-=======
-        model = model if self.is_dres_compatible(model) else DRESModel(model)
->>>>>>> 2cc222ef
 
         if not parallel_retrieval:
             # Non-distributed
