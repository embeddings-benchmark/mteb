from __future__ import annotations

import json
import logging
import os
from collections import defaultdict
from pathlib import Path
from time import time
from typing import Dict, Tuple

from datasets import Features, Value, load_dataset

from ..evaluation.evaluators import RetrievalEvaluator
from ..MTEBResults import ScoresDict
from .AbsTask import AbsTask

logger = logging.getLogger(__name__)


# Adapted from https://github.com/beir-cellar/beir/blob/f062f038c4bfd19a8ca942a9910b1e0d218759d4/beir/datasets/data_loader_hf.py#L10
class HFDataLoader:
    def __init__(
        self,
        hf_repo: str | None = None,
        hf_repo_qrels: str | None = None,
        data_folder: str | None = None,
        prefix: str | None = None,
        corpus_file: str = "corpus.jsonl",
        query_file: str = "queries.jsonl",
        qrels_folder: str = "qrels",
        qrels_file: str = "",
        streaming: bool = False,
        keep_in_memory: bool = False,
    ):
        self.corpus = {}
        self.queries = {}
        self.qrels = {}
        self.hf_repo = hf_repo
        if hf_repo:
            # By default fetch qrels from same repo not a second repo with "-qrels" like in original
            self.hf_repo_qrels = hf_repo_qrels if hf_repo_qrels else hf_repo
        else:
            # data folder would contain these files:
            # (1) fiqa/corpus.jsonl  (format: jsonlines)
            # (2) fiqa/queries.jsonl (format: jsonlines)
            # (3) fiqa/qrels/test.tsv (format: tsv ("\t"))
            if prefix:
                query_file = prefix + "-" + query_file
                qrels_folder = prefix + "-" + qrels_folder

            self.corpus_file = (
                os.path.join(data_folder, corpus_file) if data_folder else corpus_file
            )
            self.query_file = (
                os.path.join(data_folder, query_file) if data_folder else query_file
            )
            self.qrels_folder = (
                os.path.join(data_folder, qrels_folder) if data_folder else None
            )
            self.qrels_file = qrels_file
        self.streaming = streaming
        self.keep_in_memory = keep_in_memory

    @staticmethod
    def check(fIn: str, ext: str):
        if not os.path.exists(fIn):
            raise ValueError(
                "File {} not present! Please provide accurate file.".format(fIn)
            )

        if not fIn.endswith(ext):
            raise ValueError(
                "File {} must be present with extension {}".format(fIn, ext)
            )

    def load(
        self, split="test"
    ) -> Tuple[Dict[str, dict[str, str]], dict[str, str], dict[str, dict[str, int]]]:
        if not self.hf_repo:
            self.qrels_file = os.path.join(self.qrels_folder, split + ".tsv")
            self.check(fIn=self.corpus_file, ext="jsonl")
            self.check(fIn=self.query_file, ext="jsonl")
            self.check(fIn=self.qrels_file, ext="tsv")

        if not len(self.corpus):
            logger.info("Loading Corpus...")
            self._load_corpus()
            logger.info("Loaded %d %s Documents.", len(self.corpus), split.upper())
            logger.info("Doc Example: %s", self.corpus[0])

        if not len(self.queries):
            logger.info("Loading Queries...")
            self._load_queries()

        self._load_qrels(split)
        # filter queries with no qrels
        qrels_dict = defaultdict(dict)

        def qrels_dict_init(row):
            qrels_dict[row["query-id"]][row["corpus-id"]] = int(row["score"])

        self.qrels.map(qrels_dict_init)
        self.qrels = qrels_dict
        self.queries = self.queries.filter(lambda x: x["id"] in self.qrels)
        logger.info("Loaded %d %s Queries.", len(self.queries), split.upper())
        logger.info("Query Example: %s", self.queries[0])

        return self.corpus, self.queries, self.qrels

    def load_corpus(self) -> dict[str, dict[str, str]]:
        if not self.hf_repo:
            self.check(fIn=self.corpus_file, ext="jsonl")

        if not len(self.corpus):
            logger.info("Loading Corpus...")
            self._load_corpus()
            logger.info("Loaded %d %s Documents.", len(self.corpus))
            logger.info("Doc Example: %s", self.corpus[0])

        return self.corpus

    def _load_corpus(self):
        if self.hf_repo:
            corpus_ds = load_dataset(
                self.hf_repo,
                "corpus",
                keep_in_memory=self.keep_in_memory,
                streaming=self.streaming,
            )
        else:
            corpus_ds = load_dataset(
                "json",
                data_files=self.corpus_file,
                streaming=self.streaming,
                keep_in_memory=self.keep_in_memory,
            )
        corpus_ds = next(iter(corpus_ds.values()))  # get first split
        corpus_ds = corpus_ds.cast_column("_id", Value("string"))
        corpus_ds = corpus_ds.rename_column("_id", "id")
        corpus_ds = corpus_ds.remove_columns(
            [
                col
                for col in corpus_ds.column_names
                if col not in ["id", "text", "title"]
            ]
        )
        self.corpus = corpus_ds

    def _load_queries(self):
        if self.hf_repo:
            queries_ds = load_dataset(
                self.hf_repo,
                "queries",
                keep_in_memory=self.keep_in_memory,
                streaming=self.streaming,
            )
        else:
            queries_ds = load_dataset(
                "json",
                data_files=self.query_file,
                streaming=self.streaming,
                keep_in_memory=self.keep_in_memory,
            )
        queries_ds = next(iter(queries_ds.values()))  # get first split
        queries_ds = queries_ds.cast_column("_id", Value("string"))
        queries_ds = queries_ds.rename_column("_id", "id")
        queries_ds = queries_ds.remove_columns(
            [col for col in queries_ds.column_names if col not in ["id", "text"]]
        )
        self.queries = queries_ds

    def _load_qrels(self, split):
        if self.hf_repo:
            qrels_ds = load_dataset(
                self.hf_repo_qrels,
                keep_in_memory=self.keep_in_memory,
                streaming=self.streaming,
            )[split]
        else:
            qrels_ds = load_dataset(
                "csv",
                data_files=self.qrels_file,
                delimiter="\t",
                keep_in_memory=self.keep_in_memory,
            )
        features = Features(
            {
                "query-id": Value("string"),
                "corpus-id": Value("string"),
                "score": Value("float"),
            }
        )
        qrels_ds = qrels_ds.cast(features)
        self.qrels = qrels_ds


class AbsTaskRetrieval(AbsTask):
    """Abstract class for re-ranking experiments.

    Child-classes must implement the following properties:

    self.corpus: dict[str, dict[str, str]]
        Semantically, it should contain dict[split_name, dict[sample_id, dict[str, str]]]
        E.g. {"test": {"document_one": {"_id": "d1", "title": "title", "text": "text"}}}

    self.queries: dict[str, dict[str, Union[str, List[str]]]]
        Semantically, it should contain dict[split_name, dict[sample_id, str]] or dict[split_name, dict[sample_id, List[str]]] for conversations
        E.g. {"test": {"q1": "query"}}
        or {"test": {"q1": ["turn1", "turn2", "turn3"]}}

    self.relevant_docs: dict[str, dict[str, dict[str, int]]]
        Semantically, it should contain dict[split_name, dict[sample_id, dict[doc_id, score]]]
        E.g.: {"test": {"q1": {"document_one": 1}}}
    """

    def __init__(self, **kwargs):
        super().__init__(**kwargs)

    def load_data(self, **kwargs):
        if self.data_loaded:
            return
        self.corpus, self.queries, self.relevant_docs = {}, {}, {}
        dataset_path = self.metadata_dict["dataset"]["path"]
        hf_repo_qrels = (
            dataset_path + "-qrels" if "clarin-knext" in dataset_path else None
        )
        for split in kwargs.get("eval_splits", self.metadata_dict["eval_splits"]):
            corpus, queries, qrels = HFDataLoader(
                hf_repo=dataset_path,
                hf_repo_qrels=hf_repo_qrels,
                streaming=False,
                keep_in_memory=False,
            ).load(split=split)
            # Conversion from DataSet
            queries = {query["id"]: query["text"] for query in queries}
            corpus = {
                doc["id"]: {"title": doc["title"], "text": doc["text"]}
                for doc in corpus
            }
            self.corpus[split], self.queries[split], self.relevant_docs[split] = (
                corpus,
                queries,
                qrels,
            )

        self.data_loaded = True

    def evaluate(self, model, split: str = "test", **kwargs):
        retriever = RetrievalEvaluator(
            retriever=model, task_name=self.metadata.name, **kwargs
        )

        scores = {}
        hf_subsets = (
            [l for l in self.hf_subsets] if self.is_multilingual else ["default"]
        )

        for hf_subset in hf_subsets:
            logger.info(f"Subset: {hf_subset}")

            if hf_subset == "default":
                corpus, queries, relevant_docs = (
                    self.corpus[split],
                    self.queries[split],
                    self.relevant_docs[split],
                )
            else:
                corpus, queries, relevant_docs = (
                    self.corpus[hf_subset][split],
                    self.queries[hf_subset][split],
                    self.relevant_docs[hf_subset][split],
                )
            scores[hf_subset] = self._evaluate_subset(
                retriever, corpus, queries, relevant_docs, hf_subset, **kwargs
            )
        return scores

    def _evaluate_subset(
        self, retriever, corpus, queries, relevant_docs, hf_subset: str, **kwargs
    ):
        start_time = time()
        results = retriever(corpus, queries)
        end_time = time()
        logger.info(
            "Time taken to retrieve: {:.2f} seconds".format(end_time - start_time)
        )

        save_predictions = kwargs.get("save_predictions", False)
        export_errors = kwargs.get("export_errors", False)
        if save_predictions or export_errors:
            output_folder = Path(kwargs.get("output_folder", "results"))
            if not os.path.isdir(output_folder):
                os.makedirs(output_folder)

        if save_predictions:
            top_k = kwargs.get("top_k", None)
            if top_k is not None:
                for qid in list(results.keys()):
                    doc_ids = set(
                        sorted(
                            results[qid], key=lambda x: results[qid][x], reverse=True
                        )[:top_k]
                    )
                    results[qid] = {
                        k: v for k, v in results[qid].items() if k in doc_ids
                    }
            qrels_save_path = (
                output_folder / f"{self.metadata.name}_{hf_subset}_predictions.json"
            )

            with open(qrels_save_path, "w") as f:
                json.dump(results, f)

        ndcg, _map, recall, precision, naucs = retriever.evaluate(
            relevant_docs,
            results,
            retriever.k_values,
            ignore_identical_ids=kwargs.get("ignore_identical_ids", True),
        )
        mrr, naucs_mrr = retriever.evaluate_custom(
            relevant_docs, results, retriever.k_values, "mrr"
        )
        scores = {
            **{f"ndcg_at_{k.split('@')[1]}": v for (k, v) in ndcg.items()},
            **{f"map_at_{k.split('@')[1]}": v for (k, v) in _map.items()},
            **{f"recall_at_{k.split('@')[1]}": v for (k, v) in recall.items()},
            **{f"precision_at_{k.split('@')[1]}": v for (k, v) in precision.items()},
            **{f"mrr_at_{k.split('@')[1]}": v for (k, v) in mrr.items()},
            **{
                k.replace("@", "_at_").replace("_P", "_precision").lower(): v
                for k, v in naucs.items()
            },
            **{
                k.replace("@", "_at_").replace("_P", "_precision").lower(): v
                for k, v in naucs_mrr.items()
            },
        }
        self._add_main_score(scores)

        if export_errors:
            errors = {}

            top_k = kwargs.get("top_k", 1)
            if not save_predictions and top_k == 1:
                for qid in results.keys():
                    doc_scores = results[qid]
                    sorted_docs = sorted(
                        doc_scores.items(), key=lambda x: x[1], reverse=True
                    )[:top_k]
                    results[qid] = {doc_id: score for doc_id, score in sorted_docs}
            for qid, retrieved_docs in results.items():
                expected_docs = relevant_docs[qid]
                false_positives = [
                    doc for doc in retrieved_docs if doc not in expected_docs
                ]
                false_negatives = [
                    doc for doc in expected_docs if doc not in retrieved_docs
                ]
                if false_positives or false_negatives:
                    errors[qid] = {
                        "false_positives": false_positives,
                        "false_negatives": false_negatives,
                    }

            errors_save_path = (
                output_folder / f"{self.metadata.name}_{hf_subset}_errors.json"
            )
            with open(errors_save_path, "w") as f:
                json.dump(errors, f)

        return scores

    def _add_main_score(self, scores: ScoresDict) -> None:
        scores["main_score"] = scores[self.metadata.main_score]

    def calculate_metadata_metrics(self) -> None:
        self.load_data()

        all_details = {}
        for split in self.metadata_dict["eval_splits"]:
            all_details[split] = {}
            if self.is_multilingual:
                for lang in self.relevant_docs.keys():
                    print(split, lang)
                    split_details = process_language(
                        self.relevant_docs[lang][split],
                        self.queries[lang][split],
                        self.corpus[lang][split],
                        lang,
                    )
                    all_details[split][lang] = split_details
            else:
                print(split)
                split_details = process_language(
                    self.relevant_docs[split], self.queries[split], self.corpus[split]
                )
                all_details[split] = split_details

        return all_details


def process_language(relevant_docs, queries, corpus, lang=None):
    """We want to get three pieces of information:
    - the number of documents (and their char length) in the corpus
    - the number of queries (and their char length)
    - the average number of relevant documents per query
    """
    query_len, doc_len = calculate_length(queries, corpus)
    num_documents = len(corpus)
    num_queries = len(queries)

    # number of qrels that are not 0
    num_qrels_non_zero = sum(
        sum(1 for doc_id in docs if docs[doc_id] != 0)
        for docs in relevant_docs.values()
    )
    qrels_per_doc = num_qrels_non_zero / num_queries if num_queries else 0

    language_description = f" for language {lang}" if lang else ""
<<<<<<< HEAD
    print(f"Average document character length{language_description} is {doc_len}")
    print(f"Average query character length{language_description} is {query_len}")
    print(f"Number of documents{language_description} is {num_documents}")
    print(f"Number of queries{language_description} is {num_queries}")
    print(
        f"Average number of relevant documents per query{language_description} is {qrels_per_doc}"
    )
    return {
        "average_document_length": doc_len,
        "average_query_length": query_len,
        "num_documents": num_documents,
        "num_queries": num_queries,
        "average_relevant_docs_per_query": qrels_per_doc,
    }


def calculate_length(queries, corpus):
    queries_lens = []
    doc_lens = []
    for query in queries.values():
        queries_lens.append(len(query))

    for doc in corpus.values():
        if isinstance(doc, dict):
            if "title" in doc:
                doc_lens.append(len(doc["title"]) + len(doc["text"]))
            else:
                doc_lens.append(len(doc["text"]))
        else:
            doc_lens.append(len(doc))

    doc_len = sum(doc_lens) / len(doc_lens) if doc_lens else 0
    query_len = sum(queries_lens) / len(queries_lens) if queries_lens else 0
    return query_len, doc_len
=======
    print(f"Average character length{language_description} is {average_length}")
    print(f"Number of queries and documents{language_description} is {num_documents}")


def calculate_length_and_count(relevant_docs, queries, corpus):
    total_length = 0
    num_pairs = 0
    for query_id, docs in relevant_docs.items():
        query = queries.get(query_id, "") or ""
        for doc_id in docs:
            # not relevant
            if docs[doc_id] == 0:
                continue
            doc = corpus.get(doc_id)
            if doc is None:
                continue
            doc_text = doc.get("title", "") + doc["text"]
            total_length += len(query) + len(doc_text)
            num_pairs += 1
    return total_length, num_pairs
>>>>>>> ae27b5c1
<|MERGE_RESOLUTION|>--- conflicted
+++ resolved
@@ -417,7 +417,6 @@
     qrels_per_doc = num_qrels_non_zero / num_queries if num_queries else 0
 
     language_description = f" for language {lang}" if lang else ""
-<<<<<<< HEAD
     print(f"Average document character length{language_description} is {doc_len}")
     print(f"Average query character length{language_description} is {query_len}")
     print(f"Number of documents{language_description} is {num_documents}")
@@ -451,26 +450,4 @@
 
     doc_len = sum(doc_lens) / len(doc_lens) if doc_lens else 0
     query_len = sum(queries_lens) / len(queries_lens) if queries_lens else 0
-    return query_len, doc_len
-=======
-    print(f"Average character length{language_description} is {average_length}")
-    print(f"Number of queries and documents{language_description} is {num_documents}")
-
-
-def calculate_length_and_count(relevant_docs, queries, corpus):
-    total_length = 0
-    num_pairs = 0
-    for query_id, docs in relevant_docs.items():
-        query = queries.get(query_id, "") or ""
-        for doc_id in docs:
-            # not relevant
-            if docs[doc_id] == 0:
-                continue
-            doc = corpus.get(doc_id)
-            if doc is None:
-                continue
-            doc_text = doc.get("title", "") + doc["text"]
-            total_length += len(query) + len(doc_text)
-            num_pairs += 1
-    return total_length, num_pairs
->>>>>>> ae27b5c1
+    return query_len, doc_len