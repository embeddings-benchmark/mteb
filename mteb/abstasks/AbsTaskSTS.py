--- conflicted
+++ resolved
@@ -5,12 +5,8 @@
 
 from ..evaluation.evaluators import STSEvaluator
 from ..load_results.task_results import ScoresDict
-<<<<<<< HEAD
-from .AbsTask import AbsTask, DescriptiveStatistics
-=======
 from .AbsTask import AbsTask
 from .TaskMetadata import DescriptiveStatistics
->>>>>>> 2fac8ba1
 
 logger = logging.getLogger(__name__)
 
