--- conflicted
+++ resolved
@@ -1,6 +1,7 @@
+import logging
+
 from ..evaluation.evaluators import BitextMiningEvaluator
 from .AbsTask import AbsTask
-import logging
 
 logger = logging.getLogger(__name__)
 
@@ -60,8 +61,4 @@
         if self.description["main_score"] in scores:
             scores["main_score"] = scores[self.description["main_score"]]
         else:
-<<<<<<< HEAD
-            logger.warn(f"main score {self.description['main_score']} not found in scores {scores.keys()}"
-=======
-            print(f"WARNING: main score {self.description['main_score']} not found in scores {scores.keys()}")
->>>>>>> 6412a6ae
+            logger.warn(f"main score {self.description['main_score']} not found in scores {scores.keys()}")