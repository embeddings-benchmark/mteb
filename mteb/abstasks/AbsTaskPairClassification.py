--- conflicted
+++ resolved
@@ -3,18 +3,15 @@
 import logging
 from collections import defaultdict
 
-<<<<<<< HEAD
 import numpy as np
 from sklearn.linear_model import LogisticRegression
 from sklearn.metrics import accuracy_score, average_precision_score, f1_score
 
-=======
+
 from datasets import Dataset
 
 from ..encoder_interface import Encoder, EncoderWithQueryCorpusEncode
-from ..evaluation.evaluators import PairClassificationEvaluator
 from ..MTEBResults import ScoresDict
->>>>>>> 89bad769
 from .AbsTask import AbsTask
 
 logger = logging.getLogger(__name__)
@@ -72,10 +69,9 @@
     def __init__(self, **kwargs):
         super().__init__(**kwargs)
 
-<<<<<<< HEAD
-    def _evaluate_monolingual(
-        self, model, dataset, eval_split="test", train_split="train", **kwargs
-    ):
+    def _evaluate_subset(
+        self, model: Encoder | EncoderWithQueryCorpusEncode, dataset: Dataset, eval_split="test", train_split="train", **kwargs
+    ) -> ScoresDict:
         X_train, X_test, y_train, y_test = _prepare_features(
             dataset, model, eval_split, train_split
         )
@@ -119,37 +115,4 @@
         else:
             logger.warn(
                 f"main score {self.metadata.main_score} not found in scores {scores.keys()}"
-            )
-=======
-    def _add_main_score(self, scores) -> None:
-        scores["main_score"] = scores["max"][self.metadata.main_score]
-
-    def _evaluate_subset(
-        self,
-        model: Encoder | EncoderWithQueryCorpusEncode,
-        dataset: Dataset,
-        **kwargs,
-    ) -> ScoresDict:
-        data_split = dataset[0]
-        logging.getLogger(
-            "sentence_transformers.evaluation.PairClassificationEvaluator"
-        ).setLevel(logging.WARN)
-        evaluator = PairClassificationEvaluator(
-            data_split["sent1"], data_split["sent2"], data_split["labels"], **kwargs
-        )
-        scores = evaluator.compute_metrics(model)
-
-        # Compute max
-        max_scores = defaultdict(list)
-        for sim_fct in scores:
-            for metric in ["accuracy", "f1", "ap"]:
-                max_scores[metric].append(scores[sim_fct][metric])
-
-        for metric in max_scores:
-            max_scores[metric] = max(max_scores[metric])
-
-        scores["max"] = dict(max_scores)
-
-        self._add_main_score(scores)
-        return scores
->>>>>>> 89bad769
+            )