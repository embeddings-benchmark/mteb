--- conflicted
+++ resolved
@@ -55,7 +55,6 @@
     "Activity recognition",
     "Tumor detection",
     "Duplicate Detection",
-<<<<<<< HEAD
     "Environment Sound Classification",
     "Gunshot Audio Classification",
     "Instrument Source Classification",
@@ -72,8 +71,6 @@
     "Sentiment Analysis",
     "Intent Classification",
     "Vehicle Clustering",
-=======
->>>>>>> 8d87f41a
     "Rendered semantic textual similarity",
 ]
 
@@ -124,11 +121,7 @@
     "Any2AnyMultiChoice",
     "Any2AnyRetrieval",
     "Any2AnyMultilingualRetrieval",
-<<<<<<< HEAD
-    "VisionCentric",
-=======
     "VisionCentricQA",
->>>>>>> 8d87f41a
     "ImageClustering",
     "ImageClassification",
     "ImageMultilabelClassification",
@@ -139,7 +132,6 @@
     "Compositionality",
 )
 
-<<<<<<< HEAD
 MAEB_TASK_TYPE = (
     "AudioClustering",
     "AudioMultilabelClassification",
@@ -166,21 +158,6 @@
     + MIEB_TASK_TYPE
     + MAEB_TASK_TYPE
 )
-=======
-TASK_TYPE = (
-    "BitextMining",
-    "Classification",
-    "MultilabelClassification",
-    "Clustering",
-    "PairClassification",
-    "Reranking",
-    "Retrieval",
-    "STS",
-    "Summarization",
-    "InstructionRetrieval",
-    "Speed",
-) + MIEB_TASK_TYPE
->>>>>>> 8d87f41a
 
 TASK_TYPE = Literal[TASK_TYPE]
 
