from __future__ import annotations

import json
import logging
from collections.abc import Mapping
from datetime import date
from pathlib import Path
from typing import Annotated, Any, Union

from pydantic import (
    AnyUrl,
    BaseModel,
    BeforeValidator,
    TypeAdapter,
    field_validator,
)
from typing_extensions import Literal, TypedDict

from ..encoder_interface import PromptType
from ..languages import (
    ISO_LANGUAGE_SCRIPT,
    ISO_TO_LANGUAGE,
    ISO_TO_SCRIPT,
    path_to_lang_codes,
    path_to_lang_scripts,
)
from ..modalities import MODALITIES

TASK_SUBTYPE = Literal[
    "Article retrieval",
    "Conversational retrieval",
    "Dialect pairing",
    "Dialog Systems",
    "Discourse coherence",
    "Duplicate Image Retrieval",
    "Language identification",
    "Linguistic acceptability",
    "Political classification",
    "Question answering",
    "Sentiment/Hate speech",
    "Thematic clustering",
    "Scientific Reranking",
    "Claim verification",
    "Topic classification",
    "Code retrieval",
    "False Friends",
    "Cross-Lingual Semantic Discrimination",
    "Textual Entailment",
    "Counterfactual Detection",
    "Emotion classification",
    "Reasoning as Retrieval",
    "Rendered Texts Understanding",
    "Image Text Retrieval",
    "Object recognition",
    "Scene recognition",
    "Caption Pairing",
    "Emotion recognition",
    "Textures recognition",
    "Activity recognition",
    "Tumor detection",
    "Duplicate Detection",
    "Environment Sound Classification",
    "Gunshot Audio Classification",
<<<<<<< HEAD
    "Instrument Source Classification",
=======
>>>>>>> 2e5dc67c
    "Gender Clustering",
]

TASK_DOMAIN = Literal[
    "Academic",
    "Blog",
    "Constructed",
    "Encyclopaedic",
    "Fiction",
    "Government",
    "Legal",
    "Medical",
    "News",
    "Non-fiction",
    "Poetry",
    "Religious",
    "Reviews",
    "Scene",
    "Social",
    "Spoken",
    "Subtitles",
    "Web",
    "Written",
    "Programming",
    "Chemistry",
    "Financial",
    "Chemistry",
    "Financial",
]

SAMPLE_CREATION_METHOD = Literal[
    "found",
    "created",
    "human-translated and localized",
    "human-translated",
    "machine-translated",
    "machine-translated and verified",
    "machine-translated and localized",
    "LM-generated and verified",
    "rendered",
    "multiple",
]
TASK_TYPE = Literal[
    "AudioClustering",
    "BitextMining",
    "Classification",
    "MultilabelClassification",
    "Clustering",
    "PairClassification",
    "Reranking",
    "Retrieval",
    "STS",
    "Summarization",
    "InstructionRetrieval",
    "Speed",
    "Any2AnyMultiChoice",
    "Any2AnyRetrieval",
    "Any2TextMutipleChoice",
    "ImageClustering",
    "ImageClassification",
    "ImageMultilabelClassification",
    "ImageTextPairClassification",
    "VisualSTS",
    "ZeroShotClassification",
    "AudioMultilabelClassification",
    "AudioZeroshotClassification",
    "AudioClassification",
    "AudioCrossFoldClassification",
]


TASK_CATEGORY = Literal[
    "s2s",  # Sentence-to-sentence
    "s2p",  # Sentence-to-paragraph
    "p2p",  # Paragraph-to-paragraph
    "t2t",  # specifically for text-only tasks in mieb
    "i2i",  # image-to-image
    "i2t",  # image-to-text
    "t2i",  # text-to-image
    "it2t",  # image+text-to-text
    "it2i",  # image+text-to-image
    "i2it",  # image-to-image+text
    "t2it",  # text-to-image+text
    "it2it",  # image+text-to-image+text
    "a2a",  # audio to audio
    "a2t",  # audio to text
    "t2a",  # text to audio
    "at2t",  # audio+text-to-text
    "at2a",  # audio+text-to-audio
    "a2at",  # audio-to-audio+text
    "t2at",  # text-to-audio+text
    "at2at",  # audio+text-to-audio+text
    "a2a",  # audio-to-audio
]

ANNOTATOR_TYPE = Literal[
    "expert-annotated",
    "human-annotated",
    "derived",
    "LM-generated",
    "LM-generated and reviewed",  # reviewed by humans
]

http_url_adapter = TypeAdapter(AnyUrl)
STR_URL = Annotated[
    str, BeforeValidator(lambda value: str(http_url_adapter.validate_python(value)))
]  # Allows the type to be a string, but ensures that the string is a URL

pastdate_adapter = TypeAdapter(date)
STR_DATE = Annotated[
    str, BeforeValidator(lambda value: str(pastdate_adapter.validate_python(value)))
]  # Allows the type to be a string, but ensures that the string is a valid date

SPLIT_NAME = str
HFSubset = str
LANGUAGES = Union[
    list[ISO_LANGUAGE_SCRIPT], Mapping[HFSubset, list[ISO_LANGUAGE_SCRIPT]]
]

PROGRAMMING_LANGS = [
    "python",
    "javascript",
    "typescript",
    "go",
    "ruby",
    "java",
    "php",
    "c",
    "c++",
    "rust",
    "swift",
    "scala",
    "shell",
    "sql",
]

LICENSES = (  # this list can be extended as needed
    Literal[  # we use lowercase for the licenses similar to the huggingface datasets
        "not specified",  # or none found
        "mit",
        "cc-by-2.0",
        "cc-by-3.0",
        "cc-by-4.0",
        "cc-by-sa-3.0",
        "cc-by-sa-4.0",
        "cc-by-nc-4.0",
        "cc-by-nc-sa-3.0",
        "cc-by-nc-sa-4.0",
        "cc-by-nc-nd-4.0",
        "openrail",
        "openrail++",
        "odc-by",
        "afl-3.0",
        "apache-2.0",
        "cc-by-nd-2.1-jp",
        "cc0-1.0",
        "bsd-3-clause",
        "gpl-3.0",
        "cdla-sharing-1.0",
        "mpl-2.0",
        "msr-la-nc",
        "multiple",
    ]
)

METRIC_NAME = str
METRIC_VALUE = Union[int, float, dict[str, Any]]


class PromptDict(TypedDict, total=False):
    """A dictionary containing the prompt used for the task.

    Args:
        query: The prompt used for the queries in the task.
        passage: The prompt used for the passages in the task.
    """

    query: str
    passage: str


class DescriptiveStatistics(TypedDict):
    """Class for descriptive statistics."""

    pass


METRIC_VALUE = Union[int, float, dict[str, Any]]


logger = logging.getLogger(__name__)


class TaskMetadata(BaseModel):
    """Metadata for a task.

    Args:
        dataset: All arguments to pass to datasets.load_dataset to load the dataset for the task. Refer to https://huggingface.co/docs/datasets/v2.18.0/en/package_reference/loading_methods#datasets.load_dataset
        name: The name of the task.
        description: A description of the task.
        type: The type of the task. These includes "Classification", "Summarization", "STS", "Retrieval", "Reranking", "Clustering",
            "PairClassification", "BitextMining". The type should match the abstask type.
        category: The category of the task. E.g. includes "s2s", "s2p", "p2p" (s=sentence, p=paragraph).
        reference: A URL to the documentation of the task. E.g. a published paper.
        eval_splits: The splits of the dataset used for evaluation.
        eval_langs: The languages of the dataset used for evaluation. Langauges follows a ETF BCP 47 standard consisting of "{language}-{script}"
            tag (e.g. "eng-Latn"). Where language is specified as a list of ISO 639-3 language codes (e.g. "eng") followed by ISO 15924 script codes
            (e.g. "Latn"). Can be either a list of languages or a dictionary mapping huggingface subsets to lists of languages (e.g. if a the
            huggingface dataset contain different languages).
        main_score: The main score used for evaluation.
        date: The date when the data was collected. Specified as a tuple of two dates.
        domains: The domains of the data. These includes "Non-fiction", "Social", "Fiction", "News", "Academic", "Blog", "Encyclopaedic",
            "Government", "Legal", "Medical", "Poetry", "Religious", "Reviews", "Web", "Spoken", "Written". A dataset can belong to multiple domains.
        task_subtypes: The subtypes of the task. E.g. includes "Sentiment/Hate speech", "Thematic Clustering". Feel free to update the list as needed.
        license: The license of the data specified as lowercase, e.g. "cc-by-nc-4.0". If the license is not specified, use "not specified". For custom licenses a URL is used.
        license: The license of the data specified as lowercase, e.g. "cc-by-nc-4.0". If the license is not specified, use "not specified". For custom licenses a URL is used.
        annotations_creators: The type of the annotators. Includes "expert-annotated" (annotated by experts), "human-annotated" (annotated e.g. by
            mturkers), "derived" (derived from structure in the data).
        dialect: The dialect of the data, if applicable. Ideally specified as a BCP-47 language tag. Empty list if no dialects are present.
        sample_creation: The method of text creation. Includes "found", "created", "machine-translated", "machine-translated and verified", and
            "machine-translated and localized".
        prompt: The prompt used for the task. Can be a string or a dictionary containing the query and passage prompts.
        prompt: The prompt used for the task. Can be a string or a dictionary containing the query and passage prompts.
        bibtex_citation: The BibTeX citation for the dataset. Should be an empty string if no citation is available.
    """

    dataset: dict[str, Any]
    dataset: dict[str, Any]

    name: str
    description: str
    prompt: str | PromptDict | None = None
    type: TASK_TYPE
    modalities: list[MODALITIES] = ["text"]
    category: TASK_CATEGORY | None = None
    reference: STR_URL | None = None

    eval_splits: list[str] = ["test"]
    eval_langs: LANGUAGES
    main_score: str

    date: tuple[STR_DATE, STR_DATE] | None = None
    domains: list[TASK_DOMAIN] | None = None
    task_subtypes: list[TASK_SUBTYPE] | None = None
    license: LICENSES | STR_URL | None = None

    annotations_creators: ANNOTATOR_TYPE | None = None
    dialect: list[str] | None = None

    sample_creation: SAMPLE_CREATION_METHOD | None = None
    bibtex_citation: str | None = None

    def validate_metadata(self) -> None:
        self.dataset_path_is_specified(self.dataset)
        self.dataset_revision_is_specified(self.dataset)
        self.eval_langs_are_valid(self.eval_langs)

    @field_validator("dataset")
    def _check_dataset_path_is_specified(
        cls, dataset: dict[str, Any]
    ) -> dict[str, Any]:
        cls.dataset_path_is_specified(dataset)
        return dataset

    @field_validator("dataset")
    def _check_dataset_revision_is_specified(
        cls, dataset: dict[str, Any]
    ) -> dict[str, Any]:
        cls.dataset_revision_is_specified(dataset)
        return dataset

    @field_validator("prompt")
    def _check_prompt_is_valid(
        cls, prompt: str | PromptDict | None
    ) -> str | PromptDict | None:
        if isinstance(prompt, dict):
            for key in prompt:
                if key not in [e.value for e in PromptType]:
                    raise ValueError(
                        "The prompt dictionary should only contain the keys 'query' and 'passage'."
                    )
        return prompt

    @staticmethod
    def dataset_path_is_specified(dataset: dict[str, Any]) -> None:
        """This method checks that the dataset path is specified."""
        if "path" not in dataset or dataset["path"] is None:
            raise ValueError(
                "You must specify the path to the dataset in the dataset dictionary. "
                + "See https://huggingface.co/docs/datasets/main/en/package_reference/loading_methods#datasets.load_dataset"
            )

    @staticmethod
    def dataset_revision_is_specified(dataset: dict[str, Any]) -> None:
        if "revision" not in dataset:
            raise ValueError(
                "You must explicitly specify a revision for the dataset (either a SHA or None)."
            )
        if dataset["revision"] is None:
            logger.warning(
                "Revision missing for the dataset %s. It is encourage to specify a dataset revision for reproducability.",
                dataset["path"],
            )

    def eval_langs_are_valid(self, eval_langs: LANGUAGES) -> None:
        """This method checks that the eval_langs are specified as a list of languages."""
        if isinstance(eval_langs, dict):
            for langs in eval_langs.values():
                for code in langs:
                    self._check_language_code(code)
        else:
            for code in eval_langs:
                self._check_language_code(code)

    @staticmethod
    def _check_language_code(code):
        """This method checks that the language code (e.g. "eng-Latn") is valid."""
        lang, script = code.split("-")
        if script == "Code":
            if lang in PROGRAMMING_LANGS:
                return  # override for code
            else:
                raise ValueError(
                    f"Programming language {lang} is not a valid programming language."
                )
        if lang not in ISO_TO_LANGUAGE:
            raise ValueError(
                f"Invalid language code: {lang}, you can find valid ISO 639-3 codes in {path_to_lang_codes}"
            )
        if script not in ISO_TO_SCRIPT:
            raise ValueError(
                f"Invalid script code: {script}, you can find valid ISO 15924 codes in {path_to_lang_scripts}"
            )

    @property
    def bcp47_codes(self) -> list[ISO_LANGUAGE_SCRIPT]:
        """Return the languages and script codes of the dataset formatting in accordance with the BCP-47 standard."""
        if isinstance(self.eval_langs, dict):
            return sorted(
                {lang for langs in self.eval_langs.values() for lang in langs}
            )
        return sorted(set(self.eval_langs))

    @property
    def languages(self) -> list[str]:
        """Return the languages of the dataset as iso639-3 codes."""

        def get_lang(lang: str) -> str:
            return lang.split("-")[0]

        if isinstance(self.eval_langs, dict):
            return sorted(
                {get_lang(lang) for langs in self.eval_langs.values() for lang in langs}
            )
        return sorted({get_lang(lang) for lang in self.eval_langs})

    @property
    def scripts(self) -> set[str]:
        """Return the scripts of the dataset as iso15924 codes."""

        def get_script(lang: str) -> str:
            return lang.split("-")[1]

        if isinstance(self.eval_langs, dict):
            return {
                get_script(lang) for langs in self.eval_langs.values() for lang in langs
            }
        return {get_script(lang) for lang in self.eval_langs}

    def is_filled(self) -> bool:
        """Check if all the metadata fields are filled."""
        return all(
            getattr(self, field_name) is not None
            for field_name in self.model_fields
            if field_name != "prompt"
        )

    @property
    def hf_subsets_to_langscripts(self) -> dict[HFSubset, list[ISO_LANGUAGE_SCRIPT]]:
        """Return a dictionary mapping huggingface subsets to languages."""
        if isinstance(self.eval_langs, dict):
            return self.eval_langs
        return {"default": self.eval_langs}  # type: ignore

    @property
    def intext_citation(self, include_cite: bool = True) -> str:
        """Create an in-text citation for the dataset."""
        cite = ""
        if self.bibtex_citation:
            cite = f"{self.bibtex_citation.split(',')[0].split('{')[1]}"
        if include_cite and cite:
            # check for whitespace in the citation
            if " " in cite:
                logger.warning(
                    "Citation contains whitespace. Please ensure that the citation is correctly formatted."
                )
            return f"\\cite{{{cite}}}"
        return cite

    @property
    def descriptive_stats(self) -> dict[str, DescriptiveStatistics] | None:
        """Return the descriptive statistics for the dataset."""
        if self.descriptive_stat_path.exists():
            with self.descriptive_stat_path.open("r") as f:
                return json.load(f)
        return None

    @property
    def descriptive_stat_path(self) -> Path:
        """Return the path to the descriptive statistics file."""
        descriptive_stat_base_dir = Path(__file__).parent.parent / "descriptive_stats"
        if not descriptive_stat_base_dir.exists():
            descriptive_stat_base_dir.mkdir()
        task_type_dir = descriptive_stat_base_dir / self.type
        if not task_type_dir.exists():
            task_type_dir.mkdir()
        return task_type_dir / f"{self.name}.json"

    @property
    def n_samples(self) -> dict[str, int] | None:
        """Returns the number of samples in the dataset"""
        stats = self.descriptive_stats
        if not stats:
            return None

        n_samples = {}
        for subset, subset_value in stats.items():
            if subset == "hf_subset_descriptive_stats":
                continue
            n_samples[subset] = subset_value["num_samples"]  # type: ignore
        return n_samples

    def __hash__(self) -> int:
        return hash(self.model_dump_json())

    @property
    def revision(self) -> str:
        return self.dataset["revision"]<|MERGE_RESOLUTION|>--- conflicted
+++ resolved
@@ -61,10 +61,6 @@
     "Duplicate Detection",
     "Environment Sound Classification",
     "Gunshot Audio Classification",
-<<<<<<< HEAD
-    "Instrument Source Classification",
-=======
->>>>>>> 2e5dc67c
     "Gender Clustering",
 ]
 
