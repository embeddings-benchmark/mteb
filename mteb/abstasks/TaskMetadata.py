--- conflicted
+++ resolved
@@ -60,11 +60,8 @@
     "Tumor detection",
     "Duplicate Detection",
     "Environment Sound Classification",
-<<<<<<< HEAD
-=======
     "Gender Clustering",
     "Voice Emotion Clustering",
->>>>>>> 2d81cea6
 ]
 
 TASK_DOMAIN = Literal[
