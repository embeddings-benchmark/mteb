from __future__ import annotations

import json
import logging
from collections.abc import Mapping
from pathlib import Path
from typing import Any, Union

from pydantic import (
    BaseModel,
    field_validator,
)
from typing_extensions import Literal, TypedDict

from ..custom_validators import LICENSES, MODALITIES, STR_DATE, STR_URL
from ..encoder_interface import PromptType
from ..languages import (
    ISO_LANGUAGE_SCRIPT,
    ISO_TO_LANGUAGE,
    ISO_TO_SCRIPT,
    path_to_lang_codes,
    path_to_lang_scripts,
)

TASK_SUBTYPE = Literal[
    "Article retrieval",
    "Conversational retrieval",
    "Dialect pairing",
    "Dialog Systems",
    "Discourse coherence",
    "Duplicate Image Retrieval",
    "Language identification",
    "Linguistic acceptability",
    "Political classification",
    "Question answering",
    "Sentiment/Hate speech",
    "Thematic clustering",
    "Scientific Reranking",
    "Claim verification",
    "Topic classification",
    "Code retrieval",
    "False Friends",
    "Cross-Lingual Semantic Discrimination",
    "Textual Entailment",
    "Counterfactual Detection",
    "Emotion classification",
    "Reasoning as Retrieval",
    "Rendered Texts Understanding",
    "Image Text Retrieval",
    "Object recognition",
    "Scene recognition",
    "Caption Pairing",
    "Emotion recognition",
    "Textures recognition",
    "Activity recognition",
    "Tumor detection",
    "Duplicate Detection",
<<<<<<< HEAD
    "Environment Sound Classification",
    "Gunshot Audio Classification",
    "Instrument Source Classification",
    "Music Genre Classification",
    "Music Instrument Recognition",
    "Spoken Language Identification",
    "Stroke Classification of Musical Instrument",
    "Tonic Classification of Musical Instrument",
    "Speaker Count Identification",
    "Spoken Digit Classification",
    "Gender Clustering",
    "Music Clustering",
    "Rendered semantic textual similarity",
    "Sentiment Analysis",
    "Intent Classification",
    "Vehicle Clustering",
=======
    "Rendered semantic textual similarity",
>>>>>>> 42068c62
]

TASK_DOMAIN = Literal[
    "Academic",
    "Blog",
    "Constructed",
    "Encyclopaedic",
    "Engineering",
    "Fiction",
    "Government",
    "Legal",
    "Medical",
    "News",
    "Non-fiction",
    "Poetry",
    "Religious",
    "Reviews",
    "Scene",
    "Social",
    "Spoken",
    "Subtitles",
    "Web",
    "Written",
    "Programming",
    "Chemistry",
    "Financial",
    "Chemistry",
    "Financial",
    "Music",
    "Speech",
]

SAMPLE_CREATION_METHOD = Literal[
    "found",
    "created",
    "human-translated and localized",
    "human-translated",
    "machine-translated",
    "machine-translated and verified",
    "machine-translated and localized",
    "LM-generated and verified",
    "rendered",
    "multiple",
]

<<<<<<< HEAD

=======
>>>>>>> 42068c62
MIEB_TASK_TYPE = (
    "Any2AnyMultiChoice",
    "Any2AnyRetrieval",
    "Any2AnyMultilingualRetrieval",
    "VisionCentric",
    "ImageClustering",
    "ImageClassification",
    "ImageMultilabelClassification",
    "DocumentUnderstanding",
    "VisualSTS(eng)",
    "VisualSTS(multi)",
    "ZeroShotClassification",
    "Compositionality",
)

<<<<<<< HEAD
MAEB_TASK_TYPE = (
    "AudioClustering",
    "AudioMultilabelClassification",
    "AudioZeroshotClassification",
    "AudioClassification",
    "AudioCrossFoldClassification",
)

TASK_TYPE = (
    (
        "BitextMining",
        "Classification",
        "MultilabelClassification",
        "Clustering",
        "PairClassification",
        "Reranking",
        "Retrieval",
        "STS",
        "Summarization",
        "InstructionRetrieval",
        "Speed",
        "Any2AnyMultiChoice",
        "Any2AnyRetrieval",
        "Any2TextMutipleChoice",
        "ImageClustering",
        "ImageClassification",
        "ImageMultilabelClassification",
        "ImageTextPairClassification",
        "VisualSTS",
        "ZeroShotClassification",
    )
    + MIEB_TASK_TYPE
    + MAEB_TASK_TYPE
)
=======
TASK_TYPE = (
    "BitextMining",
    "Classification",
    "MultilabelClassification",
    "Clustering",
    "PairClassification",
    "Reranking",
    "Retrieval",
    "STS",
    "Summarization",
    "InstructionRetrieval",
    "Speed",
) + MIEB_TASK_TYPE
>>>>>>> 42068c62

TASK_TYPE = Literal[TASK_TYPE]


TASK_CATEGORY = Literal[
    "s2s",  # Sentence-to-sentence
    "s2p",  # Sentence-to-paragraph
    "p2p",  # Paragraph-to-paragraph
    "t2t",  # specifically for text-only tasks in mieb
    "i2i",  # image-to-image
    "i2t",  # image-to-text
    "t2i",  # text-to-image
    "it2t",  # image+text-to-text
    "it2i",  # image+text-to-image
    "i2it",  # image-to-image+text
    "t2it",  # text-to-image+text
    "it2it",  # image+text-to-image+text
    "a2a",  # audio to audio
    "a2t",  # audio to text
    "t2a",  # text to audio
    "at2t",  # audio+text-to-text
    "at2a",  # audio+text-to-audio
    "a2at",  # audio-to-audio+text
    "t2at",  # text-to-audio+text
    "at2at",  # audio+text-to-audio+text
    "a2a",  # audio-to-audio
]

ANNOTATOR_TYPE = Literal[
    "expert-annotated",
    "human-annotated",
    "derived",
    "LM-generated",
    "LM-generated and reviewed",  # reviewed by humans
    "automatic",  # any postprocessing using (Audio/Image/Video) models
    "automatic-and-reviewed",  # mix of automated postprocessing and human-based verification
    "algorithmic",
]

SPLIT_NAME = str
HFSubset = str
LANGUAGES = Union[
    list[ISO_LANGUAGE_SCRIPT], Mapping[HFSubset, list[ISO_LANGUAGE_SCRIPT]]
]

PROGRAMMING_LANGS = [
    "python",
    "javascript",
    "typescript",
    "go",
    "ruby",
    "java",
    "php",
    "c",
    "c++",
    "rust",
    "swift",
    "scala",
    "shell",
    "sql",
]

METRIC_NAME = str
METRIC_VALUE = Union[int, float, dict[str, Any]]


class PromptDict(TypedDict, total=False):
    """A dictionary containing the prompt used for the task.

    Args:
        query: The prompt used for the queries in the task.
        passage: The prompt used for the passages in the task.
    """

    query: str
    passage: str


class DescriptiveStatistics(TypedDict):
    """Class for descriptive statistics."""

    pass


METRIC_VALUE = Union[int, float, dict[str, Any]]


logger = logging.getLogger(__name__)


class TaskMetadata(BaseModel):
    """Metadata for a task.

    Args:
        dataset: All arguments to pass to datasets.load_dataset to load the dataset for the task. Refer to https://huggingface.co/docs/datasets/v2.18.0/en/package_reference/loading_methods#datasets.load_dataset
        name: The name of the task.
        description: A description of the task.
        type: The type of the task. These includes "Classification", "Summarization", "STS", "Retrieval", "Reranking", "Clustering",
            "PairClassification", "BitextMining". The type should match the abstask type.
        category: The category of the task. E.g. includes "s2s", "s2p", "p2p" (s=sentence, p=paragraph).
        reference: A URL to the documentation of the task. E.g. a published paper.
        eval_splits: The splits of the dataset used for evaluation.
        eval_langs: The languages of the dataset used for evaluation. Langauges follows a ETF BCP 47 standard consisting of "{language}-{script}"
            tag (e.g. "eng-Latn"). Where language is specified as a list of ISO 639-3 language codes (e.g. "eng") followed by ISO 15924 script codes
            (e.g. "Latn"). Can be either a list of languages or a dictionary mapping huggingface subsets to lists of languages (e.g. if a the
            huggingface dataset contain different languages).
        main_score: The main score used for evaluation.
        date: The date when the data was collected. Specified as a tuple of two dates.
        domains: The domains of the data. These includes "Non-fiction", "Social", "Fiction", "News", "Academic", "Blog", "Encyclopaedic",
            "Government", "Legal", "Medical", "Poetry", "Religious", "Reviews", "Web", "Spoken", "Written". A dataset can belong to multiple domains.
        task_subtypes: The subtypes of the task. E.g. includes "Sentiment/Hate speech", "Thematic Clustering". Feel free to update the list as needed.
        license: The license of the data specified as lowercase, e.g. "cc-by-nc-4.0". If the license is not specified, use "not specified". For custom licenses a URL is used.
        annotations_creators: The type of the annotators. Includes "expert-annotated" (annotated by experts), "human-annotated" (annotated e.g. by
            mturkers), "derived" (derived from structure in the data).
        dialect: The dialect of the data, if applicable. Ideally specified as a BCP-47 language tag. Empty list if no dialects are present.
        sample_creation: The method of text creation. Includes "found", "created", "machine-translated", "machine-translated and verified", and
            "machine-translated and localized".
        prompt: The prompt used for the task. Can be a string or a dictionary containing the query and passage prompts.
        bibtex_citation: The BibTeX citation for the dataset. Should be an empty string if no citation is available.
        adapted_from: Datasets adapted (translated, sampled from, etc.) from other datasets.
    """

    dataset: dict[str, Any]

    name: str
    description: str
    prompt: str | PromptDict | None = None
    type: TASK_TYPE
    modalities: list[MODALITIES] = ["text"]
    category: TASK_CATEGORY | None = None
    reference: STR_URL | None = None

    eval_splits: list[str] = ["test"]
    eval_langs: LANGUAGES
    main_score: str

    date: tuple[STR_DATE, STR_DATE] | None = None
    domains: list[TASK_DOMAIN] | None = None
    task_subtypes: list[TASK_SUBTYPE] | None = None
    license: LICENSES | STR_URL | None = None

    annotations_creators: ANNOTATOR_TYPE | None = None
    dialect: list[str] | None = None

    sample_creation: SAMPLE_CREATION_METHOD | None = None
    bibtex_citation: str | None = None
    adapted_from: list[str] | None = None

    def validate_metadata(self) -> None:
        self.dataset_path_is_specified(self.dataset)
        self.dataset_revision_is_specified(self.dataset)
        self.eval_langs_are_valid(self.eval_langs)

    @field_validator("dataset")
    def _check_dataset_path_is_specified(
        cls, dataset: dict[str, Any]
    ) -> dict[str, Any]:
        cls.dataset_path_is_specified(dataset)
        return dataset

    @field_validator("dataset")
    def _check_dataset_revision_is_specified(
        cls, dataset: dict[str, Any]
    ) -> dict[str, Any]:
        cls.dataset_revision_is_specified(dataset)
        return dataset

    @field_validator("prompt")
    def _check_prompt_is_valid(
        cls, prompt: str | PromptDict | None
    ) -> str | PromptDict | None:
        if isinstance(prompt, dict):
            for key in prompt:
                if key not in [e.value for e in PromptType]:
                    raise ValueError(
                        "The prompt dictionary should only contain the keys 'query' and 'passage'."
                    )
        return prompt

    @staticmethod
    def dataset_path_is_specified(dataset: dict[str, Any]) -> None:
        """This method checks that the dataset path is specified."""
        if "path" not in dataset or dataset["path"] is None:
            raise ValueError(
                "You must specify the path to the dataset in the dataset dictionary. "
                + "See https://huggingface.co/docs/datasets/main/en/package_reference/loading_methods#datasets.load_dataset"
            )

    @staticmethod
    def dataset_revision_is_specified(dataset: dict[str, Any]) -> None:
        if "revision" not in dataset:
            raise ValueError(
                "You must explicitly specify a revision for the dataset (either a SHA or None)."
            )
        if dataset["revision"] is None:
            logger.warning(
                "Revision missing for the dataset %s. It is encourage to specify a dataset revision for reproducability.",
                dataset["path"],
            )

    def eval_langs_are_valid(self, eval_langs: LANGUAGES) -> None:
        """This method checks that the eval_langs are specified as a list of languages."""
        if isinstance(eval_langs, dict):
            for langs in eval_langs.values():
                for code in langs:
                    self._check_language_code(code)
        else:
            for code in eval_langs:
                self._check_language_code(code)

    @staticmethod
    def _check_language_code(code):
        """This method checks that the language code (e.g. "eng-Latn") is valid."""
        lang, script = code.split("-")
        if script == "Code":
            if lang in PROGRAMMING_LANGS:
                return  # override for code
            else:
                raise ValueError(
                    f"Programming language {lang} is not a valid programming language."
                )
        if lang not in ISO_TO_LANGUAGE:
            raise ValueError(
                f"Invalid language code: {lang}, you can find valid ISO 639-3 codes in {path_to_lang_codes}"
            )
        if script not in ISO_TO_SCRIPT:
            raise ValueError(
                f"Invalid script code: {script}, you can find valid ISO 15924 codes in {path_to_lang_scripts}"
            )

    @property
    def bcp47_codes(self) -> list[ISO_LANGUAGE_SCRIPT]:
        """Return the languages and script codes of the dataset formatting in accordance with the BCP-47 standard."""
        if isinstance(self.eval_langs, dict):
            return sorted(
                {lang for langs in self.eval_langs.values() for lang in langs}
            )
        return sorted(set(self.eval_langs))

    @property
    def languages(self) -> list[str]:
        """Return the languages of the dataset as iso639-3 codes."""

        def get_lang(lang: str) -> str:
            return lang.split("-")[0]

        if isinstance(self.eval_langs, dict):
            return sorted(
                {get_lang(lang) for langs in self.eval_langs.values() for lang in langs}
            )
        return sorted({get_lang(lang) for lang in self.eval_langs})

    @property
    def scripts(self) -> set[str]:
        """Return the scripts of the dataset as iso15924 codes."""

        def get_script(lang: str) -> str:
            return lang.split("-")[1]

        if isinstance(self.eval_langs, dict):
            return {
                get_script(lang) for langs in self.eval_langs.values() for lang in langs
            }
        return {get_script(lang) for lang in self.eval_langs}

    def is_filled(self) -> bool:
        """Check if all the metadata fields are filled."""
        return all(
            getattr(self, field_name) is not None
            for field_name in self.model_fields
            if field_name not in ["prompt", "adapted_from"]
        )

    @property
    def hf_subsets_to_langscripts(self) -> dict[HFSubset, list[ISO_LANGUAGE_SCRIPT]]:
        """Return a dictionary mapping huggingface subsets to languages."""
        if isinstance(self.eval_langs, dict):
            return self.eval_langs
        return {"default": self.eval_langs}  # type: ignore

    @property
    def intext_citation(self, include_cite: bool = True) -> str:
        """Create an in-text citation for the dataset."""
        cite = ""
        if self.bibtex_citation:
            cite = f"{self.bibtex_citation.split(',')[0].split('{')[1]}"
        if include_cite and cite:
            # check for whitespace in the citation
            if " " in cite:
                logger.warning(
                    "Citation contains whitespace. Please ensure that the citation is correctly formatted."
                )
            return f"\\cite{{{cite}}}"
        return cite

    @property
    def descriptive_stats(self) -> dict[str, DescriptiveStatistics] | None:
        """Return the descriptive statistics for the dataset."""
        if self.descriptive_stat_path.exists():
            with self.descriptive_stat_path.open("r") as f:
                return json.load(f)
        return None

    @property
    def descriptive_stat_path(self) -> Path:
        """Return the path to the descriptive statistics file."""
        descriptive_stat_base_dir = Path(__file__).parent.parent / "descriptive_stats"
        if self.type in MIEB_TASK_TYPE:
            descriptive_stat_base_dir = descriptive_stat_base_dir / "Image"
        task_type_dir = descriptive_stat_base_dir / self.type
        if not descriptive_stat_base_dir.exists():
            descriptive_stat_base_dir.mkdir()
        if not task_type_dir.exists():
            task_type_dir.mkdir()
        return task_type_dir / f"{self.name}.json"

    @property
    def n_samples(self) -> dict[str, int] | None:
        """Returns the number of samples in the dataset"""
        stats = self.descriptive_stats
        if not stats:
            return None

        n_samples = {}
        for subset, subset_value in stats.items():
            if subset == "hf_subset_descriptive_stats":
                continue
            n_samples[subset] = subset_value["num_samples"]  # type: ignore
        return n_samples

    def __hash__(self) -> int:
        return hash(self.model_dump_json())

    @property
    def revision(self) -> str:
        return self.dataset["revision"]<|MERGE_RESOLUTION|>--- conflicted
+++ resolved
@@ -55,7 +55,6 @@
     "Activity recognition",
     "Tumor detection",
     "Duplicate Detection",
-<<<<<<< HEAD
     "Environment Sound Classification",
     "Gunshot Audio Classification",
     "Instrument Source Classification",
@@ -72,9 +71,7 @@
     "Sentiment Analysis",
     "Intent Classification",
     "Vehicle Clustering",
-=======
     "Rendered semantic textual similarity",
->>>>>>> 42068c62
 ]
 
 TASK_DOMAIN = Literal[
@@ -120,10 +117,6 @@
     "multiple",
 ]
 
-<<<<<<< HEAD
-
-=======
->>>>>>> 42068c62
 MIEB_TASK_TYPE = (
     "Any2AnyMultiChoice",
     "Any2AnyRetrieval",
@@ -139,7 +132,6 @@
     "Compositionality",
 )
 
-<<<<<<< HEAD
 MAEB_TASK_TYPE = (
     "AudioClustering",
     "AudioMultilabelClassification",
@@ -161,34 +153,10 @@
         "Summarization",
         "InstructionRetrieval",
         "Speed",
-        "Any2AnyMultiChoice",
-        "Any2AnyRetrieval",
-        "Any2TextMutipleChoice",
-        "ImageClustering",
-        "ImageClassification",
-        "ImageMultilabelClassification",
-        "ImageTextPairClassification",
-        "VisualSTS",
-        "ZeroShotClassification",
     )
     + MIEB_TASK_TYPE
     + MAEB_TASK_TYPE
 )
-=======
-TASK_TYPE = (
-    "BitextMining",
-    "Classification",
-    "MultilabelClassification",
-    "Clustering",
-    "PairClassification",
-    "Reranking",
-    "Retrieval",
-    "STS",
-    "Summarization",
-    "InstructionRetrieval",
-    "Speed",
-) + MIEB_TASK_TYPE
->>>>>>> 42068c62
 
 TASK_TYPE = Literal[TASK_TYPE]
 
