from __future__ import annotations

import json
import logging
from collections.abc import Mapping
from pathlib import Path
from typing import Any, Union

from pydantic import (
    BaseModel,
<<<<<<< HEAD
    BeforeValidator,
    ConfigDict,
    TypeAdapter,
=======
>>>>>>> 7965aad1
    field_validator,
)
from typing_extensions import Literal, TypedDict

from ..custom_validators import LICENSES, MODALITIES, STR_DATE, STR_URL
from ..encoder_interface import PromptType
from ..languages import (
    ISO_LANGUAGE_SCRIPT,
    ISO_TO_LANGUAGE,
    ISO_TO_SCRIPT,
    path_to_lang_codes,
    path_to_lang_scripts,
)

TASK_SUBTYPE = Literal[
    "Article retrieval",
    "Conversational retrieval",
    "Dialect pairing",
    "Dialog Systems",
    "Discourse coherence",
    "Duplicate Image Retrieval",
    "Language identification",
    "Linguistic acceptability",
    "Political classification",
    "Question answering",
    "Sentiment/Hate speech",
    "Thematic clustering",
    "Scientific Reranking",
    "Claim verification",
    "Topic classification",
    "Code retrieval",
    "False Friends",
    "Cross-Lingual Semantic Discrimination",
    "Textual Entailment",
    "Counterfactual Detection",
    "Emotion classification",
    "Reasoning as Retrieval",
    "Rendered Texts Understanding",
    "Image Text Retrieval",
    "Object recognition",
    "Scene recognition",
    "Caption Pairing",
    "Emotion recognition",
    "Textures recognition",
    "Activity recognition",
    "Tumor detection",
    "Duplicate Detection",
    "Rendered semantic textual similarity",
]

TASK_DOMAIN = Literal[
    "Academic",
    "Blog",
    "Constructed",
    "Encyclopaedic",
    "Engineering",
    "Fiction",
    "Government",
    "Legal",
    "Medical",
    "News",
    "Non-fiction",
    "Poetry",
    "Religious",
    "Reviews",
    "Scene",
    "Social",
    "Spoken",
    "Subtitles",
    "Web",
    "Written",
    "Programming",
    "Chemistry",
    "Financial",
]

SAMPLE_CREATION_METHOD = Literal[
    "found",
    "created",
    "human-translated and localized",
    "human-translated",
    "machine-translated",
    "machine-translated and verified",
    "machine-translated and localized",
    "LM-generated and verified",
    "rendered",
    "multiple",
]


MIEB_TASK_TYPE = (
    "Any2AnyMultiChoice",
    "Any2AnyRetrieval",
    "Any2AnyMultilingualRetrieval",
    "VisionCentric",
    "ImageClustering",
    "ImageClassification",
    "ImageMultilabelClassification",
    "DocumentUnderstanding",
    "VisualSTS(eng)",
    "VisualSTS(multi)",
    "ZeroShotClassification",
    "Compositionality",
)

_task_types = (
    "BitextMining",
    "Classification",
    "MultilabelClassification",
    "Clustering",
    "PairClassification",
    "Reranking",
    "Retrieval",
    "STS",
    "Summarization",
    "InstructionRetrieval",
    "InstructionReranking",
    "Speed",
) + MIEB_TASK_TYPE

TASK_TYPE = Literal[_task_types]

TASK_CATEGORY = Literal[
    "t2t",
    "i2i",  # image-to-image
    "i2t",  # image-to-text
    "t2i",  # text-to-image
    "it2t",  # image+text-to-text
    "it2i",  # image+text-to-image
    "i2it",  # image-to-image+text
    "t2it",  # text-to-image+text
    "it2it",  # image+text-to-image+text
]

ANNOTATOR_TYPE = Literal[
    "expert-annotated",
    "human-annotated",
    "derived",
    "LM-generated",
    "LM-generated and reviewed",  # reviewed by humans
]

SPLIT_NAME = str
HFSubset = str
LANGUAGES = Union[
    list[ISO_LANGUAGE_SCRIPT], Mapping[HFSubset, list[ISO_LANGUAGE_SCRIPT]]
]

PROGRAMMING_LANGS = [
    "python",
    "javascript",
    "typescript",
    "go",
    "ruby",
    "java",
    "php",
    "c",
    "c++",
    "rust",
    "swift",
    "scala",
    "shell",
    "sql",
]

<<<<<<< HEAD
LICENSES = (  # this list can be extended as needed
    Literal[  # we use lowercase for the licenses similar to the huggingface datasets
        "not specified",  # or none found
        "mit",
        "cc-by-2.0",
        "cc-by-3.0",
        "cc-by-4.0",
        "cc-by-sa-3.0",
        "cc-by-sa-4.0",
        "cc-by-nc-4.0",
        "cc-by-nc-sa-3.0",
        "cc-by-nc-sa-4.0",
        "cc-by-nc-nd-4.0",
        "cc-by-nd-4.0",
        "openrail",
        "openrail++",
        "odc-by",
        "afl-3.0",
        "apache-2.0",
        "cc-by-nd-2.1-jp",
        "cc0-1.0",
        "bsd-3-clause",
        "gpl-3.0",
        "lgpl-3.0",
        "cdla-sharing-1.0",
        "mpl-2.0",
        "msr-la-nc",
        "multiple",
    ]
)

=======
>>>>>>> 7965aad1
METRIC_NAME = str
METRIC_VALUE = Union[int, float, dict[str, Any]]


class PromptDict(TypedDict, total=False):
    """A dictionary containing the prompt used for the task.

    Args:
        query: The prompt used for the queries in the task.
        passage: The prompt used for the passages in the task.
    """

    query: str
    passage: str


class DescriptiveStatistics(TypedDict):
    """Class for descriptive statistics."""

    pass


logger = logging.getLogger(__name__)


class MetadataDatasetDict(TypedDict, total=False):
    """A dictionary containing the dataset path and revision.

    Args:
        path: The path to the dataset.
        revision: The revision of the dataset.
        name: The name the dataset config.
        split: The split of the dataset.
        trust_remote_code: Whether to trust the remote code.
    """

    path: str
    revision: str
    name: str
    split: str
    trust_remote_code: bool


class TaskMetadata(BaseModel):
    """Metadata for a task.

    Args:
        dataset: All arguments to pass to [datasets.load_dataset](https://huggingface.co/docs/datasets/v2.18.0/en/package_reference/loading_methods#datasets.load_dataset) to load the dataset for the task.
        name: The name of the task.
        description: A description of the task.
        type: The type of the task. These includes "Classification", "Summarization", "STS", "Retrieval", "Reranking", "Clustering",
            "PairClassification", "BitextMining". The type should match the abstask type.
        category: The category of the task. E.g. includes "t2t" (text to text), "t2i" (text to image).
        reference: A URL to the documentation of the task. E.g. a published paper.
        eval_splits: The splits of the dataset used for evaluation.
        eval_langs: The languages of the dataset used for evaluation. Langauges follows a ETF BCP 47 standard consisting of "{language}-{script}"
            tag (e.g. "eng-Latn"). Where language is specified as a list of ISO 639-3 language codes (e.g. "eng") followed by ISO 15924 script codes
            (e.g. "Latn"). Can be either a list of languages or a dictionary mapping huggingface subsets to lists of languages (e.g. if a the
            huggingface dataset contain different languages).
        main_score: The main score used for evaluation.
        date: The date when the data was collected. Specified as a tuple of two dates.
        domains: The domains of the data. These includes "Non-fiction", "Social", "Fiction", "News", "Academic", "Blog", "Encyclopaedic",
            "Government", "Legal", "Medical", "Poetry", "Religious", "Reviews", "Web", "Spoken", "Written". A dataset can belong to multiple domains.
        task_subtypes: The subtypes of the task. E.g. includes "Sentiment/Hate speech", "Thematic Clustering". Feel free to update the list as needed.
        license: The license of the data specified as lowercase, e.g. "cc-by-nc-4.0". If the license is not specified, use "not specified". For custom licenses a URL is used.
        annotations_creators: The type of the annotators. Includes "expert-annotated" (annotated by experts), "human-annotated" (annotated e.g. by
            mturkers), "derived" (derived from structure in the data).
        dialect: The dialect of the data, if applicable. Ideally specified as a BCP-47 language tag. Empty list if no dialects are present.
        sample_creation: The method of text creation. Includes "found", "created", "machine-translated", "machine-translated and verified", and
            "machine-translated and localized".
        prompt: The prompt used for the task. Can be a string or a dictionary containing the query and passage prompts.
        bibtex_citation: The BibTeX citation for the dataset. Should be an empty string if no citation is available.
        adapted_from: Datasets adapted (translated, sampled from, etc.) from other datasets.
    """

    model_config = ConfigDict(extra="forbid")

    dataset: MetadataDatasetDict

    name: str
    description: str
    prompt: str | PromptDict | None = None
    type: TASK_TYPE
    modalities: list[MODALITIES] = ["text"]
    category: TASK_CATEGORY | None = None
    reference: STR_URL | None = None

    eval_splits: list[str] = ["test"]
    eval_langs: LANGUAGES
    main_score: str

    date: tuple[STR_DATE, STR_DATE] | None = None
    domains: list[TASK_DOMAIN] | None = None
    task_subtypes: list[TASK_SUBTYPE] | None = None
    license: LICENSES | STR_URL | None = None

    annotations_creators: ANNOTATOR_TYPE | None = None
    dialect: list[str] | None = None

    sample_creation: SAMPLE_CREATION_METHOD | None = None
    bibtex_citation: str | None = None
    adapted_from: list[str] | None = None

    def validate_metadata(self) -> None:
        self.dataset_path_is_specified(self.dataset)
        self.dataset_revision_is_specified(self.dataset)
        self.eval_langs_are_valid(self.eval_langs)

    @field_validator("dataset")
    def _check_dataset_path_is_specified(
        cls, dataset: dict[str, Any]
    ) -> dict[str, Any]:
        cls.dataset_path_is_specified(dataset)
        return dataset

    @field_validator("dataset")
    def _check_dataset_revision_is_specified(
        cls, dataset: dict[str, Any]
    ) -> dict[str, Any]:
        cls.dataset_revision_is_specified(dataset)
        return dataset

    @field_validator("prompt")
    def _check_prompt_is_valid(
        cls, prompt: str | PromptDict | None
    ) -> str | PromptDict | None:
        if isinstance(prompt, dict):
            for key in prompt:
                if key not in [e.value for e in PromptType]:
                    raise ValueError(
                        "The prompt dictionary should only contain the keys 'query' and 'passage'."
                    )
        return prompt

    @staticmethod
    def dataset_path_is_specified(dataset: dict[str, Any]) -> None:
        """This method checks that the dataset path is specified."""
        if "path" not in dataset or dataset["path"] is None:
            raise ValueError(
                "You must specify the path to the dataset in the dataset dictionary. "
                + "See https://huggingface.co/docs/datasets/main/en/package_reference/loading_methods#datasets.load_dataset"
            )

    @staticmethod
    def dataset_revision_is_specified(dataset: dict[str, Any]) -> None:
        if "revision" not in dataset:
            raise ValueError(
                "You must explicitly specify a revision for the dataset (either a SHA or None)."
            )
        if dataset["revision"] is None:
            logger.warning(
                "Revision missing for the dataset %s. It is encourage to specify a dataset revision for reproducability.",
                dataset["path"],
            )

    def eval_langs_are_valid(self, eval_langs: LANGUAGES) -> None:
        """This method checks that the eval_langs are specified as a list of languages."""
        if isinstance(eval_langs, dict):
            for langs in eval_langs.values():
                for code in langs:
                    self._check_language_code(code)
        else:
            for code in eval_langs:
                self._check_language_code(code)

    @staticmethod
    def _check_language_code(code):
        """This method checks that the language code (e.g. "eng-Latn") is valid."""
        lang, script = code.split("-")
        if script == "Code":
            if lang in PROGRAMMING_LANGS:
                return  # override for code
            else:
                raise ValueError(
                    f"Programming language {lang} is not a valid programming language."
                )
        if lang not in ISO_TO_LANGUAGE:
            raise ValueError(
                f"Invalid language code: {lang}, you can find valid ISO 639-3 codes in {path_to_lang_codes}"
            )
        if script not in ISO_TO_SCRIPT:
            raise ValueError(
                f"Invalid script code: {script}, you can find valid ISO 15924 codes in {path_to_lang_scripts}"
            )

    @property
    def bcp47_codes(self) -> list[ISO_LANGUAGE_SCRIPT]:
        """Return the languages and script codes of the dataset formatting in accordance with the BCP-47 standard."""
        if isinstance(self.eval_langs, dict):
            return sorted(
                {lang for langs in self.eval_langs.values() for lang in langs}
            )
        return sorted(set(self.eval_langs))

    @property
    def languages(self) -> list[str]:
        """Return the languages of the dataset as iso639-3 codes."""

        def get_lang(lang: str) -> str:
            return lang.split("-")[0]

        if isinstance(self.eval_langs, dict):
            return sorted(
                {get_lang(lang) for langs in self.eval_langs.values() for lang in langs}
            )
        return sorted({get_lang(lang) for lang in self.eval_langs})

    @property
    def scripts(self) -> set[str]:
        """Return the scripts of the dataset as iso15924 codes."""

        def get_script(lang: str) -> str:
            return lang.split("-")[1]

        if isinstance(self.eval_langs, dict):
            return {
                get_script(lang) for langs in self.eval_langs.values() for lang in langs
            }
        return {get_script(lang) for lang in self.eval_langs}

    def is_filled(self) -> bool:
        """Check if all the metadata fields are filled."""
        return all(
            getattr(self, field_name) is not None
            for field_name in self.model_fields
            if field_name not in ["prompt", "adapted_from"]
        )

    @property
    def hf_subsets_to_langscripts(self) -> dict[HFSubset, list[ISO_LANGUAGE_SCRIPT]]:
        """Return a dictionary mapping huggingface subsets to languages."""
        if isinstance(self.eval_langs, dict):
            return self.eval_langs
        return {"default": self.eval_langs}  # type: ignore

    @property
    def intext_citation(self, include_cite: bool = True) -> str:
        """Create an in-text citation for the dataset."""
        cite = ""
        if self.bibtex_citation:
            cite = f"{self.bibtex_citation.split(',')[0].split('{')[1]}"
        if include_cite and cite:
            # check for whitespace in the citation
            if " " in cite:
                logger.warning(
                    "Citation contains whitespace. Please ensure that the citation is correctly formatted."
                )
            return f"\\cite{{{cite}}}"
        return cite

    @property
    def descriptive_stats(self) -> dict[str, DescriptiveStatistics] | None:
        """Return the descriptive statistics for the dataset."""
        if self.descriptive_stat_path.exists():
            with self.descriptive_stat_path.open("r") as f:
                return json.load(f)
        return None

    @property
    def descriptive_stat_path(self) -> Path:
        """Return the path to the descriptive statistics file."""
        descriptive_stat_base_dir = Path(__file__).parent.parent / "descriptive_stats"
        if self.type in MIEB_TASK_TYPE:
            descriptive_stat_base_dir = descriptive_stat_base_dir / "Image"
        task_type_dir = descriptive_stat_base_dir / self.type
        if not descriptive_stat_base_dir.exists():
            descriptive_stat_base_dir.mkdir()
        if not task_type_dir.exists():
            task_type_dir.mkdir()
        return task_type_dir / f"{self.name}.json"

    @property
    def n_samples(self) -> dict[str, int] | None:
        """Returns the number of samples in the dataset"""
        stats = self.descriptive_stats
        if not stats:
            return None

        n_samples = {}
        for subset, subset_value in stats.items():
            if subset == "hf_subset_descriptive_stats":
                continue
            n_samples[subset] = subset_value["num_samples"]  # type: ignore
        return n_samples

    @property
    def hf_subsets(self) -> list[str]:
        """Return the huggingface subsets."""
        return list(self.hf_subsets_to_langscripts.keys())

    @property
    def is_multilingual(self) -> bool:
        """Check if the task is multilingual."""
        return isinstance(self.eval_langs, dict)

    def __hash__(self) -> int:
        return hash(self.model_dump_json())

    @property
    def revision(self) -> str:
        return self.dataset["revision"]<|MERGE_RESOLUTION|>--- conflicted
+++ resolved
@@ -8,12 +8,9 @@
 
 from pydantic import (
     BaseModel,
-<<<<<<< HEAD
     BeforeValidator,
     ConfigDict,
     TypeAdapter,
-=======
->>>>>>> 7965aad1
     field_validator,
 )
 from typing_extensions import Literal, TypedDict
@@ -179,40 +176,6 @@
     "sql",
 ]
 
-<<<<<<< HEAD
-LICENSES = (  # this list can be extended as needed
-    Literal[  # we use lowercase for the licenses similar to the huggingface datasets
-        "not specified",  # or none found
-        "mit",
-        "cc-by-2.0",
-        "cc-by-3.0",
-        "cc-by-4.0",
-        "cc-by-sa-3.0",
-        "cc-by-sa-4.0",
-        "cc-by-nc-4.0",
-        "cc-by-nc-sa-3.0",
-        "cc-by-nc-sa-4.0",
-        "cc-by-nc-nd-4.0",
-        "cc-by-nd-4.0",
-        "openrail",
-        "openrail++",
-        "odc-by",
-        "afl-3.0",
-        "apache-2.0",
-        "cc-by-nd-2.1-jp",
-        "cc0-1.0",
-        "bsd-3-clause",
-        "gpl-3.0",
-        "lgpl-3.0",
-        "cdla-sharing-1.0",
-        "mpl-2.0",
-        "msr-la-nc",
-        "multiple",
-    ]
-)
-
-=======
->>>>>>> 7965aad1
 METRIC_NAME = str
 METRIC_VALUE = Union[int, float, dict[str, Any]]
 
