from __future__ import annotations

import json
import logging
from collections.abc import Mapping
from pathlib import Path
from typing import Any, Union

from pydantic import (
    BaseModel,
    field_validator,
)
from typing_extensions import Literal, TypedDict

from ..custom_validators import LICENSES, MODALITIES, STR_DATE, STR_URL
from ..encoder_interface import PromptType
from ..languages import (
    ISO_LANGUAGE_SCRIPT,
    check_language_code,
)

TASK_SUBTYPE = Literal[
    "Article retrieval",
    "Conversational retrieval",
    "Dialect pairing",
    "Dialog Systems",
    "Discourse coherence",
    "Duplicate Image Retrieval",
    "Language identification",
    "Linguistic acceptability",
    "Political classification",
    "Question answering",
    "Sentiment/Hate speech",
    "Thematic clustering",
    "Scientific Reranking",
    "Claim verification",
    "Topic classification",
    "Code retrieval",
    "False Friends",
    "Cross-Lingual Semantic Discrimination",
    "Textual Entailment",
    "Counterfactual Detection",
    "Emotion classification",
    "Reasoning as Retrieval",
    "Rendered Texts Understanding",
    "Image Text Retrieval",
    "Object recognition",
    "Scene recognition",
    "Caption Pairing",
    "Emotion recognition",
    "Textures recognition",
    "Activity recognition",
    "Tumor detection",
    "Duplicate Detection",
<<<<<<< HEAD
    "Environment Sound Classification",
    "Gunshot Audio Classification",
    "Instrument Source Classification",
    "Music Genre Classification",
    "Music Instrument Recognition",
    "Spoken Language Identification",
    "Stroke Classification of Musical Instrument",
    "Tonic Classification of Musical Instrument",
    "Speaker Count Identification",
    "Spoken Digit Classification",
    "Gender Clustering",
    "Music Clustering",
    "Rendered semantic textual similarity",
    "Sentiment Analysis",
    "Intent Classification",
    "Vehicle Clustering",
    "Rendered semantic textual similarity",
    "Gender Classification",
    "Age Classification",
=======
    "Rendered semantic textual similarity",
    "Intent classification",
>>>>>>> a52ea2f7
]

TASK_DOMAIN = Literal[
    "Academic",
    "Blog",
    "Constructed",
    "Encyclopaedic",
    "Engineering",
    "Fiction",
    "Government",
    "Legal",
    "Medical",
    "News",
    "Non-fiction",
    "Poetry",
    "Religious",
    "Reviews",
    "Scene",
    "Social",
    "Spoken",
    "Subtitles",
    "Web",
    "Written",
    "Programming",
    "Chemistry",
    "Financial",
<<<<<<< HEAD
    "Chemistry",
    "Financial",
    "Music",
    "Speech",
=======
    "Entertainment",
>>>>>>> a52ea2f7
]

SAMPLE_CREATION_METHOD = Literal[
    "found",
    "created",
    "human-translated and localized",
    "human-translated",
    "machine-translated",
    "machine-translated and verified",
    "machine-translated and localized",
    "LM-generated and verified",
    "rendered",
    "multiple",
]

MIEB_TASK_TYPE = (
    "Any2AnyMultiChoice",
    "Any2AnyRetrieval",
    "Any2AnyMultilingualRetrieval",
    "VisionCentricQA",
    "ImageClustering",
    "ImageClassification",
    "ImageMultilabelClassification",
    "DocumentUnderstanding",
    "VisualSTS(eng)",
    "VisualSTS(multi)",
    "ZeroShotClassification",
    "Compositionality",
)

<<<<<<< HEAD
MAEB_TASK_TYPE = (
    "AudioClustering",
    "AudioMultilabelClassification",
    "AudioZeroshotClassification",
    "AudioClassification",
    "AudioCrossFoldClassification",
    "AudioPairClassification",
)

TASK_TYPE = (
    (
        "BitextMining",
        "Classification",
        "MultilabelClassification",
        "Clustering",
        "PairClassification",
        "Reranking",
        "Retrieval",
        "STS",
        "Summarization",
        "InstructionRetrieval",
        "Speed",
    )
    + MIEB_TASK_TYPE
    + MAEB_TASK_TYPE
)

TASK_TYPE = Literal[TASK_TYPE]
=======
_TASK_TYPE = (
    "BitextMining",
    "Classification",
    "MultilabelClassification",
    "Clustering",
    "PairClassification",
    "Reranking",
    "Retrieval",
    "STS",
    "Summarization",
    "InstructionRetrieval",
    "Speed",
) + MIEB_TASK_TYPE

TASK_TYPE = Literal[_TASK_TYPE]
>>>>>>> a52ea2f7


TASK_CATEGORY = Literal[
    "s2s",  # Sentence-to-sentence
    "s2p",  # Sentence-to-paragraph
    "p2p",  # Paragraph-to-paragraph
    "t2t",  # specifically for text-only tasks in mieb
    "i2i",  # image-to-image
    "i2t",  # image-to-text
    "t2i",  # text-to-image
    "it2t",  # image+text-to-text
    "it2i",  # image+text-to-image
    "i2it",  # image-to-image+text
    "t2it",  # text-to-image+text
    "it2it",  # image+text-to-image+text
    "a2a",  # audio to audio
    "a2t",  # audio to text
    "t2a",  # text to audio
    "at2t",  # audio+text-to-text
    "at2a",  # audio+text-to-audio
    "a2at",  # audio-to-audio+text
    "t2at",  # text-to-audio+text
    "at2at",  # audio+text-to-audio+text
    "a2a",  # audio-to-audio
]

ANNOTATOR_TYPE = Literal[
    "expert-annotated",
    "human-annotated",
    "derived",
    "LM-generated",
    "LM-generated and reviewed",  # reviewed by humans
    "automatic",  # any postprocessing using (Audio/Image/Video) models
    "automatic-and-reviewed",  # mix of automated postprocessing and human-based verification
    "algorithmic",
]

SPLIT_NAME = str
HFSubset = str
LANGUAGES = Union[
    list[ISO_LANGUAGE_SCRIPT], Mapping[HFSubset, list[ISO_LANGUAGE_SCRIPT]]
]

<<<<<<< HEAD
PROGRAMMING_LANGS = [
    "python",
    "javascript",
    "typescript",
    "go",
    "ruby",
    "java",
    "php",
    "c",
    "c++",
    "rust",
    "swift",
    "scala",
    "shell",
    "sql",
]

=======
>>>>>>> a52ea2f7
METRIC_NAME = str
METRIC_VALUE = Union[int, float, dict[str, Any]]


class PromptDict(TypedDict, total=False):
    """A dictionary containing the prompt used for the task.

    Args:
        query: The prompt used for the queries in the task.
        passage: The prompt used for the passages in the task.
    """

    query: str
    passage: str


class DescriptiveStatistics(TypedDict):
    """Class for descriptive statistics."""

    pass


METRIC_VALUE = Union[int, float, dict[str, Any]]


logger = logging.getLogger(__name__)


class TaskMetadata(BaseModel):
    """Metadata for a task.

    Args:
        dataset: All arguments to pass to datasets.load_dataset to load the dataset for the task. Refer to https://huggingface.co/docs/datasets/v2.18.0/en/package_reference/loading_methods#datasets.load_dataset
        name: The name of the task.
        description: A description of the task.
        type: The type of the task. These includes "Classification", "Summarization", "STS", "Retrieval", "Reranking", "Clustering",
            "PairClassification", "BitextMining". The type should match the abstask type.
        category: The category of the task. E.g. includes "s2s", "s2p", "p2p" (s=sentence, p=paragraph).
        reference: A URL to the documentation of the task. E.g. a published paper.
        eval_splits: The splits of the dataset used for evaluation.
        eval_langs: The languages of the dataset used for evaluation. Langauges follows a ETF BCP 47 standard consisting of "{language}-{script}"
            tag (e.g. "eng-Latn"). Where language is specified as a list of ISO 639-3 language codes (e.g. "eng") followed by ISO 15924 script codes
            (e.g. "Latn"). Can be either a list of languages or a dictionary mapping huggingface subsets to lists of languages (e.g. if a the
            huggingface dataset contain different languages).
        main_score: The main score used for evaluation.
        date: The date when the data was collected. Specified as a tuple of two dates.
        domains: The domains of the data. These includes "Non-fiction", "Social", "Fiction", "News", "Academic", "Blog", "Encyclopaedic",
            "Government", "Legal", "Medical", "Poetry", "Religious", "Reviews", "Web", "Spoken", "Written". A dataset can belong to multiple domains.
        task_subtypes: The subtypes of the task. E.g. includes "Sentiment/Hate speech", "Thematic Clustering". Feel free to update the list as needed.
        license: The license of the data specified as lowercase, e.g. "cc-by-nc-4.0". If the license is not specified, use "not specified". For custom licenses a URL is used.
        annotations_creators: The type of the annotators. Includes "expert-annotated" (annotated by experts), "human-annotated" (annotated e.g. by
            mturkers), "derived" (derived from structure in the data).
        dialect: The dialect of the data, if applicable. Ideally specified as a BCP-47 language tag. Empty list if no dialects are present.
        sample_creation: The method of text creation. Includes "found", "created", "machine-translated", "machine-translated and verified", and
            "machine-translated and localized".
        prompt: The prompt used for the task. Can be a string or a dictionary containing the query and passage prompts.
        bibtex_citation: The BibTeX citation for the dataset. Should be an empty string if no citation is available.
        adapted_from: Datasets adapted (translated, sampled from, etc.) from other datasets.
    """

    dataset: dict[str, Any]

    name: str
    description: str
    prompt: str | PromptDict | None = None
    type: TASK_TYPE
    modalities: list[MODALITIES] = ["text"]
    category: TASK_CATEGORY | None = None
    reference: STR_URL | None = None

    eval_splits: list[str] = ["test"]
    eval_langs: LANGUAGES
    main_score: str

    date: tuple[STR_DATE, STR_DATE] | None = None
    domains: list[TASK_DOMAIN] | None = None
    task_subtypes: list[TASK_SUBTYPE] | None = None
    license: LICENSES | STR_URL | None = None

    annotations_creators: ANNOTATOR_TYPE | None = None
    dialect: list[str] | None = None

    sample_creation: SAMPLE_CREATION_METHOD | None = None
    bibtex_citation: str | None = None
    adapted_from: list[str] | None = None

    def validate_metadata(self) -> None:
        self.dataset_path_is_specified(self.dataset)
        self.dataset_revision_is_specified(self.dataset)
        self.eval_langs_are_valid(self.eval_langs)

    @field_validator("dataset")
    def _check_dataset_path_is_specified(
        cls, dataset: dict[str, Any]
    ) -> dict[str, Any]:
        cls.dataset_path_is_specified(dataset)
        return dataset

    @field_validator("dataset")
    def _check_dataset_revision_is_specified(
        cls, dataset: dict[str, Any]
    ) -> dict[str, Any]:
        cls.dataset_revision_is_specified(dataset)
        return dataset

    @field_validator("prompt")
    def _check_prompt_is_valid(
        cls, prompt: str | PromptDict | None
    ) -> str | PromptDict | None:
        if isinstance(prompt, dict):
            for key in prompt:
                if key not in [e.value for e in PromptType]:
                    raise ValueError(
                        "The prompt dictionary should only contain the keys 'query' and 'passage'."
                    )
        return prompt

    @staticmethod
    def dataset_path_is_specified(dataset: dict[str, Any]) -> None:
        """This method checks that the dataset path is specified."""
        if "path" not in dataset or dataset["path"] is None:
            raise ValueError(
                "You must specify the path to the dataset in the dataset dictionary. "
                + "See https://huggingface.co/docs/datasets/main/en/package_reference/loading_methods#datasets.load_dataset"
            )

    @staticmethod
    def dataset_revision_is_specified(dataset: dict[str, Any]) -> None:
        if "revision" not in dataset:
            raise ValueError(
                "You must explicitly specify a revision for the dataset (either a SHA or None)."
            )
        if dataset["revision"] is None:
            logger.warning(
                "Revision missing for the dataset %s. It is encourage to specify a dataset revision for reproducability.",
                dataset["path"],
            )

    def eval_langs_are_valid(self, eval_langs: LANGUAGES) -> None:
        """This method checks that the eval_langs are specified as a list of languages."""
        if isinstance(eval_langs, dict):
            for langs in eval_langs.values():
                for code in langs:
                    check_language_code(code)
        else:
            for code in eval_langs:
                check_language_code(code)

    @property
    def bcp47_codes(self) -> list[ISO_LANGUAGE_SCRIPT]:
        """Return the languages and script codes of the dataset formatting in accordance with the BCP-47 standard."""
        if isinstance(self.eval_langs, dict):
            return sorted(
                {lang for langs in self.eval_langs.values() for lang in langs}
            )
        return sorted(set(self.eval_langs))

    @property
    def languages(self) -> list[str]:
        """Return the languages of the dataset as iso639-3 codes."""

        def get_lang(lang: str) -> str:
            return lang.split("-")[0]

        if isinstance(self.eval_langs, dict):
            return sorted(
                {get_lang(lang) for langs in self.eval_langs.values() for lang in langs}
            )
        return sorted({get_lang(lang) for lang in self.eval_langs})

    @property
    def scripts(self) -> set[str]:
        """Return the scripts of the dataset as iso15924 codes."""

        def get_script(lang: str) -> str:
            return lang.split("-")[1]

        if isinstance(self.eval_langs, dict):
            return {
                get_script(lang) for langs in self.eval_langs.values() for lang in langs
            }
        return {get_script(lang) for lang in self.eval_langs}

    def is_filled(self) -> bool:
        """Check if all the metadata fields are filled."""
        return all(
            getattr(self, field_name) is not None
            for field_name in self.model_fields
            if field_name not in ["prompt", "adapted_from"]
        )

    @property
    def hf_subsets_to_langscripts(self) -> dict[HFSubset, list[ISO_LANGUAGE_SCRIPT]]:
        """Return a dictionary mapping huggingface subsets to languages."""
        if isinstance(self.eval_langs, dict):
            return self.eval_langs
        return {"default": self.eval_langs}  # type: ignore

    @property
    def intext_citation(self, include_cite: bool = True) -> str:
        """Create an in-text citation for the dataset."""
        cite = ""
        if self.bibtex_citation:
            cite = f"{self.bibtex_citation.split(',')[0].split('{')[1]}"
        if include_cite and cite:
            # check for whitespace in the citation
            if " " in cite:
                logger.warning(
                    "Citation contains whitespace. Please ensure that the citation is correctly formatted."
                )
            return f"\\cite{{{cite}}}"
        return cite

    @property
    def descriptive_stats(self) -> dict[str, DescriptiveStatistics] | None:
        """Return the descriptive statistics for the dataset."""
        if self.descriptive_stat_path.exists():
            with self.descriptive_stat_path.open("r") as f:
                return json.load(f)
        return None

    @property
    def descriptive_stat_path(self) -> Path:
        """Return the path to the descriptive statistics file."""
        descriptive_stat_base_dir = Path(__file__).parent.parent / "descriptive_stats"
        if self.type in MIEB_TASK_TYPE:
            descriptive_stat_base_dir = descriptive_stat_base_dir / "Image"
        task_type_dir = descriptive_stat_base_dir / self.type
        if not descriptive_stat_base_dir.exists():
            descriptive_stat_base_dir.mkdir()
        if not task_type_dir.exists():
            task_type_dir.mkdir()
        return task_type_dir / f"{self.name}.json"

    @property
    def n_samples(self) -> dict[str, int] | None:
        """Returns the number of samples in the dataset"""
        stats = self.descriptive_stats
        if not stats:
            return None

        n_samples = {}
        for subset, subset_value in stats.items():
            if subset == "hf_subset_descriptive_stats":
                continue
            n_samples[subset] = subset_value["num_samples"]  # type: ignore
        return n_samples

    def __hash__(self) -> int:
        return hash(self.model_dump_json())

    @property
    def revision(self) -> str:
        return self.dataset["revision"]<|MERGE_RESOLUTION|>--- conflicted
+++ resolved
@@ -52,7 +52,6 @@
     "Activity recognition",
     "Tumor detection",
     "Duplicate Detection",
-<<<<<<< HEAD
     "Environment Sound Classification",
     "Gunshot Audio Classification",
     "Instrument Source Classification",
@@ -72,10 +71,6 @@
     "Rendered semantic textual similarity",
     "Gender Classification",
     "Age Classification",
-=======
-    "Rendered semantic textual similarity",
-    "Intent classification",
->>>>>>> a52ea2f7
 ]
 
 TASK_DOMAIN = Literal[
@@ -102,14 +97,9 @@
     "Programming",
     "Chemistry",
     "Financial",
-<<<<<<< HEAD
-    "Chemistry",
-    "Financial",
     "Music",
     "Speech",
-=======
     "Entertainment",
->>>>>>> a52ea2f7
 ]
 
 SAMPLE_CREATION_METHOD = Literal[
@@ -140,7 +130,6 @@
     "Compositionality",
 )
 
-<<<<<<< HEAD
 MAEB_TASK_TYPE = (
     "AudioClustering",
     "AudioMultilabelClassification",
@@ -169,23 +158,6 @@
 )
 
 TASK_TYPE = Literal[TASK_TYPE]
-=======
-_TASK_TYPE = (
-    "BitextMining",
-    "Classification",
-    "MultilabelClassification",
-    "Clustering",
-    "PairClassification",
-    "Reranking",
-    "Retrieval",
-    "STS",
-    "Summarization",
-    "InstructionRetrieval",
-    "Speed",
-) + MIEB_TASK_TYPE
-
-TASK_TYPE = Literal[_TASK_TYPE]
->>>>>>> a52ea2f7
 
 
 TASK_CATEGORY = Literal[
@@ -229,26 +201,6 @@
     list[ISO_LANGUAGE_SCRIPT], Mapping[HFSubset, list[ISO_LANGUAGE_SCRIPT]]
 ]
 
-<<<<<<< HEAD
-PROGRAMMING_LANGS = [
-    "python",
-    "javascript",
-    "typescript",
-    "go",
-    "ruby",
-    "java",
-    "php",
-    "c",
-    "c++",
-    "rust",
-    "swift",
-    "scala",
-    "shell",
-    "sql",
-]
-
-=======
->>>>>>> a52ea2f7
 METRIC_NAME = str
 METRIC_VALUE = Union[int, float, dict[str, Any]]
 
