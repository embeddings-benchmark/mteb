from __future__ import annotations

import json
import logging
from collections.abc import Mapping
from pathlib import Path
from typing import Any, Union

from huggingface_hub import (
    DatasetCard,
    DatasetCardData,
    constants,
    file_exists,
    repo_exists,
)
from pydantic import (
    BaseModel,
    ConfigDict,
    field_validator,
)
from typing_extensions import Literal, TypedDict

import mteb
from mteb.custom_validators import LICENSES, MODALITIES, STR_DATE, STR_URL
from mteb.languages import (
    ISO_LANGUAGE_SCRIPT,
    check_language_code,
)
from mteb.types import PromptType

TASK_SUBTYPE = Literal[
    "Article retrieval",
    "Conversational retrieval",
    "Dialect pairing",
    "Dialog Systems",
    "Discourse coherence",
    "Duplicate Image Retrieval",
    "Language identification",
    "Linguistic acceptability",
    "Political classification",
    "Question answering",
    "Sentiment/Hate speech",
    "Thematic clustering",
    "Scientific Reranking",
    "Claim verification",
    "Topic classification",
    "Code retrieval",
    "False Friends",
    "Cross-Lingual Semantic Discrimination",
    "Textual Entailment",
    "Counterfactual Detection",
    "Emotion classification",
    "Reasoning as Retrieval",
    "Rendered Texts Understanding",
    "Image Text Retrieval",
    "Object recognition",
    "Scene recognition",
    "Caption Pairing",
    "Emotion recognition",
    "Textures recognition",
    "Activity recognition",
    "Tumor detection",
    "Duplicate Detection",
    "Rendered semantic textual similarity",
    "Intent classification",
]

TASK_DOMAIN = Literal[
    "Academic",
    "Blog",
    "Constructed",
    "Encyclopaedic",
    "Engineering",
    "Fiction",
    "Government",
    "Legal",
    "Medical",
    "News",
    "Non-fiction",
    "Poetry",
    "Religious",
    "Reviews",
    "Scene",
    "Social",
    "Spoken",
    "Subtitles",
    "Web",
    "Written",
    "Programming",
    "Chemistry",
    "Financial",
    "Entertainment",
]

SAMPLE_CREATION_METHOD = Literal[
    "found",
    "created",
    "human-translated and localized",
    "human-translated",
    "machine-translated",
    "machine-translated and verified",
    "machine-translated and localized",
    "LM-generated and verified",
    "rendered",
    "multiple",
]

MIEB_TASK_TYPE = (
    "Any2AnyMultiChoice",
    "Any2AnyRetrieval",
    "Any2AnyMultilingualRetrieval",
    "VisionCentricQA",
    "ImageClustering",
    "ImageClassification",
    "ImageMultilabelClassification",
    "DocumentUnderstanding",
    "VisualSTS(eng)",
    "VisualSTS(multi)",
    "ZeroShotClassification",
    "Compositionality",
)

_TASK_TYPE = (
    "BitextMining",
    "Classification",
    "MultilabelClassification",
    "Clustering",
    "PairClassification",
    "Reranking",
    "Retrieval",
    "STS",
    "Summarization",
    "InstructionRetrieval",
    "InstructionReranking",
) + MIEB_TASK_TYPE

TASK_TYPE = Literal[_TASK_TYPE]


TASK_CATEGORY = Literal[
    "t2t",
    "t2c",  # text-to-category
    "i2i",  # image-to-image
    "i2c",  # image-to-category
    "i2t",  # image-to-text
    "t2i",  # text-to-image
    "it2t",  # image+text-to-text
    "it2i",  # image+text-to-image
    "i2it",  # image-to-image+text
    "t2it",  # text-to-image+text
    "it2it",  # image+text-to-image+text
]

ANNOTATOR_TYPE = Literal[
    "expert-annotated",
    "human-annotated",
    "derived",
    "LM-generated",
    "LM-generated and reviewed",  # reviewed by humans
]

SPLIT_NAME = str
HFSubset = str
LANGUAGES = Union[
    list[ISO_LANGUAGE_SCRIPT], Mapping[HFSubset, list[ISO_LANGUAGE_SCRIPT]]
]

METRIC_NAME = str
METRIC_VALUE = Union[int, float, dict[str, Any]]


class PromptDict(TypedDict, total=False):
    """A dictionary containing the prompt used for the task.

    Args:
        query: The prompt used for the queries in the task.
        passage: The prompt used for the passages in the task.
    """

    query: str
    passage: str


class DescriptiveStatistics(TypedDict):
    """Class for descriptive statistics."""

    pass


class TextStatistics(TypedDict):
    """Class for descriptive statistics for texts.

    Attributes:
        min_text_length: Minimum length of text
        average_text_length: Average length of text
        max_text_length: Maximum length of text
        unique_texts: Number of unique texts
    """

    min_text_length: int
    average_text_length: float
    max_text_length: int
    unique_texts: int


class ImageStatistics(TypedDict):
    """Class for descriptive statistics for images.

    Attributes:
        min_image_width: Minimum width of images
        average_image_width: Average width of images
        max_image_width: Maximum width of images

        min_image_height: Minimum height of images
        average_image_height: Average height of images
        max_image_height: Maximum height of images
    """

    min_image_width: float
    average_image_width: float
    max_image_width: float

    min_image_height: float
    average_image_height: float
    max_image_height: float


class LabelStatistics(TypedDict):
    """Class for descriptive statistics for texts.

    Attributes:
        min_labels_per_text: Minimum number of labels per text
        average_label_per_text: Average number of labels per text
        max_labels_per_text: Maximum number of labels per text

        unique_labels: Number of unique labels
        labels: dict of label frequencies
    """

    min_labels_per_text: int
    average_label_per_text: float
    max_labels_per_text: int

    unique_labels: int
    labels: dict[str, dict[str, int]]


class ScoreStatistics(TypedDict):
    """Class for descriptive statistics for texts.

    Attributes:
        min_labels_per_text: Minimum number of labels per text
        average_label_per_text: Average number of labels per text
        max_labels_per_text: Maximum number of labels per text

        unique_labels: Number of unique labels
        labels: dict of label frequencies
    """

    min_score: int
    avg_score: float
    max_score: int


logger = logging.getLogger(__name__)


class MetadataDatasetDict(TypedDict, total=False):
    """A dictionary containing the dataset path and revision.

    Args:
        path: The path to the dataset.
        revision: The revision of the dataset.
        name: The name the dataset config.
        split: The split of the dataset.
        trust_remote_code: Whether to trust the remote code.
    """

    path: str
    revision: str
    name: str
    split: str
    trust_remote_code: bool


class TaskMetadata(BaseModel):
    """Metadata for a task.

    Args:
        dataset: All arguments to pass to [datasets.load_dataset](https://huggingface.co/docs/datasets/v2.18.0/en/package_reference/loading_methods#datasets.load_dataset) to load the dataset for the task.
        name: The name of the task.
        description: A description of the task.
        type: The type of the task. These includes "Classification", "Summarization", "STS", "Retrieval", "Reranking", "Clustering",
            "PairClassification", "BitextMining". The type should match the abstask type.
        category: The category of the task. E.g. includes "t2t" (text to text), "t2i" (text to image).
        reference: A URL to the documentation of the task. E.g. a published paper.
        eval_splits: The splits of the dataset used for evaluation.
        eval_langs: The languages of the dataset used for evaluation. Langauges follows a ETF BCP 47 standard consisting of "{language}-{script}"
            tag (e.g. "eng-Latn"). Where language is specified as a list of ISO 639-3 language codes (e.g. "eng") followed by ISO 15924 script codes
            (e.g. "Latn"). Can be either a list of languages or a dictionary mapping huggingface subsets to lists of languages (e.g. if a the
            huggingface dataset contain different languages).
        main_score: The main score used for evaluation.
        date: The date when the data was collected. Specified as a tuple of two dates.
        domains: The domains of the data. These includes "Non-fiction", "Social", "Fiction", "News", "Academic", "Blog", "Encyclopaedic",
            "Government", "Legal", "Medical", "Poetry", "Religious", "Reviews", "Web", "Spoken", "Written". A dataset can belong to multiple domains.
        task_subtypes: The subtypes of the task. E.g. includes "Sentiment/Hate speech", "Thematic Clustering". Feel free to update the list as needed.
        license: The license of the data specified as lowercase, e.g. "cc-by-nc-4.0". If the license is not specified, use "not specified". For custom licenses a URL is used.
        annotations_creators: The type of the annotators. Includes "expert-annotated" (annotated by experts), "human-annotated" (annotated e.g. by
            mturkers), "derived" (derived from structure in the data).
        dialect: The dialect of the data, if applicable. Ideally specified as a BCP-47 language tag. Empty list if no dialects are present.
        sample_creation: The method of text creation. Includes "found", "created", "machine-translated", "machine-translated and verified", and
            "machine-translated and localized".
        prompt: The prompt used for the task. Can be a string or a dictionary containing the query and passage prompts.
        bibtex_citation: The BibTeX citation for the dataset. Should be an empty string if no citation is available.
        adapted_from: Datasets adapted (translated, sampled from, etc.) from other datasets.
    """

    model_config = ConfigDict(extra="forbid")

    dataset: MetadataDatasetDict

    name: str
    description: str
    prompt: str | PromptDict | None = None
    type: TASK_TYPE
    modalities: list[MODALITIES] = ["text"]
    category: TASK_CATEGORY | None = None
    reference: STR_URL | None = None

    eval_splits: list[str] = ["test"]
    eval_langs: LANGUAGES
    main_score: str

    date: tuple[STR_DATE, STR_DATE] | None = None
    domains: list[TASK_DOMAIN] | None = None
    task_subtypes: list[TASK_SUBTYPE] | None = None
    license: LICENSES | STR_URL | None = None

    annotations_creators: ANNOTATOR_TYPE | None = None
    dialect: list[str] | None = None

    sample_creation: SAMPLE_CREATION_METHOD | None = None
    bibtex_citation: str | None = None
    adapted_from: list[str] | None = None

    def validate_metadata(self) -> None:
        self.dataset_path_is_specified(self.dataset)
        self.dataset_revision_is_specified(self.dataset)
        self.eval_langs_are_valid(self.eval_langs)

    @field_validator("dataset")
    def _check_dataset_path_is_specified(
        cls, dataset: dict[str, Any]
    ) -> dict[str, Any]:
        cls.dataset_path_is_specified(dataset)
        return dataset

    @field_validator("dataset")
    def _check_dataset_revision_is_specified(
        cls, dataset: dict[str, Any]
    ) -> dict[str, Any]:
        cls.dataset_revision_is_specified(dataset)
        return dataset

    @field_validator("prompt")
    def _check_prompt_is_valid(
        cls, prompt: str | PromptDict | None
    ) -> str | PromptDict | None:
        if isinstance(prompt, dict):
            for key in prompt:
                if key not in [e.value for e in PromptType]:
                    raise ValueError(
                        "The prompt dictionary should only contain the keys 'query' and 'passage'."
                    )
        return prompt

    @staticmethod
    def dataset_path_is_specified(dataset: dict[str, Any]) -> None:
        """This method checks that the dataset path is specified."""
        if "path" not in dataset or dataset["path"] is None:
            raise ValueError(
                "You must specify the path to the dataset in the dataset dictionary. "
                + "See https://huggingface.co/docs/datasets/main/en/package_reference/loading_methods#datasets.load_dataset"
            )

    @staticmethod
    def dataset_revision_is_specified(dataset: dict[str, Any]) -> None:
        if "revision" not in dataset:
            raise ValueError(
                "You must explicitly specify a revision for the dataset (either a SHA or None)."
            )
        if dataset["revision"] is None:
            logger.warning(
                "Revision missing for the dataset %s. It is encourage to specify a dataset revision for reproducability.",
                dataset["path"],
            )

    def eval_langs_are_valid(self, eval_langs: LANGUAGES) -> None:
        """This method checks that the eval_langs are specified as a list of languages."""
        if isinstance(eval_langs, dict):
            for langs in eval_langs.values():
                for code in langs:
                    check_language_code(code)
        else:
            for code in eval_langs:
                check_language_code(code)

    @property
    def bcp47_codes(self) -> list[ISO_LANGUAGE_SCRIPT]:
        """Return the languages and script codes of the dataset formatting in accordance with the BCP-47 standard."""
        if isinstance(self.eval_langs, dict):
            return sorted(
                {lang for langs in self.eval_langs.values() for lang in langs}
            )
        return sorted(set(self.eval_langs))

    @property
    def languages(self) -> list[str]:
        """Return the languages of the dataset as iso639-3 codes."""

        def get_lang(lang: str) -> str:
            return lang.split("-")[0]

        if isinstance(self.eval_langs, dict):
            return sorted(
                {get_lang(lang) for langs in self.eval_langs.values() for lang in langs}
            )
        return sorted({get_lang(lang) for lang in self.eval_langs})

    @property
    def scripts(self) -> set[str]:
        """Return the scripts of the dataset as iso15924 codes."""

        def get_script(lang: str) -> str:
            return lang.split("-")[1]

        if isinstance(self.eval_langs, dict):
            return {
                get_script(lang) for langs in self.eval_langs.values() for lang in langs
            }
        return {get_script(lang) for lang in self.eval_langs}

    def is_filled(self) -> bool:
        """Check if all the metadata fields are filled."""
        return all(
            getattr(self, field_name) is not None
            for field_name in self.model_fields
            if field_name not in ["prompt", "adapted_from"]
        )

    @property
    def hf_subsets_to_langscripts(self) -> dict[HFSubset, list[ISO_LANGUAGE_SCRIPT]]:
        """Return a dictionary mapping huggingface subsets to languages."""
        if isinstance(self.eval_langs, dict):
            return self.eval_langs
        return {"default": self.eval_langs}  # type: ignore

    @property
    def intext_citation(self, include_cite: bool = True) -> str:
        """Create an in-text citation for the dataset."""
        cite = ""
        if self.bibtex_citation:
            cite = f"{self.bibtex_citation.split(',')[0].split('{')[1]}"
        if include_cite and cite:
            # check for whitespace in the citation
            if " " in cite:
                logger.warning(
                    "Citation contains whitespace. Please ensure that the citation is correctly formatted."
                )
            return f"\\cite{{{cite}}}"
        return cite

    @property
    def descriptive_stats(self) -> dict[str, DescriptiveStatistics] | None:
        """Return the descriptive statistics for the dataset."""
        if self.descriptive_stat_path.exists():
            with self.descriptive_stat_path.open("r") as f:
                return json.load(f)
        return None

    @property
    def descriptive_stat_path(self) -> Path:
        """Return the path to the descriptive statistics file."""
        descriptive_stat_base_dir = Path(__file__).parent.parent / "descriptive_stats"
        if self.type in MIEB_TASK_TYPE:
            descriptive_stat_base_dir = descriptive_stat_base_dir / "Image"
        task_type_dir = descriptive_stat_base_dir / self.type
        if not descriptive_stat_base_dir.exists():
            descriptive_stat_base_dir.mkdir()
        if not task_type_dir.exists():
            task_type_dir.mkdir()
        return task_type_dir / f"{self.name}.json"

    @property
    def n_samples(self) -> dict[str, int] | None:
        """Returns the number of samples in the dataset"""
        stats = self.descriptive_stats
        if not stats:
            return None

        n_samples = {}
        for subset, subset_value in stats.items():
            if subset == "hf_subset_descriptive_stats":
                continue
            n_samples[subset] = subset_value["num_samples"]  # type: ignore
        return n_samples

    @property
    def hf_subsets(self) -> list[str]:
        """Return the huggingface subsets."""
        return list(self.hf_subsets_to_langscripts.keys())

    @property
    def is_multilingual(self) -> bool:
        """Check if the task is multilingual."""
        return isinstance(self.eval_langs, dict)

    def __hash__(self) -> int:
        return hash(self.model_dump_json())

    @property
    def revision(self) -> str:
        return self.dataset["revision"]

    def create_dataset_card_data(
        self, existing_dataset_card_data: DatasetCardData | None = None
    ) -> tuple[DatasetCardData, dict[str, str]]:
        """Create a DatasetCardData object from the task metadata.

        Args:
            existing_dataset_card_data: The existing DatasetCardData object to update. If None, a new object will be created.

        Returns:
            A DatasetCardData object with the metadata for the task with kwargs to card
        """
        # todo figure out datasets with multiple types. E. g. one dataset as classification and ZeroShotClassification
        mteb_task_type_to_datasets = {
            # Text
            "BitextMining": "translation",
            "Classification": "text-classification",
            "MultilabelClassification": "text-classification",
            "Clustering": "text-clustering",
            "PairClassification": "text-classification",
            "Reranking": "text-ranking",
            "Retrieval": "text-retrieval",
            "STS": "sentence-similarity",
            "Summarization": "summarization",
            "InstructionRetrieval": "text-retrieval",
            "InstructionReranking": "text-ranking",
            # Image
            "Any2AnyMultiChoice": "image-multiple-choice",  # currently not real HF type
            "Any2AnyRetrieval": "image-retrieval",  # currently not real HF type
            "Any2AnyMultilingualRetrieval": "image-retrieval",  # currently not real HF type
            "VisionCentricQA": "visual-question-answering",
            "ImageClustering": "image-clustering",
            "ImageClassification": "image-classification",
            "ImageMultilabelClassification": "image-classification",
            "DocumentUnderstanding": "image-retrieval",  # currently not real HF type
            "VisualSTS(eng)": "image-similarity",  # currently not real HF type
            "VisualSTS(multi)": "image-similarity",  # currently not real HF type
            "ZeroShotClassification": "zero-shot-image-classification",
            "Compositionality": "image-text-classification",  # currently not real HF type
        }

        dataset_type = [mteb_task_type_to_datasets[self.type]]

        if self.category in ["i2i", "it2i", "i2it", "it2it"]:
            dataset_type.append("image-to-image")
        if self.category in ["i2t", "t2i", "it2t", "it2i", "t2it", "i2it", "it2it"]:
            dataset_type.extend(["image-to-text", "text-to-image"])

        if self.is_multilingual:
            languages: list[str] = []
            for val in list(self.eval_langs.values()):
                languages.extend(val)
        else:
            languages: list[str] = self.eval_langs

        languages = sorted({lang.split("-")[0] for lang in languages})

        multilinguality = "multilingual" if self.is_multilingual else "monolingual"
        if self.sample_creation and "translated" in self.sample_creation:
            multilinguality = "translated"

        if self.adapted_from is not None:
            source_datasets = [
                task.metadata.dataset["path"]
                for task in mteb.get_tasks(self.adapted_from)
            ]
        else:
            source_datasets = None

        tags = ["mteb"]
        tags.extend(self.modalities)

        descriptive_stats = self.descriptive_stats
        if descriptive_stats is not None:
            descriptive_stats = json.dumps(descriptive_stats, indent=4)

        if existing_dataset_card_data is None:
            existing_dataset_card_data = DatasetCardData()

        dataset_license = self.license
        if dataset_license:
            license_mapping = {"not specified": "unknown", "msr-la-nc": "other"}
            dataset_license = license_mapping.get(
                dataset_license,
                "other" if dataset_license.startswith("http") else dataset_license,
            )

        dataset_card_data_params = existing_dataset_card_data.to_dict()
        # override the existing values
        dataset_card_data_params.update(
            dict(
                language=languages,
                license=dataset_license,
                annotations_creators=[self.annotations_creators]
                if self.annotations_creators
                else None,
                multilinguality=multilinguality,
                source_datasets=source_datasets,
                task_categories=dataset_type,
                task_ids=self.task_subtypes,
                tags=tags,
            )
        )

        return (
            DatasetCardData(**dataset_card_data_params),
            # parameters for readme generation
            dict(
                citation=self.bibtex_citation,
                dataset_description=self.description,
                dataset_reference=self.reference,
                descritptive_stats=descriptive_stats,
                dataset_task_name=self.name,
                category=self.category,
                domains=", ".join(self.domains) if self.domains else None,
            ),
        )

    def generate_dataset_card(
        self, existing_dataset_card: DatasetCard | None = None
    ) -> DatasetCard:
        """Generates a dataset card for the task.

        Args:
            existing_dataset_card: The existing dataset card to update. If None, a new dataset card will be created.

        Returns:
            DatasetCard: The dataset card for the task.
        """
        path = Path(__file__).parent / "dataset_card_template.md"
        existing_dataset_card_data = (
            existing_dataset_card.data if existing_dataset_card else None
        )
        dataset_card_data, template_kwargs = self.create_dataset_card_data(
            existing_dataset_card_data
        )
        dataset_card = DatasetCard.from_template(
            card_data=dataset_card_data,
            template_path=str(path),
            **template_kwargs,
        )
        return dataset_card

    def push_dataset_card_to_hub(self, repo_name: str) -> None:
        """Pushes the dataset card to the huggingface hub.

        Args:
            repo_name: The name of the repository to push the dataset card to.
        """
<<<<<<< HEAD
        dataset_card = (
            DatasetCard.load(repo_name)
            if repo_exists(repo_name, repo_type="dataset")
            else None
        )
=======
        dataset_card = None
        if repo_exists(
            repo_name, repo_type=constants.REPO_TYPE_DATASET
        ) and file_exists(
            repo_name, constants.REPOCARD_NAME, repo_type=constants.REPO_TYPE_DATASET
        ):
            dataset_card = DatasetCard.load(repo_name)
>>>>>>> a712b756
        dataset_card = self.generate_dataset_card(dataset_card)
        dataset_card.push_to_hub(repo_name, commit_message="Add dataset card")<|MERGE_RESOLUTION|>--- conflicted
+++ resolved
@@ -670,13 +670,6 @@
         Args:
             repo_name: The name of the repository to push the dataset card to.
         """
-<<<<<<< HEAD
-        dataset_card = (
-            DatasetCard.load(repo_name)
-            if repo_exists(repo_name, repo_type="dataset")
-            else None
-        )
-=======
         dataset_card = None
         if repo_exists(
             repo_name, repo_type=constants.REPO_TYPE_DATASET
@@ -684,6 +677,5 @@
             repo_name, constants.REPOCARD_NAME, repo_type=constants.REPO_TYPE_DATASET
         ):
             dataset_card = DatasetCard.load(repo_name)
->>>>>>> a712b756
         dataset_card = self.generate_dataset_card(dataset_card)
         dataset_card.push_to_hub(repo_name, commit_message="Add dataset card")