--- conflicted
+++ resolved
@@ -39,12 +39,9 @@
     "Reasoning as Retrieval",
     "Rendered Texts Understanding",
     "Image Text Retrieval",
-<<<<<<< HEAD
     "Object recognition",
     "Scene recognition",
-=======
     "Caption Pairing",
->>>>>>> b8561b8d
 ]
 
 TASK_DOMAIN = Literal[
