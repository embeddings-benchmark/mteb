from __future__ import annotations

import json
import logging
from collections.abc import Mapping
from datetime import date
from pathlib import Path
from typing import Annotated, Any, Union

from pydantic import (
    AnyUrl,
    BaseModel,
    BeforeValidator,
    ConfigDict,
    TypeAdapter,
    field_validator,
)
from typing_extensions import Literal, TypedDict

from ..encoder_interface import PromptType
from ..languages import (
    ISO_LANGUAGE_SCRIPT,
    ISO_TO_LANGUAGE,
    ISO_TO_SCRIPT,
    path_to_lang_codes,
    path_to_lang_scripts,
)
from ..modalities import MODALITIES

TASK_SUBTYPE = Literal[
    "Article retrieval",
    "Conversational retrieval",
    "Dialect pairing",
    "Dialog Systems",
    "Discourse coherence",
    "Duplicate Image Retrieval",
    "Language identification",
    "Linguistic acceptability",
    "Political classification",
    "Question answering",
    "Sentiment/Hate speech",
    "Thematic clustering",
    "Scientific Reranking",
    "Claim verification",
    "Topic classification",
    "Code retrieval",
    "False Friends",
    "Cross-Lingual Semantic Discrimination",
    "Textual Entailment",
    "Counterfactual Detection",
    "Emotion classification",
    "Reasoning as Retrieval",
    "Rendered Texts Understanding",
    "Image Text Retrieval",
    "Object recognition",
    "Scene recognition",
    "Caption Pairing",
    "Emotion recognition",
    "Textures recognition",
    "Activity recognition",
    "Tumor detection",
    "Duplicate Detection",
]

TASK_DOMAIN = Literal[
    "Academic",
    "Blog",
    "Constructed",
    "Encyclopaedic",
    "Fiction",
    "Government",
    "Legal",
    "Medical",
    "News",
    "Non-fiction",
    "Poetry",
    "Religious",
    "Reviews",
    "Scene",
    "Social",
    "Spoken",
    "Subtitles",
    "Web",
    "Written",
    "Programming",
    "Chemistry",
    "Financial",
<<<<<<< HEAD
=======
    "Chemistry",
    "Financial",
>>>>>>> 2a8c25ac
]

SAMPLE_CREATION_METHOD = Literal[
    "found",
    "created",
    "human-translated and localized",
    "human-translated",
    "machine-translated",
    "machine-translated and verified",
    "machine-translated and localized",
    "LM-generated and verified",
<<<<<<< HEAD
=======
    "rendered",
>>>>>>> 2a8c25ac
    "multiple",
]
TASK_TYPE = Literal[
    "BitextMining",
    "Classification",
    "MultilabelClassification",
    "Clustering",
    "PairClassification",
    "Reranking",
    "Retrieval",
    "STS",
    "Summarization",
    "InstructionRetrieval",
    "InstructionReranking",
    "Speed",
    "Any2AnyMultiChoice",
    "Any2AnyRetrieval",
    "Any2TextMutipleChoice",
    "ImageClustering",
    "ImageClassification",
    "ImageMultilabelClassification",
    "ImageTextPairClassification",
    "VisualSTS",
    "ZeroShotClassification",
]


TASK_CATEGORY = Literal[
    "s2s",  # Sentence-to-sentence
    "s2p",  # Sentence-to-paragraph
    "p2p",  # Paragraph-to-paragraph
    "t2t",  # specifically for text-only tasks in mieb
    "i2i",  # image-to-image
    "i2t",  # image-to-text
    "t2i",  # text-to-image
    "it2t",  # image+text-to-text
    "it2i",  # image+text-to-image
    "i2it",  # image-to-image+text
    "t2it",  # text-to-image+text
    "it2it",  # image+text-to-image+text
]

ANNOTATOR_TYPE = Literal[
    "expert-annotated",
    "human-annotated",
    "derived",
    "LM-generated",
    "LM-generated and reviewed",  # reviewed by humans
]

http_url_adapter = TypeAdapter(AnyUrl)
STR_URL = Annotated[
    str, BeforeValidator(lambda value: str(http_url_adapter.validate_python(value)))
]  # Allows the type to be a string, but ensures that the string is a URL

pastdate_adapter = TypeAdapter(date)
STR_DATE = Annotated[
    str, BeforeValidator(lambda value: str(pastdate_adapter.validate_python(value)))
]  # Allows the type to be a string, but ensures that the string is a valid date

SPLIT_NAME = str
HFSubset = str
LANGUAGES = Union[
    list[ISO_LANGUAGE_SCRIPT], Mapping[HFSubset, list[ISO_LANGUAGE_SCRIPT]]
]

PROGRAMMING_LANGS = [
    "python",
    "javascript",
    "typescript",
    "go",
    "ruby",
    "java",
    "php",
    "c",
    "c++",
    "rust",
    "swift",
    "scala",
    "shell",
    "sql",
]

LICENSES = (  # this list can be extended as needed
    Literal[  # we use lowercase for the licenses similar to the huggingface datasets
        "not specified",  # or none found
        "mit",
        "cc-by-2.0",
        "cc-by-3.0",
        "cc-by-4.0",
        "cc-by-sa-3.0",
        "cc-by-sa-4.0",
        "cc-by-nc-4.0",
        "cc-by-nc-sa-3.0",
        "cc-by-nc-sa-4.0",
        "cc-by-nc-nd-4.0",
        "openrail",
        "openrail++",
        "odc-by",
        "afl-3.0",
        "apache-2.0",
        "cc-by-nd-2.1-jp",
        "cc0-1.0",
        "bsd-3-clause",
        "gpl-3.0",
        "lgpl-3.0",
        "cdla-sharing-1.0",
        "mpl-2.0",
        "msr-la-nc",
        "multiple",
    ]
)
MODALITIES = Literal["text"]
METRIC_NAME = str
METRIC_VALUE = Union[int, float, dict[str, Any]]


class PromptDict(TypedDict, total=False):
    """A dictionary containing the prompt used for the task.

    Args:
        query: The prompt used for the queries in the task.
        passage: The prompt used for the passages in the task.
    """

    query: str
    passage: str


class DescriptiveStatistics(TypedDict):
    """Class for descriptive statistics."""

    pass


METRIC_VALUE = Union[int, float, dict[str, Any]]


logger = logging.getLogger(__name__)


class MetadataDatasetDict(TypedDict, total=False):
    """A dictionary containing the dataset path and revision.

    Args:
        path: The path to the dataset.
        revision: The revision of the dataset.
        name: The name the dataset config.
        split: The split of the dataset.
        trust_remote_code: Whether to trust the remote code.
    """

    path: str
    revision: str
    name: str
    split: str
    trust_remote_code: bool


class TaskMetadata(BaseModel):
    """Metadata for a task.

    Args:
        dataset: All arguments to pass to [datasets.load_dataset](https://huggingface.co/docs/datasets/v2.18.0/en/package_reference/loading_methods#datasets.load_dataset) to load the dataset for the task.
        name: The name of the task.
        description: A description of the task.
        type: The type of the task. These includes "Classification", "Summarization", "STS", "Retrieval", "Reranking", "Clustering",
            "PairClassification", "BitextMining". The type should match the abstask type.
        category: The category of the task. E.g. includes "s2s", "s2p", "p2p" (s=sentence, p=paragraph).
        reference: A URL to the documentation of the task. E.g. a published paper.
        eval_splits: The splits of the dataset used for evaluation.
        eval_langs: The languages of the dataset used for evaluation. Langauges follows a ETF BCP 47 standard consisting of "{language}-{script}"
            tag (e.g. "eng-Latn"). Where language is specified as a list of ISO 639-3 language codes (e.g. "eng") followed by ISO 15924 script codes
            (e.g. "Latn"). Can be either a list of languages or a dictionary mapping huggingface subsets to lists of languages (e.g. if a the
            huggingface dataset contain different languages).
        main_score: The main score used for evaluation.
        date: The date when the data was collected. Specified as a tuple of two dates.
        domains: The domains of the data. These includes "Non-fiction", "Social", "Fiction", "News", "Academic", "Blog", "Encyclopaedic",
            "Government", "Legal", "Medical", "Poetry", "Religious", "Reviews", "Web", "Spoken", "Written". A dataset can belong to multiple domains.
        task_subtypes: The subtypes of the task. E.g. includes "Sentiment/Hate speech", "Thematic Clustering". Feel free to update the list as needed.
        license: The license of the data specified as lowercase, e.g. "cc-by-nc-4.0". If the license is not specified, use "not specified". For custom licenses a URL is used.
        license: The license of the data specified as lowercase, e.g. "cc-by-nc-4.0". If the license is not specified, use "not specified". For custom licenses a URL is used.
        annotations_creators: The type of the annotators. Includes "expert-annotated" (annotated by experts), "human-annotated" (annotated e.g. by
            mturkers), "derived" (derived from structure in the data).
        dialect: The dialect of the data, if applicable. Ideally specified as a BCP-47 language tag. Empty list if no dialects are present.
        sample_creation: The method of text creation. Includes "found", "created", "machine-translated", "machine-translated and verified", and
            "machine-translated and localized".
        prompt: The prompt used for the task. Can be a string or a dictionary containing the query and passage prompts.
        prompt: The prompt used for the task. Can be a string or a dictionary containing the query and passage prompts.
        bibtex_citation: The BibTeX citation for the dataset. Should be an empty string if no citation is available.
    """

<<<<<<< HEAD
    model_config = ConfigDict(extra="forbid")

    dataset: MetadataDatasetDict
=======
    dataset: dict[str, Any]
    dataset: dict[str, Any]
>>>>>>> 2a8c25ac

    name: str
    description: str
    prompt: str | PromptDict | None = None
    type: TASK_TYPE
    modalities: list[MODALITIES] = ["text"]
    category: TASK_CATEGORY | None = None
    reference: STR_URL | None = None

    eval_splits: list[str] = ["test"]
    eval_langs: LANGUAGES
    main_score: str

    date: tuple[STR_DATE, STR_DATE] | None = None
    domains: list[TASK_DOMAIN] | None = None
    task_subtypes: list[TASK_SUBTYPE] | None = None
    license: LICENSES | STR_URL | None = None

    annotations_creators: ANNOTATOR_TYPE | None = None
    dialect: list[str] | None = None

    sample_creation: SAMPLE_CREATION_METHOD | None = None
    bibtex_citation: str | None = None

    def validate_metadata(self) -> None:
        self.dataset_path_is_specified(self.dataset)
        self.dataset_revision_is_specified(self.dataset)
        self.eval_langs_are_valid(self.eval_langs)

    @field_validator("dataset")
    def _check_dataset_path_is_specified(
        cls, dataset: dict[str, Any]
    ) -> dict[str, Any]:
        cls.dataset_path_is_specified(dataset)
        return dataset

    @field_validator("dataset")
    def _check_dataset_revision_is_specified(
        cls, dataset: dict[str, Any]
    ) -> dict[str, Any]:
        cls.dataset_revision_is_specified(dataset)
        return dataset

    @field_validator("prompt")
    def _check_prompt_is_valid(
        cls, prompt: str | PromptDict | None
    ) -> str | PromptDict | None:
        if isinstance(prompt, dict):
            for key in prompt:
                if key not in [e.value for e in PromptType]:
                    raise ValueError(
                        "The prompt dictionary should only contain the keys 'query' and 'passage'."
                    )
        return prompt

    @staticmethod
    def dataset_path_is_specified(dataset: dict[str, Any]) -> None:
        """This method checks that the dataset path is specified."""
        if "path" not in dataset or dataset["path"] is None:
            raise ValueError(
                "You must specify the path to the dataset in the dataset dictionary. "
                + "See https://huggingface.co/docs/datasets/main/en/package_reference/loading_methods#datasets.load_dataset"
            )

    @staticmethod
    def dataset_revision_is_specified(dataset: dict[str, Any]) -> None:
        if "revision" not in dataset:
            raise ValueError(
                "You must explicitly specify a revision for the dataset (either a SHA or None)."
            )
        if dataset["revision"] is None:
            logger.warning(
                "Revision missing for the dataset %s. It is encourage to specify a dataset revision for reproducability.",
                dataset["path"],
            )

    def eval_langs_are_valid(self, eval_langs: LANGUAGES) -> None:
        """This method checks that the eval_langs are specified as a list of languages."""
        if isinstance(eval_langs, dict):
            for langs in eval_langs.values():
                for code in langs:
                    self._check_language_code(code)
        else:
            for code in eval_langs:
                self._check_language_code(code)

    @staticmethod
    def _check_language_code(code):
        """This method checks that the language code (e.g. "eng-Latn") is valid."""
        lang, script = code.split("-")
        if script == "Code":
            if lang in PROGRAMMING_LANGS:
                return  # override for code
            else:
                raise ValueError(
                    f"Programming language {lang} is not a valid programming language."
                )
        if lang not in ISO_TO_LANGUAGE:
            raise ValueError(
                f"Invalid language code: {lang}, you can find valid ISO 639-3 codes in {path_to_lang_codes}"
            )
        if script not in ISO_TO_SCRIPT:
            raise ValueError(
                f"Invalid script code: {script}, you can find valid ISO 15924 codes in {path_to_lang_scripts}"
            )

    @property
    def bcp47_codes(self) -> list[ISO_LANGUAGE_SCRIPT]:
        """Return the languages and script codes of the dataset formatting in accordance with the BCP-47 standard."""
        if isinstance(self.eval_langs, dict):
            return sorted(
                {lang for langs in self.eval_langs.values() for lang in langs}
            )
        return sorted(set(self.eval_langs))

    @property
    def languages(self) -> list[str]:
        """Return the languages of the dataset as iso639-3 codes."""

        def get_lang(lang: str) -> str:
            return lang.split("-")[0]

        if isinstance(self.eval_langs, dict):
            return sorted(
                {get_lang(lang) for langs in self.eval_langs.values() for lang in langs}
            )
        return sorted({get_lang(lang) for lang in self.eval_langs})

    @property
    def scripts(self) -> set[str]:
        """Return the scripts of the dataset as iso15924 codes."""

        def get_script(lang: str) -> str:
            return lang.split("-")[1]

        if isinstance(self.eval_langs, dict):
            return {
                get_script(lang) for langs in self.eval_langs.values() for lang in langs
            }
        return {get_script(lang) for lang in self.eval_langs}

    def is_filled(self) -> bool:
        """Check if all the metadata fields are filled."""
        return all(
            getattr(self, field_name) is not None
            for field_name in self.model_fields
            if field_name != "prompt"
        )

    @property
    def hf_subsets_to_langscripts(self) -> dict[HFSubset, list[ISO_LANGUAGE_SCRIPT]]:
        """Return a dictionary mapping huggingface subsets to languages."""
        if isinstance(self.eval_langs, dict):
            return self.eval_langs
        return {"default": self.eval_langs}  # type: ignore

    @property
    def intext_citation(self, include_cite: bool = True) -> str:
        """Create an in-text citation for the dataset."""
        cite = ""
        if self.bibtex_citation:
            cite = f"{self.bibtex_citation.split(',')[0].split('{')[1]}"
        if include_cite and cite:
            # check for whitespace in the citation
            if " " in cite:
                logger.warning(
                    "Citation contains whitespace. Please ensure that the citation is correctly formatted."
                )
            return f"\\cite{{{cite}}}"
        return cite

    @property
    def descriptive_stats(self) -> dict[str, DescriptiveStatistics] | None:
        """Return the descriptive statistics for the dataset."""
        if self.descriptive_stat_path.exists():
            with self.descriptive_stat_path.open("r") as f:
                return json.load(f)
        return None

    @property
    def descriptive_stat_path(self) -> Path:
        """Return the path to the descriptive statistics file."""
        descriptive_stat_base_dir = Path(__file__).parent.parent / "descriptive_stats"
        if not descriptive_stat_base_dir.exists():
            descriptive_stat_base_dir.mkdir()
        task_type_dir = descriptive_stat_base_dir / self.type
        if not task_type_dir.exists():
            task_type_dir.mkdir()
        return task_type_dir / f"{self.name}.json"

    @property
    def n_samples(self) -> dict[str, int] | None:
        """Returns the number of samples in the dataset"""
        stats = self.descriptive_stats
        if not stats:
            return None

        n_samples = {}
        for subset, subset_value in stats.items():
            if subset == "hf_subset_descriptive_stats":
                continue
            n_samples[subset] = subset_value["num_samples"]  # type: ignore
        return n_samples

    @property
    def hf_subsets(self) -> list[str]:
        """Return the huggingface subsets."""
        return list(self.hf_subsets_to_langscripts.keys())

    @property
    def is_multilingual(self) -> bool:
        """Check if the task is multilingual."""
        return isinstance(self.eval_langs, dict)

    def __hash__(self) -> int:
        return hash(self.model_dump_json())

    @property
    def revision(self) -> str:
        return self.dataset["revision"]<|MERGE_RESOLUTION|>--- conflicted
+++ resolved
@@ -85,11 +85,6 @@
     "Programming",
     "Chemistry",
     "Financial",
-<<<<<<< HEAD
-=======
-    "Chemistry",
-    "Financial",
->>>>>>> 2a8c25ac
 ]
 
 SAMPLE_CREATION_METHOD = Literal[
@@ -101,12 +96,10 @@
     "machine-translated and verified",
     "machine-translated and localized",
     "LM-generated and verified",
-<<<<<<< HEAD
-=======
     "rendered",
->>>>>>> 2a8c25ac
     "multiple",
 ]
+
 TASK_TYPE = Literal[
     "BitextMining",
     "Classification",
@@ -130,7 +123,6 @@
     "VisualSTS",
     "ZeroShotClassification",
 ]
-
 
 TASK_CATEGORY = Literal[
     "s2s",  # Sentence-to-sentence
@@ -217,7 +209,7 @@
         "multiple",
     ]
 )
-MODALITIES = Literal["text"]
+
 METRIC_NAME = str
 METRIC_VALUE = Union[int, float, dict[str, Any]]
 
@@ -293,18 +285,12 @@
         sample_creation: The method of text creation. Includes "found", "created", "machine-translated", "machine-translated and verified", and
             "machine-translated and localized".
         prompt: The prompt used for the task. Can be a string or a dictionary containing the query and passage prompts.
-        prompt: The prompt used for the task. Can be a string or a dictionary containing the query and passage prompts.
         bibtex_citation: The BibTeX citation for the dataset. Should be an empty string if no citation is available.
     """
 
-<<<<<<< HEAD
     model_config = ConfigDict(extra="forbid")
 
     dataset: MetadataDatasetDict
-=======
-    dataset: dict[str, Any]
-    dataset: dict[str, Any]
->>>>>>> 2a8c25ac
 
     name: str
     description: str
