from __future__ import annotations

import json
import logging
from collections.abc import Mapping
from pathlib import Path
from typing import Any, Union

from pydantic import (
    BaseModel,
    field_validator,
)
from typing_extensions import Literal, TypedDict

from ..custom_validators import LICENSES, MODALITIES, STR_DATE, STR_URL
from ..encoder_interface import PromptType
from ..languages import (
    ISO_LANGUAGE_SCRIPT,
    check_language_code,
)

TASK_SUBTYPE = Literal[
    "Article retrieval",
    "Accent identification",
    "Conversational retrieval",
    "Dialect pairing",
    "Dialog Systems",
    "Discourse coherence",
    "Duplicate Image Retrieval",
    "Language identification",
    "Linguistic acceptability",
    "Political classification",
    "Question answering",
    "Sentiment/Hate speech",
    "Thematic clustering",
    "Scientific Reranking",
    "Claim verification",
    "Topic classification",
    "Code retrieval",
    "False Friends",
    "Cross-Lingual Semantic Discrimination",
    "Textual Entailment",
    "Counterfactual Detection",
    "Emotion classification",
    "Reasoning as Retrieval",
    "Rendered Texts Understanding",
    "Image Text Retrieval",
    "Object recognition",
    "Scene recognition",
    "Caption Pairing",
    "Emotion recognition",
    "Textures recognition",
    "Activity recognition",
    "Tumor detection",
    "Duplicate Detection",
    "Rendered semantic textual similarity",
    "Intent classification",
    "Environment Sound Classification",
    "Gunshot Audio Classification",
    "Keyword Spotting",
    "Instrument Source Classification",
    "Music Genre Classification",
    "Music Instrument Recognition",
    "Spoken Language Identification",
    "Stroke Classification of Musical Instrument",
    "Tonic Classification of Musical Instrument",
    "Speaker Count Identification",
    "Species Classification",
    "Spoken Digit Classification",
    "Gender Clustering",
    "Vocal Sound Classification",
    "Music Clustering",
    "Accent Clustering",
    "Sentiment Clustering",
    "Emotion Clustering",
    "Rendered semantic textual similarity",
    "Sentiment Analysis",
    "Intent Classification",
    "Vehicle Clustering",
    "Environment Sound Clustering",
    "Environment Sound Reranking",
    "Emotion Reranking",
    "Music Genre Reranking",
    "Rendered semantic textual similarity",
    "Gender Classification",
    "Age Classification",
    "Rendered semantic textual similarity",
    "Intent classification",
    "Song Lyrics Retrieval",
<<<<<<< HEAD
    "Natural Sound Retrieval",
=======
>>>>>>> f1eb63c7
]

TASK_DOMAIN = Literal[
    "Academic",
    "AudioScene",
    "Bioacoustics",
    "Blog",
    "Constructed",
    "Encyclopaedic",
    "Engineering",
    "Fiction",
    "Government",
    "Legal",
    "Medical",
    "News",
    "Non-fiction",
    "Poetry",
    "Religious",
    "Reviews",
    "Scene",
    "Social",
    "Spoken",
    "Subtitles",
    "Web",
    "Written",
    "Programming",
    "Chemistry",
    "Financial",
    "Music",
    "Speech",
    "Entertainment",
]

SAMPLE_CREATION_METHOD = Literal[
    "found",
    "created",
    "human-translated and localized",
    "human-translated",
    "machine-translated",
    "machine-translated and verified",
    "machine-translated and localized",
    "LM-generated and verified",
    "rendered",
    "multiple",
]

MIEB_TASK_TYPE = (
    "Any2AnyMultiChoice",
    "Any2AnyRetrieval",
    "Any2AnyMultilingualRetrieval",
    "VisionCentricQA",
    "ImageClustering",
    "ImageClassification",
    "ImageMultilabelClassification",
    "DocumentUnderstanding",
    "VisualSTS(eng)",
    "VisualSTS(multi)",
    "ZeroShotClassification",
    "Compositionality",
)

MAEB_TASK_TYPE = (
    "AudioClustering",
    "AudioMultilabelClassification",
    "AudioReranking",
    "AudioZeroshotClassification",
    "AudioClassification",
    "AudioCrossFoldClassification",
    "AudioPairClassification",
    "Any2AnyRetrieval",
)

_TASK_TYPE = (
    (
        "BitextMining",
        "Classification",
        "MultilabelClassification",
        "Clustering",
        "PairClassification",
        "Reranking",
        "Retrieval",
        "STS",
        "Summarization",
        "InstructionRetrieval",
        "Speed",
    )
    + MIEB_TASK_TYPE
    + MAEB_TASK_TYPE
)

TASK_TYPE = Literal[_TASK_TYPE]


TASK_CATEGORY = Literal[
    "s2s",  # Sentence-to-sentence
    "s2p",  # Sentence-to-paragraph
    "p2p",  # Paragraph-to-paragraph
    "t2t",  # specifically for text-only tasks in mieb
    "i2i",  # image-to-image
    "i2t",  # image-to-text
    "t2i",  # text-to-image
    "it2t",  # image+text-to-text
    "it2i",  # image+text-to-image
    "i2it",  # image-to-image+text
    "t2it",  # text-to-image+text
    "it2it",  # image+text-to-image+text
    "a2a",  # audio to audio
    "a2t",  # audio to text
    "t2a",  # text to audio
    "at2t",  # audio+text-to-text
    "at2a",  # audio+text-to-audio
    "a2at",  # audio-to-audio+text
    "t2at",  # text-to-audio+text
    "at2at",  # audio+text-to-audio+text
    "a2a",  # audio-to-audio
]

ANNOTATOR_TYPE = Literal[
    "expert-annotated",
    "human-annotated",
    "derived",
    "LM-generated",
    "LM-generated and reviewed",  # reviewed by humans
    "automatic",  # any postprocessing using (Audio/Image/Video) models
    "automatic-and-reviewed",  # mix of automated postprocessing and human-based verification
    "algorithmic",
]

SPLIT_NAME = str
HFSubset = str
LANGUAGES = Union[
    list[ISO_LANGUAGE_SCRIPT], Mapping[HFSubset, list[ISO_LANGUAGE_SCRIPT]]
]

METRIC_NAME = str
METRIC_VALUE = Union[int, float, dict[str, Any]]


class PromptDict(TypedDict, total=False):
    """A dictionary containing the prompt used for the task.

    Args:
        query: The prompt used for the queries in the task.
        passage: The prompt used for the passages in the task.
    """

    query: str
    passage: str


class DescriptiveStatistics(TypedDict):
    """Class for descriptive statistics."""

    pass


METRIC_VALUE = Union[int, float, dict[str, Any]]


logger = logging.getLogger(__name__)


class TaskMetadata(BaseModel):
    """Metadata for a task.

    Args:
        dataset: All arguments to pass to datasets.load_dataset to load the dataset for the task. Refer to https://huggingface.co/docs/datasets/v2.18.0/en/package_reference/loading_methods#datasets.load_dataset
        name: The name of the task.
        description: A description of the task.
        type: The type of the task. These includes "Classification", "Summarization", "STS", "Retrieval", "Reranking", "Clustering",
            "PairClassification", "BitextMining". The type should match the abstask type.
        category: The category of the task. E.g. includes "s2s", "s2p", "p2p" (s=sentence, p=paragraph).
        reference: A URL to the documentation of the task. E.g. a published paper.
        eval_splits: The splits of the dataset used for evaluation.
        eval_langs: The languages of the dataset used for evaluation. Langauges follows a ETF BCP 47 standard consisting of "{language}-{script}"
            tag (e.g. "eng-Latn"). Where language is specified as a list of ISO 639-3 language codes (e.g. "eng") followed by ISO 15924 script codes
            (e.g. "Latn"). Can be either a list of languages or a dictionary mapping huggingface subsets to lists of languages (e.g. if a the
            huggingface dataset contain different languages).
        main_score: The main score used for evaluation.
        date: The date when the data was collected. Specified as a tuple of two dates.
        domains: The domains of the data. These includes "Non-fiction", "Social", "Fiction", "News", "Academic", "Blog", "Encyclopaedic",
            "Government", "Legal", "Medical", "Poetry", "Religious", "Reviews", "Web", "Spoken", "Written". A dataset can belong to multiple domains.
        task_subtypes: The subtypes of the task. E.g. includes "Sentiment/Hate speech", "Thematic Clustering". Feel free to update the list as needed.
        license: The license of the data specified as lowercase, e.g. "cc-by-nc-4.0". If the license is not specified, use "not specified". For custom licenses a URL is used.
        annotations_creators: The type of the annotators. Includes "expert-annotated" (annotated by experts), "human-annotated" (annotated e.g. by
            mturkers), "derived" (derived from structure in the data).
        dialect: The dialect of the data, if applicable. Ideally specified as a BCP-47 language tag. Empty list if no dialects are present.
        sample_creation: The method of text creation. Includes "found", "created", "machine-translated", "machine-translated and verified", and
            "machine-translated and localized".
        prompt: The prompt used for the task. Can be a string or a dictionary containing the query and passage prompts.
        bibtex_citation: The BibTeX citation for the dataset. Should be an empty string if no citation is available.
        adapted_from: Datasets adapted (translated, sampled from, etc.) from other datasets.
    """

    dataset: dict[str, Any]

    name: str
    description: str
    prompt: str | PromptDict | None = None
    type: TASK_TYPE
    modalities: list[MODALITIES] = ["text"]
    category: TASK_CATEGORY | None = None
    reference: STR_URL | None = None

    eval_splits: list[str] = ["test"]
    eval_langs: LANGUAGES
    main_score: str

    date: tuple[STR_DATE, STR_DATE] | None = None
    domains: list[TASK_DOMAIN] | None = None
    task_subtypes: list[TASK_SUBTYPE] | None = None
    license: LICENSES | STR_URL | None = None

    annotations_creators: ANNOTATOR_TYPE | None = None
    dialect: list[str] | None = None

    sample_creation: SAMPLE_CREATION_METHOD | None = None
    bibtex_citation: str | None = None
    adapted_from: list[str] | None = None

    def validate_metadata(self) -> None:
        self.dataset_path_is_specified(self.dataset)
        self.dataset_revision_is_specified(self.dataset)
        self.eval_langs_are_valid(self.eval_langs)

    @field_validator("dataset")
    def _check_dataset_path_is_specified(
        cls, dataset: dict[str, Any]
    ) -> dict[str, Any]:
        cls.dataset_path_is_specified(dataset)
        return dataset

    @field_validator("dataset")
    def _check_dataset_revision_is_specified(
        cls, dataset: dict[str, Any]
    ) -> dict[str, Any]:
        cls.dataset_revision_is_specified(dataset)
        return dataset

    @field_validator("prompt")
    def _check_prompt_is_valid(
        cls, prompt: str | PromptDict | None
    ) -> str | PromptDict | None:
        if isinstance(prompt, dict):
            for key in prompt:
                if key not in [e.value for e in PromptType]:
                    raise ValueError(
                        "The prompt dictionary should only contain the keys 'query' and 'passage'."
                    )
        return prompt

    @staticmethod
    def dataset_path_is_specified(dataset: dict[str, Any]) -> None:
        """This method checks that the dataset path is specified."""
        if "path" not in dataset or dataset["path"] is None:
            raise ValueError(
                "You must specify the path to the dataset in the dataset dictionary. "
                + "See https://huggingface.co/docs/datasets/main/en/package_reference/loading_methods#datasets.load_dataset"
            )

    @staticmethod
    def dataset_revision_is_specified(dataset: dict[str, Any]) -> None:
        if "revision" not in dataset:
            raise ValueError(
                "You must explicitly specify a revision for the dataset (either a SHA or None)."
            )
        if dataset["revision"] is None:
            logger.warning(
                "Revision missing for the dataset %s. It is encourage to specify a dataset revision for reproducability.",
                dataset["path"],
            )

    def eval_langs_are_valid(self, eval_langs: LANGUAGES) -> None:
        """This method checks that the eval_langs are specified as a list of languages."""
        if isinstance(eval_langs, dict):
            for langs in eval_langs.values():
                for code in langs:
                    check_language_code(code)
        else:
            for code in eval_langs:
                check_language_code(code)

    @property
    def bcp47_codes(self) -> list[ISO_LANGUAGE_SCRIPT]:
        """Return the languages and script codes of the dataset formatting in accordance with the BCP-47 standard."""
        if isinstance(self.eval_langs, dict):
            return sorted(
                {lang for langs in self.eval_langs.values() for lang in langs}
            )
        return sorted(set(self.eval_langs))

    @property
    def languages(self) -> list[str]:
        """Return the languages of the dataset as iso639-3 codes."""

        def get_lang(lang: str) -> str:
            return lang.split("-")[0]

        if isinstance(self.eval_langs, dict):
            return sorted(
                {get_lang(lang) for langs in self.eval_langs.values() for lang in langs}
            )
        return sorted({get_lang(lang) for lang in self.eval_langs})

    @property
    def scripts(self) -> set[str]:
        """Return the scripts of the dataset as iso15924 codes."""

        def get_script(lang: str) -> str:
            return lang.split("-")[1]

        if isinstance(self.eval_langs, dict):
            return {
                get_script(lang) for langs in self.eval_langs.values() for lang in langs
            }
        return {get_script(lang) for lang in self.eval_langs}

    def is_filled(self) -> bool:
        """Check if all the metadata fields are filled."""
        return all(
            getattr(self, field_name) is not None
            for field_name in self.model_fields
            if field_name not in ["prompt", "adapted_from"]
        )

    @property
    def hf_subsets_to_langscripts(self) -> dict[HFSubset, list[ISO_LANGUAGE_SCRIPT]]:
        """Return a dictionary mapping huggingface subsets to languages."""
        if isinstance(self.eval_langs, dict):
            return self.eval_langs
        return {"default": self.eval_langs}  # type: ignore

    @property
    def intext_citation(self, include_cite: bool = True) -> str:
        """Create an in-text citation for the dataset."""
        cite = ""
        if self.bibtex_citation:
            cite = f"{self.bibtex_citation.split(',')[0].split('{')[1]}"
        if include_cite and cite:
            # check for whitespace in the citation
            if " " in cite:
                logger.warning(
                    "Citation contains whitespace. Please ensure that the citation is correctly formatted."
                )
            return f"\\cite{{{cite}}}"
        return cite

    @property
    def descriptive_stats(self) -> dict[str, DescriptiveStatistics] | None:
        """Return the descriptive statistics for the dataset."""
        if self.descriptive_stat_path.exists():
            with self.descriptive_stat_path.open("r") as f:
                return json.load(f)
        return None

    @property
    def descriptive_stat_path(self) -> Path:
        """Return the path to the descriptive statistics file."""
        descriptive_stat_base_dir = Path(__file__).parent.parent / "descriptive_stats"
        if self.type in MIEB_TASK_TYPE:
            descriptive_stat_base_dir = descriptive_stat_base_dir / "Image"
        task_type_dir = descriptive_stat_base_dir / self.type
        if not descriptive_stat_base_dir.exists():
            descriptive_stat_base_dir.mkdir()
        if not task_type_dir.exists():
            task_type_dir.mkdir()
        return task_type_dir / f"{self.name}.json"

    @property
    def n_samples(self) -> dict[str, int] | None:
        """Returns the number of samples in the dataset"""
        stats = self.descriptive_stats
        if not stats:
            return None

        n_samples = {}
        for subset, subset_value in stats.items():
            if subset == "hf_subset_descriptive_stats":
                continue
            n_samples[subset] = subset_value["num_samples"]  # type: ignore
        return n_samples

    def __hash__(self) -> int:
        return hash(self.model_dump_json())

    @property
    def revision(self) -> str:
        return self.dataset["revision"]<|MERGE_RESOLUTION|>--- conflicted
+++ resolved
@@ -87,10 +87,7 @@
     "Rendered semantic textual similarity",
     "Intent classification",
     "Song Lyrics Retrieval",
-<<<<<<< HEAD
     "Natural Sound Retrieval",
-=======
->>>>>>> f1eb63c7
 ]
 
 TASK_DOMAIN = Literal[
