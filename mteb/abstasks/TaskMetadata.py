--- conflicted
+++ resolved
@@ -167,38 +167,23 @@
 )
 
 _TASK_TYPE = (
-<<<<<<< HEAD
     (
         "BitextMining",
         "Classification",
+        "Clustering",
+        "InstructionRetrieval",
         "MultilabelClassification",
-        "Clustering",
         "PairClassification",
+        "Regression",
         "Reranking",
         "Retrieval",
+        "Speed",
         "STS",
         "Summarization",
-        "InstructionRetrieval",
-        "Speed",
     )
     + MIEB_TASK_TYPE
     + MAEB_TASK_TYPE
 )
-=======
-    "BitextMining",
-    "Classification",
-    "Clustering",
-    "InstructionRetrieval",
-    "MultilabelClassification",
-    "PairClassification",
-    "Regression",
-    "Reranking",
-    "Retrieval",
-    "Speed",
-    "STS",
-    "Summarization",
-) + MIEB_TASK_TYPE
->>>>>>> d2c35704
 
 TASK_TYPE = Literal[_TASK_TYPE]
 
