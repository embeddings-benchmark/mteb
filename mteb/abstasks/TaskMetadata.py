--- conflicted
+++ resolved
@@ -5,14 +5,9 @@
 from datetime import date
 from typing import Annotated, Any, Union
 
-<<<<<<< HEAD
 from pydantic import (AnyUrl, BaseModel, BeforeValidator, TypeAdapter,
                       field_validator)
 from typing_extensions import Annotated, Literal
-=======
-from pydantic import AnyUrl, BaseModel, BeforeValidator, TypeAdapter, field_validator
-from typing_extensions import Literal
->>>>>>> 93a4db11
 
 from ..languages import (ISO_LANGUAGE_SCRIPT, ISO_TO_LANGUAGE, ISO_TO_SCRIPT,
                          path_to_lang_codes, path_to_lang_scripts)
