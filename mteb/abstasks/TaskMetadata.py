from __future__ import annotations

import json
import logging
from collections.abc import Mapping
from pathlib import Path
from typing import Any, Union

from pydantic import (
    BaseModel,
    field_validator,
)
from typing_extensions import Literal, TypedDict

from ..custom_validators import LICENSES, MODALITIES, STR_DATE, STR_URL
from ..encoder_interface import PromptType
from ..languages import (
    ISO_LANGUAGE_SCRIPT,
    ISO_TO_LANGUAGE,
    ISO_TO_SCRIPT,
    path_to_lang_codes,
    path_to_lang_scripts,
)

TASK_SUBTYPE = Literal[
    "Article retrieval",
    "Conversational retrieval",
    "Dialect pairing",
    "Dialog Systems",
    "Discourse coherence",
    "Duplicate Image Retrieval",
    "Language identification",
    "Linguistic acceptability",
    "Political classification",
    "Question answering",
    "Sentiment/Hate speech",
    "Thematic clustering",
    "Scientific Reranking",
    "Claim verification",
    "Topic classification",
    "Code retrieval",
    "False Friends",
    "Cross-Lingual Semantic Discrimination",
    "Textual Entailment",
    "Counterfactual Detection",
    "Emotion classification",
    "Reasoning as Retrieval",
    "Rendered Texts Understanding",
    "Image Text Retrieval",
    "Object recognition",
    "Scene recognition",
    "Caption Pairing",
    "Emotion recognition",
    "Textures recognition",
    "Activity recognition",
    "Tumor detection",
    "Duplicate Detection",
<<<<<<< HEAD
    "Environment Sound Classification",
    "Gunshot Audio Classification",
    "Instrument Source Classification",
    "Gender Clustering",
=======
    "Rendered semantic textual similarity",
>>>>>>> c40747fd
]

TASK_DOMAIN = Literal[
    "Academic",
    "Blog",
    "Constructed",
    "Encyclopaedic",
    "Engineering",
    "Fiction",
    "Government",
    "Legal",
    "Medical",
    "News",
    "Non-fiction",
    "Poetry",
    "Religious",
    "Reviews",
    "Scene",
    "Social",
    "Spoken",
    "Subtitles",
    "Web",
    "Written",
    "Programming",
    "Chemistry",
    "Financial",
    "Chemistry",
    "Financial",
    "Music",
]

SAMPLE_CREATION_METHOD = Literal[
    "found",
    "created",
    "human-translated and localized",
    "human-translated",
    "machine-translated",
    "machine-translated and verified",
    "machine-translated and localized",
    "LM-generated and verified",
    "rendered",
    "multiple",
]
<<<<<<< HEAD
TASK_TYPE = Literal[
    "AudioClustering",
=======

MIEB_TASK_TYPE = (
    "Any2AnyMultiChoice",
    "Any2AnyRetrieval",
    "Any2AnyMultilingualRetrieval",
    "VisionCentric",
    "ImageClustering",
    "ImageClassification",
    "ImageMultilabelClassification",
    "DocumentUnderstanding",
    "VisualSTS(eng)",
    "VisualSTS(multi)",
    "ZeroShotClassification",
    "Compositionality",
)

TASK_TYPE = (
>>>>>>> c40747fd
    "BitextMining",
    "Classification",
    "MultilabelClassification",
    "Clustering",
    "PairClassification",
    "Reranking",
    "Retrieval",
    "STS",
    "Summarization",
    "InstructionRetrieval",
    "Speed",
<<<<<<< HEAD
    "Any2AnyMultiChoice",
    "Any2AnyRetrieval",
    "Any2TextMutipleChoice",
    "ImageClustering",
    "ImageClassification",
    "ImageMultilabelClassification",
    "ImageTextPairClassification",
    "VisualSTS",
    "ZeroShotClassification",
    "AudioMultilabelClassification",
    "AudioZeroshotClassification",
    "AudioClassification",
    "AudioCrossFoldClassification",
]
=======
) + MIEB_TASK_TYPE

TASK_TYPE = Literal[TASK_TYPE]
>>>>>>> c40747fd


TASK_CATEGORY = Literal[
    "s2s",  # Sentence-to-sentence
    "s2p",  # Sentence-to-paragraph
    "p2p",  # Paragraph-to-paragraph
    "t2t",  # specifically for text-only tasks in mieb
    "i2i",  # image-to-image
    "i2t",  # image-to-text
    "t2i",  # text-to-image
    "it2t",  # image+text-to-text
    "it2i",  # image+text-to-image
    "i2it",  # image-to-image+text
    "t2it",  # text-to-image+text
    "it2it",  # image+text-to-image+text
    "a2a",  # audio to audio
    "a2t",  # audio to text
    "t2a",  # text to audio
    "at2t",  # audio+text-to-text
    "at2a",  # audio+text-to-audio
    "a2at",  # audio-to-audio+text
    "t2at",  # text-to-audio+text
    "at2at",  # audio+text-to-audio+text
    "a2a",  # audio-to-audio
]

ANNOTATOR_TYPE = Literal[
    "expert-annotated",
    "human-annotated",
    "derived",
    "LM-generated",
    "LM-generated and reviewed",  # reviewed by humans
]

SPLIT_NAME = str
HFSubset = str
LANGUAGES = Union[
    list[ISO_LANGUAGE_SCRIPT], Mapping[HFSubset, list[ISO_LANGUAGE_SCRIPT]]
]

PROGRAMMING_LANGS = [
    "python",
    "javascript",
    "typescript",
    "go",
    "ruby",
    "java",
    "php",
    "c",
    "c++",
    "rust",
    "swift",
    "scala",
    "shell",
    "sql",
]

METRIC_NAME = str
METRIC_VALUE = Union[int, float, dict[str, Any]]


class PromptDict(TypedDict, total=False):
    """A dictionary containing the prompt used for the task.

    Args:
        query: The prompt used for the queries in the task.
        passage: The prompt used for the passages in the task.
    """

    query: str
    passage: str


class DescriptiveStatistics(TypedDict):
    """Class for descriptive statistics."""

    pass


METRIC_VALUE = Union[int, float, dict[str, Any]]


logger = logging.getLogger(__name__)


class TaskMetadata(BaseModel):
    """Metadata for a task.

    Args:
        dataset: All arguments to pass to datasets.load_dataset to load the dataset for the task. Refer to https://huggingface.co/docs/datasets/v2.18.0/en/package_reference/loading_methods#datasets.load_dataset
        name: The name of the task.
        description: A description of the task.
        type: The type of the task. These includes "Classification", "Summarization", "STS", "Retrieval", "Reranking", "Clustering",
            "PairClassification", "BitextMining". The type should match the abstask type.
        category: The category of the task. E.g. includes "s2s", "s2p", "p2p" (s=sentence, p=paragraph).
        reference: A URL to the documentation of the task. E.g. a published paper.
        eval_splits: The splits of the dataset used for evaluation.
        eval_langs: The languages of the dataset used for evaluation. Langauges follows a ETF BCP 47 standard consisting of "{language}-{script}"
            tag (e.g. "eng-Latn"). Where language is specified as a list of ISO 639-3 language codes (e.g. "eng") followed by ISO 15924 script codes
            (e.g. "Latn"). Can be either a list of languages or a dictionary mapping huggingface subsets to lists of languages (e.g. if a the
            huggingface dataset contain different languages).
        main_score: The main score used for evaluation.
        date: The date when the data was collected. Specified as a tuple of two dates.
        domains: The domains of the data. These includes "Non-fiction", "Social", "Fiction", "News", "Academic", "Blog", "Encyclopaedic",
            "Government", "Legal", "Medical", "Poetry", "Religious", "Reviews", "Web", "Spoken", "Written". A dataset can belong to multiple domains.
        task_subtypes: The subtypes of the task. E.g. includes "Sentiment/Hate speech", "Thematic Clustering". Feel free to update the list as needed.
        license: The license of the data specified as lowercase, e.g. "cc-by-nc-4.0". If the license is not specified, use "not specified". For custom licenses a URL is used.
        annotations_creators: The type of the annotators. Includes "expert-annotated" (annotated by experts), "human-annotated" (annotated e.g. by
            mturkers), "derived" (derived from structure in the data).
        dialect: The dialect of the data, if applicable. Ideally specified as a BCP-47 language tag. Empty list if no dialects are present.
        sample_creation: The method of text creation. Includes "found", "created", "machine-translated", "machine-translated and verified", and
            "machine-translated and localized".
        prompt: The prompt used for the task. Can be a string or a dictionary containing the query and passage prompts.
        bibtex_citation: The BibTeX citation for the dataset. Should be an empty string if no citation is available.
        adapted_from: Datasets adapted (translated, sampled from, etc.) from other datasets.
    """

    dataset: dict[str, Any]

    name: str
    description: str
    prompt: str | PromptDict | None = None
    type: TASK_TYPE
    modalities: list[MODALITIES] = ["text"]
    category: TASK_CATEGORY | None = None
    reference: STR_URL | None = None

    eval_splits: list[str] = ["test"]
    eval_langs: LANGUAGES
    main_score: str

    date: tuple[STR_DATE, STR_DATE] | None = None
    domains: list[TASK_DOMAIN] | None = None
    task_subtypes: list[TASK_SUBTYPE] | None = None
    license: LICENSES | STR_URL | None = None

    annotations_creators: ANNOTATOR_TYPE | None = None
    dialect: list[str] | None = None

    sample_creation: SAMPLE_CREATION_METHOD | None = None
    bibtex_citation: str | None = None
    adapted_from: list[str] | None = None

    def validate_metadata(self) -> None:
        self.dataset_path_is_specified(self.dataset)
        self.dataset_revision_is_specified(self.dataset)
        self.eval_langs_are_valid(self.eval_langs)

    @field_validator("dataset")
    def _check_dataset_path_is_specified(
        cls, dataset: dict[str, Any]
    ) -> dict[str, Any]:
        cls.dataset_path_is_specified(dataset)
        return dataset

    @field_validator("dataset")
    def _check_dataset_revision_is_specified(
        cls, dataset: dict[str, Any]
    ) -> dict[str, Any]:
        cls.dataset_revision_is_specified(dataset)
        return dataset

    @field_validator("prompt")
    def _check_prompt_is_valid(
        cls, prompt: str | PromptDict | None
    ) -> str | PromptDict | None:
        if isinstance(prompt, dict):
            for key in prompt:
                if key not in [e.value for e in PromptType]:
                    raise ValueError(
                        "The prompt dictionary should only contain the keys 'query' and 'passage'."
                    )
        return prompt

    @staticmethod
    def dataset_path_is_specified(dataset: dict[str, Any]) -> None:
        """This method checks that the dataset path is specified."""
        if "path" not in dataset or dataset["path"] is None:
            raise ValueError(
                "You must specify the path to the dataset in the dataset dictionary. "
                + "See https://huggingface.co/docs/datasets/main/en/package_reference/loading_methods#datasets.load_dataset"
            )

    @staticmethod
    def dataset_revision_is_specified(dataset: dict[str, Any]) -> None:
        if "revision" not in dataset:
            raise ValueError(
                "You must explicitly specify a revision for the dataset (either a SHA or None)."
            )
        if dataset["revision"] is None:
            logger.warning(
                "Revision missing for the dataset %s. It is encourage to specify a dataset revision for reproducability.",
                dataset["path"],
            )

    def eval_langs_are_valid(self, eval_langs: LANGUAGES) -> None:
        """This method checks that the eval_langs are specified as a list of languages."""
        if isinstance(eval_langs, dict):
            for langs in eval_langs.values():
                for code in langs:
                    self._check_language_code(code)
        else:
            for code in eval_langs:
                self._check_language_code(code)

    @staticmethod
    def _check_language_code(code):
        """This method checks that the language code (e.g. "eng-Latn") is valid."""
        lang, script = code.split("-")
        if script == "Code":
            if lang in PROGRAMMING_LANGS:
                return  # override for code
            else:
                raise ValueError(
                    f"Programming language {lang} is not a valid programming language."
                )
        if lang not in ISO_TO_LANGUAGE:
            raise ValueError(
                f"Invalid language code: {lang}, you can find valid ISO 639-3 codes in {path_to_lang_codes}"
            )
        if script not in ISO_TO_SCRIPT:
            raise ValueError(
                f"Invalid script code: {script}, you can find valid ISO 15924 codes in {path_to_lang_scripts}"
            )

    @property
    def bcp47_codes(self) -> list[ISO_LANGUAGE_SCRIPT]:
        """Return the languages and script codes of the dataset formatting in accordance with the BCP-47 standard."""
        if isinstance(self.eval_langs, dict):
            return sorted(
                {lang for langs in self.eval_langs.values() for lang in langs}
            )
        return sorted(set(self.eval_langs))

    @property
    def languages(self) -> list[str]:
        """Return the languages of the dataset as iso639-3 codes."""

        def get_lang(lang: str) -> str:
            return lang.split("-")[0]

        if isinstance(self.eval_langs, dict):
            return sorted(
                {get_lang(lang) for langs in self.eval_langs.values() for lang in langs}
            )
        return sorted({get_lang(lang) for lang in self.eval_langs})

    @property
    def scripts(self) -> set[str]:
        """Return the scripts of the dataset as iso15924 codes."""

        def get_script(lang: str) -> str:
            return lang.split("-")[1]

        if isinstance(self.eval_langs, dict):
            return {
                get_script(lang) for langs in self.eval_langs.values() for lang in langs
            }
        return {get_script(lang) for lang in self.eval_langs}

    def is_filled(self) -> bool:
        """Check if all the metadata fields are filled."""
        return all(
            getattr(self, field_name) is not None
            for field_name in self.model_fields
            if field_name not in ["prompt", "adapted_from"]
        )

    @property
    def hf_subsets_to_langscripts(self) -> dict[HFSubset, list[ISO_LANGUAGE_SCRIPT]]:
        """Return a dictionary mapping huggingface subsets to languages."""
        if isinstance(self.eval_langs, dict):
            return self.eval_langs
        return {"default": self.eval_langs}  # type: ignore

    @property
    def intext_citation(self, include_cite: bool = True) -> str:
        """Create an in-text citation for the dataset."""
        cite = ""
        if self.bibtex_citation:
            cite = f"{self.bibtex_citation.split(',')[0].split('{')[1]}"
        if include_cite and cite:
            # check for whitespace in the citation
            if " " in cite:
                logger.warning(
                    "Citation contains whitespace. Please ensure that the citation is correctly formatted."
                )
            return f"\\cite{{{cite}}}"
        return cite

    @property
    def descriptive_stats(self) -> dict[str, DescriptiveStatistics] | None:
        """Return the descriptive statistics for the dataset."""
        if self.descriptive_stat_path.exists():
            with self.descriptive_stat_path.open("r") as f:
                return json.load(f)
        return None

    @property
    def descriptive_stat_path(self) -> Path:
        """Return the path to the descriptive statistics file."""
        descriptive_stat_base_dir = Path(__file__).parent.parent / "descriptive_stats"
        if self.type in MIEB_TASK_TYPE:
            descriptive_stat_base_dir = descriptive_stat_base_dir / "Image"
        task_type_dir = descriptive_stat_base_dir / self.type
        if not descriptive_stat_base_dir.exists():
            descriptive_stat_base_dir.mkdir()
        if not task_type_dir.exists():
            task_type_dir.mkdir()
        return task_type_dir / f"{self.name}.json"

    @property
    def n_samples(self) -> dict[str, int] | None:
        """Returns the number of samples in the dataset"""
        stats = self.descriptive_stats
        if not stats:
            return None

        n_samples = {}
        for subset, subset_value in stats.items():
            if subset == "hf_subset_descriptive_stats":
                continue
            n_samples[subset] = subset_value["num_samples"]  # type: ignore
        return n_samples

    def __hash__(self) -> int:
        return hash(self.model_dump_json())

    @property
    def revision(self) -> str:
        return self.dataset["revision"]<|MERGE_RESOLUTION|>--- conflicted
+++ resolved
@@ -55,14 +55,11 @@
     "Activity recognition",
     "Tumor detection",
     "Duplicate Detection",
-<<<<<<< HEAD
     "Environment Sound Classification",
     "Gunshot Audio Classification",
     "Instrument Source Classification",
     "Gender Clustering",
-=======
     "Rendered semantic textual similarity",
->>>>>>> c40747fd
 ]
 
 TASK_DOMAIN = Literal[
@@ -106,10 +103,7 @@
     "rendered",
     "multiple",
 ]
-<<<<<<< HEAD
-TASK_TYPE = Literal[
-    "AudioClustering",
-=======
+   
 
 MIEB_TASK_TYPE = (
     "Any2AnyMultiChoice",
@@ -126,8 +120,15 @@
     "Compositionality",
 )
 
+MAEB_TASK_TYPE = (
+    "AudioClustering",
+    "AudioMultilabelClassification",
+    "AudioZeroshotClassification",
+    "AudioClassification",
+    "AudioCrossFoldClassification",
+)
+
 TASK_TYPE = (
->>>>>>> c40747fd
     "BitextMining",
     "Classification",
     "MultilabelClassification",
@@ -139,7 +140,6 @@
     "Summarization",
     "InstructionRetrieval",
     "Speed",
-<<<<<<< HEAD
     "Any2AnyMultiChoice",
     "Any2AnyRetrieval",
     "Any2TextMutipleChoice",
@@ -149,16 +149,9 @@
     "ImageTextPairClassification",
     "VisualSTS",
     "ZeroShotClassification",
-    "AudioMultilabelClassification",
-    "AudioZeroshotClassification",
-    "AudioClassification",
-    "AudioCrossFoldClassification",
-]
-=======
-) + MIEB_TASK_TYPE
+) + MIEB_TASK_TYPE + MAEB_TASK_TYPE
 
 TASK_TYPE = Literal[TASK_TYPE]
->>>>>>> c40747fd
 
 
 TASK_CATEGORY = Literal[
