--- conflicted
+++ resolved
@@ -82,11 +82,8 @@
     "Web",
     "Written",
     "Programming",
-<<<<<<< HEAD
-=======
     "Chemistry",
     "Financial",
->>>>>>> 476afc73
 ]
 
 SAMPLE_CREATION_METHOD = Literal[
@@ -98,12 +95,10 @@
     "machine-translated and verified",
     "machine-translated and localized",
     "LM-generated and verified",
-<<<<<<< HEAD
     "rendered",
-=======
     "multiple",
->>>>>>> 476afc73
-]
+]
+
 TASK_TYPE = Literal[
     "BitextMining",
     "Classification",
@@ -208,17 +203,11 @@
         "gpl-3.0",
         "cdla-sharing-1.0",
         "mpl-2.0",
-<<<<<<< HEAD
-    ]
-)
-
-=======
         "msr-la-nc",
         "multiple",
     ]
 )
-MODALITIES = Literal["text"]
->>>>>>> 476afc73
+
 METRIC_NAME = str
 METRIC_VALUE = Union[int, float, dict[str, Any]]
 
@@ -477,20 +466,12 @@
         for subset, subset_value in stats.items():
             if subset == "hf_subset_descriptive_stats":
                 continue
-<<<<<<< HEAD
-            n_samples[subset] = subset_value["num_samples"]
+            n_samples[subset] = subset_value["num_samples"]  # type: ignore
         return n_samples
 
     def __hash__(self) -> int:
         return hash(self.model_dump_json())
-=======
-            n_samples[subset] = subset_value["num_samples"]  # type: ignore
-        return n_samples
-
-    def __hash__(self) -> int:
-        return hash(self.model_dump_json())
 
     @property
     def revision(self) -> str:
-        return self.dataset["revision"]
->>>>>>> 476afc73
+        return self.dataset["revision"]