--- conflicted
+++ resolved
@@ -172,11 +172,8 @@
         "gpl-3.0",
         "cdla-sharing-1.0",
         "mpl-2.0",
-<<<<<<< HEAD
         "msr-la-nc",
-=======
         "multiple",
->>>>>>> f258cfc9
     ]
 )
 MODALITIES = Literal["text"]
