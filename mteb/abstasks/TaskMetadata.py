from __future__ import annotations

import json
import logging
from collections.abc import Mapping
from pathlib import Path
from typing import Any, Union

from pydantic import (
    BaseModel,
    field_validator,
)
from typing_extensions import Literal, TypedDict

from ..custom_validators import LICENSES, MODALITIES, STR_DATE, STR_URL
from ..encoder_interface import PromptType
from ..languages import (
    ISO_LANGUAGE_SCRIPT,
    check_language_code,
)

TASK_SUBTYPE = Literal[
    "Article retrieval",
    "Accent identification",
    "Conversational retrieval",
    "Dialect pairing",
    "Dialog Systems",
    "Discourse coherence",
    "Duplicate Image Retrieval",
    "Language identification",
    "Linguistic acceptability",
    "Political classification",
    "Question answering",
    "Sentiment/Hate speech",
    "Thematic clustering",
    "Scientific Reranking",
    "Claim verification",
    "Topic classification",
    "Code retrieval",
    "False Friends",
    "Cross-Lingual Semantic Discrimination",
    "Textual Entailment",
    "Counterfactual Detection",
    "Emotion classification",
    "Reasoning as Retrieval",
    "Rendered Texts Understanding",
    "Image Text Retrieval",
    "Object recognition",
    "Scene recognition",
    "Caption Pairing",
    "Emotion recognition",
    "Textures recognition",
    "Activity recognition",
    "Tumor detection",
    "Duplicate Detection",
    "Environment Sound Classification",
    "Gunshot Audio Classification",
    "Instrument Source Classification",
    "Music Genre Classification",
    "Music Instrument Recognition",
    "Spoken Language Identification",
    "Stroke Classification of Musical Instrument",
    "Tonic Classification of Musical Instrument",
    "Speaker Count Identification",
    "Species Classification",
    "Spoken Digit Classification",
    "Gender Clustering",
    "Music Clustering",
<<<<<<< HEAD
    "Accent Clustering",
=======
    "Sentiment Clustering",
    "Emotion Clustering",
>>>>>>> cd7c6e93
    "Rendered semantic textual similarity",
    "Sentiment Analysis",
    "Intent Classification",
    "Vehicle Clustering",
    "Environment Sound Clustering",
    "Rendered semantic textual similarity",
    "Gender Classification",
    "Age Classification",
]

TASK_DOMAIN = Literal[
    "Academic",
    "AudioScene",
    "Bioacoustics",
    "Blog",
    "Constructed",
    "Encyclopaedic",
    "Engineering",
    "Fiction",
    "Government",
    "Legal",
    "Medical",
    "News",
    "Non-fiction",
    "Poetry",
    "Religious",
    "Reviews",
    "Scene",
    "Social",
    "Spoken",
    "Subtitles",
    "Web",
    "Written",
    "Programming",
    "Chemistry",
    "Financial",
    "Music",
    "Speech",
    "Entertainment",
]

SAMPLE_CREATION_METHOD = Literal[
    "found",
    "created",
    "human-translated and localized",
    "human-translated",
    "machine-translated",
    "machine-translated and verified",
    "machine-translated and localized",
    "LM-generated and verified",
    "rendered",
    "multiple",
]

MIEB_TASK_TYPE = (
    "Any2AnyMultiChoice",
    "Any2AnyRetrieval",
    "Any2AnyMultilingualRetrieval",
    "VisionCentricQA",
    "ImageClustering",
    "ImageClassification",
    "ImageMultilabelClassification",
    "DocumentUnderstanding",
    "VisualSTS(eng)",
    "VisualSTS(multi)",
    "ZeroShotClassification",
    "Compositionality",
)

MAEB_TASK_TYPE = (
    "AudioClustering",
    "AudioMultilabelClassification",
    "AudioZeroshotClassification",
    "AudioClassification",
    "AudioCrossFoldClassification",
    "AudioPairClassification",
)

TASK_TYPE = (
    (
        "BitextMining",
        "Classification",
        "MultilabelClassification",
        "Clustering",
        "PairClassification",
        "Reranking",
        "Retrieval",
        "STS",
        "Summarization",
        "InstructionRetrieval",
        "Speed",
    )
    + MIEB_TASK_TYPE
    + MAEB_TASK_TYPE
)

TASK_TYPE = Literal[TASK_TYPE]


TASK_CATEGORY = Literal[
    "s2s",  # Sentence-to-sentence
    "s2p",  # Sentence-to-paragraph
    "p2p",  # Paragraph-to-paragraph
    "t2t",  # specifically for text-only tasks in mieb
    "i2i",  # image-to-image
    "i2t",  # image-to-text
    "t2i",  # text-to-image
    "it2t",  # image+text-to-text
    "it2i",  # image+text-to-image
    "i2it",  # image-to-image+text
    "t2it",  # text-to-image+text
    "it2it",  # image+text-to-image+text
    "a2a",  # audio to audio
    "a2t",  # audio to text
    "t2a",  # text to audio
    "at2t",  # audio+text-to-text
    "at2a",  # audio+text-to-audio
    "a2at",  # audio-to-audio+text
    "t2at",  # text-to-audio+text
    "at2at",  # audio+text-to-audio+text
    "a2a",  # audio-to-audio
]

ANNOTATOR_TYPE = Literal[
    "expert-annotated",
    "human-annotated",
    "derived",
    "LM-generated",
    "LM-generated and reviewed",  # reviewed by humans
    "automatic",  # any postprocessing using (Audio/Image/Video) models
    "automatic-and-reviewed",  # mix of automated postprocessing and human-based verification
    "algorithmic",
]

SPLIT_NAME = str
HFSubset = str
LANGUAGES = Union[
    list[ISO_LANGUAGE_SCRIPT], Mapping[HFSubset, list[ISO_LANGUAGE_SCRIPT]]
]

METRIC_NAME = str
METRIC_VALUE = Union[int, float, dict[str, Any]]


class PromptDict(TypedDict, total=False):
    """A dictionary containing the prompt used for the task.

    Args:
        query: The prompt used for the queries in the task.
        passage: The prompt used for the passages in the task.
    """

    query: str
    passage: str


class DescriptiveStatistics(TypedDict):
    """Class for descriptive statistics."""

    pass


METRIC_VALUE = Union[int, float, dict[str, Any]]


logger = logging.getLogger(__name__)


class TaskMetadata(BaseModel):
    """Metadata for a task.

    Args:
        dataset: All arguments to pass to datasets.load_dataset to load the dataset for the task. Refer to https://huggingface.co/docs/datasets/v2.18.0/en/package_reference/loading_methods#datasets.load_dataset
        name: The name of the task.
        description: A description of the task.
        type: The type of the task. These includes "Classification", "Summarization", "STS", "Retrieval", "Reranking", "Clustering",
            "PairClassification", "BitextMining". The type should match the abstask type.
        category: The category of the task. E.g. includes "s2s", "s2p", "p2p" (s=sentence, p=paragraph).
        reference: A URL to the documentation of the task. E.g. a published paper.
        eval_splits: The splits of the dataset used for evaluation.
        eval_langs: The languages of the dataset used for evaluation. Langauges follows a ETF BCP 47 standard consisting of "{language}-{script}"
            tag (e.g. "eng-Latn"). Where language is specified as a list of ISO 639-3 language codes (e.g. "eng") followed by ISO 15924 script codes
            (e.g. "Latn"). Can be either a list of languages or a dictionary mapping huggingface subsets to lists of languages (e.g. if a the
            huggingface dataset contain different languages).
        main_score: The main score used for evaluation.
        date: The date when the data was collected. Specified as a tuple of two dates.
        domains: The domains of the data. These includes "Non-fiction", "Social", "Fiction", "News", "Academic", "Blog", "Encyclopaedic",
            "Government", "Legal", "Medical", "Poetry", "Religious", "Reviews", "Web", "Spoken", "Written". A dataset can belong to multiple domains.
        task_subtypes: The subtypes of the task. E.g. includes "Sentiment/Hate speech", "Thematic Clustering". Feel free to update the list as needed.
        license: The license of the data specified as lowercase, e.g. "cc-by-nc-4.0". If the license is not specified, use "not specified". For custom licenses a URL is used.
        annotations_creators: The type of the annotators. Includes "expert-annotated" (annotated by experts), "human-annotated" (annotated e.g. by
            mturkers), "derived" (derived from structure in the data).
        dialect: The dialect of the data, if applicable. Ideally specified as a BCP-47 language tag. Empty list if no dialects are present.
        sample_creation: The method of text creation. Includes "found", "created", "machine-translated", "machine-translated and verified", and
            "machine-translated and localized".
        prompt: The prompt used for the task. Can be a string or a dictionary containing the query and passage prompts.
        bibtex_citation: The BibTeX citation for the dataset. Should be an empty string if no citation is available.
        adapted_from: Datasets adapted (translated, sampled from, etc.) from other datasets.
    """

    dataset: dict[str, Any]

    name: str
    description: str
    prompt: str | PromptDict | None = None
    type: TASK_TYPE
    modalities: list[MODALITIES] = ["text"]
    category: TASK_CATEGORY | None = None
    reference: STR_URL | None = None

    eval_splits: list[str] = ["test"]
    eval_langs: LANGUAGES
    main_score: str

    date: tuple[STR_DATE, STR_DATE] | None = None
    domains: list[TASK_DOMAIN] | None = None
    task_subtypes: list[TASK_SUBTYPE] | None = None
    license: LICENSES | STR_URL | None = None

    annotations_creators: ANNOTATOR_TYPE | None = None
    dialect: list[str] | None = None

    sample_creation: SAMPLE_CREATION_METHOD | None = None
    bibtex_citation: str | None = None
    adapted_from: list[str] | None = None

    def validate_metadata(self) -> None:
        self.dataset_path_is_specified(self.dataset)
        self.dataset_revision_is_specified(self.dataset)
        self.eval_langs_are_valid(self.eval_langs)

    @field_validator("dataset")
    def _check_dataset_path_is_specified(
        cls, dataset: dict[str, Any]
    ) -> dict[str, Any]:
        cls.dataset_path_is_specified(dataset)
        return dataset

    @field_validator("dataset")
    def _check_dataset_revision_is_specified(
        cls, dataset: dict[str, Any]
    ) -> dict[str, Any]:
        cls.dataset_revision_is_specified(dataset)
        return dataset

    @field_validator("prompt")
    def _check_prompt_is_valid(
        cls, prompt: str | PromptDict | None
    ) -> str | PromptDict | None:
        if isinstance(prompt, dict):
            for key in prompt:
                if key not in [e.value for e in PromptType]:
                    raise ValueError(
                        "The prompt dictionary should only contain the keys 'query' and 'passage'."
                    )
        return prompt

    @staticmethod
    def dataset_path_is_specified(dataset: dict[str, Any]) -> None:
        """This method checks that the dataset path is specified."""
        if "path" not in dataset or dataset["path"] is None:
            raise ValueError(
                "You must specify the path to the dataset in the dataset dictionary. "
                + "See https://huggingface.co/docs/datasets/main/en/package_reference/loading_methods#datasets.load_dataset"
            )

    @staticmethod
    def dataset_revision_is_specified(dataset: dict[str, Any]) -> None:
        if "revision" not in dataset:
            raise ValueError(
                "You must explicitly specify a revision for the dataset (either a SHA or None)."
            )
        if dataset["revision"] is None:
            logger.warning(
                "Revision missing for the dataset %s. It is encourage to specify a dataset revision for reproducability.",
                dataset["path"],
            )

    def eval_langs_are_valid(self, eval_langs: LANGUAGES) -> None:
        """This method checks that the eval_langs are specified as a list of languages."""
        if isinstance(eval_langs, dict):
            for langs in eval_langs.values():
                for code in langs:
                    check_language_code(code)
        else:
            for code in eval_langs:
                check_language_code(code)

    @property
    def bcp47_codes(self) -> list[ISO_LANGUAGE_SCRIPT]:
        """Return the languages and script codes of the dataset formatting in accordance with the BCP-47 standard."""
        if isinstance(self.eval_langs, dict):
            return sorted(
                {lang for langs in self.eval_langs.values() for lang in langs}
            )
        return sorted(set(self.eval_langs))

    @property
    def languages(self) -> list[str]:
        """Return the languages of the dataset as iso639-3 codes."""

        def get_lang(lang: str) -> str:
            return lang.split("-")[0]

        if isinstance(self.eval_langs, dict):
            return sorted(
                {get_lang(lang) for langs in self.eval_langs.values() for lang in langs}
            )
        return sorted({get_lang(lang) for lang in self.eval_langs})

    @property
    def scripts(self) -> set[str]:
        """Return the scripts of the dataset as iso15924 codes."""

        def get_script(lang: str) -> str:
            return lang.split("-")[1]

        if isinstance(self.eval_langs, dict):
            return {
                get_script(lang) for langs in self.eval_langs.values() for lang in langs
            }
        return {get_script(lang) for lang in self.eval_langs}

    def is_filled(self) -> bool:
        """Check if all the metadata fields are filled."""
        return all(
            getattr(self, field_name) is not None
            for field_name in self.model_fields
            if field_name not in ["prompt", "adapted_from"]
        )

    @property
    def hf_subsets_to_langscripts(self) -> dict[HFSubset, list[ISO_LANGUAGE_SCRIPT]]:
        """Return a dictionary mapping huggingface subsets to languages."""
        if isinstance(self.eval_langs, dict):
            return self.eval_langs
        return {"default": self.eval_langs}  # type: ignore

    @property
    def intext_citation(self, include_cite: bool = True) -> str:
        """Create an in-text citation for the dataset."""
        cite = ""
        if self.bibtex_citation:
            cite = f"{self.bibtex_citation.split(',')[0].split('{')[1]}"
        if include_cite and cite:
            # check for whitespace in the citation
            if " " in cite:
                logger.warning(
                    "Citation contains whitespace. Please ensure that the citation is correctly formatted."
                )
            return f"\\cite{{{cite}}}"
        return cite

    @property
    def descriptive_stats(self) -> dict[str, DescriptiveStatistics] | None:
        """Return the descriptive statistics for the dataset."""
        if self.descriptive_stat_path.exists():
            with self.descriptive_stat_path.open("r") as f:
                return json.load(f)
        return None

    @property
    def descriptive_stat_path(self) -> Path:
        """Return the path to the descriptive statistics file."""
        descriptive_stat_base_dir = Path(__file__).parent.parent / "descriptive_stats"
        if self.type in MIEB_TASK_TYPE:
            descriptive_stat_base_dir = descriptive_stat_base_dir / "Image"
        task_type_dir = descriptive_stat_base_dir / self.type
        if not descriptive_stat_base_dir.exists():
            descriptive_stat_base_dir.mkdir()
        if not task_type_dir.exists():
            task_type_dir.mkdir()
        return task_type_dir / f"{self.name}.json"

    @property
    def n_samples(self) -> dict[str, int] | None:
        """Returns the number of samples in the dataset"""
        stats = self.descriptive_stats
        if not stats:
            return None

        n_samples = {}
        for subset, subset_value in stats.items():
            if subset == "hf_subset_descriptive_stats":
                continue
            n_samples[subset] = subset_value["num_samples"]  # type: ignore
        return n_samples

    def __hash__(self) -> int:
        return hash(self.model_dump_json())

    @property
    def revision(self) -> str:
        return self.dataset["revision"]<|MERGE_RESOLUTION|>--- conflicted
+++ resolved
@@ -66,12 +66,10 @@
     "Spoken Digit Classification",
     "Gender Clustering",
     "Music Clustering",
-<<<<<<< HEAD
     "Accent Clustering",
-=======
     "Sentiment Clustering",
     "Emotion Clustering",
->>>>>>> cd7c6e93
+
     "Rendered semantic textual similarity",
     "Sentiment Analysis",
     "Intent Classification",
