--- conflicted
+++ resolved
@@ -79,10 +79,7 @@
 
 TASK_DOMAIN = Literal[
     "Academic",
-<<<<<<< HEAD
-=======
     "AudioScene",
->>>>>>> 69d67e41
     "Bioacoustics",
     "Blog",
     "Constructed",
