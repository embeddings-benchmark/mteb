from __future__ import annotations

import logging
from datetime import date
from typing import Any, Dict, List, Mapping, Optional, Union

from pydantic import AnyUrl, BaseModel, BeforeValidator, TypeAdapter, field_validator
from typing_extensions import Annotated, Literal

from ..languages import (
    ISO_LANGUAGE_SCRIPT,
    ISO_TO_LANGUAGE,
    ISO_TO_SCRIPT,
    path_to_lang_codes,
    path_to_lang_scripts,
)

TASK_SUBTYPE = Literal[
    "Article retrieval",
    "Conversational retrieval",
    "Dialect pairing",
    "Dialog Systems",
    "Discourse coherence",
    "Language identification",
    "Linguistic acceptability",
    "Political classification",
    "Question answering",
    "Sentiment/Hate speech",
    "Thematic clustering",
    "Scientific Reranking",
    "Claim verification",
    "Topic classification",
    "Code retrieval",
    "False Friends",
    "Cross-Lingual Semantic Discrimination",
    "Textual Entailment",
    "Counterfactual Detection",
    "Emotion classification",
    "Reasoning as Retrieval",
    "Rendered Texts Understanding",
    "Image Text Retrieval",
    "Object recognition",
    "Scene recognition",
    "Caption Pairing",
    "Emotion recognition",
<<<<<<< HEAD
    "Activity recognition",
    "Tumor detection",
=======
    "Textures recognition",
>>>>>>> 77b0e35d
]

TASK_DOMAIN = Literal[
    "Academic",
    "Blog",
    "Constructed",
    "Encyclopaedic",
    "Fiction",
    "Government",
    "Legal",
    "Medical",
    "News",
    "Non-fiction",
    "Poetry",
    "Religious",
    "Reviews",
    "Scene",
    "Social",
    "Spoken",
    "Subtitles",
    "Web",
    "Written",
    "Programming",
    None,
]

SAMPLE_CREATION_METHOD = Literal[
    "found",
    "created",
    "machine-translated",
    "human-translated and localized",
    "human-translated",
    "machine-translated and verified",
    "machine-translated and localized",
    "LM-generated and verified",
]

TASK_TYPE = Literal[
    "BitextMining",
    "Classification",
    "MultilabelClassification",
    "Clustering",
    "PairClassification",
    "Reranking",
    "Retrieval",
    "STS",
    "Summarization",
    "InstructionRetrieval",
    "Speed",
    "ZeroShotClassification",
    "ImageTextPairClassification",
]

TASK_CATEGORY = Literal[
    "s2s",  # Sentence-to-sentence
    "s2p",  # Sentence-to-paragraph
    "p2p",  # Paragraph-to-paragraph
    "i2t",
    "t2i",
    "it2t",
    "it2i",
    "i2it",
    "t2it",
    "it2it",
]

MODALITIES = Literal[
    "text",
    "image",
]

ANNOTATOR_TYPE = Literal[
    "expert-annotated", "human-annotated", "derived", "LM-generated"
]

http_url_adapter = TypeAdapter(AnyUrl)
STR_URL = Annotated[
    str, BeforeValidator(lambda value: str(http_url_adapter.validate_python(value)))
]  # Allows the type to be a string, but ensures that the string is a URL

pastdate_adapter = TypeAdapter(date)
STR_DATE = Annotated[
    str, BeforeValidator(lambda value: str(pastdate_adapter.validate_python(value)))
]  # Allows the type to be a string, but ensures that the string is a valid date

SPLIT_NAME = str
HFSubset = str
LANGUAGES = Union[
    List[ISO_LANGUAGE_SCRIPT], Mapping[HFSubset, List[ISO_LANGUAGE_SCRIPT]]
]

PROGRAMMING_LANGS = [
    "python",
    "javascript",
    "typescript",
    "go",
    "ruby",
    "java",
    "php",
    "c",
    "c++",
    "rust",
    "swift",
    "scala",
    "shell",
]

METRIC_NAME = str
METRIC_VALUE = Union[int, float, Dict[str, Any]]

logger = logging.getLogger(__name__)


class TaskMetadata(BaseModel):
    """Metadata for a task.

    Args:
        dataset: All arguments to pass to datasets.load_dataset to load the dataset for the task. Refer to https://huggingface.co/docs/datasets/v2.18.0/en/package_reference/loading_methods#datasets.load_dataset
        name: The name of the task.
        description: A description of the task.
        type: The type of the task. These includes "Classification", "Summarization", "STS", "Retrieval", "Reranking", "Clustering",
            "PairClassification", "BitextMining". The type should match the abstask type.
        category: The category of the task. E.g. includes "s2s", "s2p", "p2p" (s=sentence, p=paragraph).
        reference: A URL to the documentation of the task. E.g. a published paper.
        eval_splits: The splits of the dataset used for evaluation.
        eval_langs: The languages of the dataset used for evaluation. Langauges follows a ETF BCP 47 standard consisting of "{language}-{script}"
            tag (e.g. "eng-Latn"). Where language is specified as a list of ISO 639-3 language codes (e.g. "eng") followed by ISO 15924 script codes
            (e.g. "Latn"). Can be either a list of languages or a dictionary mapping huggingface subsets to lists of languages (e.g. if a the
            huggingface dataset contain different languages).
        main_score: The main score used for evaluation.
        date: The date when the data was collected. Specified as a tuple of two dates.
        domains: The domains of the data. These includes "Non-fiction", "Social", "Fiction", "News", "Academic", "Blog", "Encyclopaedic",
            "Government", "Legal", "Medical", "Poetry", "Religious", "Reviews", "Web", "Spoken", "Written". A dataset can belong to multiple domains.
        task_subtypes: The subtypes of the task. E.g. includes "Sentiment/Hate speech", "Thematic Clustering". Feel free to update the list as needed.
        license: The license of the data.
        socioeconomic_status: The socioeconomic status of the data. Includes "high", "medium", "low", "mixed".
        annotations_creators: The type of the annotators. Includes "expert-annotated" (annotated by experts), "human-annotated" (annotated e.g. by
            mturkers), "derived" (derived from structure in the data).
        dialect: The dialect of the data, if applicable. Ideally specified as a BCP-47 language tag. Empty list if no dialects are present.
        sample_creation: The method of text creation. Includes "found", "created", "machine-translated", "machine-translated and verified", and
            "machine-translated and localized".
        bibtex_citation: The BibTeX citation for the dataset. Should be an empty string if no citation is available.
        n_samples: The number of samples in the dataset. This should only be for the splits evaluated on. For retrieval tasks, this should be the
            number of query-document pairs.
        avg_character_length: The average character length of the samples in the dataset. This should only be for the splits evaluated on. For
            retrieval tasks, this will be a dict containing the character length of the queries and documents separately, as well as the total number of queries, documents, and relevance judgements per query.
    """

    dataset: dict

    name: str
    description: str
    type: TASK_TYPE
    modalities: list[MODALITIES]
    category: TASK_CATEGORY
    reference: STR_URL | None  # URL to documentation, e.g. published paper

    eval_splits: list[str]
    eval_langs: LANGUAGES
    main_score: str  # Might want a literal here

    date: tuple[STR_DATE, STR_DATE] | None  # When the data was collected
    domains: list[TASK_DOMAIN] | None
    task_subtypes: list[TASK_SUBTYPE] | None
    license: str | None

    annotations_creators: ANNOTATOR_TYPE | None
    dialect: list[str] | None

    sample_creation: SAMPLE_CREATION_METHOD | None
    bibtex_citation: str | None

    descriptive_stats: dict[METRIC_NAME, Optional[dict[SPLIT_NAME, METRIC_VALUE]]]

    @field_validator("dataset")
    def _check_dataset_path_is_specified(cls, dataset):
        """This method checks that the dataset path is specified."""
        if "path" not in dataset or dataset["path"] is None:
            raise ValueError(
                "You must specify the path to the dataset in the dataset dictionary. "
                "See https://huggingface.co/docs/datasets/main/en/package_reference/loading_methods#datasets.load_dataset"
            )
        return dataset

    @field_validator("dataset")
    def _check_dataset_revision_is_specified(cls, dataset):
        if "revision" not in dataset:
            raise ValueError(
                "You must explicitly specify a revision for the dataset (either a SHA or None)."
            )
        if dataset["revision"] is None:
            logger.warning(
                "Revision missing for the dataset %s. It is encourage to specify a dataset revision for reproducability.",
                dataset["path"],
            )
        return dataset

    @field_validator("eval_langs")
    def _check_eval_langs(cls, eval_langs):
        """This method checks that the eval_langs are specified as a list of languages."""
        if isinstance(eval_langs, dict):
            for langs in eval_langs.values():
                for code in langs:
                    cls._check_language_code(code)
        else:
            for code in eval_langs:
                cls._check_language_code(code)
        return eval_langs

    @staticmethod
    def _check_language_code(code):
        """This method checks that the language code (e.g. "eng-Latn") is valid."""
        lang, script = code.split("-")
        if script == "Code":
            if lang in PROGRAMMING_LANGS:
                return  # override for code
            else:
                raise ValueError(
                    f"Programming language {lang} is not a valid programming language."
                )
        if lang not in ISO_TO_LANGUAGE:
            raise ValueError(
                f"Invalid language code: {lang}, you can find valid ISO 639-3 codes in {path_to_lang_codes}"
            )
        if script not in ISO_TO_SCRIPT:
            raise ValueError(
                f"Invalid script code: {script}, you can find valid ISO 15924 codes in {path_to_lang_scripts}"
            )

    @property
    def languages(self) -> list[str]:
        """Return the languages of the dataset as iso639-3 codes."""

        def get_lang(lang: str) -> str:
            return lang.split("-")[0]

        if isinstance(self.eval_langs, dict):
            return sorted(
                set(
                    get_lang(lang)
                    for langs in self.eval_langs.values()
                    for lang in langs
                )
            )
        return sorted(set([get_lang(lang) for lang in self.eval_langs]))

    @property
    def scripts(self) -> set[str]:
        """Return the scripts of the dataset as iso15924 codes."""

        def get_script(lang: str) -> str:
            return lang.split("-")[1]

        if isinstance(self.eval_langs, dict):
            return set(
                get_script(lang) for langs in self.eval_langs.values() for lang in langs
            )
        return set(get_script(lang) for lang in self.eval_langs)

    def is_filled(self) -> bool:
        """Check if all the metadata fields are filled."""
        return all(
            getattr(self, field_name) is not None for field_name in self.model_fields
        )

    @property
    def hf_subsets_to_langscripts(self) -> dict[HFSubset, list[ISO_LANGUAGE_SCRIPT]]:
        """Return a dictionary mapping huggingface subsets to languages."""
        if isinstance(self.eval_langs, dict):
            return self.eval_langs
        return {"default": self.eval_langs}  # type: ignore<|MERGE_RESOLUTION|>--- conflicted
+++ resolved
@@ -43,12 +43,9 @@
     "Scene recognition",
     "Caption Pairing",
     "Emotion recognition",
-<<<<<<< HEAD
+    "Textures recognition",
     "Activity recognition",
     "Tumor detection",
-=======
-    "Textures recognition",
->>>>>>> 77b0e35d
 ]
 
 TASK_DOMAIN = Literal[
