from __future__ import annotations

import json
import logging
from collections.abc import Mapping
from pathlib import Path
from typing import Any, Union

from pydantic import (
    BaseModel,
    field_validator,
)
from typing_extensions import Literal, TypedDict

from ..custom_validators import LICENSES, MODALITIES, STR_DATE, STR_URL
from ..encoder_interface import PromptType
from ..languages import (
    ISO_LANGUAGE_SCRIPT,
    check_language_code,
)

TASK_SUBTYPE = Literal[
    "Article retrieval",
    "Accent identification",
    "Conversational retrieval",
    "Dialect pairing",
    "Dialog Systems",
    "Discourse coherence",
    "Duplicate Image Retrieval",
    "Language identification",
    "Linguistic acceptability",
    "Political classification",
    "Question answering",
    "Sentiment/Hate speech",
    "Thematic clustering",
    "Scientific Reranking",
    "Claim verification",
    "Topic classification",
    "Code retrieval",
    "False Friends",
    "Cross-Lingual Semantic Discrimination",
    "Textual Entailment",
    "Counterfactual Detection",
    "Emotion classification",
    "Reasoning as Retrieval",
    "Rendered Texts Understanding",
    "Image Text Retrieval",
    "Object recognition",
    "Scene recognition",
    "Caption Pairing",
    "Emotion recognition",
    "Textures recognition",
    "Activity recognition",
    "Tumor detection",
    "Duplicate Detection",
<<<<<<< HEAD
    "Environment Sound Classification",
    "Gunshot Audio Classification",
    "Keyword Spotting",
    "Instrument Source Classification",
    "Music Genre Classification",
    "Music Instrument Recognition",
    "Spoken Language Identification",
    "Stroke Classification of Musical Instrument",
    "Tonic Classification of Musical Instrument",
    "Speaker Count Identification",
    "Species Classification",
    "Spoken Digit Classification",
    "Gender Clustering",
    "Vocal Sound Classification",
    "Music Clustering",
    "Accent Clustering",
    "Sentiment Clustering",
    "Emotion Clustering",
    "Rendered semantic textual similarity",
    "Sentiment Analysis",
    "Intent Classification",
    "Vehicle Clustering",
    "Environment Sound Clustering",
    "Environment Sound Reranking",
    "Rendered semantic textual similarity",
    "Gender Classification",
    "Age Classification",
=======
    "Rendered semantic textual similarity",
    "Intent classification",
>>>>>>> d7ff1ab3
]

TASK_DOMAIN = Literal[
    "Academic",
    "AudioScene",
    "Bioacoustics",
    "Blog",
    "Constructed",
    "Encyclopaedic",
    "Engineering",
    "Fiction",
    "Government",
    "Legal",
    "Medical",
    "News",
    "Non-fiction",
    "Poetry",
    "Religious",
    "Reviews",
    "Scene",
    "Social",
    "Spoken",
    "Subtitles",
    "Web",
    "Written",
    "Programming",
    "Chemistry",
    "Financial",
<<<<<<< HEAD
    "Music",
    "Speech",
=======
>>>>>>> d7ff1ab3
    "Entertainment",
]

SAMPLE_CREATION_METHOD = Literal[
    "found",
    "created",
    "human-translated and localized",
    "human-translated",
    "machine-translated",
    "machine-translated and verified",
    "machine-translated and localized",
    "LM-generated and verified",
    "rendered",
    "multiple",
]

MIEB_TASK_TYPE = (
    "Any2AnyMultiChoice",
    "Any2AnyRetrieval",
    "Any2AnyMultilingualRetrieval",
    "VisionCentricQA",
    "ImageClustering",
    "ImageClassification",
    "ImageMultilabelClassification",
    "DocumentUnderstanding",
    "VisualSTS(eng)",
    "VisualSTS(multi)",
    "ZeroShotClassification",
    "Compositionality",
)

<<<<<<< HEAD
MAEB_TASK_TYPE = (
    "AudioClustering",
    "AudioMultilabelClassification",
    "AudioReranking",
    "AudioZeroshotClassification",
    "AudioClassification",
    "AudioCrossFoldClassification",
    "AudioPairClassification",
)

TASK_TYPE = (
    (
        "BitextMining",
        "Classification",
        "MultilabelClassification",
        "Clustering",
        "PairClassification",
        "Reranking",
        "Retrieval",
        "STS",
        "Summarization",
        "InstructionRetrieval",
        "Speed",
    )
    + MIEB_TASK_TYPE
    + MAEB_TASK_TYPE
)

TASK_TYPE = Literal[TASK_TYPE]
=======
_TASK_TYPE = (
    "BitextMining",
    "Classification",
    "MultilabelClassification",
    "Clustering",
    "PairClassification",
    "Reranking",
    "Retrieval",
    "STS",
    "Summarization",
    "InstructionRetrieval",
    "Speed",
) + MIEB_TASK_TYPE

TASK_TYPE = Literal[_TASK_TYPE]
>>>>>>> d7ff1ab3


TASK_CATEGORY = Literal[
    "s2s",  # Sentence-to-sentence
    "s2p",  # Sentence-to-paragraph
    "p2p",  # Paragraph-to-paragraph
    "t2t",  # specifically for text-only tasks in mieb
    "i2i",  # image-to-image
    "i2t",  # image-to-text
    "t2i",  # text-to-image
    "it2t",  # image+text-to-text
    "it2i",  # image+text-to-image
    "i2it",  # image-to-image+text
    "t2it",  # text-to-image+text
    "it2it",  # image+text-to-image+text
    "a2a",  # audio to audio
    "a2t",  # audio to text
    "t2a",  # text to audio
    "at2t",  # audio+text-to-text
    "at2a",  # audio+text-to-audio
    "a2at",  # audio-to-audio+text
    "t2at",  # text-to-audio+text
    "at2at",  # audio+text-to-audio+text
    "a2a",  # audio-to-audio
]

ANNOTATOR_TYPE = Literal[
    "expert-annotated",
    "human-annotated",
    "derived",
    "LM-generated",
    "LM-generated and reviewed",  # reviewed by humans
    "automatic",  # any postprocessing using (Audio/Image/Video) models
    "automatic-and-reviewed",  # mix of automated postprocessing and human-based verification
    "algorithmic",
]

SPLIT_NAME = str
HFSubset = str
LANGUAGES = Union[
    list[ISO_LANGUAGE_SCRIPT], Mapping[HFSubset, list[ISO_LANGUAGE_SCRIPT]]
]

METRIC_NAME = str
METRIC_VALUE = Union[int, float, dict[str, Any]]


class PromptDict(TypedDict, total=False):
    """A dictionary containing the prompt used for the task.

    Args:
        query: The prompt used for the queries in the task.
        passage: The prompt used for the passages in the task.
    """

    query: str
    passage: str


class DescriptiveStatistics(TypedDict):
    """Class for descriptive statistics."""

    pass


METRIC_VALUE = Union[int, float, dict[str, Any]]


logger = logging.getLogger(__name__)


class TaskMetadata(BaseModel):
    """Metadata for a task.

    Args:
        dataset: All arguments to pass to datasets.load_dataset to load the dataset for the task. Refer to https://huggingface.co/docs/datasets/v2.18.0/en/package_reference/loading_methods#datasets.load_dataset
        name: The name of the task.
        description: A description of the task.
        type: The type of the task. These includes "Classification", "Summarization", "STS", "Retrieval", "Reranking", "Clustering",
            "PairClassification", "BitextMining". The type should match the abstask type.
        category: The category of the task. E.g. includes "s2s", "s2p", "p2p" (s=sentence, p=paragraph).
        reference: A URL to the documentation of the task. E.g. a published paper.
        eval_splits: The splits of the dataset used for evaluation.
        eval_langs: The languages of the dataset used for evaluation. Langauges follows a ETF BCP 47 standard consisting of "{language}-{script}"
            tag (e.g. "eng-Latn"). Where language is specified as a list of ISO 639-3 language codes (e.g. "eng") followed by ISO 15924 script codes
            (e.g. "Latn"). Can be either a list of languages or a dictionary mapping huggingface subsets to lists of languages (e.g. if a the
            huggingface dataset contain different languages).
        main_score: The main score used for evaluation.
        date: The date when the data was collected. Specified as a tuple of two dates.
        domains: The domains of the data. These includes "Non-fiction", "Social", "Fiction", "News", "Academic", "Blog", "Encyclopaedic",
            "Government", "Legal", "Medical", "Poetry", "Religious", "Reviews", "Web", "Spoken", "Written". A dataset can belong to multiple domains.
        task_subtypes: The subtypes of the task. E.g. includes "Sentiment/Hate speech", "Thematic Clustering". Feel free to update the list as needed.
        license: The license of the data specified as lowercase, e.g. "cc-by-nc-4.0". If the license is not specified, use "not specified". For custom licenses a URL is used.
        annotations_creators: The type of the annotators. Includes "expert-annotated" (annotated by experts), "human-annotated" (annotated e.g. by
            mturkers), "derived" (derived from structure in the data).
        dialect: The dialect of the data, if applicable. Ideally specified as a BCP-47 language tag. Empty list if no dialects are present.
        sample_creation: The method of text creation. Includes "found", "created", "machine-translated", "machine-translated and verified", and
            "machine-translated and localized".
        prompt: The prompt used for the task. Can be a string or a dictionary containing the query and passage prompts.
        bibtex_citation: The BibTeX citation for the dataset. Should be an empty string if no citation is available.
        adapted_from: Datasets adapted (translated, sampled from, etc.) from other datasets.
    """

    dataset: dict[str, Any]

    name: str
    description: str
    prompt: str | PromptDict | None = None
    type: TASK_TYPE
    modalities: list[MODALITIES] = ["text"]
    category: TASK_CATEGORY | None = None
    reference: STR_URL | None = None

    eval_splits: list[str] = ["test"]
    eval_langs: LANGUAGES
    main_score: str

    date: tuple[STR_DATE, STR_DATE] | None = None
    domains: list[TASK_DOMAIN] | None = None
    task_subtypes: list[TASK_SUBTYPE] | None = None
    license: LICENSES | STR_URL | None = None

    annotations_creators: ANNOTATOR_TYPE | None = None
    dialect: list[str] | None = None

    sample_creation: SAMPLE_CREATION_METHOD | None = None
    bibtex_citation: str | None = None
    adapted_from: list[str] | None = None

    def validate_metadata(self) -> None:
        self.dataset_path_is_specified(self.dataset)
        self.dataset_revision_is_specified(self.dataset)
        self.eval_langs_are_valid(self.eval_langs)

    @field_validator("dataset")
    def _check_dataset_path_is_specified(
        cls, dataset: dict[str, Any]
    ) -> dict[str, Any]:
        cls.dataset_path_is_specified(dataset)
        return dataset

    @field_validator("dataset")
    def _check_dataset_revision_is_specified(
        cls, dataset: dict[str, Any]
    ) -> dict[str, Any]:
        cls.dataset_revision_is_specified(dataset)
        return dataset

    @field_validator("prompt")
    def _check_prompt_is_valid(
        cls, prompt: str | PromptDict | None
    ) -> str | PromptDict | None:
        if isinstance(prompt, dict):
            for key in prompt:
                if key not in [e.value for e in PromptType]:
                    raise ValueError(
                        "The prompt dictionary should only contain the keys 'query' and 'passage'."
                    )
        return prompt

    @staticmethod
    def dataset_path_is_specified(dataset: dict[str, Any]) -> None:
        """This method checks that the dataset path is specified."""
        if "path" not in dataset or dataset["path"] is None:
            raise ValueError(
                "You must specify the path to the dataset in the dataset dictionary. "
                + "See https://huggingface.co/docs/datasets/main/en/package_reference/loading_methods#datasets.load_dataset"
            )

    @staticmethod
    def dataset_revision_is_specified(dataset: dict[str, Any]) -> None:
        if "revision" not in dataset:
            raise ValueError(
                "You must explicitly specify a revision for the dataset (either a SHA or None)."
            )
        if dataset["revision"] is None:
            logger.warning(
                "Revision missing for the dataset %s. It is encourage to specify a dataset revision for reproducability.",
                dataset["path"],
            )

    def eval_langs_are_valid(self, eval_langs: LANGUAGES) -> None:
        """This method checks that the eval_langs are specified as a list of languages."""
        if isinstance(eval_langs, dict):
            for langs in eval_langs.values():
                for code in langs:
                    check_language_code(code)
        else:
            for code in eval_langs:
                check_language_code(code)

    @property
    def bcp47_codes(self) -> list[ISO_LANGUAGE_SCRIPT]:
        """Return the languages and script codes of the dataset formatting in accordance with the BCP-47 standard."""
        if isinstance(self.eval_langs, dict):
            return sorted(
                {lang for langs in self.eval_langs.values() for lang in langs}
            )
        return sorted(set(self.eval_langs))

    @property
    def languages(self) -> list[str]:
        """Return the languages of the dataset as iso639-3 codes."""

        def get_lang(lang: str) -> str:
            return lang.split("-")[0]

        if isinstance(self.eval_langs, dict):
            return sorted(
                {get_lang(lang) for langs in self.eval_langs.values() for lang in langs}
            )
        return sorted({get_lang(lang) for lang in self.eval_langs})

    @property
    def scripts(self) -> set[str]:
        """Return the scripts of the dataset as iso15924 codes."""

        def get_script(lang: str) -> str:
            return lang.split("-")[1]

        if isinstance(self.eval_langs, dict):
            return {
                get_script(lang) for langs in self.eval_langs.values() for lang in langs
            }
        return {get_script(lang) for lang in self.eval_langs}

    def is_filled(self) -> bool:
        """Check if all the metadata fields are filled."""
        return all(
            getattr(self, field_name) is not None
            for field_name in self.model_fields
            if field_name not in ["prompt", "adapted_from"]
        )

    @property
    def hf_subsets_to_langscripts(self) -> dict[HFSubset, list[ISO_LANGUAGE_SCRIPT]]:
        """Return a dictionary mapping huggingface subsets to languages."""
        if isinstance(self.eval_langs, dict):
            return self.eval_langs
        return {"default": self.eval_langs}  # type: ignore

    @property
    def intext_citation(self, include_cite: bool = True) -> str:
        """Create an in-text citation for the dataset."""
        cite = ""
        if self.bibtex_citation:
            cite = f"{self.bibtex_citation.split(',')[0].split('{')[1]}"
        if include_cite and cite:
            # check for whitespace in the citation
            if " " in cite:
                logger.warning(
                    "Citation contains whitespace. Please ensure that the citation is correctly formatted."
                )
            return f"\\cite{{{cite}}}"
        return cite

    @property
    def descriptive_stats(self) -> dict[str, DescriptiveStatistics] | None:
        """Return the descriptive statistics for the dataset."""
        if self.descriptive_stat_path.exists():
            with self.descriptive_stat_path.open("r") as f:
                return json.load(f)
        return None

    @property
    def descriptive_stat_path(self) -> Path:
        """Return the path to the descriptive statistics file."""
        descriptive_stat_base_dir = Path(__file__).parent.parent / "descriptive_stats"
        if self.type in MIEB_TASK_TYPE:
            descriptive_stat_base_dir = descriptive_stat_base_dir / "Image"
        task_type_dir = descriptive_stat_base_dir / self.type
        if not descriptive_stat_base_dir.exists():
            descriptive_stat_base_dir.mkdir()
        if not task_type_dir.exists():
            task_type_dir.mkdir()
        return task_type_dir / f"{self.name}.json"

    @property
    def n_samples(self) -> dict[str, int] | None:
        """Returns the number of samples in the dataset"""
        stats = self.descriptive_stats
        if not stats:
            return None

        n_samples = {}
        for subset, subset_value in stats.items():
            if subset == "hf_subset_descriptive_stats":
                continue
            n_samples[subset] = subset_value["num_samples"]  # type: ignore
        return n_samples

    def __hash__(self) -> int:
        return hash(self.model_dump_json())

    @property
    def revision(self) -> str:
        return self.dataset["revision"]<|MERGE_RESOLUTION|>--- conflicted
+++ resolved
@@ -53,7 +53,6 @@
     "Activity recognition",
     "Tumor detection",
     "Duplicate Detection",
-<<<<<<< HEAD
     "Environment Sound Classification",
     "Gunshot Audio Classification",
     "Keyword Spotting",
@@ -81,10 +80,8 @@
     "Rendered semantic textual similarity",
     "Gender Classification",
     "Age Classification",
-=======
     "Rendered semantic textual similarity",
     "Intent classification",
->>>>>>> d7ff1ab3
 ]
 
 TASK_DOMAIN = Literal[
@@ -113,11 +110,8 @@
     "Programming",
     "Chemistry",
     "Financial",
-<<<<<<< HEAD
     "Music",
     "Speech",
-=======
->>>>>>> d7ff1ab3
     "Entertainment",
 ]
 
@@ -149,7 +143,6 @@
     "Compositionality",
 )
 
-<<<<<<< HEAD
 MAEB_TASK_TYPE = (
     "AudioClustering",
     "AudioMultilabelClassification",
@@ -179,23 +172,6 @@
 )
 
 TASK_TYPE = Literal[TASK_TYPE]
-=======
-_TASK_TYPE = (
-    "BitextMining",
-    "Classification",
-    "MultilabelClassification",
-    "Clustering",
-    "PairClassification",
-    "Reranking",
-    "Retrieval",
-    "STS",
-    "Summarization",
-    "InstructionRetrieval",
-    "Speed",
-) + MIEB_TASK_TYPE
-
-TASK_TYPE = Literal[_TASK_TYPE]
->>>>>>> d7ff1ab3
 
 
 TASK_CATEGORY = Literal[
