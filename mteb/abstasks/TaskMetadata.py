--- conflicted
+++ resolved
@@ -116,13 +116,9 @@
         dialect: The dialect of the data, if applicable. Ideally specified as a BCP-47 language tag.
         text_creation: The method of text creation. Includes "found", "created", "machine-translated", "machine-translated and verified", and
             "machine-translated and localized".
-<<<<<<< HEAD
-        bibtex_citation: The BibTeX citation for the dataset.'
+        bibtex_citation: The BibTeX citation for the dataset.
         n_samples: The number of samples in the dataset. This should only be for the splits evaluated on.
         avg_character_length: The average character length of the samples in the dataset. This should only be for the splits evaluated on.
-=======
-        bibtex_citation: The BibTeX citation for the dataset.
->>>>>>> c0dc49a6
     """
 
     hf_hub_name: str
