--- conflicted
+++ resolved
@@ -4,12 +4,6 @@
 import logging
 from collections.abc import Mapping
 from datetime import date
-<<<<<<< HEAD
-from typing import Annotated, Any, Union
-
-from pydantic import AnyUrl, BaseModel, BeforeValidator, TypeAdapter, field_validator
-from typing_extensions import Literal
-=======
 from pathlib import Path
 from typing import Annotated, Any, Union
 
@@ -21,7 +15,6 @@
     field_validator,
 )
 from typing_extensions import Literal, TypedDict
->>>>>>> 2fac8ba1
 
 from ..encoder_interface import PromptType
 from ..languages import (
@@ -211,8 +204,6 @@
 
 METRIC_NAME = str
 METRIC_VALUE = Union[int, float, dict[str, Any]]
-<<<<<<< HEAD
-=======
 
 
 class PromptDict(TypedDict, total=False):
@@ -232,7 +223,6 @@
 
     pass
 
->>>>>>> 2fac8ba1
 
 logger = logging.getLogger(__name__)
 
@@ -272,14 +262,9 @@
 
     name: str
     description: str
-<<<<<<< HEAD
-    type: TASK_TYPE
-    modalities: list[MODALITIES] = ["text"]
-=======
     prompt: str | PromptDict | None = None
     type: TASK_TYPE
     modalities: list[Literal["text"]] = ["text"]
->>>>>>> 2fac8ba1
     category: TASK_CATEGORY | None = None
     reference: STR_URL | None = None
 
@@ -436,8 +421,6 @@
             return f"\\cite{{{cite}}}"
         return cite
 
-<<<<<<< HEAD
-=======
     @property
     def descriptive_stats(self) -> dict[str, DescriptiveStatistics] | None:
         """Return the descriptive statistics for the dataset."""
@@ -471,6 +454,5 @@
             n_samples[subset] = subset_value["num_samples"]
         return n_samples
 
->>>>>>> 2fac8ba1
     def __hash__(self) -> int:
         return hash(self.model_dump_json())