--- conflicted
+++ resolved
@@ -88,13 +88,10 @@
     "Intent classification",
     "Song Lyrics Retrieval",
     "Natural Sound Retrieval",
-<<<<<<< HEAD
     "Music Caption Retrieval",
-=======
     "Speech Transcription Retrieval",
     "Emotional Speech Retrieval",
     "Environment Sound Retrieval",
->>>>>>> 7a4be45f
 ]
 
 TASK_DOMAIN = Literal[
