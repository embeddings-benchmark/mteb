from __future__ import annotations

import json
import logging
from collections.abc import Mapping
from datetime import date
from pathlib import Path
from typing import Annotated, Any, Union

from pydantic import (
    AnyUrl,
    BaseModel,
    BeforeValidator,
    ConfigDict,
    TypeAdapter,
    field_validator,
)
from typing_extensions import Literal, TypedDict

from ..encoder_interface import PromptType
from ..languages import (
    ISO_LANGUAGE_SCRIPT,
    ISO_TO_LANGUAGE,
    ISO_TO_SCRIPT,
    path_to_lang_codes,
    path_to_lang_scripts,
)

TASK_SUBTYPE = Literal[
    "Article retrieval",
    "Conversational retrieval",
    "Dialect pairing",
    "Dialog Systems",
    "Discourse coherence",
    "Language identification",
    "Linguistic acceptability",
    "Political classification",
    "Question answering",
    "Sentiment/Hate speech",
    "Thematic clustering",
    "Scientific Reranking",
    "Claim verification",
    "Topic classification",
    "Code retrieval",
    "False Friends",
    "Cross-Lingual Semantic Discrimination",
    "Textual Entailment",
    "Counterfactual Detection",
    "Emotion classification",
    "Reasoning as Retrieval",
    "Duplicate Detection",
]

TASK_DOMAIN = Literal[
    "Academic",
    "Blog",
    "Constructed",
    "Encyclopaedic",
    "Fiction",
    "Government",
    "Legal",
    "Medical",
    "News",
    "Non-fiction",
    "Poetry",
    "Religious",
    "Reviews",
    "Social",
    "Spoken",
    "Subtitles",
    "Web",
    "Written",
    "Programming",
    "Chemistry",
    "Financial",
]

SAMPLE_CREATION_METHOD = Literal[
    "found",
    "created",
    "human-translated and localized",
    "human-translated",
    "machine-translated",
    "machine-translated and verified",
    "machine-translated and localized",
    "LM-generated and verified",
    "multiple",
]
TASK_TYPE = Literal[
    "BitextMining",
    "Classification",
    "MultilabelClassification",
    "Clustering",
    "PairClassification",
    "Reranking",
    "Retrieval",
    "STS",
    "Summarization",
    "InstructionRetrieval",
    "InstructionReranking",
    "Speed",
]


TASK_CATEGORY = Literal[
    "s2s",  # Sentence-to-sentence
    "s2p",  # Sentence-to-paragraph
    "p2p",  # Paragraph-to-paragraph
]

ANNOTATOR_TYPE = Literal[
    "expert-annotated",
    "human-annotated",
    "derived",
    "LM-generated",
    "LM-generated and reviewed",  # reviewed by humans
]

http_url_adapter = TypeAdapter(AnyUrl)
STR_URL = Annotated[
    str, BeforeValidator(lambda value: str(http_url_adapter.validate_python(value)))
]  # Allows the type to be a string, but ensures that the string is a URL

pastdate_adapter = TypeAdapter(date)
STR_DATE = Annotated[
    str, BeforeValidator(lambda value: str(pastdate_adapter.validate_python(value)))
]  # Allows the type to be a string, but ensures that the string is a valid date

SPLIT_NAME = str
HFSubset = str
LANGUAGES = Union[
    list[ISO_LANGUAGE_SCRIPT], Mapping[HFSubset, list[ISO_LANGUAGE_SCRIPT]]
]

PROGRAMMING_LANGS = [
    "python",
    "javascript",
    "typescript",
    "go",
    "ruby",
    "java",
    "php",
    "c",
    "c++",
    "rust",
    "swift",
    "scala",
    "shell",
    "sql",
]

LICENSES = (  # this list can be extended as needed
    Literal[  # we use lowercase for the licenses similar to the huggingface datasets
        "not specified",  # or none found
        "mit",
        "cc-by-2.0",
        "cc-by-3.0",
        "cc-by-4.0",
        "cc-by-sa-3.0",
        "cc-by-sa-4.0",
        "cc-by-nc-4.0",
        "cc-by-nc-sa-3.0",
        "cc-by-nc-sa-4.0",
        "cc-by-nc-nd-4.0",
        "openrail",
        "openrail++",
        "odc-by",
        "afl-3.0",
        "apache-2.0",
        "cc-by-nd-2.1-jp",
        "cc0-1.0",
        "bsd-3-clause",
        "gpl-3.0",
        "lgpl-3.0",
        "cdla-sharing-1.0",
        "mpl-2.0",
        "msr-la-nc",
        "multiple",
    ]
)
MODALITIES = Literal["text"]
METRIC_NAME = str
METRIC_VALUE = Union[int, float, dict[str, Any]]


class PromptDict(TypedDict, total=False):
    """A dictionary containing the prompt used for the task.

    Args:
        query: The prompt used for the queries in the task.
        passage: The prompt used for the passages in the task.
    """

    query: str
    passage: str


class DescriptiveStatistics(TypedDict):
    """Class for descriptive statistics."""

    pass


logger = logging.getLogger(__name__)


class MetadataDatasetDict(TypedDict, total=False):
    """A dictionary containing the dataset path and revision.

    Args:
        path: The path to the dataset.
        revision: The revision of the dataset.
        name: The name the dataset config.
        split: The split of the dataset.
        trust_remote_code: Whether to trust the remote code.
    """

    path: str
    revision: str
    name: str
    split: str
    trust_remote_code: bool


class TaskMetadata(BaseModel):
    """Metadata for a task.

    Attributes:
        dataset: All arguments to pass to [datasets.load_dataset](https://huggingface.co/docs/datasets/v2.18.0/en/package_reference/loading_methods#datasets.load_dataset) to load the dataset for the task.
        name: The name of the task.
        description: A description of the task.
        type: The type of the task. These includes "Classification", "Summarization", "STS", "Retrieval", "Reranking", "Clustering",
            "PairClassification", "BitextMining". The type should match the abstask type.
        category: The category of the task. E.g. includes "s2s", "s2p", "p2p" (s=sentence, p=paragraph).
        reference: A URL to the documentation of the task. E.g. a published paper.
        eval_splits: The splits of the dataset used for evaluation.
        eval_langs: The languages of the dataset used for evaluation. Langauges follows a ETF BCP 47 standard consisting of "{language}-{script}"
            tag (e.g. "eng-Latn"). Where language is specified as a list of ISO 639-3 language codes (e.g. "eng") followed by ISO 15924 script codes
            (e.g. "Latn"). Can be either a list of languages or a dictionary mapping huggingface subsets to lists of languages (e.g. if a the
            huggingface dataset contain different languages).
        main_score: The main score used for evaluation.
        date: The date when the data was collected. Specified as a tuple of two dates.
        domains: The domains of the data. These includes "Non-fiction", "Social", "Fiction", "News", "Academic", "Blog", "Encyclopaedic",
            "Government", "Legal", "Medical", "Poetry", "Religious", "Reviews", "Web", "Spoken", "Written". A dataset can belong to multiple domains.
        task_subtypes: The subtypes of the task. E.g. includes "Sentiment/Hate speech", "Thematic Clustering". Feel free to update the list as needed.
        license: The license of the data specified as lowercase, e.g. "cc-by-nc-4.0". If the license is not specified, use "not specified". For custom licenses a URL is used.
        annotations_creators: The type of the annotators. Includes "expert-annotated" (annotated by experts), "human-annotated" (annotated e.g. by
            mturkers), "derived" (derived from structure in the data).
        dialect: The dialect of the data, if applicable. Ideally specified as a BCP-47 language tag. Empty list if no dialects are present.
        sample_creation: The method of text creation. Includes "found", "created", "machine-translated", "machine-translated and verified", and
            "machine-translated and localized".
        prompt: The prompt used for the task. Can be a string or a dictionary containing the query and passage prompts.
        bibtex_citation: The BibTeX citation for the dataset. Should be an empty string if no citation is available.
    """

<<<<<<< HEAD
    model_config = ConfigDict(extra="forbid")

    dataset: MetadataDatasetDict
=======
    dataset: dict[str, Any]
>>>>>>> dba7a952

    name: str
    description: str
    prompt: str | PromptDict | None = None
    type: TASK_TYPE
    modalities: list[MODALITIES] = ["text"]
    category: TASK_CATEGORY | None = None
    reference: STR_URL | None = None

    eval_splits: list[str] = ["test"]
    eval_langs: LANGUAGES
    main_score: str

    date: tuple[STR_DATE, STR_DATE] | None = None
    domains: list[TASK_DOMAIN] | None = None
    task_subtypes: list[TASK_SUBTYPE] | None = None
    license: LICENSES | STR_URL | None = None

    annotations_creators: ANNOTATOR_TYPE | None = None
    dialect: list[str] | None = None

    sample_creation: SAMPLE_CREATION_METHOD | None = None
    bibtex_citation: str | None = None

    def validate_metadata(self) -> None:
        self.dataset_path_is_specified(self.dataset)
        self.dataset_revision_is_specified(self.dataset)
        self.eval_langs_are_valid(self.eval_langs)

    @field_validator("dataset")
    def _check_dataset_path_is_specified(
        cls, dataset: dict[str, Any]
    ) -> dict[str, Any]:
        cls.dataset_path_is_specified(dataset)
        return dataset

    @field_validator("dataset")
    def _check_dataset_revision_is_specified(
        cls, dataset: dict[str, Any]
    ) -> dict[str, Any]:
        cls.dataset_revision_is_specified(dataset)
        return dataset

    @field_validator("prompt")
    def _check_prompt_is_valid(
        cls, prompt: str | PromptDict | None
    ) -> str | PromptDict | None:
        if isinstance(prompt, dict):
            for key in prompt:
                if key not in [e.value for e in PromptType]:
                    raise ValueError(
                        "The prompt dictionary should only contain the keys 'query' and 'passage'."
                    )
        return prompt

    @staticmethod
    def dataset_path_is_specified(dataset: dict[str, Any]) -> None:
        """This method checks that the dataset path is specified."""
        if "path" not in dataset or dataset["path"] is None:
            raise ValueError(
                "You must specify the path to the dataset in the dataset dictionary. "
                + "See https://huggingface.co/docs/datasets/main/en/package_reference/loading_methods#datasets.load_dataset"
            )

    @staticmethod
    def dataset_revision_is_specified(dataset: dict[str, Any]) -> None:
        if "revision" not in dataset:
            raise ValueError(
                "You must explicitly specify a revision for the dataset (either a SHA or None)."
            )
        if dataset["revision"] is None:
            logger.warning(
                "Revision missing for the dataset %s. It is encourage to specify a dataset revision for reproducability.",
                dataset["path"],
            )

    def eval_langs_are_valid(self, eval_langs: LANGUAGES) -> None:
        """This method checks that the eval_langs are specified as a list of languages."""
        if isinstance(eval_langs, dict):
            for langs in eval_langs.values():
                for code in langs:
                    self._check_language_code(code)
        else:
            for code in eval_langs:
                self._check_language_code(code)

    @staticmethod
    def _check_language_code(code):
        """This method checks that the language code (e.g. "eng-Latn") is valid."""
        lang, script = code.split("-")
        if script == "Code":
            if lang in PROGRAMMING_LANGS:
                return  # override for code
            else:
                raise ValueError(
                    f"Programming language {lang} is not a valid programming language."
                )
        if lang not in ISO_TO_LANGUAGE:
            raise ValueError(
                f"Invalid language code: {lang}, you can find valid ISO 639-3 codes in {path_to_lang_codes}"
            )
        if script not in ISO_TO_SCRIPT:
            raise ValueError(
                f"Invalid script code: {script}, you can find valid ISO 15924 codes in {path_to_lang_scripts}"
            )

    @property
    def bcp47_codes(self) -> list[ISO_LANGUAGE_SCRIPT]:
        """Return the languages and script codes of the dataset formatting in accordance with the BCP-47 standard."""
        if isinstance(self.eval_langs, dict):
            return sorted(
                {lang for langs in self.eval_langs.values() for lang in langs}
            )
        return sorted(set(self.eval_langs))

    @property
    def languages(self) -> list[str]:
        """Return the languages of the dataset as iso639-3 codes."""

        def get_lang(lang: str) -> str:
            return lang.split("-")[0]

        if isinstance(self.eval_langs, dict):
            return sorted(
                {get_lang(lang) for langs in self.eval_langs.values() for lang in langs}
            )
        return sorted({get_lang(lang) for lang in self.eval_langs})

    @property
    def scripts(self) -> set[str]:
        """Return the scripts of the dataset as iso15924 codes."""

        def get_script(lang: str) -> str:
            return lang.split("-")[1]

        if isinstance(self.eval_langs, dict):
            return {
                get_script(lang) for langs in self.eval_langs.values() for lang in langs
            }
        return {get_script(lang) for lang in self.eval_langs}

    def is_filled(self) -> bool:
        """Check if all the metadata fields are filled."""
        return all(
            getattr(self, field_name) is not None
            for field_name in self.model_fields
            if field_name != "prompt"
        )

    @property
    def hf_subsets_to_langscripts(self) -> dict[HFSubset, list[ISO_LANGUAGE_SCRIPT]]:
        """Return a dictionary mapping huggingface subsets to languages."""
        if isinstance(self.eval_langs, dict):
            return self.eval_langs
        return {"default": self.eval_langs}  # type: ignore

    @property
    def intext_citation(self, include_cite: bool = True) -> str:
        """Create an in-text citation for the dataset."""
        cite = ""
        if self.bibtex_citation:
            cite = f"{self.bibtex_citation.split(',')[0].split('{')[1]}"
        if include_cite and cite:
            # check for whitespace in the citation
            if " " in cite:
                logger.warning(
                    "Citation contains whitespace. Please ensure that the citation is correctly formatted."
                )
            return f"\\cite{{{cite}}}"
        return cite

    @property
    def descriptive_stats(self) -> dict[str, DescriptiveStatistics] | None:
        """Return the descriptive statistics for the dataset."""
        if self.descriptive_stat_path.exists():
            with self.descriptive_stat_path.open("r") as f:
                return json.load(f)
        return None

    @property
    def descriptive_stat_path(self) -> Path:
        """Return the path to the descriptive statistics file."""
        descriptive_stat_base_dir = Path(__file__).parent.parent / "descriptive_stats"
        if not descriptive_stat_base_dir.exists():
            descriptive_stat_base_dir.mkdir()
        task_type_dir = descriptive_stat_base_dir / self.type
        if not task_type_dir.exists():
            task_type_dir.mkdir()
        return task_type_dir / f"{self.name}.json"

    @property
    def n_samples(self) -> dict[str, int] | None:
        """Returns the number of samples in the dataset"""
        stats = self.descriptive_stats
        if not stats:
            return None

        n_samples = {}
        for subset, subset_value in stats.items():
            if subset == "hf_subset_descriptive_stats":
                continue
            n_samples[subset] = subset_value["num_samples"]  # type: ignore
        return n_samples

    def __hash__(self) -> int:
        return hash(self.model_dump_json())

    @property
    def revision(self) -> str:
        return self.dataset["revision"]<|MERGE_RESOLUTION|>--- conflicted
+++ resolved
@@ -86,6 +86,7 @@
     "LM-generated and verified",
     "multiple",
 ]
+
 TASK_TYPE = Literal[
     "BitextMining",
     "Classification",
@@ -225,7 +226,7 @@
 class TaskMetadata(BaseModel):
     """Metadata for a task.
 
-    Attributes:
+    Args:
         dataset: All arguments to pass to [datasets.load_dataset](https://huggingface.co/docs/datasets/v2.18.0/en/package_reference/loading_methods#datasets.load_dataset) to load the dataset for the task.
         name: The name of the task.
         description: A description of the task.
@@ -253,13 +254,9 @@
         bibtex_citation: The BibTeX citation for the dataset. Should be an empty string if no citation is available.
     """
 
-<<<<<<< HEAD
     model_config = ConfigDict(extra="forbid")
 
     dataset: MetadataDatasetDict
-=======
-    dataset: dict[str, Any]
->>>>>>> dba7a952
 
     name: str
     description: str
