from __future__ import annotations

import json
import logging
import os
from collections import defaultdict
from time import time
from typing import Any

import tqdm
from datasets import Dataset, Features, Value, load_dataset

from mteb.encoder_interface import Encoder

from ..evaluation.evaluators import utils
from ..evaluation.evaluators.InstructionRetrievalEvaluator import (
    InstructionRetrievalEvaluator,
)
from .AbsTask import AbsTask, DescriptiveStatistics
from .AbsTaskRetrieval import HFDataLoader

logger = logging.getLogger(__name__)


# Adapted from https://github.com/beir-cellar/beir/blob/f062f038c4bfd19a8ca942a9910b1e0d218759d4/beir/datasets/data_loader_hf.py#L10
class HFDataLoaderInstructions(HFDataLoader):
    def __init__(
        self,
        hf_repo: str | None = None,
        hf_repo_qrels: str | None = None,
        data_folder: str | None = None,
        prefix: str | None = None,
        corpus_file: str = "corpus.jsonl",
        query_file: str = "queries.jsonl",
        qrels_folder: str = "qrels",
        qrels_file: str = "",
        streaming: bool = False,
        keep_in_memory: bool = False,
    ):
        self.corpus = {}
        self.queries = {}
        self.qrels = {}
        self.og_instructions = {}
        self.changed_instructions = {}
        self.top_ranked = {}
        self.hf_repo = hf_repo
        if hf_repo:
            # By default fetch qrels from same repo not a second repo with "-qrels" like in original
            self.hf_repo_qrels = hf_repo_qrels if hf_repo_qrels else hf_repo
        else:
            # data folder would contain these files:
            # (1) fiqa/corpus.jsonl  (format: jsonlines)
            # (2) fiqa/queries.jsonl (format: jsonlines)
            # (3) fiqa/qrels/test.tsv (format: tsv ("\t"))
            if prefix:
                query_file = prefix + "-" + query_file
                qrels_folder = prefix + "-" + qrels_folder

            self.corpus_file = (
                os.path.join(data_folder, corpus_file) if data_folder else corpus_file
            )
            self.query_file = (
                os.path.join(data_folder, query_file) if data_folder else query_file
            )
            self.qrels_folder = (
                os.path.join(data_folder, qrels_folder) if data_folder else None
            )
            self.qrels_file = qrels_file
        self.streaming = streaming
        self.keep_in_memory = keep_in_memory

    def load(
        self, split="test"
    ) -> tuple[
        Dataset,
        Dataset,
        dict[str, dict[str, int]],
        dict[str, dict[str, int]],
        Dataset,
    ]:
        if not self.hf_repo:
            self.og_qrels_file = os.path.join(self.qrels_folder + "_og", split + ".tsv")
            self.changed_qrels_file = os.path.join(
                self.qrels_folder + "_changed", split + ".tsv"
            )
            self.check(fIn=self.corpus_file, ext="jsonl")
            self.check(fIn=self.query_file, ext="jsonl")
            self.check(fIn=self.og_qrels_file, ext="tsv")
            self.check(fIn=self.changed_qrels_file, ext="tsv")

        if not len(self.corpus):
            logger.info("Loading Corpus...")
            self._load_corpus()
            logger.info("Loaded %d %s Documents.", len(self.corpus), split.upper())
            logger.info("Doc Example: %s", self.corpus[0])

        if not len(self.queries):
            logger.info("Loading Queries...")
            self._load_queries()

        self._load_qrels(split, changed=False)
        self._load_qrels(split, changed=True)
        # filter queries with no qrels
        og_qrels_dict = defaultdict(dict)
        changed_qrels_dict = defaultdict(dict)

        def qrels_dict_init(row):
            og_qrels_dict[row["query-id"]][row["corpus-id"]] = int(row["score"])

        def qrels_changed_dict_init(row):
            changed_qrels_dict[row["query-id"]][row["corpus-id"]] = int(row["score"])

        self.changed_qrels.map(qrels_dict_init)
        self.og_qrels.map(qrels_changed_dict_init)
        self.og_qrels = og_qrels_dict
        self.changed_qrels = changed_qrels_dict
        self.queries = self.queries.filter(lambda x: x["id"] in self.og_qrels)
        logger.info("Loaded %d %s Queries.", len(self.queries), split.upper())
        logger.info("Query Example: %s", self.queries[0])

        # load top_ranked
        self.load_top_ranked()

        return (
            self.corpus,
            self.queries,
            self.og_qrels,
            self.changed_qrels,
            self.top_ranked,
        )

    def load_top_ranked(self) -> None:
        if self.hf_repo:
            top_ranked_ds = load_dataset(
                self.hf_repo,
                "top_ranked",
                keep_in_memory=self.keep_in_memory,
                streaming=self.streaming,
            )
        else:
            top_ranked_ds = load_dataset(
                "json",
                data_files=self.top_ranked_file,
                streaming=self.streaming,
                keep_in_memory=self.keep_in_memory,
            )
        top_ranked_ds = next(iter(top_ranked_ds.values()))  # get first split
        top_ranked_ds = top_ranked_ds.cast_column("qid", Value("string"))
        top_ranked_ds = top_ranked_ds.cast_column("pid", Value("string"))
        top_ranked_ds = top_ranked_ds.remove_columns(
            [col for col in top_ranked_ds.column_names if col not in ["qid", "pid"]]
        )
        self.top_ranked = top_ranked_ds

    def _load_queries(self):
        if self.hf_repo:
            queries_ds = load_dataset(
                self.hf_repo,
                "queries",
                keep_in_memory=self.keep_in_memory,
                streaming=self.streaming,
            )
        else:
            queries_ds = load_dataset(
                "json",
                data_files=self.query_file,
                streaming=self.streaming,
                keep_in_memory=self.keep_in_memory,
            )
        queries_ds = next(iter(queries_ds.values()))  # get first split
        queries_ds = queries_ds.cast_column("_id", Value("string"))
        queries_ds = queries_ds.rename_column("_id", "id")
        queries_ds = queries_ds.remove_columns(
            [
                col
                for col in queries_ds.column_names
                if col
                not in [
                    "id",
                    "text",
                    "instruction_og",
                    "instruction_changed",
                    "keywords",
                    "short_query",
                ]
            ]
        )
        self.queries = queries_ds

    def _load_qrels(self, split, changed=False):
        if self.hf_repo:
            qrels_ds = load_dataset(
                self.hf_repo_qrels,
                "qrels_og" if not changed else "qrels_changed",
                keep_in_memory=self.keep_in_memory,
                streaming=self.streaming,
            )[split]
        else:
            qrels_file = self.og_qrels_file if not changed else self.changed_qrels_file
            qrels_ds = load_dataset(
                "csv",
                data_files=qrels_file,
                delimiter="\t",
                keep_in_memory=self.keep_in_memory,
            )
        features = Features(
            {
                "query-id": Value("string"),
                "corpus-id": Value("string"),
                "score": Value("float"),
            }
        )
        qrels_ds = qrels_ds.cast(features)

        if changed:
            self.changed_qrels = qrels_ds
        else:
            self.og_qrels = qrels_ds


class InstructionRetrievalDescriptiveStatistics(DescriptiveStatistics):
    """Descriptive statistics for Instruction Retrieval tasks

    Attributes:
        num_queries: Number of queries
        num_docs: Number of documents
        average_document_length: Average length of documents
        average_query_length: Average length of queries
        average_instruction_length: Average length of instructions
        average_changed_instruction_length: Average length of changed instructions
        average_relevant_docs_per_query: Average number of relevant docs per query
        average_top_ranked_per_query: Average number of top ranked docs per query
    """

    num_queries: int
    num_docs: int
    average_document_length: float
    average_query_length: float
    average_instruction_length: float
    average_changed_instruction_length: float
    average_relevant_docs_per_query: float
    average_top_ranked_per_query: float


class AbsTaskInstructionRetrieval(AbsTask):
    """Abstract class for retrieval tasks that use instructions. An example from Core17 would be
        query: What is the ongoing status of The Three Gorges Project?
        instruction: A relevant document will provide the projected or actual date of completion of the project, its estimated or actual total cost, or the estimated or ongoing electrical output of the finished project. Discussions of the social, political, or ecological impact of the project are not relevant.

    Child-classes must implement the following properties:
    self.corpus = Dict[corpus_id, Dict[str, str]] #id => dict with document datas like title and text
    self.queries = Dict[query_id, str] #id => query
    self.relevant_docs = Dict[query_id, Dict[corpus_id, int]]
    self.og_instructions = Dict[str, str] query => original instruction
    self.changed_instructions = Dict[str, str] query => changed instruction
    self.top_ranked = Dict[query_id, List[corpus_id]] #id => list of top ranked document ids

    See https://arxiv.org/abs/2403.15246 for more details
    """

    def __init__(
        self,
        **kwargs,
    ):
        super().__init__(**kwargs)
        self.do_length_ablation = kwargs.get("do_length_ablation", False)
        if self.do_length_ablation:
            logger.info("Running length ablation also...")

    def load_data(self, **kwargs):
        if self.data_loaded:
            return
        self.corpus, self.queries, self.og_relevant_docs, self.changed_relevant_docs = (
            {},
            {},
            {},
            {},
        )
        self.og_instructions, self.changed_instructions = {}, {}
        self.top_ranked = {}
        if self.do_length_ablation:
            self.keywords, self.short_instructions = {}, {}

        dataset_path = self.metadata_dict["dataset"]["path"]
        hf_repo_qrels = (
            dataset_path + "-qrels" if "clarin-knext" in dataset_path else None
        )
        for split in kwargs.get("eval_splits", self.metadata_dict["eval_splits"]):
            (
                corpus,
                queries,
                og_relevant_docs,
                changed_relevant_docs,
                top_ranked_init,
            ) = HFDataLoaderInstructions(
                hf_repo=dataset_path,
                hf_repo_qrels=hf_repo_qrels,
                streaming=False,
                keep_in_memory=False,
            ).load(split=split)

            # Conversion from DataSet
            top_ranked = defaultdict(list)
            [
                top_ranked[cur_inst["qid"]].append(cur_inst["pid"])
                for cur_inst in top_ranked_init
            ]
            og_instructions = {
                query["text"]: query["instruction_og"] for query in queries
            }
            changed_instructions = {
                query["text"]: query["instruction_changed"] for query in queries
            }
            if self.do_length_ablation:
                keywords = {query["text"]: query["keywords"] for query in queries}
                short_instructions = {
                    query["text"]: query["short_query"] for query in queries
                }
            queries = {query["id"]: query["text"] for query in queries}
            corpus = {
                doc["id"]: {"title": doc["title"], "text": doc["text"]}
                for doc in corpus
            }
            assert (
                len(top_ranked) == len(queries)
            ), f"Top ranked not loaded properly! Expected {len(self.queries)} but got {len(self.top_ranked)}."

            (
                self.corpus[split],
                self.queries[split],
                self.og_relevant_docs[split],
                self.changed_relevant_docs[split],
            ) = corpus, queries, og_relevant_docs, changed_relevant_docs
            self.changed_instructions[split], self.og_instructions[split] = (
                changed_instructions,
                og_instructions,
            )
            self.top_ranked[split] = top_ranked

            if self.do_length_ablation:
                self.keywords[split], self.short_instructions[split] = (
                    keywords,
                    short_instructions,
                )

        self.data_loaded = True

    def _evaluate_subset_lang(
        self,
        retriever: InstructionRetrievalEvaluator,
        corpus: dict,
        queries: dict,
        og_relevant_docs: dict,
        changed_relevant_docs: dict,
        og_instructions: dict,
        changed_instructions: dict,
        top_ranked: dict,
        lang: str,
        split: str,
        keywords: dict | None = None,
        short_instructions: dict | None = None,
        **kwargs,
    ) -> dict[str, dict[str, float] | float]:
        corpus, queries = corpus[split], queries[split]
        og_relevant_docs, changed_relevant_docs = (
            og_relevant_docs[split],
            changed_relevant_docs[split],
        )
        og_instructions, changed_instructions = (
            og_instructions[split],
            changed_instructions[split],
        )

        top_ranked = top_ranked[split]
        scores_og, results_og = self._evaluate_subset(
            retriever,
            corpus,
            queries,
            og_relevant_docs,
            og_instructions,
            top_ranked,
            lang,
            **kwargs,
        )
        scores_changed, results_changed = self._evaluate_subset(
            retriever,
            corpus,
            queries,
            changed_relevant_docs,
            changed_instructions,
            top_ranked,
            lang,
            **kwargs,
        )

        newly_irrelevant_qrels = self.create_qrel_diff(
            og_relevant_docs,
            changed_relevant_docs,
        )
        overall_changed_scores = utils.evaluate_change(
            results_og, results_changed, newly_irrelevant_qrels
        )

        overall_changed_scores["individual"] = {
            "original": scores_og,
            "changed": scores_changed,
        }

        if self.do_length_ablation:
            keywords, short_instructions = (
                keywords[split],
                short_instructions[split],
            )
            scores_base, results_base = self._evaluate_subset(
                retriever,
                corpus,
                queries,
                og_relevant_docs,
                defaultdict(str),
                top_ranked,
                lang,
                **kwargs,
            )
            scores_w_keywords_scores, scores_w_keywords_results = self._evaluate_subset(
                retriever,
                corpus,
                queries,
                og_relevant_docs,
                keywords,
                top_ranked,
                lang,
                **kwargs,
            )
<<<<<<< HEAD
            scores_w_short_instr_scores, scores_w_short_instr_result = (
                self._evaluate_subset(
                    retriever,
                    corpus,
                    queries,
                    og_relevant_docs,
                    short_instructions,
                    top_ranked,
                    lang,
                    **kwargs,
                )
=======
            (
                scores_w_short_instr_scores,
                scores_w_short_instr_result,
            ) = self._evaluate_subset(
                retriever,
                corpus,
                queries,
                og_relevant_docs,
                short_instructions,
                top_ranked,
                lang,
                **kwargs,
>>>>>>> 16b22201
            )
            overall_changed_scores["length_ablation"] = {
                "keywords": scores_w_keywords_scores,
                "short_instructions": scores_w_short_instr_scores,
                "base": scores_base,
            }

        return overall_changed_scores

    def evaluate(
        self,
        model: Encoder,
        split: str = "test",
        *,
        encode_kwargs: dict[str, Any] = {},
        **kwargs,
    ) -> dict[str, dict[str, Any]]:
        retriever = InstructionRetrievalEvaluator(
            retriever=model,
            task_name=self.metadata.name,
            encode_kwargs=encode_kwargs,
            **kwargs,
        )
        scores = {}
        if self.is_multilingual:
            for lang in self.hf_subsets:
                logger.info(f"Language: {lang}")
                scores[lang] = self._evaluate_subset_lang(
                    retriever,
                    corpus=self.corpus[lang],
                    queries=self.queries[lang],
                    og_relevant_docs=self.og_relevant_docs[lang],
                    changed_relevant_docs=self.changed_relevant_docs[lang],
                    og_instructions=self.og_instructions[lang],
                    changed_instructions=self.changed_instructions[lang],
                    top_ranked=self.top_ranked[lang],
                    lang=lang,
                    split=split,
                    keywords=self.keywords[lang] if self.do_length_ablation else None,
                    short_instructions=self.short_instructions[lang]
                    if self.do_length_ablation
                    else None,
                    **kwargs,
                )
                self._add_main_score(scores[lang])
        else:
            lang = "default"
            scores[lang] = self._evaluate_subset_lang(
                retriever,
                corpus=self.corpus,
                queries=self.queries,
                og_relevant_docs=self.og_relevant_docs,
                changed_relevant_docs=self.changed_relevant_docs,
                og_instructions=self.og_instructions,
                changed_instructions=self.changed_instructions,
                top_ranked=self.top_ranked,
                lang=lang,
                split=split,
                keywords=self.keywords if self.do_length_ablation else None,
                short_instructions=self.short_instructions
                if self.do_length_ablation
                else None,
                **kwargs,
            )
            self._add_main_score(scores[lang])

        return scores

    def _add_main_score(self, scores: dict[str, dict[str, float]]) -> None:
        scores["main_score"] = scores[self.metadata.main_score]

    def _evaluate_subset(
        self,
        retriever: InstructionRetrievalEvaluator,
        corpus: dict[str, dict[str, str]],
        queries: dict[str, str],
        relevant_docs: dict[str, dict[str, int]],
        instructions: dict[str, str],
        top_ranked: dict[str, list[str]],
        lang=None,
        **kwargs,
    ) -> tuple[dict[str, float], dict[str, dict[str, float]]]:
        start_time = time()

        # do the results by query and relevant docs only
        all_results = []
        for query_id in tqdm.tqdm(list(queries.keys()), leave=False, desc="Retrieving"):
            cur_queries = {query_id: queries[query_id]}
            cur_instructions = {queries[query_id]: instructions[queries[query_id]]}
            cur_docs = {
                key: value
                for (key, value) in corpus.items()
                if key in top_ranked[query_id]
            }
            all_results.append(
                retriever(
                    cur_docs, cur_queries, instructions=cur_instructions, qid=query_id
                )
            )

        # combine all the results (which are {'qid' -> {'doc_id' -> score} mappings)
        # we know all are unique qids, so we can smash together
        results = {k: v for d in all_results for k, v in d.items()}

        end_time = time()
<<<<<<< HEAD
        logger.info(
            f"Time taken to retrieve: {end_time - start_time:.2f} seconds"
        )
=======
        logger.info(f"Time taken to retrieve: {end_time - start_time:.2f} seconds")
>>>>>>> 16b22201

        if kwargs.get("save_predictions", False):
            output_folder = kwargs.get("output_folder", "results")
            if not os.path.isdir(output_folder):
                os.makedirs(output_folder)
            top_k = kwargs.get("top_k", None)
            if top_k is not None:
                for qid in list(results.keys()):
                    doc_ids = set(
                        sorted(
                            results[qid], key=lambda x: results[qid][x], reverse=True
                        )[:top_k]
                    )
                    results[qid] = {
                        k: v for k, v in results[qid].items() if k in doc_ids
                    }
            if lang is None:
                qrels_save_path = (
                    f"{output_folder}/{self.metadata_dict['name']}_predictions.json"
                )
            else:
                qrels_save_path = f"{output_folder}/{self.metadata_dict['name']}_{lang}_predictions.json"

            with open(qrels_save_path, "w") as f:
                json.dump(results, f)

        ndcg, _map, recall, precision, naucs = retriever.evaluate(
            relevant_docs,
            results,
            retriever.k_values,
            ignore_identical_ids=kwargs.get("ignore_identical_ids", True),
        )
        mrr, naucs = retriever.evaluate_custom(
            relevant_docs, results, retriever.k_values, "mrr"
        )
        scores = {
            **{f"ndcg_at_{k.split('@')[1]}": v for (k, v) in ndcg.items()},
            **{f"map_at_{k.split('@')[1]}": v for (k, v) in _map.items()},
            **{f"recall_at_{k.split('@')[1]}": v for (k, v) in recall.items()},
            **{f"precision_at_{k.split('@')[1]}": v for (k, v) in precision.items()},
            **{f"naucs_at_{k.split('@')[1]}": v for (k, v) in naucs.items()},
            **{f"mrr_at_{k.split('@')[1]}": v for (k, v) in mrr.items()},
        }
        return scores, results

    def create_qrel_diff(self, og_qrels, changed_qrels):
        newly_irrelevant_qrels = {}
        for qid in og_qrels:
            newly_irrelevant_qrels[qid] = []
            for doc_id in og_qrels[qid]:
                if changed_qrels[qid][doc_id] != og_qrels[qid][doc_id]:
                    newly_irrelevant_qrels[qid].append(doc_id)

        return newly_irrelevant_qrels

    def _calculate_metrics_from_split(
        self, split: str, hf_subset: str | None = None, compute_overall: bool = False
    ) -> InstructionRetrievalDescriptiveStatistics:
        if hf_subset:
            corpus = self.corpus[hf_subset][split]
            queries = self.queries[hf_subset][split]
            relevant_docs = self.og_relevant_docs[hf_subset][split]
            og_instructions = self.og_instructions[hf_subset][split]
            changed_instructions = self.changed_instructions[hf_subset][split]
            top_ranked = self.top_ranked[hf_subset][split]
        elif compute_overall:
            corpus = {}
            queries = {}
            relevant_docs = {}
            og_instructions = {}
            changed_instructions = {}
            top_ranked = {}
            for hf_subset in self.metadata.eval_langs:
                corpus.update(process_docs(self.corpus, hf_subset, split))
                queries.update(process_docs(self.queries, hf_subset, split))
                relevant_docs.update(
                    process_relevant_docs(self.og_relevant_docs, hf_subset, split)
                )
                og_instructions.update(
                    process_docs(
                        self.og_instructions,
                        hf_subset,
                        split,
                    )
                )
                changed_instructions.update(
                    process_docs(self.changed_instructions, hf_subset, split)
                )
                top_ranked.update(process_top_ranked(self.top_ranked, hf_subset, split))
        else:
            corpus = self.corpus[split]
            queries = self.queries[split]
            relevant_docs = self.og_relevant_docs[split]
            og_instructions = self.og_instructions[split]
            changed_instructions = self.changed_instructions[split]
            top_ranked = self.top_ranked[split]

        total_corpus_len = sum(
            [len(doc.get("title", "")) + len(doc["text"]) for doc in corpus.values()]
        )
        total_queries_len = sum([len(query) for query in queries.values()])
        total_instructions_len = sum(
            [len(instruction) for instruction in og_instructions.values()]
        )
        total_changed_instructions_len = sum(
            [len(instruction) for instruction in changed_instructions.values()]
        )
        num_qrels_non_zero = sum(
            sum(1 for doc_id in docs if docs[doc_id] != 0)
            for docs in relevant_docs.values()
        )
        qrels_per_doc = num_qrels_non_zero / len(relevant_docs) if len(queries) else 0
        top_ranked_per_query = (
            sum(len(docs) for docs in top_ranked.values()) / len(queries)
            if len(queries)
            else 0
        )
        return InstructionRetrievalDescriptiveStatistics(
            num_docs=len(corpus),
            num_queries=len(queries),
            average_document_length=(
                total_corpus_len / len(corpus) if len(corpus) else 0
            ),
            average_query_length=(
                total_queries_len / len(queries) if len(queries) else 0
            ),
            average_instruction_length=(
                total_instructions_len / len(queries) if len(queries) else 0
            ),
            average_changed_instruction_length=(
                total_changed_instructions_len / len(queries) if len(queries) else 0
            ),
            average_relevant_docs_per_query=qrels_per_doc,
            average_top_ranked_per_query=top_ranked_per_query,
        )


def process_docs(
    collection: dict[str, dict[str, dict[str, str]]], hf_subset: str, split: str
) -> dict[str, str]:
    """Collections can contain overlapping ids in different splits. Prepend split to avoid this"""
    return {
        f"{split}_{hf_subset}_{k}": v for k, v in collection[hf_subset][split].items()
    }


def process_relevant_docs(
    collection: dict[str, dict[str, dict[str, dict[str, int]]]],
    hf_subset: str,
    split: str,
) -> dict[str, dict[str, int]]:
    """Collections can contain overlapping ids in different splits. Prepend split to avoid this"""
    return_collection = {}
    for query_id, relevant in collection[hf_subset][split].items():
        return_collection[f"{split}_{hf_subset}_{query_id}"] = {
            f"{split}_{hf_subset}_{doc_id}": value for doc_id, value in relevant.items()
        }
    return return_collection


def process_top_ranked(
    collection: dict[str, dict[str, dict[str, list[str]]]], hf_subset: str, split: str
) -> dict[str, list[str]]:
    return_collection = {}
    for query_id, docs_id in collection[hf_subset][split].items():
        return_collection[f"{split}_{hf_subset}_{query_id}"] = [
            f"{split}_{hf_subset}_{doc_id}" for doc_id in docs_id
        ]
    return return_collection<|MERGE_RESOLUTION|>--- conflicted
+++ resolved
@@ -431,19 +431,6 @@
                 lang,
                 **kwargs,
             )
-<<<<<<< HEAD
-            scores_w_short_instr_scores, scores_w_short_instr_result = (
-                self._evaluate_subset(
-                    retriever,
-                    corpus,
-                    queries,
-                    og_relevant_docs,
-                    short_instructions,
-                    top_ranked,
-                    lang,
-                    **kwargs,
-                )
-=======
             (
                 scores_w_short_instr_scores,
                 scores_w_short_instr_result,
@@ -456,7 +443,6 @@
                 top_ranked,
                 lang,
                 **kwargs,
->>>>>>> 16b22201
             )
             overall_changed_scores["length_ablation"] = {
                 "keywords": scores_w_keywords_scores,
@@ -562,13 +548,7 @@
         results = {k: v for d in all_results for k, v in d.items()}
 
         end_time = time()
-<<<<<<< HEAD
-        logger.info(
-            f"Time taken to retrieve: {end_time - start_time:.2f} seconds"
-        )
-=======
         logger.info(f"Time taken to retrieve: {end_time - start_time:.2f} seconds")
->>>>>>> 16b22201
 
         if kwargs.get("save_predictions", False):
             output_folder = kwargs.get("output_folder", "results")
