from __future__ import annotations

import logging
from collections import defaultdict
from typing import Any

import numpy as np
from datasets import Dataset, DatasetDict
from PIL import ImageFile
from sklearn.linear_model import LogisticRegression

from mteb._evaluators import ClassificationEvaluator
from mteb.models import Encoder
from mteb.types import HFSubset, ScoresDict
from mteb.types.statistics import (
    DescriptiveStatistics,
    ImageStatistics,
    LabelStatistics,
    TextStatistics,
)

<<<<<<< HEAD
from ..evaluation.evaluators.classification_evaluator import (
    ClassificationEvaluator,
    SklearnClassifierProtocol,
)
=======
>>>>>>> 268757cb
from ._statistics_calculation import (
    calculate_image_statistics,
    calculate_label_statistics,
    calculate_text_statistics,
)
from .AbsTask import AbsTask

ImageFile.LOAD_TRUNCATED_IMAGES = True
logger = logging.getLogger(__name__)


class ClassificationDescriptiveStatistics(DescriptiveStatistics):
    """Descriptive statistics for Classification

    Attributes:
        num_samples: number of samples in the dataset.
        number_texts_intersect_with_train: Number of texts in the train split

        text_statistics: Statistics for text
        image_statistics: Statistics for images
        label_statistics: Statistics for labels
    """

    num_samples: int
    number_texts_intersect_with_train: int | None

    text_statistics: TextStatistics | None
    image_statistics: ImageStatistics | None
    label_statistics: LabelStatistics


class AbsTaskAnyClassification(AbsTask):
    """Abstract class for classification tasks
    The similarity is computed between pairs and the results are ranked.

    self.load_data() must generate a huggingface dataset with a split matching self.metadata.eval_splits, and assign it to self.dataset. It
    must contain the following columns:
        input_column_name: input (str | image)
        label_column_name: int

    Attributes:
       samples_per_label: Number of samples to use pr. label. These samples are embedded and a classifier is fit using the labels and samples.

    """

    evaluator: type[ClassificationEvaluator] = ClassificationEvaluator
    classifier: SklearnClassifierProtocol = LogisticRegression(
        n_jobs=-1,
        max_iter=100,
    )

    samples_per_label: int = 8
    n_experiments: int = 10
    k: int = 3
    train_split: str = "train"
    label_column_name: str = "label"
    input_column_name: str = "text"
    abstask_prompt = "Classify user passages."

    def evaluate(
        self,
        model: Encoder,
        split: str = "test",
        subsets_to_run: list[HFSubset] | None = None,
        *,
        encode_kwargs: dict[str, Any],
        **kwargs: Any,
    ) -> dict[HFSubset, ScoresDict]:
        if not self.data_loaded:
            self.load_data()

        if "random_state" in self.classifier.get_params():
            self.classifier = self.classifier.set_params(random_state=self.seed)
        scores = {}
        hf_subsets = self.hf_subsets
        if subsets_to_run is not None:
            hf_subsets = [s for s in hf_subsets if s in subsets_to_run]

        for hf_subset in hf_subsets:
            logger.info(
                f"Task: {self.metadata.name}, split: {split}, subset: {hf_subset}. Running..."
            )

            if hf_subset not in self.dataset and hf_subset == "default":
                ds = self.dataset
            else:
                ds = self.dataset[hf_subset]
            scores[hf_subset] = self._evaluate_subset(
                model,
                ds,
                hf_split=split,
                hf_subset=hf_subset,
                encode_kwargs=encode_kwargs,
                **kwargs,
            )
            self._add_main_score(scores[hf_subset])

        return scores

    def _evaluate_subset(
        self,
        model: Encoder,
        dataset: DatasetDict,
        hf_split: str,
        hf_subset: str,
        encode_kwargs: dict[str, Any],
        **kwargs,
    ) -> ScoresDict:
        train_split = dataset[self.train_split]
        eval_split = dataset[hf_split]
        params = {"k": self.k}
        params.update(kwargs)

        scores = []
        test_cache, idxs = (
            None,
            None,
        )  # we store idxs to make the shuffling reproducible
        for i in range(self.n_experiments):
            logger.info(
                "=" * 10 + f" Experiment {i + 1}/{self.n_experiments} " + "=" * 10
            )
            # Bootstrap `self.samples_per_label` samples per label for each split
            train_dataset, idxs = self._undersample_data(
                train_split,
                idxs,
            )

            evaluator = self.evaluator(
                train_dataset,
                eval_split,
                self.input_column_name,
                self.label_column_name,
                task_metadata=self.metadata,
                hf_split=hf_split,
                hf_subset=hf_subset,
                classifier=self.classifier,
                **params,
            )
            scores_exp, test_cache = evaluator(
                model, encode_kwargs=encode_kwargs, test_cache=test_cache
            )
            scores.append(scores_exp)

        avg_scores: dict[str, Any] = {
            k: np.mean([s[k] for s in scores]) for k in scores[0].keys()
        }
        avg_scores["scores_per_experiment"] = scores
        return avg_scores

    def _undersample_data(
        self, dataset: Dataset, idxs: list[int] | None = None
    ) -> tuple[Dataset, list[int]]:
        """Undersample data to have `samples_per_label` samples of each label.

        Args:
            dataset: Hugging Face `datasets.Dataset` containing "text" and "label".
            idxs: Optional indices to shuffle and sample from.

        Returns:
            A new Dataset containing undersampled examples.
            The shuffled indices used for sampling.
        """
        if idxs is None:
            idxs = list(range(len(dataset)))

        # using RandomState for backward compatibility with `v1`
        rng_state = np.random.RandomState(self.seed)
        rng_state.shuffle(idxs)

        label_counter = defaultdict(int)
        sampled_idxs = []

        for i in idxs:
            label = dataset[i][self.label_column_name]
            if label_counter[label] < self.samples_per_label:
                sampled_idxs.append(i)
                label_counter[label] += 1

        return dataset.select(sampled_idxs), idxs

    def _calculate_descriptive_statistics_from_split(
        self, split: str, hf_subset: str | None = None, compute_overall: bool = False
    ) -> ClassificationDescriptiveStatistics:
        train_text = []
        if hf_subset:
            inputs = self.dataset[hf_subset][split][self.input_column_name]
            label = self.dataset[hf_subset][split][self.label_column_name]
            if split != self.train_split:
                train_text = self.dataset[hf_subset][self.train_split][
                    self.input_column_name
                ]
        elif compute_overall:
            inputs = []
            label = []
            for hf_subset in self.metadata.eval_langs:
                inputs.extend(self.dataset[hf_subset][split][self.input_column_name])
                label.extend(self.dataset[hf_subset][split][self.label_column_name])
                if split != self.train_split:
                    train_text.extend(
                        self.dataset[hf_subset][self.train_split][
                            self.input_column_name
                        ]
                    )
        else:
            inputs = self.dataset[split][self.input_column_name]
            label = self.dataset[split][self.label_column_name]
            if split != self.train_split:
                train_text = self.dataset[self.train_split][self.input_column_name]

        image_statistics = None
        text_statistics = None
        num_texts_in_train = None

        if "image" in self.metadata.modalities:
            image_statistics = calculate_image_statistics(inputs)
        if "text" in self.metadata.modalities:
            text_statistics = calculate_text_statistics(inputs)
            num_texts_in_train = (
                len(set(inputs) & set(train_text))
                if split != self.train_split
                else None
            )

        label_statistics = calculate_label_statistics(label)

        return ClassificationDescriptiveStatistics(
            num_samples=len(inputs),
            number_texts_intersect_with_train=num_texts_in_train
            if num_texts_in_train
            else None,
            text_statistics=text_statistics,
            image_statistics=image_statistics,
            label_statistics=label_statistics,
        )

    def _push_dataset_to_hub(self, repo_name: str) -> None:
        self._upload_dataset_to_hub(
            repo_name,
            [
                self.input_column_name,
                self.label_column_name,
            ],
        )<|MERGE_RESOLUTION|>--- conflicted
+++ resolved
@@ -9,7 +9,6 @@
 from PIL import ImageFile
 from sklearn.linear_model import LogisticRegression
 
-from mteb._evaluators import ClassificationEvaluator
 from mteb.models import Encoder
 from mteb.types import HFSubset, ScoresDict
 from mteb.types.statistics import (
@@ -19,13 +18,10 @@
     TextStatistics,
 )
 
-<<<<<<< HEAD
-from ..evaluation.evaluators.classification_evaluator import (
+from .._evaluators.classification_evaluator import (
     ClassificationEvaluator,
     SklearnClassifierProtocol,
 )
-=======
->>>>>>> 268757cb
 from ._statistics_calculation import (
     calculate_image_statistics,
     calculate_label_statistics,
