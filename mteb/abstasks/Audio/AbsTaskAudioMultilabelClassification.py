--- conflicted
+++ resolved
@@ -96,18 +96,14 @@
     label_column_name: str = "labels"
     samples_per_label: int = 8
     n_experiments: int = 10
-    batch_size:int = 32
+    batch_size: int = 32
     train_split: str = "train"
 
     classifier = MultiOutputClassifier(estimator=LogisticRegression())
 
     def __init__(
         self,
-<<<<<<< HEAD
         **kwargs
-=======
-        **kwargs,
->>>>>>> 3cb6b5db
     ):
         super().__init__(**kwargs)
 
