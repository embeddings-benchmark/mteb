--- conflicted
+++ resolved
@@ -10,29 +10,9 @@
 
 logger = logging.getLogger(__name__)
 
-<<<<<<< HEAD
-OLD_FORMAT_RERANKING_TASKS = []
-=======
 OLD_FORMAT_RERANKING_TASKS = [
-    "MindSmallReranking",
-    "SciDocsRR",
-    "StackOverflowDupQuestions",
-    "WebLINXCandidatesReranking",
-    "AlloprofReranking",
-    "SyntecReranking",
-    "VoyageMMarcoReranking",
-    "ESCIReranking",
-    "MIRACLReranking",
-    "WikipediaRerankingMultilingual",
-    "RuBQReranking",
-    "T2Reranking",
-    "MMarcoReranking",
-    "CMedQAv1-reranking",
-    "CMedQAv2-reranking",
-    "NamaaMrTydiReranking",
     "BuiltBenchReranking",
 ]
->>>>>>> cad748d3
 
 
 class AbsTaskReranking(AbsTaskRetrieval):
