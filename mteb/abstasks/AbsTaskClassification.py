--- conflicted
+++ resolved
@@ -14,12 +14,8 @@
     logRegClassificationEvaluator,
 )
 from ..load_results.task_results import HFSubset, ScoresDict
-<<<<<<< HEAD
-from .AbsTask import AbsTask, DescriptiveStatistics
-=======
 from .AbsTask import AbsTask
 from .TaskMetadata import DescriptiveStatistics
->>>>>>> 2fac8ba1
 
 logger = logging.getLogger(__name__)
 
@@ -221,47 +217,6 @@
                 label_counter[y[i]] += 1
         return X_sampled, y_sampled, idxs
 
-<<<<<<< HEAD
-    def calculate_metadata_metrics(
-        self,
-    ) -> dict[
-        str,
-        ClassificationDescriptiveStatistics
-        | dict[str, ClassificationDescriptiveStatistics],
-    ]:
-        self.load_data()
-
-        # same function from parent class, but added explicitly train to splits
-
-        all_details = {}
-        pbar_split = tqdm.tqdm(
-            self.metadata.eval_splits + ["train"], desc="Processing Splits..."
-        )
-        for split in pbar_split:
-            pbar_split.set_postfix_str(f"Split: {split}")
-            logger.info(f"Processing metadata for split {split}")
-            if self.is_multilingual:
-                all_details[split] = self._calculate_metrics_from_split(
-                    split, compute_overall=True
-                )
-                all_details[split]["hf_subset_descriptive_stats"] = {}
-
-                pbar_subset = tqdm.tqdm(
-                    self.metadata.eval_langs, desc="Processing Languages..."
-                )
-                for hf_subset in pbar_subset:
-                    pbar_subset.set_postfix_str(f"Language: {hf_subset}")
-                    logger.info(f"Processing metadata for language {hf_subset}")
-                    split_details = self._calculate_metrics_from_split(split, hf_subset)
-                    all_details[split][hf_subset] = split_details
-            else:
-                split_details = self._calculate_metrics_from_split(split)
-                all_details[split] = split_details
-
-        return all_details
-
-=======
->>>>>>> 2fac8ba1
     def _calculate_metrics_from_split(
         self, split: str, hf_subset: str | None = None, compute_overall: bool = False
     ) -> ClassificationDescriptiveStatistics:
