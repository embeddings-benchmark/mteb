--- conflicted
+++ resolved
@@ -64,37 +64,8 @@
         text: str
         label: int
 
-<<<<<<< HEAD
-    abstask_prompt = "Classify user passages."
-    sentence_column: str = "text"
-
-
-    def __init__(
-        self,
-        method: str = "logReg",
-        n_experiments: int | None = None,
-        samples_per_label: int | None = None,
-        k: int = 3,
-        **kwargs,
-    ):
-        super().__init__(**kwargs)
-        self.method = method
-
-        # Bootstrap parameters
-        self.n_experiments: int = (  # type: ignore
-            n_experiments
-            if n_experiments is not None
-            else self.metadata_dict.get("n_experiments", 10)
-        )
-        self.samples_per_label: int = (  # type: ignore
-            samples_per_label
-            if samples_per_label is not None
-            else self.metadata_dict.get("samples_per_label", 8)
-        )
-=======
     Attributes:
        samples_per_label: Number of samples to use pr. label. These samples are embedded and a classifier is fit using the labels and samples.
->>>>>>> cbacef11
 
     """
 
@@ -104,6 +75,7 @@
     n_experiments: int = 10
     k: int = 3
     train_split = "train"
+    sentence_column: str = "text"
 
     def evaluate(
         self,
@@ -172,46 +144,10 @@
                 idxs,
             )
 
-<<<<<<< HEAD
-            if self.method == "kNN":
-                evaluator = kNNClassificationEvaluator(
-                    X_sampled,
-                    y_sampled,
-                    eval_split[self.sentence_column],  # type: ignore
-                    eval_split["label"],  # type: ignore
-                    task_name=self.metadata.name,
-                    encode_kwargs=encode_kwargs,
-                    **params,
-                )
-            elif self.method == "kNN-pytorch":
-                evaluator = kNNClassificationEvaluatorPytorch(
-                    X_sampled,
-                    y_sampled,
-                    eval_split[self.sentence_column],  # type: ignore
-                    eval_split["label"],  # type: ignore
-                    task_name=self.metadata.name,
-                    encode_kwargs=encode_kwargs,
-                    **params,
-                )
-            elif self.method == "logReg":
-                evaluator = logRegClassificationEvaluator(
-                    X_sampled,
-                    y_sampled,
-                    eval_split[self.sentence_column],  # type: ignore
-                    eval_split["label"],  # type: ignore
-                    task_name=self.metadata.name,
-                    encode_kwargs=encode_kwargs,
-                    **params,
-                )
-            else:
-                raise ValueError(f"Method {self.method} not supported")
-
-            scores_exp, test_cache = evaluator(model, test_cache=test_cache)
-=======
             evaluator = self.evaluator(
                 X_sampled,
                 y_sampled,
-                eval_split["text"],  # type: ignore
+                eval_split[self.sentence_column],  # type: ignore
                 eval_split["label"],  # type: ignore
                 task_name=self.metadata.name,
                 **params,
@@ -219,7 +155,7 @@
             scores_exp, test_cache = evaluator(
                 model, encode_kwargs=encode_kwargs, test_cache=test_cache
             )
->>>>>>> cbacef11
+
             scores.append(scores_exp)
 
         avg_scores: dict[str, Any] = {
