--- conflicted
+++ resolved
@@ -73,51 +73,9 @@
     evaluator = logRegClassificationEvaluator
     abstask_prompt = "Classify user passages."
     samples_per_label: int = 8
-<<<<<<< HEAD
     n_experiments: int = 10
     k: int = 3
     train_split = "train"
-=======
-
-    def __init__(
-        self,
-        method: str = "logReg",
-        n_experiments: int | None = None,
-        k: int = 3,
-        **kwargs,
-    ):
-        super().__init__(**kwargs)
-        if method != "logReg":
-            warnings.warn(
-                "Passing `method` to AbsTaskClassification is deprecated and will be removed in v2.0.0.",
-                DeprecationWarning,
-            )
-        self.method = method
-
-        if n_experiments:
-            warnings.warn(
-                "Passing `n_experiments` to AbsTaskClassification is deprecated and will be removed in v2.0.0.",
-                DeprecationWarning,
-            )
-
-        # Bootstrap parameters
-        self.n_experiments: int = (  # type: ignore
-            n_experiments
-            if n_experiments is not None
-            else self.metadata_dict.get("n_experiments", 10)
-        )
-
-        if k != 3:
-            warnings.warn(
-                "Passing `k` to AbsTaskClassification is deprecated and will be removed in v2.0.0.",
-                DeprecationWarning,
-            )
-        # kNN parameters
-        self.k = k
-
-    def _add_main_score(self, scores: dict[HFSubset, ScoresDict]) -> None:
-        scores["main_score"] = scores[self.metadata.main_score]
->>>>>>> 2a8c25ac
 
     def evaluate(
         self,
@@ -130,12 +88,6 @@
     ) -> dict[HFSubset, ScoresDict]:
         if not self.data_loaded:
             self.load_data()
-
-        if train_split != "train":
-            warnings.warn(
-                "Passing `train_split` to AbsTaskClassification.evaluate is deprecated and will be removed in v2.0.0.",
-                DeprecationWarning,
-            )
 
         scores = {}
         hf_subsets = self.hf_subsets
