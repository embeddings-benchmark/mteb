--- conflicted
+++ resolved
@@ -132,12 +132,7 @@
             imgs = self.dataset[hf_subset][split][self.image_column_name]
             labels = self.dataset[hf_subset][split][self.label_column_name]
         elif compute_overall:
-<<<<<<< HEAD
-            imgs = []
-            labels = []
-=======
             imgs, labels = [], []
->>>>>>> 42068c62
             for hf_subset in self.metadata.eval_langs:
                 imgs.extend(self.dataset[hf_subset][split][self.image_column_name])
                 labels.extend(self.dataset[hf_subset][split][self.label_column_name])
