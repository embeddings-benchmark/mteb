--- conflicted
+++ resolved
@@ -466,37 +466,6 @@
 
     def _calculate_metrics_from_split(
         self, split: str, hf_subset: str | None = None, compute_overall: bool = False
-<<<<<<< HEAD
-    ):
-        pass
-
-    def calculate_metadata_metrics(self) -> None:
-        self.load_data()
-
-        all_details = {}
-        pbar_split = tqdm.tqdm(self.metadata.eval_splits, desc="Processing Splits...")
-        for split in pbar_split:
-            pbar_split.set_postfix_str(f"Split: {split}")
-            logger.info(f"Processing metadata for split {split}")
-            all_details[split] = {}
-            if self.metadata.is_multilingual:
-                pbar_lang = tqdm.tqdm(
-                    self.relevant_docs.keys(), desc="Processing Languages..."
-                )
-                for lang in pbar_lang:
-                    pbar_lang.set_postfix_str(f"Language: {lang}")
-                    logger.info(f"Processing metadata for language {lang}")
-                    split_details = process_language(
-                        self.relevant_docs[lang][split],
-                        self.queries[lang][split],
-                        self.corpus[lang][split],
-                        lang,
-                    )
-                    all_details[split][lang] = split_details
-            else:
-                split_details = process_language(
-                    self.relevant_docs[split], self.queries[split], self.corpus[split]
-=======
     ) -> Any2AnyMutipleChoiceDescriptiveStatistics:
         if hf_subset:
             queries = self.queries[hf_subset][split]
@@ -511,7 +480,6 @@
                 corpus.update(process_docs(self.corpus, hf_subset, split))
                 relevant_docs.update(
                     process_relevant_docs(self.relevant_docs, hf_subset, split)
->>>>>>> cc472258
                 )
         else:
             queries = self.queries[split]
