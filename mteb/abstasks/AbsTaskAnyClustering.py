--- conflicted
+++ resolved
@@ -75,15 +75,9 @@
         # MTEB text clustering requires renaming and eval per subset.
         if self.metadata.modalities == ["text"]:
             v_measures = []
-<<<<<<< HEAD
             for cluster_set in tqdm.tqdm(data_split, desc="Clustering"):
-                clustering_dataset = Dataset.from_dict(cluster_set).rename_column(
-                    original_column_name=self.input_column_name, new_column_name="text"
-=======
-            for cluster_set in tqdm.tqdm(dataset, desc="Clustering"):
                 clustering_dataset = Dataset.from_dict(cluster_set).select_columns(
                     [self.input_column_name, self.label_column_name]
->>>>>>> 5d9b8730
                 )
                 evaluator = self.evaluator(
                     clustering_dataset,
@@ -109,7 +103,7 @@
             self._add_main_score(scores)
             return scores
 
-        dataset = dataset.select_columns(
+        data_split = data_split.select_columns(
             [self.input_column_name, self.label_column_name]
         )
         evaluator = self.evaluator(
