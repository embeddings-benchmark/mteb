--- conflicted
+++ resolved
@@ -7,13 +7,8 @@
 
 import numpy as np
 
-<<<<<<< HEAD
 from mteb.encoder_interface import Encoder
-from mteb.load_results.mteb_results import ScoresDict
-=======
-from mteb.encoder_interface import Encoder, EncoderWithQueryCorpusEncode
 from mteb.load_results.task_results import ScoresDict
->>>>>>> 094f9225
 
 from .AbsTask import AbsTask
 
