from __future__ import annotations

import logging
from typing import Any

import numpy as np
from datasets import Dataset

from mteb.encoder_interface import Encoder
from mteb.load_results.task_results import ScoresDict

from ..evaluation.evaluators import SummarizationEvaluator
from .AbsTask import AbsTask
from .TaskMetadata import DescriptiveStatistics

logger = logging.getLogger(__name__)


class SummarizationDescriptiveStatistics(DescriptiveStatistics):
    """Descriptive statistics for Summarization

    Attributes:
        num_samples: number of samples in the dataset.
        number_of_characters: Total number of symbols in the dataset.

        min_text_length: Minimum length of text
        avg_text_length: Average length of text
        max_text_length: Maximum length of text
        unique_texts: Number of unique texts

        min_human_summaries_length: Minimum length of human summaries
        avg_human_summaries_length: Average length of human summaries
        max_human_summaries_length: Maximum length of human summaries
        unique_human_summaries: Number of unique human summaries

        min_machine_summaries_length: Minimum length of machine summaries
        avg_machine_summaries_length: Average length of machine summaries
        max_machine_summaries_length: Maximum length of machine summaries
        unique_machine_summaries: Number of unique machine summaries

        min_relevance: Minimum relevance score
        avg_relevance: Average relevance score
        max_relevance: Maximum relevance score
    """

    num_samples: int
    number_of_characters: int

    min_text_length: int
    avg_text_length: float
    max_text_length: int
    unique_texts: int

    min_human_summaries_length: int
    avg_human_summaries_length: float
    max_human_summaries_length: int
    unique_human_summaries: int

    min_machine_summaries_length: int
    avg_machine_summaries_length: float
    max_machine_summaries_length: int
    unique_machine_summaries: int

    min_relevance: float
    avg_relevance: float
    max_relevance: float


class AbsTaskSummarization(AbsTask):
    """Abstract class for summarization experiments.

    self.load_data() must generate a huggingface dataset with a split matching self.metadata.eval_splits, and assign it to self.dataset. It must contain the following columns:
        text: str
        human_summaries: list[str]
        machine_summaries: list[str]
        relevance: list[float] (the score of the machine generated summaries)
    """

    min_score: int
    max_score: int

    abstask_prompt = (
        "Given a news summary, retrieve other semantically similar summaries."
    )
<<<<<<< HEAD

    reference_summaries_column: str = "human_summaries"
    generated_summaries_column: str = "machine_summaries"

    def __init__(self, **kwargs):
        super().__init__(**kwargs)

    @property
    def min_score(self):
        return self.metadata_dict["min_score"]

    @property
    def max_score(self):
        return self.metadata_dict["max_score"]
=======
    # SummEval has DeprecatedSummarizationEvaluator
    evaluator = SummarizationEvaluator
>>>>>>> cbacef11

    def _evaluate_subset(
        self,
        model: Encoder,
        data_split: Dataset,
        *,
        encode_kwargs: dict[str, Any],
        **kwargs,
    ) -> ScoresDict:
        normalized_scores = [
            (np.array(x) - self.min_score) / (self.max_score - self.min_score)
            for x in data_split["relevance"]
        ]
<<<<<<< HEAD
        evaluator = self.evalutor(
            machine_summaries=data_split[self.generated_summaries_column],
            human_summaries=data_split[self.reference_summaries_column],
=======
        evaluator = self.evaluator(
            machine_summaries=data_split["machine_summaries"],
            human_summaries=data_split["human_summaries"],
>>>>>>> cbacef11
            texts=data_split["text"],
            gold_scores=normalized_scores,
            task_name=self.metadata.name,
            **kwargs,
        )
        scores = evaluator(model, encode_kwargs=encode_kwargs)
        self._add_main_score(scores)
        return scores

    def _calculate_metrics_from_split(
        self, split: str, hf_subset: str | None = None, compute_overall: bool = False
    ) -> SummarizationDescriptiveStatistics:
        if hf_subset:
            text = self.dataset[hf_subset][split]["text"]
            human_summaries = self.dataset[hf_subset][split][
                self.reference_summaries_column
            ]
            machine_summaries = self.dataset[hf_subset][split][
                self.generated_summaries_column
            ]
            relevance = self.dataset[hf_subset][split]["relevance"]
        elif compute_overall:
            text = []
            human_summaries = []
            machine_summaries = []
            relevance = []

            for hf_subset in self.metadata.eval_langs:
                text.extend(self.dataset[hf_subset][split]["text"])
                human_summaries.extend(
                    self.dataset[hf_subset][split][self.reference_summaries_column]
                )
                machine_summaries.extend(
                    self.dataset[hf_subset][split][self.generated_summaries_column]
                )
                relevance.extend(self.dataset[hf_subset][split]["relevance"])
        else:
            text = self.dataset[split]["text"]
            human_summaries = self.dataset[split][self.reference_summaries_column]
            machine_summaries = self.dataset[split][self.generated_summaries_column]
            relevance = self.dataset[split]["relevance"]

        all_human_summaries = []
        for s in human_summaries:
            all_human_summaries.extend(s)

        all_machine_summaries = []
        for s in machine_summaries:
            all_machine_summaries.extend(s)

        text_len = [len(t) for t in text]
        total_text_len = sum(text_len)
        human_summaries_len = [len(s) for s in human_summaries]
        total_human_summaries_len = sum(human_summaries_len)
        machine_summaries_len = [len(s) for s in machine_summaries]
        total_machine_summaries_len = sum(machine_summaries_len)
        total_relevance = sum(sum(x) / len(x) for x in relevance)
        return SummarizationDescriptiveStatistics(
            num_samples=len(text),
            number_of_characters=total_text_len
            + total_human_summaries_len
            + total_machine_summaries_len,
            min_text_length=min(text_len),
            avg_text_length=total_text_len / len(text),
            max_text_length=max(text_len),
            unique_texts=len(set(text)),
            min_human_summaries_length=min(human_summaries_len),
            avg_human_summaries_length=total_human_summaries_len / len(text),
            max_human_summaries_length=max(human_summaries_len),
            unique_human_summaries=len(set(all_human_summaries)),
            min_machine_summaries_length=min(machine_summaries_len),
            avg_machine_summaries_length=total_machine_summaries_len / len(text),
            max_machine_summaries_length=max(machine_summaries_len),
            unique_machine_summaries=len(set(all_machine_summaries)),
            min_relevance=min(relevance),
            avg_relevance=total_relevance / len(relevance),
            max_relevance=max(relevance),
        )<|MERGE_RESOLUTION|>--- conflicted
+++ resolved
@@ -82,7 +82,6 @@
     abstask_prompt = (
         "Given a news summary, retrieve other semantically similar summaries."
     )
-<<<<<<< HEAD
 
     reference_summaries_column: str = "human_summaries"
     generated_summaries_column: str = "machine_summaries"
@@ -90,17 +89,8 @@
     def __init__(self, **kwargs):
         super().__init__(**kwargs)
 
-    @property
-    def min_score(self):
-        return self.metadata_dict["min_score"]
-
-    @property
-    def max_score(self):
-        return self.metadata_dict["max_score"]
-=======
     # SummEval has DeprecatedSummarizationEvaluator
     evaluator = SummarizationEvaluator
->>>>>>> cbacef11
 
     def _evaluate_subset(
         self,
@@ -114,15 +104,10 @@
             (np.array(x) - self.min_score) / (self.max_score - self.min_score)
             for x in data_split["relevance"]
         ]
-<<<<<<< HEAD
+
         evaluator = self.evalutor(
             machine_summaries=data_split[self.generated_summaries_column],
             human_summaries=data_split[self.reference_summaries_column],
-=======
-        evaluator = self.evaluator(
-            machine_summaries=data_split["machine_summaries"],
-            human_summaries=data_split["human_summaries"],
->>>>>>> cbacef11
             texts=data_split["text"],
             gold_scores=normalized_scores,
             task_name=self.metadata.name,
