"""entry point for the library

example call:
  pip install git+https://github.com/embeddings-benchmark/mteb-draft.git
  mteb -m average_word_embeddings_komninos \
       -t Banking77Classification EmotionClassification \
       --output_folder mteb_output \
       --verbosity 3
"""

from __future__ import annotations

import argparse
import json
import logging
from pathlib import Path

from sentence_transformers import SentenceTransformer

import mteb
from mteb import MTEB

logging.basicConfig(level=logging.WARNING)
logger = logging.getLogger(__name__)


def _name_to_path(name: str) -> str:
    return name.replace("/", "__").replace(" ", "_")


def _save_model_metadata(
    model: SentenceTransformer, model_name: str, output_folder: Path
) -> None:
    save_path = output_folder / "model_meta.json"

    model_meta = {
        "model_name": model_name,
        "versions": model._model_config.get("__version__", None),
    }

    with save_path.open("w") as f:
        json.dump(model_meta, f)


def main():
    parser = argparse.ArgumentParser()

    parser.add_argument(
        "-m",
        "--model",
        type=str,
        default=None,
        help="Model to use. Use pre-trained model name from https://huggingface.co/models",
    )
    parser.add_argument(
        "--task_types",
        nargs="+",
        type=str,
        default=None,
        help="List of task types (Clustering, Retrieval..) to be evaluated. If None, all tasks will be evaluated",
    )
    parser.add_argument(
        "--categories",
        nargs="+",
        type=str,
        default=None,
        help="List of task categories (s2s, p2p..) to be evaluated. If None, all tasks will be evaluated",
    )
    parser.add_argument(
        "-t",
        "--tasks",
        nargs="+",
        type=str,
        default=None,
        help="List of tasks to be evaluated. If specified, the other arguments are ignored.",
    )
    parser.add_argument(
        "-l",
        "--languages",
        nargs="*",
        type=str,
        default=None,
        help="List of languages to be evaluated. if not set, all languages will be evaluated.",
    )
    parser.add_argument(
        "--device", type=int, default=None, help="Device to use for computation"
    )
    parser.add_argument(
        "--output_folder",
        type=str,
        default=None,
        help="Output directory for results. Will default to results/{model_name} if not set.",
    )
    parser.add_argument(
        "-v", "--verbosity", type=int, default=2, help="Verbosity level"
    )
    parser.add_argument(
        "--co2_tracker",
        type=bool,
        default=False,
        help="Enable CO₂ tracker, disabled by default",
    )

    ## evaluation params
    parser.add_argument(
        "--eval_splits",
        nargs="+",
        type=str,
        default=None,
        help="Evaluation splits to use (train, dev, test..). If None, all splits will be used",
    )

    ## display tasks
    parser.add_argument(
        "--available_tasks",
        action="store_true",
        default=False,
        help="Display the available tasks",
    )

<<<<<<< HEAD
    ## model revision
    parser.add_argument(
        "--model_revision",
        type=str,
        default=None,
        help="Revision of the model. Revisions are automatically read if the model is loaded from huggingface. ",
    )

    # TODO: check what prams are useful to add
=======
>>>>>>> dfc59411
    args = parser.parse_args()

    # set logging based on verbosity level
    if args.verbosity == 0:
        logging.getLogger("mteb").setLevel(logging.CRITICAL)
    elif args.verbosity == 1:
        logging.getLogger("mteb").setLevel(logging.WARNING)
    elif args.verbosity == 2:
        logging.getLogger("mteb").setLevel(logging.INFO)
    elif args.verbosity == 3:
        logging.getLogger("mteb").setLevel(logging.DEBUG)

    logger.info("Running with parameters: %s", args)

    if args.available_tasks:
        MTEB.mteb_tasks()
        return

    if args.model is None:
        raise ValueError("Please specify a model using the -m or --model argument")

    if args.output_folder is None:
        args.output_folder = f"results/{_name_to_path(args.model)}"

    model = SentenceTransformer(args.model, device=args.device)

    tasks = mteb.get_tasks(
        categories=args.categories,
        task_types=args.task_types,
        languages=args.languages,
        tasks=args.tasks,
    )
    eval = MTEB(tasks=tasks)

    eval.run(
        model,
        verbosity=args.verbosity,
        output_folder=args.output_folder,
        eval_splits=args.eval_splits,
        co2_tracker=args.co2_tracker,
        model_revision=args.model_revision,
    )

    _save_model_metadata(model, args.model, Path(args.output_folder))


if __name__ == "__main__":
    main()<|MERGE_RESOLUTION|>--- conflicted
+++ resolved
@@ -118,7 +118,6 @@
         help="Display the available tasks",
     )
 
-<<<<<<< HEAD
     ## model revision
     parser.add_argument(
         "--model_revision",
@@ -127,9 +126,6 @@
         help="Revision of the model. Revisions are automatically read if the model is loaded from huggingface. ",
     )
 
-    # TODO: check what prams are useful to add
-=======
->>>>>>> dfc59411
     args = parser.parse_args()
 
     # set logging based on verbosity level
