--- conflicted
+++ resolved
@@ -118,7 +118,14 @@
         help="Display the available tasks",
     )
 
-<<<<<<< HEAD
+    ## model revision
+    parser.add_argument(
+        "--model_revision",
+        type=str,
+        default=None,
+        help="Revision of the model to be loaded. Revisions are automatically read if the model is loaded from huggingface. ",
+    )
+
     args, additional_kwargs = parser.parse_known_args()
 
     kwargs = {}
@@ -132,17 +139,7 @@
             ]:
                 value = value.lower() == "true"
             kwargs[key] = value
-=======
-    ## model revision
-    parser.add_argument(
-        "--model_revision",
-        type=str,
-        default=None,
-        help="Revision of the model to be loaded. Revisions are automatically read if the model is loaded from huggingface. ",
-    )
 
-    args = parser.parse_args()
->>>>>>> eae074ed
 
     # set logging based on verbosity level
     if args.verbosity == 0:
