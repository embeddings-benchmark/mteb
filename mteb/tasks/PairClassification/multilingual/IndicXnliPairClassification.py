--- conflicted
+++ resolved
@@ -49,19 +49,6 @@
         annotations_creators="derived",
         dialect=[],
         sample_creation="machine-translated",
-<<<<<<< HEAD
-        bibtex_citation="""
-        @misc{aggarwal_gupta_kunch_22,
-            doi = {10.48550/ARXIV.2204.08776},
-            url = {https://arxiv.org/abs/2204.08776},
-            author = {Aggarwal, Divyanshu and Gupta, Vivek and Kunchukuttan, Anoop},
-            title = {IndicXNLI: Evaluating Multilingual Inference for Indian Languages},
-            publisher = {arXiv},
-            year = {2022},
-            copyright = {Creative Commons Attribution 4.0 International}
-        }
-        """,
-=======
         bibtex_citation=r"""
 @misc{aggarwal_gupta_kunch_22,
   author = {Aggarwal, Divyanshu and Gupta, Vivek and Kunchukuttan, Anoop},
@@ -73,7 +60,6 @@
   year = {2022},
 }
 """,
->>>>>>> a52ea2f7
         # average of premise and hypothesis
     )
 
