--- conflicted
+++ resolved
@@ -39,16 +39,6 @@
         annotations_creators="human-annotated",
         dialect=[],
         sample_creation="created",
-<<<<<<< HEAD
-        bibtex_citation="""@misc{creutz2018open,
-      title={Open Subtitles Paraphrase Corpus for Six Languages},
-      author={Mathias Creutz},
-      year={2018},
-      eprint={1809.06142},
-      archivePrefix={arXiv},
-      primaryClass={cs.CL}
-}""",
-=======
         bibtex_citation=r"""
 @misc{creutz2018open,
   archiveprefix = {arXiv},
@@ -59,7 +49,6 @@
   year = {2018},
 }
 """,
->>>>>>> a52ea2f7
     )
 
     def load_data(self, **kwargs):
