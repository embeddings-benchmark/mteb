from __future__ import annotations

from mteb.abstasks.AbsTaskPairClassification import AbsTaskPairClassification
from mteb.abstasks.TaskMetadata import TaskMetadata


class CTKFactsNLI(AbsTaskPairClassification):
    metadata = TaskMetadata(
        name="CTKFactsNLI",
        dataset={
            "path": "ctu-aic/ctkfacts_nli",
            "revision": "387ae4582c8054cb52ef57ef0941f19bd8012abf",
            "trust_remote_code": True,
        },
        description="Czech Natural Language Inference dataset of around 3K evidence-claim pairs labelled with SUPPORTS, REFUTES or NOT ENOUGH INFO veracity labels. Extracted from a round of fact-checking experiments.",
        reference="https://arxiv.org/abs/2201.11115",
        type="PairClassification",
        category="s2s",
        modalities=["text"],
        eval_splits=["validation", "test"],
        eval_langs=["ces-Latn"],
        main_score="max_ap",
        date=("2020-09-01", "2021-08-31"),  # academic year 2020/2021
        domains=["News", "Written"],
        task_subtypes=["Claim verification"],
        license="cc-by-sa-3.0",
        annotations_creators="human-annotated",
        dialect=[],
        sample_creation="found",
<<<<<<< HEAD
        bibtex_citation="""@article{ullrich2023csfever,
        title={CsFEVER and CTKFacts: acquiring Czech data for fact verification},
        author={Ullrich, Herbert and Drchal, Jan and R{\\`y}par, Martin and Vincourov{\\'a}, Hana and Moravec, V{\\'a}clav},
        journal={Language Resources and Evaluation},
        volume={57},
        number={4},
        pages={1571--1605},
        year={2023},
        publisher={Springer}
        }""",  # after removing label 1=NOT ENOUGH INFO
=======
        bibtex_citation=r"""
@article{ullrich2023csfever,
  author = {Ullrich, Herbert and Drchal, Jan and R{\\`y}par, Martin and Vincourov{\\'a}, Hana and Moravec, V{\\'a}clav},
  journal = {Language Resources and Evaluation},
  number = {4},
  pages = {1571--1605},
  publisher = {Springer},
  title = {CsFEVER and CTKFacts: acquiring Czech data for fact verification},
  volume = {57},
  year = {2023},
}
""",  # after removing label 1=NOT ENOUGH INFO
>>>>>>> a52ea2f7
    )

    def dataset_transform(self):
        _dataset = {}
        self.dataset.pop("train")
        # keep labels 0=REFUTES and 2=SUPPORTS, and map them as 0 and 1 for binary classification
        hf_dataset = self.dataset.filter(lambda x: x["label"] in [0, 2])
        hf_dataset = hf_dataset.map(
            lambda example: {"label": 1 if example["label"] == 2 else 0}
        )
        for split in self.metadata.eval_splits:
            _dataset[split] = [
                {
                    "sentence1": hf_dataset[split]["evidence"],
                    "sentence2": hf_dataset[split]["claim"],
                    "labels": hf_dataset[split]["label"],
                }
            ]
        self.dataset = _dataset<|MERGE_RESOLUTION|>--- conflicted
+++ resolved
@@ -27,18 +27,6 @@
         annotations_creators="human-annotated",
         dialect=[],
         sample_creation="found",
-<<<<<<< HEAD
-        bibtex_citation="""@article{ullrich2023csfever,
-        title={CsFEVER and CTKFacts: acquiring Czech data for fact verification},
-        author={Ullrich, Herbert and Drchal, Jan and R{\\`y}par, Martin and Vincourov{\\'a}, Hana and Moravec, V{\\'a}clav},
-        journal={Language Resources and Evaluation},
-        volume={57},
-        number={4},
-        pages={1571--1605},
-        year={2023},
-        publisher={Springer}
-        }""",  # after removing label 1=NOT ENOUGH INFO
-=======
         bibtex_citation=r"""
 @article{ullrich2023csfever,
   author = {Ullrich, Herbert and Drchal, Jan and R{\\`y}par, Martin and Vincourov{\\'a}, Hana and Moravec, V{\\'a}clav},
@@ -51,7 +39,6 @@
   year = {2023},
 }
 """,  # after removing label 1=NOT ENOUGH INFO
->>>>>>> a52ea2f7
     )
 
     def dataset_transform(self):
