from __future__ import annotations

from mteb.abstasks.AbsTaskPairClassification import AbsTaskPairClassification
from mteb.abstasks.TaskMetadata import TaskMetadata


class SickBrPC(AbsTaskPairClassification):
    metadata = TaskMetadata(
        name="SICK-BR-PC",
        dataset={
            "path": "eduagarcia/sick-br",
            "revision": "0cdfb1d51ef339011c067688a3b75b82f927c097",
        },
        description="SICK-BR is a Portuguese inference corpus, human translated from SICK",
        reference="https://linux.ime.usp.br/~thalen/SICK_PT.pdf",
        type="PairClassification",
        category="s2s",
        modalities=["text"],
        eval_splits=["test"],
        eval_langs=["por-Latn"],
        main_score="max_ap",
        date=("2018-01-01", "2018-09-01"),  # rough estimate
        domains=["Web", "Written"],
        task_subtypes=["Textual Entailment"],
        license="not specified",
        annotations_creators="human-annotated",
        dialect=[],
        sample_creation="human-translated and localized",
<<<<<<< HEAD
        bibtex_citation="""
        @inproceedings{real18,
        author="Real, Livy
            and Rodrigues, Ana
            and Vieira e Silva, Andressa
            and Albiero, Beatriz
            and Thalenberg, Bruna
            and Guide, Bruno
            and Silva, Cindy
            and de Oliveira Lima, Guilherme
            and C{\\^a}mara, Igor C. S.
            and Stanojevi{\\'{c}}, Milo{\\v{s}}
            and Souza, Rodrigo
            and de Paiva, Valeria"
        year ="2018",
        title="SICK-BR: A Portuguese Corpus for Inference",
        booktitle="Computational Processing of the Portuguese Language. PROPOR 2018.",
        doi ="10.1007/978-3-319-99722-3_31",
        isbn="978-3-319-99722-3"
        }
        """,
=======
        bibtex_citation=r"""
@inproceedings{real18,
  author = {Real, Livy
and Rodrigues, Ana
and Vieira e Silva, Andressa
and Albiero, Beatriz
and Thalenberg, Bruna
and Guide, Bruno
and Silva, Cindy
and de Oliveira Lima, Guilherme
and C{\^a}mara, Igor C. S.
and Stanojevi{\'{c}}, Milo{\v{s}}
and Souza, Rodrigo
and de Paiva, Valeria},
  booktitle = {{Computational Processing of the Portuguese Language. PROPOR 2018.}},
  doi = {10.1007/978-3-319-99722-3_31},
  isbn = {978-3-319-99722-3},
  title = {{SICK-BR: A Portuguese Corpus for Inference}},
  year = {2018},
}
""",
>>>>>>> a52ea2f7
    )

    def dataset_transform(self):
        _dataset = {}

        # Do not process the subsets we won't use
        self.dataset.pop("train")
        self.dataset.pop("validation")

        self.dataset = self.stratified_subsampling(
            self.dataset,
            seed=self.seed,
            splits=self.metadata.eval_splits,
            label="entailment_label",
        )

        for split in self.metadata.eval_splits:
            print(self.dataset[split]["entailment_label"])
            # keep labels 0=entailment and 2=contradiction, and map them as 1 and 0 for binary classification
            hf_dataset = self.dataset[split].filter(
                lambda x: x["entailment_label"] in [0, 2]
            )
            hf_dataset = hf_dataset.map(
                lambda example: {"label": 0 if example["entailment_label"] == 2 else 1}
            )
            _dataset[split] = [
                {
                    "sentence1": hf_dataset["sentence_A"],
                    "sentence2": hf_dataset["sentence_B"],
                    "labels": hf_dataset["label"],
                }
            ]
        self.dataset = _dataset<|MERGE_RESOLUTION|>--- conflicted
+++ resolved
@@ -26,29 +26,6 @@
         annotations_creators="human-annotated",
         dialect=[],
         sample_creation="human-translated and localized",
-<<<<<<< HEAD
-        bibtex_citation="""
-        @inproceedings{real18,
-        author="Real, Livy
-            and Rodrigues, Ana
-            and Vieira e Silva, Andressa
-            and Albiero, Beatriz
-            and Thalenberg, Bruna
-            and Guide, Bruno
-            and Silva, Cindy
-            and de Oliveira Lima, Guilherme
-            and C{\\^a}mara, Igor C. S.
-            and Stanojevi{\\'{c}}, Milo{\\v{s}}
-            and Souza, Rodrigo
-            and de Paiva, Valeria"
-        year ="2018",
-        title="SICK-BR: A Portuguese Corpus for Inference",
-        booktitle="Computational Processing of the Portuguese Language. PROPOR 2018.",
-        doi ="10.1007/978-3-319-99722-3_31",
-        isbn="978-3-319-99722-3"
-        }
-        """,
-=======
         bibtex_citation=r"""
 @inproceedings{real18,
   author = {Real, Livy
@@ -70,7 +47,6 @@
   year = {2018},
 }
 """,
->>>>>>> a52ea2f7
     )
 
     def dataset_transform(self):
