--- conflicted
+++ resolved
@@ -28,23 +28,6 @@
         annotations_creators="human-annotated",
         dialect=[],
         sample_creation="found",
-<<<<<<< HEAD
-        bibtex_citation="""@article{shavrina2020russiansuperglue,
-        title={RussianSuperGLUE: A Russian Language Understanding Evaluation Benchmark},
-        author={Shavrina, Tatiana
-                    and Fenogenova, Alena
-                    and Emelyanov, Anton
-                    and Shevelev, Denis
-                    and Artemova, Ekaterina
-                    and Malykh, Valentin
-                    and Mikhailov, Vladislav
-                    and Tikhonova, Maria
-                    and Chertok, Andrey
-                    and Evlampiev, Andrey},
-        journal={arXiv preprint arXiv:2010.15925},
-        year={2020}
-        }""",
-=======
         bibtex_citation=r"""
 @article{shavrina2020russiansuperglue,
   author = {Shavrina, Tatiana
@@ -62,7 +45,6 @@
   year = {2020},
 }
 """,
->>>>>>> a52ea2f7
         prompt="Given a premise, retrieve a hypothesis that is entailed by the premise",
     )
 
