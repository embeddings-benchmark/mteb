from __future__ import annotations

from mteb.abstasks.TaskMetadata import TaskMetadata

from ....abstasks.AbsTaskPairClassification import AbsTaskPairClassification


class FalseFriendsDeEnPC(AbsTaskPairClassification):
    metadata = TaskMetadata(
        name="FalseFriendsGermanEnglish",
        description="A dataset to identify False Friends / false cognates between English and German. A generally challenging task for multilingual models.",
        reference="https://drive.google.com/file/d/1jgq0nBnV-UiYNxbKNrrr2gxDEHm-DMKH/view?usp=share_link",
        dataset={
            "path": "aari1995/false_friends_de_en_mteb",
            "revision": "15d6c030d3336cbb09de97b2cefc46db93262d40",
        },
        type="PairClassification",
        category="s2s",
        modalities=["text"],
        eval_splits=["test"],
        eval_langs=["deu-Latn"],
        main_score="max_ap",
        date=("2023-08-01", "2023-09-01"),
        domains=["Written"],
        task_subtypes=["False Friends"],
        license="mit",
        annotations_creators="human-annotated",
        dialect=[],
        sample_creation="created",
<<<<<<< HEAD
        bibtex_citation="""
        @misc{Chibb_2022,
        title="German-English False Friends in Multilingual Transformer Models: An Evaluation on Robustness and Word-to-Word Fine-Tuning",
        author="Chibb, Aaron",
        year="2022",
        month="Sep"
        abstract="This paper explores the robustness of multilingual language models against false friends. False friends are words that sound or are written the same in two different languages but have different meaning. Generally, it is argued that multilingual models, such as XLM-RoBERTA, can outperform monolingual models in most tasks on conventional datasets. However, false friends are not considered in these tests. In this paper, experiments with a false friends dataset show that multilingual models are not robust against false friends; they have problems creating monolingual representations and differentiating between meanings of similarly written words in different languages. An attempt of word-based finetuning multilingual models on false friends pairs is promising, however the results do not generally solve the presented problem and still, monolingual models are more robust against false friends."
        }
        """,
=======
        bibtex_citation=r"""
@misc{Chibb_2022,
  abstract = {{This paper explores the robustness of multilingual language models against false friends. False friends are words that sound or are written the same in two different languages but have different meaning. Generally, it is argued that multilingual models, such as XLM-RoBERTA, can outperform monolingual models in most tasks on conventional datasets. However, false friends are not considered in these tests. In this paper, experiments with a false friends dataset show that multilingual models are not robust against false friends; they have problems creating monolingual representations and differentiating between meanings of similarly written words in different languages. An attempt of word-based finetuning multilingual models on false friends pairs is promising, however the results do not generally solve the presented problem and still, monolingual models are more robust against false friends.}},
  author = {Chibb, Aaron},
  month = {Sep},
  title = {{German-English False Friends in Multilingual Transformer Models: An Evaluation on Robustness and Word-to-Word Fine-Tuning}},
  year = {2022},
}
""",
>>>>>>> a52ea2f7
    )

    def dataset_transform(self):
        _dataset = {}
        for split in self.metadata.eval_splits:
            hf_dataset = self.dataset[split]

            _dataset[split] = [
                {
                    "sentence1": hf_dataset["sent1"],
                    "sentence2": hf_dataset["sent2"],
                    "labels": hf_dataset["labels"],
                }
            ]
        self.dataset = _dataset<|MERGE_RESOLUTION|>--- conflicted
+++ resolved
@@ -27,17 +27,6 @@
         annotations_creators="human-annotated",
         dialect=[],
         sample_creation="created",
-<<<<<<< HEAD
-        bibtex_citation="""
-        @misc{Chibb_2022,
-        title="German-English False Friends in Multilingual Transformer Models: An Evaluation on Robustness and Word-to-Word Fine-Tuning",
-        author="Chibb, Aaron",
-        year="2022",
-        month="Sep"
-        abstract="This paper explores the robustness of multilingual language models against false friends. False friends are words that sound or are written the same in two different languages but have different meaning. Generally, it is argued that multilingual models, such as XLM-RoBERTA, can outperform monolingual models in most tasks on conventional datasets. However, false friends are not considered in these tests. In this paper, experiments with a false friends dataset show that multilingual models are not robust against false friends; they have problems creating monolingual representations and differentiating between meanings of similarly written words in different languages. An attempt of word-based finetuning multilingual models on false friends pairs is promising, however the results do not generally solve the presented problem and still, monolingual models are more robust against false friends."
-        }
-        """,
-=======
         bibtex_citation=r"""
 @misc{Chibb_2022,
   abstract = {{This paper explores the robustness of multilingual language models against false friends. False friends are words that sound or are written the same in two different languages but have different meaning. Generally, it is argued that multilingual models, such as XLM-RoBERTA, can outperform monolingual models in most tasks on conventional datasets. However, false friends are not considered in these tests. In this paper, experiments with a false friends dataset show that multilingual models are not robust against false friends; they have problems creating monolingual representations and differentiating between meanings of similarly written words in different languages. An attempt of word-based finetuning multilingual models on false friends pairs is promising, however the results do not generally solve the presented problem and still, monolingual models are more robust against false friends.}},
@@ -47,7 +36,6 @@
   year = {2022},
 }
 """,
->>>>>>> a52ea2f7
     )
 
     def dataset_transform(self):
