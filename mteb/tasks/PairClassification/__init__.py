--- conflicted
+++ resolved
@@ -1,32 +1,6 @@
 from __future__ import annotations
 
-<<<<<<< HEAD
-from .ara.ArEntail import *
-from .ces.CTKFactsNLI import *
-from .deu.FalseFriendsDeEnPC import *
-from .eng.HeadlineACPairClassification import *
-from .eng.HeadlinePDDPairClassification import *
-from .eng.HeadlinePDUPairClassification import *
-from .eng.LegalBenchPC import *
-from .eng.SprintDuplicateQuestionsPC import *
-from .eng.TwitterSemEval2015PC import *
-from .eng.TwitterURLCorpusPC import *
-from .fas.FarsTail import *
-from .hye.ArmenianParaphrasePC import *
-from .ind.IndoNLI import *
-from .kor.KlueNLI import *
-from .multilingual.OpusparcusPC import *
-from .multilingual.PawsXPairClassification import *
-from .multilingual.RTE3 import *
-from .multilingual.XNLI import *
-from .multilingual.XStance import *
-from .pol.PolishPC import *
-from .por.Assin2RTE import *
-from .por.SickBrPC import *
-from .rus.TERRa import *
-from .zho.AFQMCPairClassification import *
-from .zho.CMTEBPairClassification import *
-=======
+
 from .ara import ArEntail
 from .ces import CTKFactsNLI
 from .deu import FalseFriendsDeEnPC
@@ -108,5 +82,4 @@
     "XNLI",
     "XNLIV2",
     "TERRa",
-]
->>>>>>> cbacef11
+]