from .CMTEBPairClassification import *
from .OpusparcusPC import *
from .PolishPC import *
from .SprintDuplicateQuestionsPC import *
from .TwitterSemEval2015PC import *
<<<<<<< HEAD
from .TwitterURLCorpusPC import *
=======
from .TwitterURLCorpusPC import *
from .CMTEBPairClassification import *
from .PolishPC import *
from .PawsX import *
>>>>>>> 9aba9ee9
<|MERGE_RESOLUTION|>--- conflicted
+++ resolved
@@ -1,13 +1,7 @@
 from .CMTEBPairClassification import *
 from .OpusparcusPC import *
 from .PolishPC import *
+from .PawsX import *
 from .SprintDuplicateQuestionsPC import *
 from .TwitterSemEval2015PC import *
-<<<<<<< HEAD
-from .TwitterURLCorpusPC import *
-=======
-from .TwitterURLCorpusPC import *
-from .CMTEBPairClassification import *
-from .PolishPC import *
-from .PawsX import *
->>>>>>> 9aba9ee9
+from .TwitterURLCorpusPC import *