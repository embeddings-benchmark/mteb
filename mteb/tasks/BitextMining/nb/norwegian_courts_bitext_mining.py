--- conflicted
+++ resolved
@@ -5,14 +5,10 @@
 class NorwegianCourtsBitextMining(AbsTaskBitextMining):
     metadata = TaskMetadata(
         name="NorwegianCourtsBitextMining",
-<<<<<<< HEAD
-        hf_hub_name="kardosdrur/norwegian-courts",
-=======
         dataset={
-            "path": "kaedrodrur/norwegian-courts",
+            "path": "kardosdrur/norwegian-courts",
             "revision": "d79af07e969a6678fcbbe819956840425816468f",
         },
->>>>>>> 74f33f00
         description="Nynorsk and Bokmål parallel corpus from Norwegian courts. ",
         reference="https://opus.nlpl.eu/ELRC-Courts_Norway-v1.php",
         type="BitextMining",
