--- conflicted
+++ resolved
@@ -1,6 +1,5 @@
 from __future__ import annotations
 
-<<<<<<< HEAD
 from .dan import BornholmBitextMining
 from .eng import PubChemSMILESBitextMining
 from .fas import SAMSumFa, SynPerChatbotRAGSumSRetrieval, SynPerChatbotSumSRetrieval
@@ -9,6 +8,7 @@
     BibleNLPBitextMining,
     BUCCBitextMining,
     BUCCBitextMiningFast,
+    DanishMedicinesAgencyBitextMining,
     DiaBLaBitextMining,
     FloresBitextMining,
     IN22ConvBitextMining,
@@ -35,6 +35,7 @@
     "BUCCBitextMiningFast",
     "BibleNLPBitextMining",
     "BornholmBitextMining",
+    "DanishMedicinesAgencyBitextMining",
     "DiaBLaBitextMining",
     "FloresBitextMining",
     "IN22ConvBitextMining",
@@ -59,32 +60,4 @@
     "VieMedEVBitextMining",
     "WebFAQBitextMiningQAs",
     "WebFAQBitextMiningQuestions",
-]
-=======
-from .dan.BornholmskBitextMining import *
-from .eng.PubChemSMILESBitextMining import *
-from .fas.FaMTEBSummaryRetrieval import *
-from .kat.TbilisiCityHallBitextMining import *
-from .multilingual.BibleNLPBitextMining import *
-from .multilingual.BUCCBitextMining import *
-from .multilingual.BUCCBitextMiningFast import *
-from .multilingual.DanishMedicinesAgencyBitextMining import *
-from .multilingual.DiaBLaBitextMining import *
-from .multilingual.FloresBitextMining import *
-from .multilingual.IN22ConvBitextMining import *
-from .multilingual.IN22GenBitextMining import *
-from .multilingual.IndicGenBenchFloresBitextMining import *
-from .multilingual.IWSLT2017BitextMining import *
-from .multilingual.LinceMTBitextMining import *
-from .multilingual.NollySentiBitextMining import *
-from .multilingual.NorwegianCourtsBitextMining import *
-from .multilingual.NTREXBitextMining import *
-from .multilingual.NusaTranslationBitextMining import *
-from .multilingual.NusaXBitextMining import *
-from .multilingual.PhincBitextMining import *
-from .multilingual.RomaTalesBitextMining import *
-from .multilingual.TatoebaBitextMining import *
-from .multilingual.WebFAQBitextMining import *
-from .srn.SRNCorpusBitextMining import *
-from .vie.VieMedEVBitextMining import *
->>>>>>> 9deae69b
+]