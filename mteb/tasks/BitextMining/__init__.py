from .BornholmskBitextMining import *
from .BUCCBitextMining import *
<<<<<<< HEAD
from .DiaBLaBitextMining import *
from .FloresBitextMining import *
=======
from .NorwegianCourtsBitextMining import *
>>>>>>> c3fb742e
from .TatoebaBitextMining import *<|MERGE_RESOLUTION|>--- conflicted
+++ resolved
@@ -1,9 +1,6 @@
 from .BornholmskBitextMining import *
 from .BUCCBitextMining import *
-<<<<<<< HEAD
 from .DiaBLaBitextMining import *
 from .FloresBitextMining import *
-=======
 from .NorwegianCourtsBitextMining import *
->>>>>>> c3fb742e
 from .TatoebaBitextMining import *