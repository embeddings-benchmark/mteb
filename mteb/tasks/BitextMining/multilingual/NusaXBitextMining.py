--- conflicted
+++ resolved
@@ -41,25 +41,6 @@
         annotations_creators="human-annotated",
         dialect=[],
         sample_creation="created",
-<<<<<<< HEAD
-        bibtex_citation="""
-        @inproceedings{winata2023nusax,
-        title={NusaX: Multilingual Parallel Sentiment Dataset for 10 Indonesian Local Languages},
-        author={Winata, Genta Indra and Aji, Alham Fikri and Cahyawijaya, Samuel and Mahendra, Rahmad and Koto, Fajri and Romadhony, Ade and Kurniawan, Kemal and Moeljadi, David and Prasojo, Radityo Eko and Fung, Pascale and others},
-        booktitle={Proceedings of the 17th Conference of the European Chapter of the Association for Computational Linguistics},
-        pages={815--834},
-        year={2023}
-        }
-        @misc{winata2024miners,
-            title={MINERS: Multilingual Language Models as Semantic Retrievers},
-            author={Genta Indra Winata and Ruochen Zhang and David Ifeoluwa Adelani},
-            year={2024},
-            eprint={2406.07424},
-            archivePrefix={arXiv},
-            primaryClass={cs.CL}
-        }
-        """,
-=======
         bibtex_citation=r"""
 @inproceedings{winata2023nusax,
   author = {Winata, Genta Indra and Aji, Alham Fikri and Cahyawijaya, Samuel and Mahendra, Rahmad and Koto, Fajri and Romadhony, Ade and Kurniawan, Kemal and Moeljadi, David and Prasojo, Radityo Eko and Fung, Pascale and others},
@@ -78,5 +59,4 @@
   year = {2024},
 }
 """,
->>>>>>> a52ea2f7
     )