--- conflicted
+++ resolved
@@ -38,26 +38,6 @@
         annotations_creators="human-annotated",
         dialect=[],
         sample_creation="human-translated",
-<<<<<<< HEAD
-        bibtex_citation="""@inproceedings{zweigenbaum-etal-2017-overview,
-    title = "Overview of the Second {BUCC} Shared Task: Spotting Parallel Sentences in Comparable Corpora",
-    author = "Zweigenbaum, Pierre  and
-      Sharoff, Serge  and
-      Rapp, Reinhard",
-    editor = "Sharoff, Serge  and
-      Zweigenbaum, Pierre  and
-      Rapp, Reinhard",
-    booktitle = "Proceedings of the 10th Workshop on Building and Using Comparable Corpora",
-    month = aug,
-    year = "2017",
-    address = "Vancouver, Canada",
-    publisher = "Association for Computational Linguistics",
-    url = "https://aclanthology.org/W17-2512",
-    doi = "10.18653/v1/W17-2512",
-    pages = "60--67",
-    abstract = "This paper presents the BUCC 2017 shared task on parallel sentence extraction from comparable corpora. It recalls the design of the datasets, presents their final construction and statistics and the methods used to evaluate system results. 13 runs were submitted to the shared task by 4 teams, covering three of the four proposed language pairs: French-English (7 runs), German-English (3 runs), and Chinese-English (3 runs). The best F-scores as measured against the gold standard were 0.84 (German-English), 0.80 (French-English), and 0.43 (Chinese-English). Because of the design of the dataset, in which not all gold parallel sentence pairs are known, these are only minimum values. We examined manually a small sample of the false negative sentence pairs for the most precise French-English runs and estimated the number of parallel sentence pairs not yet in the provided gold standard. Adding them to the gold standard leads to revised estimates for the French-English F-scores of at most +1.5pt. This suggests that the BUCC 2017 datasets provide a reasonable approximate evaluation of the parallel sentence spotting task.",
-}""",
-=======
         bibtex_citation=r"""
 @inproceedings{zweigenbaum-etal-2017-overview,
   abstract = {This paper presents the BUCC 2017 shared task on parallel sentence extraction from comparable corpora. It recalls the design of the datasets, presents their final construction and statistics and the methods used to evaluate system results. 13 runs were submitted to the shared task by 4 teams, covering three of the four proposed language pairs: French-English (7 runs), German-English (3 runs), and Chinese-English (3 runs). The best F-scores as measured against the gold standard were 0.84 (German-English), 0.80 (French-English), and 0.43 (Chinese-English). Because of the design of the dataset, in which not all gold parallel sentence pairs are known, these are only minimum values. We examined manually a small sample of the false negative sentence pairs for the most precise French-English runs and estimated the number of parallel sentence pairs not yet in the provided gold standard. Adding them to the gold standard leads to revised estimates for the French-English F-scores of at most +1.5pt. This suggests that the BUCC 2017 datasets provide a reasonable approximate evaluation of the parallel sentence spotting task.},
@@ -78,6 +58,5 @@
   year = {2017},
 }
 """,
->>>>>>> a52ea2f7
         adapted_from=["BUCC"],
     )