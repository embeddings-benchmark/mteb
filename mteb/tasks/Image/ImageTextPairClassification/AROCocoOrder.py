from __future__ import annotations

from mteb.abstasks.Image.AbsTaskImageTextPairClassification import (
    AbsTaskImageTextPairClassification,
)
from mteb.abstasks.TaskMetadata import TaskMetadata


class AROCocoOrder(AbsTaskImageTextPairClassification):
    images_column_names = ["images"]
    texts_column_names = [
        "correct_caption",
        "hard_text_1",
        "hard_text_2",
        "hard_text_3",
        "hard_text_4",
    ]

    metadata = TaskMetadata(
        name="AROCocoOrder",
        description="Compositionality Evaluation of images to their captions."
        + "Each capation has four hard negatives created by order permutations.",
        reference="https://openreview.net/forum?id=KRLUvxh8uaX",
        dataset={
            "path": "gowitheflow/ARO-COCO-order",
            "revision": "853ec8757226585a38a80886c51fe0f3f268787c",
        },
        type="Compositionality",
        category="i2t",
        eval_splits=["test"],
        eval_langs=["eng-Latn"],
        main_score="text_acc",
        date=(
            "2022-01-01",
            "2022-12-31",
        ),  # Estimated range for the collection of data
        domains=["Encyclopaedic"],
        task_subtypes=["Caption Pairing"],
        license="mit",
        annotations_creators="expert-annotated",
        dialect=[],
        modalities=["text", "image"],
        sample_creation="created",
<<<<<<< HEAD
        bibtex_citation="""@inproceedings{yuksekgonul2023and,
  title={When and why vision-language models behave like bags-of-words, and what to do about it?},
  author={Yuksekgonul, Mert and Bianchi, Federico and Kalluri, Pratyusha and Jurafsky, Dan and Zou, James},
  booktitle={The Eleventh International Conference on Learning Representations},
  year={2023}
}""",
=======
        bibtex_citation=r"""
@inproceedings{yuksekgonul2023and,
  author = {Yuksekgonul, Mert and Bianchi, Federico and Kalluri, Pratyusha and Jurafsky, Dan and Zou, James},
  booktitle = {The Eleventh International Conference on Learning Representations},
  title = {When and why vision-language models behave like bags-of-words, and what to do about it?},
  year = {2023},
}
""",
>>>>>>> a52ea2f7
        descriptive_stats={
            "n_samples": {"test": 25010},
            "avg_character_length": {"test": 1},
        },
    )<|MERGE_RESOLUTION|>--- conflicted
+++ resolved
@@ -41,14 +41,6 @@
         dialect=[],
         modalities=["text", "image"],
         sample_creation="created",
-<<<<<<< HEAD
-        bibtex_citation="""@inproceedings{yuksekgonul2023and,
-  title={When and why vision-language models behave like bags-of-words, and what to do about it?},
-  author={Yuksekgonul, Mert and Bianchi, Federico and Kalluri, Pratyusha and Jurafsky, Dan and Zou, James},
-  booktitle={The Eleventh International Conference on Learning Representations},
-  year={2023}
-}""",
-=======
         bibtex_citation=r"""
 @inproceedings{yuksekgonul2023and,
   author = {Yuksekgonul, Mert and Bianchi, Federico and Kalluri, Pratyusha and Jurafsky, Dan and Zou, James},
@@ -57,7 +49,6 @@
   year = {2023},
 }
 """,
->>>>>>> a52ea2f7
         descriptive_stats={
             "n_samples": {"test": 25010},
             "avg_character_length": {"test": 1},
