--- conflicted
+++ resolved
@@ -67,11 +67,7 @@
         date=("2009-01-01", "2010-04-01"),
         domains=["Web"],
         task_subtypes=["Object recognition"],
-<<<<<<< HEAD
-        license="Not specified",
-=======
         license="not specified",
->>>>>>> 6979b2ad
         annotations_creators="derived",
         dialect=[],
         modalities=["image"],
@@ -109,11 +105,7 @@
             "path": "JamieSJS/r-oxford-hard",
             "revision": "f20b30211b7ba3fc64a02bd83998fe75f3023719",
         },
-<<<<<<< HEAD
-        type="Retrieval",
-=======
         type="Any2AnyRetrieval",
->>>>>>> 6979b2ad
         category="i2i",
         eval_splits=["test"],
         eval_langs=["eng-Latn"],
@@ -121,11 +113,7 @@
         date=("2009-01-01", "2010-04-01"),
         domains=["Web"],
         task_subtypes=["Object recognition"],
-<<<<<<< HEAD
-        license="Not specified",
-=======
         license="not specified",
->>>>>>> 6979b2ad
         annotations_creators="derived",
         dialect=[],
         modalities=["image"],
