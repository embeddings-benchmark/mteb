from __future__ import annotations

from mteb.abstasks.Image.AbsTaskAny2AnyRetrieval import AbsTaskAny2AnyRetrieval
from mteb.abstasks.TaskMetadata import TaskMetadata


class RParisEasyI2IRetrieval(AbsTaskAny2AnyRetrieval):
    metadata = TaskMetadata(
        name="RParisEasyI2IRetrieval",
        description="Retrieve photos of landmarks in Paris, France.",
        reference="https://openaccess.thecvf.com/content_cvpr_2018/html/Radenovic_Revisiting_Paris_and_CVPR_2018_paper.html",
        dataset={
            "path": "JamieSJS/r-paris-easy",
            "revision": "a7293da8a341de665ee4dcb2f209281df342d80b",
        },
        type="Any2AnyRetrieval",
        category="i2i",
        eval_splits=["test"],
        eval_langs=["eng-Latn"],
        main_score="cv_recall_at_1",
        date=("2009-01-01", "2010-04-01"),
        domains=["Web"],
        task_subtypes=["Object recognition"],
        license="not specified",
        annotations_creators="derived",
        dialect=[],
        modalities=["image"],
        sample_creation="created",
        bibtex_citation="""@inproceedings{radenovic2018revisiting,
  title={Revisiting oxford and paris: Large-scale image retrieval benchmarking},
  author={Radenovi{\'c}, Filip and Iscen, Ahmet and Tolias, Giorgos and Avrithis, Yannis and Chum, Ond{\v{r}}ej},
  booktitle={Proceedings of the IEEE conference on computer vision and pattern recognition},
  pages={5706--5715},
  year={2018}
}
        """,
        descriptive_stats={
            "n_samples": {"test": 70},
            "avg_character_length": {
                "test": {
                    "average_document_length": 0.0,
                    "average_query_length": 0.0,
                    "num_documents": 6322,
                    "num_queries": 70,
                    "average_relevant_docs_per_query": 98.2,
                }
            },
        },
    )
    skip_first_result = False


class RParisMediumI2IRetrieval(AbsTaskAny2AnyRetrieval):
    metadata = TaskMetadata(
        name="RParisMediumI2IRetrieval",
        description="Retrieve photos of landmarks in Paris, France.",
        reference="https://openaccess.thecvf.com/content_cvpr_2018/html/Radenovic_Revisiting_Paris_and_CVPR_2018_paper.html",
        dataset={
            "path": "JamieSJS/r-paris-medium",
            "revision": "900267b49003a086979e8d52f6942624236bfc34",
        },
        type="Any2AnyRetrieval",
        category="i2i",
        eval_splits=["test"],
        eval_langs=["eng-Latn"],
        main_score="cv_recall_at_1",
        date=("2009-01-01", "2010-04-01"),
        domains=["Web"],
        task_subtypes=["Object recognition"],
<<<<<<< HEAD
        license="Not specified",
=======
        license="not specified",
>>>>>>> 6979b2ad
        annotations_creators="derived",
        dialect=[],
        modalities=["image"],
        sample_creation="created",
        bibtex_citation="""@inproceedings{radenovic2018revisiting,
  title={Revisiting oxford and paris: Large-scale image retrieval benchmarking},
  author={Radenovi{\'c}, Filip and Iscen, Ahmet and Tolias, Giorgos and Avrithis, Yannis and Chum, Ond{\v{r}}ej},
  booktitle={Proceedings of the IEEE conference on computer vision and pattern recognition},
  pages={5706--5715},
  year={2018}
}
        """,
        descriptive_stats={
            "n_samples": {"test": 70},
            "avg_character_length": {
                "test": {
                    "average_document_length": 0.0,
                    "average_query_length": 0.0,
                    "num_documents": 6322,
                    "num_queries": 70,
                    "average_relevant_docs_per_query": 147.9,
                }
            },
        },
    )
    skip_first_result = False


class RParisHardI2IRetrieval(AbsTaskAny2AnyRetrieval):
    metadata = TaskMetadata(
        name="RParisHardI2IRetrieval",
        description="Retrieve photos of landmarks in Paris, France.",
        reference="https://openaccess.thecvf.com/content_cvpr_2018/html/Radenovic_Revisiting_Paris_and_CVPR_2018_paper.html",
        dataset={
            "path": "JamieSJS/r-paris-hard",
            "revision": "fd121b6592fe946616fa85116703b94a4c61fd63",
        },
<<<<<<< HEAD
        type="Retrieval",
=======
        type="Any2AnyRetrieval",
>>>>>>> 6979b2ad
        category="i2i",
        eval_splits=["test"],
        eval_langs=["eng-Latn"],
        main_score="cv_recall_at_1",
        date=("2009-01-01", "2010-04-01"),
        domains=["Web"],
        task_subtypes=["Object recognition"],
<<<<<<< HEAD
        license="Not specified",
=======
        license="not specified",
>>>>>>> 6979b2ad
        annotations_creators="derived",
        dialect=[],
        modalities=["image"],
        sample_creation="created",
        bibtex_citation="""@inproceedings{radenovic2018revisiting,
  title={Revisiting oxford and paris: Large-scale image retrieval benchmarking},
  author={Radenovi{\'c}, Filip and Iscen, Ahmet and Tolias, Giorgos and Avrithis, Yannis and Chum, Ond{\v{r}}ej},
  booktitle={Proceedings of the IEEE conference on computer vision and pattern recognition},
  pages={5706--5715},
  year={2018}
}
        """,
        descriptive_stats={
            "n_samples": {"test": 70},
            "avg_character_length": {
                "test": {
                    "average_document_length": 0.0,
                    "average_query_length": 0.0,
                    "num_documents": 6322,
                    "num_queries": 70,
                    "average_relevant_docs_per_query": 35.7,
                }
            },
        },
    )
    skip_first_result = False<|MERGE_RESOLUTION|>--- conflicted
+++ resolved
@@ -67,11 +67,7 @@
         date=("2009-01-01", "2010-04-01"),
         domains=["Web"],
         task_subtypes=["Object recognition"],
-<<<<<<< HEAD
-        license="Not specified",
-=======
         license="not specified",
->>>>>>> 6979b2ad
         annotations_creators="derived",
         dialect=[],
         modalities=["image"],
@@ -109,11 +105,7 @@
             "path": "JamieSJS/r-paris-hard",
             "revision": "fd121b6592fe946616fa85116703b94a4c61fd63",
         },
-<<<<<<< HEAD
-        type="Retrieval",
-=======
         type="Any2AnyRetrieval",
->>>>>>> 6979b2ad
         category="i2i",
         eval_splits=["test"],
         eval_langs=["eng-Latn"],
@@ -121,11 +113,7 @@
         date=("2009-01-01", "2010-04-01"),
         domains=["Web"],
         task_subtypes=["Object recognition"],
-<<<<<<< HEAD
-        license="Not specified",
-=======
         license="not specified",
->>>>>>> 6979b2ad
         annotations_creators="derived",
         dialect=[],
         modalities=["image"],
