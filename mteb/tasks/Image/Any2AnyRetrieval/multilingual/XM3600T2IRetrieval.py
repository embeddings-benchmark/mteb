from __future__ import annotations

from datasets import Dataset, DatasetDict, load_dataset

from mteb.abstasks.AbsTaskRetrieval import AbsTaskRetrieval
from mteb.abstasks.task_metadata import TaskMetadata

_LANGUAGES = {
    "ar": ["ara-Arab"],
    "bn": ["ben-Beng"],
    "cs": ["ces-Latn"],
    "da": ["dan-Latn"],
    "de": ["deu-Latn"],
    "el": ["ell-Grek"],
    "en": ["eng-Latn"],
    "es": ["spa-Latn"],
    "fa": ["fas-Arab"],
    "fi": ["fin-Latn"],
    "fil": ["fil-Latn"],
    "fr": ["fra-Latn"],
    "he": ["heb-Hebr"],
    "hi": ["hin-Deva"],
    "hr": ["hrv-Latn"],
    "hu": ["hun-Latn"],
    "id": ["ind-Latn"],
    "it": ["ita-Latn"],
    "ja": ["jpn-Jpan"],
    "ko": ["kor-Hang"],
    "mi": ["mri-Latn"],
    "nl": ["nld-Latn"],
    "no": ["nor-Latn"],
    "pl": ["pol-Latn"],
    "pt": ["por-Latn"],
    "quz": ["quz-Latn"],
    "ro": ["ron-Latn"],
    "ru": ["rus-Cyrl"],
    "sv": ["swe-Latn"],
    "sw": ["swa-Latn"],
    "te": ["tel-Telu"],
    "th": ["tha-Thai"],
    "tr": ["tur-Latn"],
    "uk": ["ukr-Cyrl"],
    "vi": ["vie-Latn"],
    "zh": ["zho-Hans"],
}


<<<<<<< HEAD
def _load_xm3600_data(
    path: str,
    langs: list,
    splits: list[str],
    cache_dir: str = None,
    revision: str = None,
):
=======
def _load_xm3600_data(path: str, langs: list, splits: str, revision: str = None):
>>>>>>> e5d2f4a1
    corpus = {lang: dict.fromkeys(splits) for lang in langs}
    queries = {lang: dict.fromkeys(splits) for lang in langs}
    relevant_docs = {lang: dict.fromkeys(splits) for lang in langs}

    split = "test"

    for lang in langs:
        lang_data = load_dataset(
            path,
            split=lang,
            revision=revision,
            # trust_remote_code=True,
        )
        lang_corpus = lang_data.map(
            lambda x: {
                "id": "corpus-" + x["image_id"],
                "text": None,
                "modality": "image",
                "image": x["image"]["bytes"],
            },
            remove_columns=[
                "captions",
                "captions_tokenized",
                "captions_tokenized_lowercase",
                "image_locale",
                "image_id",
            ],
        )

        corpus[lang][split] = lang_corpus

        lang_data = lang_data.remove_columns(["image"])

        queries[lang][split] = []
        relevant_docs[lang][split] = {}

        for row in lang_data:
            image_id = "corpus-" + row["image_id"]
            for idx, caption in enumerate(row["captions"]):
                query_id = f"query-{row['image_id']}-{idx}"
                queries[lang][split].append(
                    {
                        "id": query_id,
                        "text": caption,
                        "modality": "text",
                        "image": None,
                    }
                )
                if query_id not in relevant_docs[lang][split]:
                    relevant_docs[lang][split][query_id] = {}
                relevant_docs[lang][split][query_id][image_id] = 1

        queries[lang][split] = Dataset.from_dict(
            {
                "id": [query["id"] for query in queries[lang][split]],
                "text": [query["text"] for query in queries[lang][split]],
                "modality": [query["modality"] for query in queries[lang][split]],
                "image": [None for _ in queries[lang][split]],
            }
        )
    corpus = DatasetDict({lang: DatasetDict(splits) for lang, splits in corpus.items()})
    queries = DatasetDict(
        {lang: DatasetDict(splits) for lang, splits in queries.items()}
    )
    relevant_docs = DatasetDict(relevant_docs)

    return corpus, queries, relevant_docs


class XM3600T2IRetrieval(AbsTaskRetrieval):
    metadata = TaskMetadata(
        name="XM3600T2IRetrieval",
        description="Retrieve images based on multilingual descriptions.",
        reference="https://aclanthology.org/2022.emnlp-main.45/",
        dataset={
            "path": "floschne/xm3600",
            "revision": "8d3e5665526c55a5855cd6ddfbaba2032bc7cee4",
        },
        type="Any2AnyMultilingualRetrieval",
        category="t2i",
        eval_splits=["test"],
        eval_langs=_LANGUAGES,
        main_score="ndcg_at_10",
        date=("2022-01-01", "2022-12-31"),
        domains=["Encyclopaedic", "Written"],
        task_subtypes=["Image Text Retrieval"],
        license="cc-by-sa-4.0",
        annotations_creators="derived",
        dialect=[],
        modalities=["text", "image"],
        sample_creation="found",
        bibtex_citation=r"""
@inproceedings{thapliyal2022crossmodal,
  author = {Thapliyal, Ashish V and Tuset, Jordi Pont and Chen, Xi and Soricut, Radu},
  booktitle = {Proceedings of the 2022 Conference on Empirical Methods in Natural Language Processing},
  pages = {715--729},
  title = {Crossmodal-3600: A Massively Multilingual Multimodal Evaluation Dataset},
  year = {2022},
}
""",
    )

    def load_data(self) -> None:
        if self.data_loaded:
            return

        self.corpus, self.queries, self.relevant_docs = _load_xm3600_data(
            path=self.metadata.dataset["path"],
            langs=self.hf_subsets,
            splits=self.metadata.eval_splits,
            revision=self.metadata.dataset["revision"],
        )

        self.data_loaded = True<|MERGE_RESOLUTION|>--- conflicted
+++ resolved
@@ -45,17 +45,7 @@
 }
 
 
-<<<<<<< HEAD
-def _load_xm3600_data(
-    path: str,
-    langs: list,
-    splits: list[str],
-    cache_dir: str = None,
-    revision: str = None,
-):
-=======
-def _load_xm3600_data(path: str, langs: list, splits: str, revision: str = None):
->>>>>>> e5d2f4a1
+def _load_xm3600_data(path: str, langs: list, splits: list[str], revision: str = None):
     corpus = {lang: dict.fromkeys(splits) for lang in langs}
     queries = {lang: dict.fromkeys(splits) for lang in langs}
     relevant_docs = {lang: dict.fromkeys(splits) for lang in langs}
