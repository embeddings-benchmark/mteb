--- conflicted
+++ resolved
@@ -29,18 +29,6 @@
         dialect=[],
         modalities=["image"],
         sample_creation="created",
-<<<<<<< HEAD
-        bibtex_citation="""@INPROCEEDINGS{5539970,
-        author={Xiao, Jianxiong and Hays, James and Ehinger, Krista A. and Oliva, Aude and Torralba, Antonio},
-        booktitle={2010 IEEE Computer Society Conference on Computer Vision and Pattern Recognition},
-        title={SUN database: Large-scale scene recognition from abbey to zoo},
-        year={2010},
-        volume={},
-        number={},
-        pages={3485-3492},
-        doi={10.1109/CVPR.2010.5539970}}
-        """,
-=======
         bibtex_citation=r"""
 @inproceedings{5539970,
   author = {Xiao, Jianxiong and Hays, James and Ehinger, Krista A. and Oliva, Aude and Torralba, Antonio},
@@ -53,7 +41,6 @@
   year = {2010},
 }
 """,
->>>>>>> a52ea2f7
         descriptive_stats={
             "n_samples": {"test": 21750},
             "avg_character_length": {"test": 256},
