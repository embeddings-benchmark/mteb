--- conflicted
+++ resolved
@@ -29,18 +29,6 @@
         dialect=[],
         modalities=["image"],
         sample_creation="created",
-<<<<<<< HEAD
-        bibtex_citation="""@misc{goodfellow2015explainingharnessingadversarialexamples,
-        title={Explaining and Harnessing Adversarial Examples},
-        author={Ian J. Goodfellow and Jonathon Shlens and Christian Szegedy},
-        year={2015},
-        eprint={1412.6572},
-        archivePrefix={arXiv},
-        primaryClass={stat.ML},
-        url={https://arxiv.org/abs/1412.6572},
-        }
-        """,
-=======
         bibtex_citation=r"""
 @misc{goodfellow2015explainingharnessingadversarialexamples,
   archiveprefix = {arXiv},
@@ -52,7 +40,6 @@
   year = {2015},
 }
 """,
->>>>>>> a52ea2f7
         descriptive_stats={
             "n_samples": {"test": 7178},
             "avg_character_length": {"test": 431.4},
