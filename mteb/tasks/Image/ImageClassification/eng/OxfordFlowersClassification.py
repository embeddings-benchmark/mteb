--- conflicted
+++ resolved
@@ -29,18 +29,6 @@
         dialect=[],
         modalities=["image"],
         sample_creation="found",
-<<<<<<< HEAD
-        bibtex_citation="""@INPROCEEDINGS{4756141,
-  author={Nilsback, Maria-Elena and Zisserman, Andrew},
-  booktitle={2008 Sixth Indian Conference on Computer Vision, Graphics & Image Processing},
-  title={Automated Flower Classification over a Large Number of Classes},
-  year={2008},
-  volume={},
-  number={},
-  pages={722-729},
-  keywords={Shape;Kernel;Distributed computing;Support vector machines;Support vector machine classification;object classification;segmentation},
-  doi={10.1109/ICVGIP.2008.47}}""",
-=======
         bibtex_citation=r"""
 @inproceedings{4756141,
   author = {Nilsback, Maria-Elena and Zisserman, Andrew},
@@ -54,7 +42,6 @@
   year = {2008},
 }
 """,
->>>>>>> a52ea2f7
         descriptive_stats={
             "n_samples": {"test": 400000},
             "avg_character_length": {"test": 431.4},
