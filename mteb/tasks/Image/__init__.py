from __future__ import annotations

from .Any2AnyMultiChoice import *
from .Any2AnyRetrieval import *
<<<<<<< HEAD
from .Clustering import *
=======
>>>>>>> a52ea2f7
from .ImageClassification import *
from .ImageClustering import *
from .ImageMultilabelClassification import *
from .ImageTextPairClassification import *
from .VisualSTS import *
from .ZeroShotClassification import *<|MERGE_RESOLUTION|>--- conflicted
+++ resolved
@@ -2,10 +2,6 @@
 
 from .Any2AnyMultiChoice import *
 from .Any2AnyRetrieval import *
-<<<<<<< HEAD
-from .Clustering import *
-=======
->>>>>>> a52ea2f7
 from .ImageClassification import *
 from .ImageClustering import *
 from .ImageMultilabelClassification import *
