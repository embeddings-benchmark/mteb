--- conflicted
+++ resolved
@@ -45,97 +45,4 @@
       primaryClass={cs.CL}
 }
         """,
-<<<<<<< HEAD
-        descriptive_stats={
-            "n_samples": {
-                "validation": 1301,
-                "test_iid": 1438,
-                "test_cat": 3560,
-                "test_web": 3144,
-                "test_vis": 5298,
-                "test_geo": 4916,
-            },
-            "validation": {
-                "average_document_length": 318.17634941296905,
-                "average_query_length": 1647.5180630284397,
-                "num_documents": 316508,
-                "num_queries": 1301,
-                "average_relevant_docs_per_query": 1.01076095311299,
-                "average_instruction_length": 0,
-                "num_instructions": 0,
-                "average_top_ranked_per_query": 243.2805534204458,
-            },
-            "test_iid": {
-                "average_document_length": 318.135696550501,
-                "average_query_length": 1722.6321279554938,
-                "num_documents": 405972,
-                "num_queries": 1438,
-                "average_relevant_docs_per_query": 1.0528511821974966,
-                "average_instruction_length": 0,
-                "num_instructions": 0,
-                "average_top_ranked_per_query": 282.317107093185,
-            },
-            "test_cat": {
-                "average_document_length": 313.91351392594606,
-                "average_query_length": 2149.6587078651687,
-                "num_documents": 1258191,
-                "num_queries": 3560,
-                "average_relevant_docs_per_query": 1.0016853932584269,
-                "average_instruction_length": 0,
-                "num_instructions": 0,
-                "average_top_ranked_per_query": 353.4244382022472,
-            },
-            "test_geo": {
-                "average_document_length": 315.00053963351843,
-                "average_query_length": 1742.6588689991863,
-                "num_documents": 1150781,
-                "num_queries": 4916,
-                "average_relevant_docs_per_query": 1.0024410089503661,
-                "average_instruction_length": 0,
-                "num_instructions": 0,
-                "average_top_ranked_per_query": 234.08889340927584,
-            },
-            "test_vis": {
-                "average_document_length": 327.165126601106,
-                "average_query_length": 1737.2595318988297,
-                "num_documents": 1606858,
-                "num_queries": 5298,
-                "average_relevant_docs_per_query": 1.0152887882219706,
-                "average_instruction_length": 0,
-                "num_instructions": 0,
-                "average_top_ranked_per_query": 303.2952057380143,
-            },
-            "test_web": {
-                "average_document_length": 326.280188209908,
-                "average_query_length": 1831.4624681933842,
-                "num_documents": 834175,
-                "num_queries": 3144,
-                "average_relevant_docs_per_query": 1.0588422391857506,
-                "average_instruction_length": 0,
-                "num_instructions": 0,
-                "average_top_ranked_per_query": 265.3228371501272,
-            },
-        },
-    )
-=======
-    )
-
-    def load_data(self, **kwargs):
-        if self.data_loaded:
-            return
-
-        self._datasets = {}
-
-        for split in self.metadata.eval_splits:
-            self._datasets[split] = datasets.load_dataset(
-                split=split, **self.metadata_dict["dataset"]
-            )
-
-        self.dataset = datasets.DatasetDict(
-            {split: self._datasets[split] for split in self.metadata.eval_splits}
-        )
-
-        self.dataset_transform()
-
-        self.data_loaded = True
->>>>>>> fccf034b
+    )