--- conflicted
+++ resolved
@@ -28,16 +28,6 @@
         dialect=[],
         sample_creation="found",
         prompt="Retrieve duplicate questions from AskUbuntu forum",
-<<<<<<< HEAD
-        bibtex_citation="""@article{wang-2021-TSDAE,
-    title = "TSDAE: Using Transformer-based Sequential Denoising Auto-Encoderfor Unsupervised Sentence Embedding Learning",
-    author = "Wang, Kexin and Reimers, Nils and  Gurevych, Iryna",
-    journal= "arXiv preprint arXiv:2104.06979",
-    month = "4",
-    year = "2021",
-    url = "https://arxiv.org/abs/2104.06979",
-}""",
-=======
         bibtex_citation=r"""
 @article{wang-2021-TSDAE,
   author = {Wang, Kexin and Reimers, Nils and  Gurevych, Iryna},
@@ -48,5 +38,4 @@
   year = {2021},
 }
 """,
->>>>>>> a52ea2f7
     )