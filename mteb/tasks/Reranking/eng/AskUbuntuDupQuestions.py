from __future__ import annotations

from mteb.abstasks.TaskMetadata import TaskMetadata

from ....abstasks.AbsTaskReranking import AbsTaskReranking


class AskUbuntuDupQuestions(AbsTaskReranking):
    metadata = TaskMetadata(
        name="AskUbuntuDupQuestions",
        description="AskUbuntu Question Dataset - Questions from AskUbuntu with manual annotations marking pairs of questions as similar or non-similar",
        reference="https://github.com/taolei87/askubuntu",
        dataset={
            "path": "mteb/askubuntudupquestions-reranking",
            "revision": "2000358ca161889fa9c082cb41daa8dcfb161a54",
        },
        type="Reranking",
        category="s2s",
        modalities=["text"],
        eval_splits=["test"],
        eval_langs=["eng-Latn"],
        main_score="map",
        date=None,
        domains=["Programming", "Web"],
        task_subtypes=None,
        license=None,
<<<<<<< HEAD
        annotations_creators=None,
        dialect=None,
        sample_creation=None,
=======
        annotations_creators="human-annotated",
        dialect=[],
        sample_creation="found",
>>>>>>> 476afc73
        prompt="Retrieve duplicate questions from AskUbuntu forum",
        bibtex_citation="""@article{wang-2021-TSDAE,
    title = "TSDAE: Using Transformer-based Sequential Denoising Auto-Encoderfor Unsupervised Sentence Embedding Learning",
    author = "Wang, Kexin and Reimers, Nils and  Gurevych, Iryna", 
    journal= "arXiv preprint arXiv:2104.06979",
    month = "4",
    year = "2021",
    url = "https://arxiv.org/abs/2104.06979",
}""",
    )<|MERGE_RESOLUTION|>--- conflicted
+++ resolved
@@ -24,15 +24,9 @@
         domains=["Programming", "Web"],
         task_subtypes=None,
         license=None,
-<<<<<<< HEAD
-        annotations_creators=None,
-        dialect=None,
-        sample_creation=None,
-=======
         annotations_creators="human-annotated",
         dialect=[],
         sample_creation="found",
->>>>>>> 476afc73
         prompt="Retrieve duplicate questions from AskUbuntu forum",
         bibtex_citation="""@article{wang-2021-TSDAE,
     title = "TSDAE: Using Transformer-based Sequential Denoising Auto-Encoderfor Unsupervised Sentence Embedding Learning",
