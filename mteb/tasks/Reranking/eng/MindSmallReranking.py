--- conflicted
+++ resolved
@@ -56,11 +56,6 @@
         Many natural language processing techniques such as effective text representation methods and pre-trained 
         language models can effectively improve the performance of news recommendation. The MIND dataset will be 
         available at https://msnews.github.io}.", }""",
-<<<<<<< HEAD
-        descriptive_stats={
-            "n_samples": {"test": 107968},
-            "avg_character_length": {"test": 70.9},
-        },
     )
 
     def process_example(
@@ -232,7 +227,4 @@
                         self.relevant_docs[split][query_id][doc_id] = relevance
 
         self.instructions = None
-        self.data_loaded = True
-=======
-    )
->>>>>>> fccf034b
+        self.data_loaded = True