--- conflicted
+++ resolved
@@ -28,27 +28,6 @@
         dialect=[],
         sample_creation="found",
         prompt="Retrieve relevant news articles based on user browsing history",
-<<<<<<< HEAD
-        bibtex_citation="""@inproceedings{wu-etal-2020-mind, title = "{MIND}: A Large-scale Dataset for News
-        Recommendation", author = "Wu, Fangzhao  and Qiao, Ying  and Chen, Jiun-Hung  and Wu, Chuhan  and Qi,
-        Tao  and Lian, Jianxun  and Liu, Danyang  and Xie, Xing  and Gao, Jianfeng  and Wu, Winnie  and Zhou, Ming",
-        editor = "Jurafsky, Dan  and Chai, Joyce  and Schluter, Natalie  and Tetreault, Joel", booktitle =
-        "Proceedings of the 58th Annual Meeting of the Association for Computational Linguistics", month = jul,
-        year = "2020", address = "Online", publisher = "Association for Computational Linguistics",
-        url = "https://aclanthology.org/2020.acl-main.331", doi = "10.18653/v1/2020.acl-main.331",
-        pages = "3597--3606", abstract = "News recommendation is an important technique for personalized news
-        service. Compared with product and movie recommendations which have been comprehensively studied,
-        the research on news recommendation is much more limited, mainly due to the lack of a high-quality benchmark
-        dataset. In this paper, we present a large-scale dataset named MIND for news recommendation. Constructed from
-        the user click logs of Microsoft News, MIND contains 1 million users and more than 160k English news
-        articles, each of which has rich textual content such as title, abstract and body. We demonstrate MIND a good
-        testbed for news recommendation through a comparative study of several state-of-the-art news recommendation
-        methods which are originally developed on different proprietary datasets. Our results show the performance of
-        news recommendation highly relies on the quality of news content understanding and user interest modeling.
-        Many natural language processing techniques such as effective text representation methods and pre-trained
-        language models can effectively improve the performance of news recommendation. The MIND dataset will be
-        available at https://msnews.github.io}.", }""",
-=======
         bibtex_citation=r"""
 @inproceedings{wu-etal-2020-mind,
   abstract = {News recommendation is an important technique for personalized news
@@ -78,5 +57,4 @@
   year = {2020},
 }
 """,
->>>>>>> a52ea2f7
     )