from __future__ import annotations

import logging
from collections import defaultdict

import tqdm

from mteb.abstasks.TaskMetadata import TaskMetadata

from ....abstasks.AbsTaskRetrieval import AbsTaskRetrieval

logging.basicConfig(level=logging.INFO)
logger = logging.getLogger(__name__)


class MindSmallReranking(AbsTaskRetrieval):
    metadata = TaskMetadata(
        name="MindSmallReranking",
        description="Microsoft News Dataset: A Large-Scale English Dataset for News Recommendation Research",
        reference="https://msnews.github.io/assets/doc/ACL2020_MIND.pdf",
        dataset={
            "path": "mteb/MindSmallReranking",
            "revision": "227478e3235572039f4f7661840e059f31ef6eb1",
        },
        type="Reranking",
        category="t2t",
        modalities=["text"],
        eval_splits=["test"],
        eval_langs=["eng-Latn"],
        main_score="max_over_subqueries_map_at_1000",
        date=("2019-10-12", "2019-11-22"),
        domains=["News", "Written"],
        task_subtypes=[],
        license="https://github.com/msnews/MIND/blob/master/MSR%20License_Data.pdf",
        annotations_creators="expert-annotated",
        dialect=[],
        sample_creation="found",
        prompt="Retrieve relevant news articles based on user browsing history",
<<<<<<< HEAD
        bibtex_citation="""@inproceedings{wu-etal-2020-mind, title = "{MIND}: A Large-scale Dataset for News
        Recommendation", author = "Wu, Fangzhao  and Qiao, Ying  and Chen, Jiun-Hung  and Wu, Chuhan  and Qi,
        Tao  and Lian, Jianxun  and Liu, Danyang  and Xie, Xing  and Gao, Jianfeng  and Wu, Winnie  and Zhou, Ming",
        editor = "Jurafsky, Dan  and Chai, Joyce  and Schluter, Natalie  and Tetreault, Joel", booktitle =
        "Proceedings of the 58th Annual Meeting of the Association for Computational Linguistics", month = jul,
        year = "2020", address = "Online", publisher = "Association for Computational Linguistics",
        url = "https://aclanthology.org/2020.acl-main.331", doi = "10.18653/v1/2020.acl-main.331",
        pages = "3597--3606", abstract = "News recommendation is an important technique for personalized news
        service. Compared with product and movie recommendations which have been comprehensively studied,
        the research on news recommendation is much more limited, mainly due to the lack of a high-quality benchmark
        dataset. In this paper, we present a large-scale dataset named MIND for news recommendation. Constructed from
        the user click logs of Microsoft News, MIND contains 1 million users and more than 160k English news
        articles, each of which has rich textual content such as title, abstract and body. We demonstrate MIND a good
        testbed for news recommendation through a comparative study of several state-of-the-art news recommendation
        methods which are originally developed on different proprietary datasets. Our results show the performance of
        news recommendation highly relies on the quality of news content understanding and user interest modeling.
        Many natural language processing techniques such as effective text representation methods and pre-trained
        language models can effectively improve the performance of news recommendation. The MIND dataset will be
        available at https://msnews.github.io}.", }""",
    )

    def process_example(
        self, example: dict, split: str, query_idx: int, subquery_idx: int
    ) -> dict:  # Added subquery_idx parameter
        """Process a single example from the dataset."""
        query = example["query"]
        positive_docs = example["positive"]
        negative_docs = example["negative"]

        # Modified query_id to include subquery index
        query_id = f"{split}_query{query_idx}_{subquery_idx}"

        # Rest of the method remains the same
        example_data = {
            "query_id": query_id,
            "query": query,
            "doc_ids": [],
            "doc_texts": [],
            "relevance_scores": [],
        }

        def get_doc_hash(text: str) -> str:
            import hashlib

            return hashlib.md5(text.encode()).hexdigest()

        # Process positive documents
        for i, pos_doc in enumerate(positive_docs):
            doc_hash = get_doc_hash(pos_doc)
            if pos_doc in self.doc_text_to_id[split]:
                doc_id = self.doc_text_to_id[split][pos_doc]
            else:
                formatted_i = str(i).zfill(5)
                doc_id = f"apositive_{doc_hash}_{formatted_i}"
                self.doc_text_to_id[split][pos_doc] = doc_id

            example_data["doc_ids"].append(doc_id)
            example_data["doc_texts"].append(pos_doc)
            example_data["relevance_scores"].append(1)

        # Process negative documents
        for i, neg_doc in enumerate(negative_docs):
            doc_hash = get_doc_hash(neg_doc)
            if neg_doc in self.doc_text_to_id[split]:
                doc_id = self.doc_text_to_id[split][neg_doc]
            else:
                formatted_i = str(i).zfill(5)
                doc_id = f"negative_{doc_hash}_{formatted_i}"
                self.doc_text_to_id[split][neg_doc] = doc_id

            example_data["doc_ids"].append(doc_id)
            example_data["doc_texts"].append(neg_doc)
            example_data["relevance_scores"].append(0)

        return example_data

    def load_data(self, **kwargs):
        """Load and transform the dataset with efficient deduplication."""
        if self.data_loaded:
            return

        # Call parent class method
        super(AbsTaskRetrieval, self).load_data(**kwargs)

        logging.info(
            f"Transforming old format to standard format for {self.metadata.name}"
        )

        self.corpus = defaultdict(lambda: defaultdict(dict))
        self.queries = defaultdict(lambda: defaultdict(dict))
        self.relevant_docs = defaultdict(lambda: defaultdict(dict))
        self.top_ranked = defaultdict(lambda: defaultdict(list))
        self.doc_text_to_id = defaultdict(dict)

        # Process each split
        for split in self.dataset:
            logging.info(f"Processing split {split}")

            # Pre-allocate lists for batch processing
            all_queries = []
            all_positives = []
            all_negatives = []
            all_instance_indices = []
            all_subquery_indices = []

            # First pass: expand queries while maintaining relationships
            current_instance_idx = 0
            for instance in tqdm.tqdm(self.dataset[split]):
                queries = instance["query"]
                positives = instance.get("positive", [])
                negatives = instance.get("negative", [])

                # For each query in this instance
                for subquery_idx, query in enumerate(queries):
                    all_queries.append(query)
                    all_positives.append(positives)  # Same positives for each subquery
                    all_negatives.append(negatives)  # Same negatives for each subquery
                    all_instance_indices.append(current_instance_idx)
                    all_subquery_indices.append(subquery_idx)

                current_instance_idx += 1

            # Filter valid examples
            valid_examples = []
            valid_instance_indices = []
            valid_subquery_indices = []

            # Filter while maintaining relationships
            for idx, (pos, neg) in enumerate(zip(all_positives, all_negatives)):
                if len(pos) > 0 and len(neg) > 0:
                    valid_examples.append(idx)
                    valid_instance_indices.append(all_instance_indices[idx])
                    valid_subquery_indices.append(all_subquery_indices[idx])

            total_instances = len(set(all_instance_indices))
            valid_unique_instances = len(set(valid_instance_indices))
            logging.info(
                f"Found {total_instances} total instances, {valid_unique_instances} valid instances"
            )
            logging.info(
                f"Filtered {len(all_queries) - len(valid_examples)} invalid examples. {len(valid_examples)} remaining."
            )

            # Process valid examples in batches
            batch_size = 1000
            for batch_start in tqdm.tqdm(range(0, len(valid_examples), batch_size)):
                batch_end = min(batch_start + batch_size, len(valid_examples))
                batch_indices = valid_examples[batch_start:batch_end]

                # Process batch
                for i, example_idx in enumerate(batch_indices):
                    instance_idx = valid_instance_indices[batch_start + i]
                    subquery_idx = valid_subquery_indices[batch_start + i]

                    example_data = self.process_example(
                        {
                            "query": all_queries[example_idx],
                            "positive": all_positives[example_idx],
                            "negative": all_negatives[example_idx],
                        },
                        split,
                        instance_idx,
                        subquery_idx,
                    )

                    # Populate data structures
                    query_id = example_data["query_id"]
                    self.queries[split][query_id] = example_data["query"]

                    for doc_id, doc_text, relevance in zip(
                        example_data["doc_ids"],
                        example_data["doc_texts"],
                        example_data["relevance_scores"],
                    ):
                        if doc_id not in self.corpus[split]:
                            self.corpus[split][doc_id] = {
                                "text": doc_text,
                                "_id": doc_id,
                            }

                        self.top_ranked[split][query_id].append(doc_id)
                        self.relevant_docs[split][query_id][doc_id] = relevance

        self.instructions = None
        self.data_loaded = True
=======
        bibtex_citation=r"""
@inproceedings{wu-etal-2020-mind,
  abstract = {News recommendation is an important technique for personalized news
service. Compared with product and movie recommendations which have been comprehensively studied,
the research on news recommendation is much more limited, mainly due to the lack of a high-quality benchmark
dataset. In this paper, we present a large-scale dataset named MIND for news recommendation. Constructed from
the user click logs of Microsoft News, MIND contains 1 million users and more than 160k English news
articles, each of which has rich textual content such as title, abstract and body. We demonstrate MIND a good
testbed for news recommendation through a comparative study of several state-of-the-art news recommendation
methods which are originally developed on different proprietary datasets. Our results show the performance of
news recommendation highly relies on the quality of news content understanding and user interest modeling.
Many natural language processing techniques such as effective text representation methods and pre-trained
language models can effectively improve the performance of news recommendation. The MIND dataset will be
available at https://msnews.github.io.},
  address = {Online},
  author = {Wu, Fangzhao  and Qiao, Ying  and Chen, Jiun-Hung  and Wu, Chuhan  and Qi,
Tao  and Lian, Jianxun  and Liu, Danyang  and Xie, Xing  and Gao, Jianfeng  and Wu, Winnie  and Zhou, Ming},
  booktitle = {Proceedings of the 58th Annual Meeting of the Association for Computational Linguistics},
  doi = {10.18653/v1/2020.acl-main.331},
  editor = {Jurafsky, Dan  and Chai, Joyce  and Schluter, Natalie  and Tetreault, Joel},
  month = jul,
  pages = {3597--3606},
  publisher = {Association for Computational Linguistics},
  title = {{MIND}: A Large-scale Dataset for News
Recommendation},
  url = {https://aclanthology.org/2020.acl-main.331},
  year = {2020},
}
""",
    )
>>>>>>> e0c2dc9d
<|MERGE_RESOLUTION|>--- conflicted
+++ resolved
@@ -36,193 +36,6 @@
         dialect=[],
         sample_creation="found",
         prompt="Retrieve relevant news articles based on user browsing history",
-<<<<<<< HEAD
-        bibtex_citation="""@inproceedings{wu-etal-2020-mind, title = "{MIND}: A Large-scale Dataset for News
-        Recommendation", author = "Wu, Fangzhao  and Qiao, Ying  and Chen, Jiun-Hung  and Wu, Chuhan  and Qi,
-        Tao  and Lian, Jianxun  and Liu, Danyang  and Xie, Xing  and Gao, Jianfeng  and Wu, Winnie  and Zhou, Ming",
-        editor = "Jurafsky, Dan  and Chai, Joyce  and Schluter, Natalie  and Tetreault, Joel", booktitle =
-        "Proceedings of the 58th Annual Meeting of the Association for Computational Linguistics", month = jul,
-        year = "2020", address = "Online", publisher = "Association for Computational Linguistics",
-        url = "https://aclanthology.org/2020.acl-main.331", doi = "10.18653/v1/2020.acl-main.331",
-        pages = "3597--3606", abstract = "News recommendation is an important technique for personalized news
-        service. Compared with product and movie recommendations which have been comprehensively studied,
-        the research on news recommendation is much more limited, mainly due to the lack of a high-quality benchmark
-        dataset. In this paper, we present a large-scale dataset named MIND for news recommendation. Constructed from
-        the user click logs of Microsoft News, MIND contains 1 million users and more than 160k English news
-        articles, each of which has rich textual content such as title, abstract and body. We demonstrate MIND a good
-        testbed for news recommendation through a comparative study of several state-of-the-art news recommendation
-        methods which are originally developed on different proprietary datasets. Our results show the performance of
-        news recommendation highly relies on the quality of news content understanding and user interest modeling.
-        Many natural language processing techniques such as effective text representation methods and pre-trained
-        language models can effectively improve the performance of news recommendation. The MIND dataset will be
-        available at https://msnews.github.io}.", }""",
-    )
-
-    def process_example(
-        self, example: dict, split: str, query_idx: int, subquery_idx: int
-    ) -> dict:  # Added subquery_idx parameter
-        """Process a single example from the dataset."""
-        query = example["query"]
-        positive_docs = example["positive"]
-        negative_docs = example["negative"]
-
-        # Modified query_id to include subquery index
-        query_id = f"{split}_query{query_idx}_{subquery_idx}"
-
-        # Rest of the method remains the same
-        example_data = {
-            "query_id": query_id,
-            "query": query,
-            "doc_ids": [],
-            "doc_texts": [],
-            "relevance_scores": [],
-        }
-
-        def get_doc_hash(text: str) -> str:
-            import hashlib
-
-            return hashlib.md5(text.encode()).hexdigest()
-
-        # Process positive documents
-        for i, pos_doc in enumerate(positive_docs):
-            doc_hash = get_doc_hash(pos_doc)
-            if pos_doc in self.doc_text_to_id[split]:
-                doc_id = self.doc_text_to_id[split][pos_doc]
-            else:
-                formatted_i = str(i).zfill(5)
-                doc_id = f"apositive_{doc_hash}_{formatted_i}"
-                self.doc_text_to_id[split][pos_doc] = doc_id
-
-            example_data["doc_ids"].append(doc_id)
-            example_data["doc_texts"].append(pos_doc)
-            example_data["relevance_scores"].append(1)
-
-        # Process negative documents
-        for i, neg_doc in enumerate(negative_docs):
-            doc_hash = get_doc_hash(neg_doc)
-            if neg_doc in self.doc_text_to_id[split]:
-                doc_id = self.doc_text_to_id[split][neg_doc]
-            else:
-                formatted_i = str(i).zfill(5)
-                doc_id = f"negative_{doc_hash}_{formatted_i}"
-                self.doc_text_to_id[split][neg_doc] = doc_id
-
-            example_data["doc_ids"].append(doc_id)
-            example_data["doc_texts"].append(neg_doc)
-            example_data["relevance_scores"].append(0)
-
-        return example_data
-
-    def load_data(self, **kwargs):
-        """Load and transform the dataset with efficient deduplication."""
-        if self.data_loaded:
-            return
-
-        # Call parent class method
-        super(AbsTaskRetrieval, self).load_data(**kwargs)
-
-        logging.info(
-            f"Transforming old format to standard format for {self.metadata.name}"
-        )
-
-        self.corpus = defaultdict(lambda: defaultdict(dict))
-        self.queries = defaultdict(lambda: defaultdict(dict))
-        self.relevant_docs = defaultdict(lambda: defaultdict(dict))
-        self.top_ranked = defaultdict(lambda: defaultdict(list))
-        self.doc_text_to_id = defaultdict(dict)
-
-        # Process each split
-        for split in self.dataset:
-            logging.info(f"Processing split {split}")
-
-            # Pre-allocate lists for batch processing
-            all_queries = []
-            all_positives = []
-            all_negatives = []
-            all_instance_indices = []
-            all_subquery_indices = []
-
-            # First pass: expand queries while maintaining relationships
-            current_instance_idx = 0
-            for instance in tqdm.tqdm(self.dataset[split]):
-                queries = instance["query"]
-                positives = instance.get("positive", [])
-                negatives = instance.get("negative", [])
-
-                # For each query in this instance
-                for subquery_idx, query in enumerate(queries):
-                    all_queries.append(query)
-                    all_positives.append(positives)  # Same positives for each subquery
-                    all_negatives.append(negatives)  # Same negatives for each subquery
-                    all_instance_indices.append(current_instance_idx)
-                    all_subquery_indices.append(subquery_idx)
-
-                current_instance_idx += 1
-
-            # Filter valid examples
-            valid_examples = []
-            valid_instance_indices = []
-            valid_subquery_indices = []
-
-            # Filter while maintaining relationships
-            for idx, (pos, neg) in enumerate(zip(all_positives, all_negatives)):
-                if len(pos) > 0 and len(neg) > 0:
-                    valid_examples.append(idx)
-                    valid_instance_indices.append(all_instance_indices[idx])
-                    valid_subquery_indices.append(all_subquery_indices[idx])
-
-            total_instances = len(set(all_instance_indices))
-            valid_unique_instances = len(set(valid_instance_indices))
-            logging.info(
-                f"Found {total_instances} total instances, {valid_unique_instances} valid instances"
-            )
-            logging.info(
-                f"Filtered {len(all_queries) - len(valid_examples)} invalid examples. {len(valid_examples)} remaining."
-            )
-
-            # Process valid examples in batches
-            batch_size = 1000
-            for batch_start in tqdm.tqdm(range(0, len(valid_examples), batch_size)):
-                batch_end = min(batch_start + batch_size, len(valid_examples))
-                batch_indices = valid_examples[batch_start:batch_end]
-
-                # Process batch
-                for i, example_idx in enumerate(batch_indices):
-                    instance_idx = valid_instance_indices[batch_start + i]
-                    subquery_idx = valid_subquery_indices[batch_start + i]
-
-                    example_data = self.process_example(
-                        {
-                            "query": all_queries[example_idx],
-                            "positive": all_positives[example_idx],
-                            "negative": all_negatives[example_idx],
-                        },
-                        split,
-                        instance_idx,
-                        subquery_idx,
-                    )
-
-                    # Populate data structures
-                    query_id = example_data["query_id"]
-                    self.queries[split][query_id] = example_data["query"]
-
-                    for doc_id, doc_text, relevance in zip(
-                        example_data["doc_ids"],
-                        example_data["doc_texts"],
-                        example_data["relevance_scores"],
-                    ):
-                        if doc_id not in self.corpus[split]:
-                            self.corpus[split][doc_id] = {
-                                "text": doc_text,
-                                "_id": doc_id,
-                            }
-
-                        self.top_ranked[split][query_id].append(doc_id)
-                        self.relevant_docs[split][query_id][doc_id] = relevance
-
-        self.instructions = None
-        self.data_loaded = True
-=======
         bibtex_citation=r"""
 @inproceedings{wu-etal-2020-mind,
   abstract = {News recommendation is an important technique for personalized news
@@ -253,4 +66,168 @@
 }
 """,
     )
->>>>>>> e0c2dc9d
+
+    def process_example(
+        self, example: dict, split: str, query_idx: int, subquery_idx: int
+    ) -> dict:  # Added subquery_idx parameter
+        """Process a single example from the dataset."""
+        query = example["query"]
+        positive_docs = example["positive"]
+        negative_docs = example["negative"]
+
+        # Modified query_id to include subquery index
+        query_id = f"{split}_query{query_idx}_{subquery_idx}"
+
+        # Rest of the method remains the same
+        example_data = {
+            "query_id": query_id,
+            "query": query,
+            "doc_ids": [],
+            "doc_texts": [],
+            "relevance_scores": [],
+        }
+
+        def get_doc_hash(text: str) -> str:
+            import hashlib
+
+            return hashlib.md5(text.encode()).hexdigest()
+
+        # Process positive documents
+        for i, pos_doc in enumerate(positive_docs):
+            doc_hash = get_doc_hash(pos_doc)
+            if pos_doc in self.doc_text_to_id[split]:
+                doc_id = self.doc_text_to_id[split][pos_doc]
+            else:
+                formatted_i = str(i).zfill(5)
+                doc_id = f"apositive_{doc_hash}_{formatted_i}"
+                self.doc_text_to_id[split][pos_doc] = doc_id
+
+            example_data["doc_ids"].append(doc_id)
+            example_data["doc_texts"].append(pos_doc)
+            example_data["relevance_scores"].append(1)
+
+        # Process negative documents
+        for i, neg_doc in enumerate(negative_docs):
+            doc_hash = get_doc_hash(neg_doc)
+            if neg_doc in self.doc_text_to_id[split]:
+                doc_id = self.doc_text_to_id[split][neg_doc]
+            else:
+                formatted_i = str(i).zfill(5)
+                doc_id = f"negative_{doc_hash}_{formatted_i}"
+                self.doc_text_to_id[split][neg_doc] = doc_id
+
+            example_data["doc_ids"].append(doc_id)
+            example_data["doc_texts"].append(neg_doc)
+            example_data["relevance_scores"].append(0)
+
+        return example_data
+
+    def load_data(self, **kwargs):
+        """Load and transform the dataset with efficient deduplication."""
+        if self.data_loaded:
+            return
+
+        # Call parent class method
+        super(AbsTaskRetrieval, self).load_data(**kwargs)
+
+        logging.info(
+            f"Transforming old format to standard format for {self.metadata.name}"
+        )
+
+        self.corpus = defaultdict(lambda: defaultdict(dict))
+        self.queries = defaultdict(lambda: defaultdict(dict))
+        self.relevant_docs = defaultdict(lambda: defaultdict(dict))
+        self.top_ranked = defaultdict(lambda: defaultdict(list))
+        self.doc_text_to_id = defaultdict(dict)
+
+        # Process each split
+        for split in self.dataset:
+            logging.info(f"Processing split {split}")
+
+            # Pre-allocate lists for batch processing
+            all_queries = []
+            all_positives = []
+            all_negatives = []
+            all_instance_indices = []
+            all_subquery_indices = []
+
+            # First pass: expand queries while maintaining relationships
+            current_instance_idx = 0
+            for instance in tqdm.tqdm(self.dataset[split]):
+                queries = instance["query"]
+                positives = instance.get("positive", [])
+                negatives = instance.get("negative", [])
+
+                # For each query in this instance
+                for subquery_idx, query in enumerate(queries):
+                    all_queries.append(query)
+                    all_positives.append(positives)  # Same positives for each subquery
+                    all_negatives.append(negatives)  # Same negatives for each subquery
+                    all_instance_indices.append(current_instance_idx)
+                    all_subquery_indices.append(subquery_idx)
+
+                current_instance_idx += 1
+
+            # Filter valid examples
+            valid_examples = []
+            valid_instance_indices = []
+            valid_subquery_indices = []
+
+            # Filter while maintaining relationships
+            for idx, (pos, neg) in enumerate(zip(all_positives, all_negatives)):
+                if len(pos) > 0 and len(neg) > 0:
+                    valid_examples.append(idx)
+                    valid_instance_indices.append(all_instance_indices[idx])
+                    valid_subquery_indices.append(all_subquery_indices[idx])
+
+            total_instances = len(set(all_instance_indices))
+            valid_unique_instances = len(set(valid_instance_indices))
+            logging.info(
+                f"Found {total_instances} total instances, {valid_unique_instances} valid instances"
+            )
+            logging.info(
+                f"Filtered {len(all_queries) - len(valid_examples)} invalid examples. {len(valid_examples)} remaining."
+            )
+
+            # Process valid examples in batches
+            batch_size = 1000
+            for batch_start in tqdm.tqdm(range(0, len(valid_examples), batch_size)):
+                batch_end = min(batch_start + batch_size, len(valid_examples))
+                batch_indices = valid_examples[batch_start:batch_end]
+
+                # Process batch
+                for i, example_idx in enumerate(batch_indices):
+                    instance_idx = valid_instance_indices[batch_start + i]
+                    subquery_idx = valid_subquery_indices[batch_start + i]
+
+                    example_data = self.process_example(
+                        {
+                            "query": all_queries[example_idx],
+                            "positive": all_positives[example_idx],
+                            "negative": all_negatives[example_idx],
+                        },
+                        split,
+                        instance_idx,
+                        subquery_idx,
+                    )
+
+                    # Populate data structures
+                    query_id = example_data["query_id"]
+                    self.queries[split][query_id] = example_data["query"]
+
+                    for doc_id, doc_text, relevance in zip(
+                        example_data["doc_ids"],
+                        example_data["doc_texts"],
+                        example_data["relevance_scores"],
+                    ):
+                        if doc_id not in self.corpus[split]:
+                            self.corpus[split][doc_id] = {
+                                "text": doc_text,
+                                "_id": doc_id,
+                            }
+
+                        self.top_ranked[split][query_id].append(doc_id)
+                        self.relevant_docs[split][query_id][doc_id] = relevance
+
+        self.instructions = None
+        self.data_loaded = True