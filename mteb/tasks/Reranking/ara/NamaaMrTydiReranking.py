from __future__ import annotations

from mteb.abstasks.TaskMetadata import TaskMetadata

from ....abstasks.AbsTaskReranking import AbsTaskReranking


class NamaaMrTydiReranking(AbsTaskReranking):
    metadata = TaskMetadata(
        name="NamaaMrTydiReranking",
        description="Mr. TyDi is a multi-lingual benchmark dataset built on TyDi, covering eleven typologically diverse languages. It is designed for monolingual retrieval, specifically to evaluate ranking with learned dense representations. This dataset adapts the arabic test split for Reranking evaluation purposes by the addition of multiple (Hard) Negatives to each query and positive",
        reference="https://huggingface.co/NAMAA-Space",
        dataset={
            "path": "NAMAA-Space/mteb-eval-mrtydi",
            "revision": "502637220a7ad0ecc5c39ff5518d7508d2624af8",
        },
        type="Reranking",
        category="s2s",
        modalities=["text"],
        eval_splits=["test"],
        eval_langs=["ara-Arab"],
        main_score="map",
        date=("2023-11-01", "2024-05-15"),
        domains=["Encyclopaedic", "Written"],
        task_subtypes=[],
        license="cc-by-sa-3.0",
        annotations_creators="human-annotated",
        dialect=[],
        sample_creation="found",
        bibtex_citation=r"""
@article{muennighoff2022mteb,
  author = {Muennighoff, Niklas and Tazi, Nouamane and Magne, Lo{\"\\i}c and Reimers, Nils},
  doi = {10.48550/ARXIV.2210.07316},
<<<<<<< HEAD
  url = {https://arxiv.org/abs/2210.07316},
  author = {Muennighoff, Niklas and Tazi, Nouamane and Magne, Lo{\"\\i}c and Reimers, Nils},
  title = {MTEB: Massive Text Embedding Benchmark},
  publisher = {arXiv},
  journal={arXiv preprint arXiv:2210.07316},
  year = {2022}
}""",
=======
  journal = {arXiv preprint arXiv:2210.07316},
  publisher = {arXiv},
  title = {MTEB: Massive Text Embedding Benchmark},
  url = {https://arxiv.org/abs/2210.07316},
  year = {2022},
}
""",
>>>>>>> a52ea2f7
    )<|MERGE_RESOLUTION|>--- conflicted
+++ resolved
@@ -31,15 +31,6 @@
 @article{muennighoff2022mteb,
   author = {Muennighoff, Niklas and Tazi, Nouamane and Magne, Lo{\"\\i}c and Reimers, Nils},
   doi = {10.48550/ARXIV.2210.07316},
-<<<<<<< HEAD
-  url = {https://arxiv.org/abs/2210.07316},
-  author = {Muennighoff, Niklas and Tazi, Nouamane and Magne, Lo{\"\\i}c and Reimers, Nils},
-  title = {MTEB: Massive Text Embedding Benchmark},
-  publisher = {arXiv},
-  journal={arXiv preprint arXiv:2210.07316},
-  year = {2022}
-}""",
-=======
   journal = {arXiv preprint arXiv:2210.07316},
   publisher = {arXiv},
   title = {MTEB: Massive Text Embedding Benchmark},
@@ -47,5 +38,4 @@
   year = {2022},
 }
 """,
->>>>>>> a52ea2f7
     )