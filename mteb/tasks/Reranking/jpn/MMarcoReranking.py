from __future__ import annotations

from mteb.abstasks.AbsTaskRetrieval import AbsTaskRetrieval
from mteb.abstasks.TaskMetadata import TaskMetadata


class VoyageMMarcoReranking(AbsTaskRetrieval):
    metadata = TaskMetadata(
        name="VoyageMMarcoReranking",
        description="a hard-negative augmented version of the Japanese MMARCO dataset as used in Voyage AI Evaluation Suite",
        reference="https://arxiv.org/abs/2312.16144",
        dataset={
            "path": "mteb/VoyageMMarcoReranking",
            "revision": "bd2050c52b480e48c51372b4ec98a1cbbc4515f2",
        },
        type="Reranking",
        category="t2t",
        modalities=["text"],
        eval_splits=["test"],
        eval_langs=["jpn-Jpan"],
        main_score="map_at_1000",
        date=("2016-12-01", "2023-12-23"),
        domains=["Academic", "Non-fiction", "Written"],
        task_subtypes=["Scientific Reranking"],
        license="cc-by-4.0",
        annotations_creators="derived",
        dialect=["jpn-Jpan"],
        sample_creation="found",
        prompt="Given a Japanese search query, retrieve web passages that answer the question",
<<<<<<< HEAD
        bibtex_citation="""@misc{clavié2023jacolbert,
      title={JaColBERT and Hard Negatives, Towards Better Japanese-First Embeddings for Retrieval: Early Technical Report},
      author={Benjamin Clavié},
      year={2023},
      eprint={2312.16144},
      archivePrefix={arXiv},}""",
    )
=======
        bibtex_citation=r"""
@misc{clavié2023jacolbert,
  archiveprefix = {arXiv},
  author = {Benjamin Clavié},
  eprint = {2312.16144},
  title = {JaColBERT and Hard Negatives, Towards Better Japanese-First Embeddings for Retrieval: Early Technical Report},
  year = {2023},
}
""",
    )

    def dataset_transform(self):
        self.dataset = self.dataset.rename_column(
            "positives", "positive"
        ).rename_column("negatives", "negative")
        # 391,061 dataset size
        self.dataset["test"] = self.dataset.pop("train").train_test_split(
            test_size=2048, seed=self.seed
        )["test"]
>>>>>>> e0c2dc9d
<|MERGE_RESOLUTION|>--- conflicted
+++ resolved
@@ -27,15 +27,6 @@
         dialect=["jpn-Jpan"],
         sample_creation="found",
         prompt="Given a Japanese search query, retrieve web passages that answer the question",
-<<<<<<< HEAD
-        bibtex_citation="""@misc{clavié2023jacolbert,
-      title={JaColBERT and Hard Negatives, Towards Better Japanese-First Embeddings for Retrieval: Early Technical Report},
-      author={Benjamin Clavié},
-      year={2023},
-      eprint={2312.16144},
-      archivePrefix={arXiv},}""",
-    )
-=======
         bibtex_citation=r"""
 @misc{clavié2023jacolbert,
   archiveprefix = {arXiv},
@@ -45,14 +36,4 @@
   year = {2023},
 }
 """,
-    )
-
-    def dataset_transform(self):
-        self.dataset = self.dataset.rename_column(
-            "positives", "positive"
-        ).rename_column("negatives", "negative")
-        # 391,061 dataset size
-        self.dataset["test"] = self.dataset.pop("train").train_test_split(
-            test_size=2048, seed=self.seed
-        )["test"]
->>>>>>> e0c2dc9d
+    )