from __future__ import annotations

import logging

from mteb.abstasks.TaskMetadata import TaskMetadata

from ....abstasks.AbsTaskRetrieval import AbsTaskRetrieval

logger = logging.getLogger(__name__)

_EVAL_SPLIT = "dev"
_LANGUAGES = {
    "ar": ["ara-Arab"],
    "bn": ["ben-Beng"],
    "de": ["deu-Latn"],
    "en": ["eng-Latn"],
    "es": ["spa-Latn"],
    "fa": ["fas-Arab"],
    "fi": ["fin-Latn"],
    "fr": ["fra-Latn"],
    "hi": ["hin-Deva"],
    "id": ["ind-Latn"],
    "ja": ["jpn-Jpan"],
    "ko": ["kor-Kore"],
    "ru": ["rus-Cyrl"],
    "sw": ["swa-Latn"],
    "te": ["tel-Telu"],
    "th": ["tha-Thai"],
    "yo": ["yor-Latn"],
    "zh": ["zho-Hans"],
}

_CITATION = """@article{10.1162/tacl_a_00595,
    author = {Zhang, Xinyu and Thakur, Nandan and Ogundepo, Odunayo and Kamalloo, Ehsan and Alfonso-Hermelo, David and Li, Xiaoguang and Liu, Qun and Rezagholizadeh, Mehdi and Lin, Jimmy},
    title = "{MIRACL: A Multilingual Retrieval Dataset Covering 18 Diverse Languages}",
    journal = {Transactions of the Association for Computational Linguistics},
    volume = {11},
    pages = {1114-1131},
    year = {2023},
    month = {09},
    issn = {2307-387X},
    doi = {10.1162/tacl_a_00595},
}"""


class MIRACLReranking(AbsTaskRetrieval):
    metadata = TaskMetadata(
        name="MIRACLReranking",
        description="MIRACL (Multilingual Information Retrieval Across a Continuum of Languages) is a multilingual retrieval dataset that focuses on search across 18 different languages.",
        reference="https://project-miracl.github.io/",
        dataset={
            "path": "mteb/MIRACLReranking",
            "revision": "d11a14c74e8bd448cedab0c1d9a720040535f228",
        },
        type="Reranking",
        category="t2t",
        modalities=["text"],
        eval_splits=[_EVAL_SPLIT],
        eval_langs=_LANGUAGES,
        main_score="ndcg_at_10",
        date=("2022-06-01", "2023-01-30"),
        domains=["Encyclopaedic", "Written"],
        task_subtypes=[],
        license="cc-by-sa-4.0",
        annotations_creators="expert-annotated",
        dialect=[],
        sample_creation="created",
        bibtex_citation=_CITATION,
        prompt={
            "query": "Given a question, retrieve Wikipedia passages that answer the question"
        },
<<<<<<< HEAD
    )
=======
        adapted_from=["MIRACLRetrieval"],
    )

    def _evaluate_subset(
        self,
        model: Encoder,
        data_split: Dataset,
        *,
        encode_kwargs: dict[str, Any] = {},
        **kwargs: Any,
    ) -> ScoresDict:
        evaluator = RerankingEvaluator(
            samples=data_split,
            evaluator_type="miracl",
            task_name=self.metadata.name,
            encode_kwargs=encode_kwargs,
            **kwargs,
        )
        scores = evaluator(model)

        self._add_main_score(scores)
        return scores
>>>>>>> cc472258
<|MERGE_RESOLUTION|>--- conflicted
+++ resolved
@@ -69,29 +69,5 @@
         prompt={
             "query": "Given a question, retrieve Wikipedia passages that answer the question"
         },
-<<<<<<< HEAD
-    )
-=======
         adapted_from=["MIRACLRetrieval"],
-    )
-
-    def _evaluate_subset(
-        self,
-        model: Encoder,
-        data_split: Dataset,
-        *,
-        encode_kwargs: dict[str, Any] = {},
-        **kwargs: Any,
-    ) -> ScoresDict:
-        evaluator = RerankingEvaluator(
-            samples=data_split,
-            evaluator_type="miracl",
-            task_name=self.metadata.name,
-            encode_kwargs=encode_kwargs,
-            **kwargs,
-        )
-        scores = evaluator(model)
-
-        self._add_main_score(scores)
-        return scores
->>>>>>> cc472258
+    )