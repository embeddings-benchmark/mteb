--- conflicted
+++ resolved
@@ -1,25 +1,5 @@
 from __future__ import annotations
 
-<<<<<<< HEAD
-from .eng.AskUbuntuDupQuestions import *
-from .eng.FinFactReranking import *
-from .eng.FiQA2018Reranking import *
-from .eng.HC3Reranking import *
-from .eng.MindSmallReranking import *
-from .eng.SciDocsReranking import *
-from .eng.StackOverflowDupQuestions import *
-from .eng.WebLINXCandidatesReranking import *
-from .fra.AlloprofReranking import *
-from .fra.SyntecReranking import *
-from .jpn.MMarcoReranking import *
-from .multilingual.ESCIReranking import *
-from .multilingual.MIRACLReranking import *
-from .multilingual.WikipediaRerankingMultilingual import *
-from .rus.RuBQReranking import *
-from .zho.CMTEBReranking import *
-from .zho.DISCFinLLMReranking import *
-from .zho.FinEvaReranking import *
-=======
 from .ara import NamaaMrTydiReranking
 from .eng import (
     AskUbuntuDupQuestions,
@@ -54,5 +34,4 @@
     "RuBQReranking",
     "SyntecReranking",
     "AlloprofReranking",
-]
->>>>>>> cbacef11
+]