from __future__ import annotations

from mteb.abstasks.AbsTaskReranking import AbsTaskReranking
from mteb.abstasks.TaskMetadata import TaskMetadata


class T2Reranking(AbsTaskReranking):
    metadata = TaskMetadata(
        name="T2Reranking",
        description="T2Ranking: A large-scale Chinese Benchmark for Passage Ranking",
        reference="https://arxiv.org/abs/2304.03679",
        dataset={
            "path": "C-MTEB/T2Reranking",
            "revision": "76631901a18387f85eaa53e5450019b87ad58ef9",
        },
        type="Reranking",
        category="s2s",
        modalities=["text"],
        eval_splits=["dev"],
        eval_langs=["cmn-Hans"],
        main_score="map_at_1000",
        date=None,
        domains=None,
        task_subtypes=None,
        license=None,
        annotations_creators=None,
        dialect=None,
        sample_creation=None,
        prompt="Given a Chinese search query, retrieve web passages that answer the question",
        bibtex_citation="""@misc{xie2023t2ranking,
      title={T2Ranking: A large-scale Chinese Benchmark for Passage Ranking}, 
      author={Xiaohui Xie and Qian Dong and Bingning Wang and Feiyang Lv and Ting Yao and Weinan Gan and Zhijing Wu and Xiangsheng Li and Haitao Li and Yiqun Liu and Jin Ma},
      year={2023},
      eprint={2304.03679},
      archivePrefix={arXiv},
      primaryClass={cs.IR}
}""",
    )


class MMarcoReranking(AbsTaskReranking):
    metadata = TaskMetadata(
        name="MMarcoReranking",
        description="mMARCO is a multilingual version of the MS MARCO passage ranking dataset",
        reference="https://github.com/unicamp-dl/mMARCO",
        dataset={
            "path": "C-MTEB/Mmarco-reranking",
            "revision": "8e0c766dbe9e16e1d221116a3f36795fbade07f6",
        },
        type="Reranking",
        category="s2s",
        modalities=["text"],
        eval_splits=["dev"],
        eval_langs=["cmn-Hans"],
        main_score="map_at_1000",
        date=None,
        domains=None,
        task_subtypes=None,
        license=None,
        annotations_creators=None,
        dialect=None,
        sample_creation=None,
        prompt="Given a Chinese search query, retrieve web passages that answer the question",
        bibtex_citation="""@misc{bonifacio2021mmarco,
      title={mMARCO: A Multilingual Version of MS MARCO Passage Ranking Dataset}, 
      author={Luiz Henrique Bonifacio and Vitor Jeronymo and Hugo Queiroz Abonizio and Israel Campiotti and Marzieh Fadaee and  and Roberto Lotufo and Rodrigo Nogueira},
      year={2021},
      eprint={2108.13897},
      archivePrefix={arXiv},
      primaryClass={cs.CL}
}""",
    )


class CMedQAv1(AbsTaskReranking):
    metadata = TaskMetadata(
        name="CMedQAv1-reranking",
        description="Chinese community medical question answering",
        prompt="Given a Chinese community medical question, retrieve replies that best answer the question",
        reference="https://github.com/zhangsheng93/cMedQA",
        dataset={
            "path": "C-MTEB/CMedQAv1-reranking",
            "revision": "8d7f1e942507dac42dc58017c1a001c3717da7df",
        },
        type="Reranking",
        category="s2s",
        modalities=["text"],
        eval_splits=["test"],
        eval_langs=["cmn-Hans"],
        main_score="map_at_1000",
        date=("2017-01-01", "2017-07-26"),
        domains=["Medical", "Written"],
        task_subtypes=[],
        license="not specified",
        annotations_creators="expert-annotated",
        dialect=[],
        sample_creation="found",
        bibtex_citation="""@article{zhang2017chinese,
  title={Chinese Medical Question Answer Matching Using End-to-End Character-Level Multi-Scale CNNs},
  author={Zhang, Sheng and Zhang, Xin and Wang, Hui and Cheng, Jiajun and Li, Pei and Ding, Zhaoyun},
  journal={Applied Sciences},
  volume={7},
  number={8},
  pages={767},
  year={2017},
  publisher={Multidisciplinary Digital Publishing Institute}
}""",
    )


class CMedQAv2(AbsTaskReranking):
    metadata = TaskMetadata(
        name="CMedQAv2-reranking",
        description="Chinese community medical question answering",
        prompt="Given a Chinese community medical question, retrieve replies that best answer the question",
        reference="https://github.com/zhangsheng93/cMedQA2",
        dataset={
            "path": "C-MTEB/CMedQAv2-reranking",
            "revision": "23d186750531a14a0357ca22cd92d712fd512ea0",
        },
        type="Reranking",
        category="s2s",
        modalities=["text"],
        eval_splits=["test"],
        eval_langs=["cmn-Hans"],
        main_score="map_at_1000",
        date=None,
<<<<<<< HEAD
        domains=None,
=======
        form=None,
        domains=["Medical", "Written"],
>>>>>>> 6383950a
        task_subtypes=None,
        license=None,
        annotations_creators=None,
        dialect=None,
        sample_creation=None,
        bibtex_citation="""@ARTICLE{8548603, 
author={S. Zhang and X. Zhang and H. Wang and L. Guo and S. Liu}, 
journal={IEEE Access}, 
title={Multi-Scale Attentive Interaction Networks for Chinese Medical Question Answer Selection}, 
year={2018}, 
volume={6}, 
number={}, 
pages={74061-74071}, 
keywords={Biomedical imaging;Data mining;Semantics;Medical services;Feature extraction;Knowledge discovery;Medical question answering;interactive attention;deep learning;deep neural networks}, 
doi={10.1109/ACCESS.2018.2883637}, 
ISSN={2169-3536}, 
month={},}""",
    )<|MERGE_RESOLUTION|>--- conflicted
+++ resolved
@@ -125,12 +125,7 @@
         eval_langs=["cmn-Hans"],
         main_score="map_at_1000",
         date=None,
-<<<<<<< HEAD
-        domains=None,
-=======
-        form=None,
         domains=["Medical", "Written"],
->>>>>>> 6383950a
         task_subtypes=None,
         license=None,
         annotations_creators=None,
