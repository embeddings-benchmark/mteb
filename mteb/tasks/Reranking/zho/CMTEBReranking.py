from __future__ import annotations

from mteb.abstasks.AbsTaskRetrieval import AbsTaskRetrieval
from mteb.abstasks.TaskMetadata import TaskMetadata


class T2Reranking(AbsTaskRetrieval):
    metadata = TaskMetadata(
        name="T2Reranking",
        description="T2Ranking: A large-scale Chinese Benchmark for Passage Ranking",
        reference="https://arxiv.org/abs/2304.03679",
        dataset={
            "path": "mteb/T2Reranking",
            "revision": "a34fe6bc0dff185af1228e49a0f6fb1de1565627",
        },
        type="Reranking",
        category="t2t",
        modalities=["text"],
        eval_splits=["dev"],
        eval_langs=["cmn-Hans"],
        main_score="map_at_1000",
        date=None,
<<<<<<< HEAD
        domains=None,
=======
        form=None,
        domains=[],
>>>>>>> 20baefb1
        task_subtypes=None,
        license="not specified",
        annotations_creators=None,
        dialect=None,
        sample_creation=None,
        prompt="Given a Chinese search query, retrieve web passages that answer the question",
        bibtex_citation="""@misc{xie2023t2ranking,
      title={T2Ranking: A large-scale Chinese Benchmark for Passage Ranking},
      author={Xiaohui Xie and Qian Dong and Bingning Wang and Feiyang Lv and Ting Yao and Weinan Gan and Zhijing Wu and Xiangsheng Li and Haitao Li and Yiqun Liu and Jin Ma},
      year={2023},
      eprint={2304.03679},
      archivePrefix={arXiv},
      primaryClass={cs.IR}
}""",
    )


class MMarcoReranking(AbsTaskRetrieval):
    metadata = TaskMetadata(
        name="MMarcoReranking",
        description="mMARCO is a multilingual version of the MS MARCO passage ranking dataset",
        reference="https://github.com/unicamp-dl/mMARCO",
        dataset={
            "path": "mteb/MMarcoReranking",
            "revision": "91c0f9d5cbd4cdc7ecd7039c5c2e57740cb62b00",
        },
        type="Reranking",
        category="t2t",
        modalities=["text"],
        eval_splits=["dev"],
        eval_langs=["cmn-Hans"],
        main_score="map_at_1000",
        date=None,
        domains=None,
        task_subtypes=None,
        license=None,
        annotations_creators=None,
        dialect=None,
        sample_creation=None,
        prompt="Given a Chinese search query, retrieve web passages that answer the question",
        bibtex_citation="""@misc{bonifacio2021mmarco,
      title={mMARCO: A Multilingual Version of MS MARCO Passage Ranking Dataset},
      author={Luiz Henrique Bonifacio and Vitor Jeronymo and Hugo Queiroz Abonizio and Israel Campiotti and Marzieh Fadaee and  and Roberto Lotufo and Rodrigo Nogueira},
      year={2021},
      eprint={2108.13897},
      archivePrefix={arXiv},
      primaryClass={cs.CL}
}""",
    )


class CMedQAv1(AbsTaskRetrieval):
    metadata = TaskMetadata(
        name="CMedQAv1-reranking",
        description="Chinese community medical question answering",
        prompt="Given a Chinese community medical question, retrieve replies that best answer the question",
        reference="https://github.com/zhangsheng93/cMedQA",
        dataset={
            "path": "mteb/CMedQAv1-reranking",
            "revision": "f77f0345c9b6ac0a2447a3a71483d5b27393cb35",
        },
        type="Reranking",
        category="t2t",
        modalities=["text"],
        eval_splits=["test"],
        eval_langs=["cmn-Hans"],
        main_score="map_at_1000",
        date=("2017-01-01", "2017-07-26"),
        domains=["Medical", "Written"],
        task_subtypes=[],
        license="not specified",
        annotations_creators="expert-annotated",
        dialect=[],
        sample_creation="found",
        bibtex_citation="""@article{zhang2017chinese,
  title={Chinese Medical Question Answer Matching Using End-to-End Character-Level Multi-Scale CNNs},
  author={Zhang, Sheng and Zhang, Xin and Wang, Hui and Cheng, Jiajun and Li, Pei and Ding, Zhaoyun},
  journal={Applied Sciences},
  volume={7},
  number={8},
  pages={767},
  year={2017},
  publisher={Multidisciplinary Digital Publishing Institute}
}""",
    )


class CMedQAv2(AbsTaskRetrieval):
    metadata = TaskMetadata(
        name="CMedQAv2-reranking",
        description="Chinese community medical question answering",
        prompt="Given a Chinese community medical question, retrieve replies that best answer the question",
        reference="https://github.com/zhangsheng93/cMedQA2",
        dataset={
            "path": "mteb/CMedQAv2-reranking",
            "revision": "01399b6956a4c6bf9edc5b6b90e176aeeb399686",
        },
        type="Reranking",
        category="t2t",
        modalities=["text"],
        eval_splits=["test"],
        eval_langs=["cmn-Hans"],
        main_score="map_at_1000",
        date=None,
        domains=["Medical", "Written"],
        task_subtypes=None,
        license=None,
        annotations_creators=None,
        dialect=None,
        sample_creation=None,
        bibtex_citation="""@ARTICLE{8548603,
author={S. Zhang and X. Zhang and H. Wang and L. Guo and S. Liu},
journal={IEEE Access},
title={Multi-Scale Attentive Interaction Networks for Chinese Medical Question Answer Selection},
year={2018},
volume={6},
number={},
pages={74061-74071},
keywords={Biomedical imaging;Data mining;Semantics;Medical services;Feature extraction;Knowledge discovery;Medical question answering;interactive attention;deep learning;deep neural networks},
doi={10.1109/ACCESS.2018.2883637},
ISSN={2169-3536},
month={},}""",
    )<|MERGE_RESOLUTION|>--- conflicted
+++ resolved
@@ -20,12 +20,7 @@
         eval_langs=["cmn-Hans"],
         main_score="map_at_1000",
         date=None,
-<<<<<<< HEAD
-        domains=None,
-=======
-        form=None,
         domains=[],
->>>>>>> 20baefb1
         task_subtypes=None,
         license="not specified",
         annotations_creators=None,
