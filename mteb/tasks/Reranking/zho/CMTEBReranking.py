from __future__ import annotations

from mteb.abstasks.AbsTaskReranking import AbsTaskReranking
from mteb.abstasks.TaskMetadata import TaskMetadata


class T2Reranking(AbsTaskReranking):
    metadata = TaskMetadata(
        name="T2Reranking",
        description="T2Ranking: A large-scale Chinese Benchmark for Passage Ranking",
        reference="https://arxiv.org/abs/2304.03679",
        dataset={
            "path": "C-MTEB/T2Reranking",
            "revision": "76631901a18387f85eaa53e5450019b87ad58ef9",
        },
        type="Reranking",
        category="s2s",
        modalities=["text"],
        eval_splits=["dev"],
        eval_langs=["cmn-Hans"],
        main_score="map_at_1000",
        date=None,
        form=None,
        domains=None,
        task_subtypes=None,
        license=None,
        annotations_creators=None,
        dialect=None,
        sample_creation=None,
        prompt="Given a Chinese search query, retrieve web passages that answer the question",
        bibtex_citation="""@misc{xie2023t2ranking,
      title={T2Ranking: A large-scale Chinese Benchmark for Passage Ranking}, 
      author={Xiaohui Xie and Qian Dong and Bingning Wang and Feiyang Lv and Ting Yao and Weinan Gan and Zhijing Wu and Xiangsheng Li and Haitao Li and Yiqun Liu and Jin Ma},
      year={2023},
      eprint={2304.03679},
      archivePrefix={arXiv},
      primaryClass={cs.IR}
}""",
<<<<<<< HEAD
        descriptive_stats={
            "n_samples": {"dev": 5908},
            "dev": {
                "average_document_length": 840.8301307712837,
                "average_query_length": 10.948375084631008,
                "num_documents": 97422,
                "num_queries": 5908,
                "average_relevant_docs_per_query": 7.522681110358835,
                "average_instruction_length": 0,
                "num_instructions": 0,
                "average_top_ranked_per_query": 16.489844278943806,
            },
        },
=======
>>>>>>> fccf034b
    )


class MMarcoReranking(AbsTaskReranking):
    metadata = TaskMetadata(
        name="MMarcoReranking",
        description="mMARCO is a multilingual version of the MS MARCO passage ranking dataset",
        reference="https://github.com/unicamp-dl/mMARCO",
        dataset={
            "path": "C-MTEB/Mmarco-reranking",
            "revision": "8e0c766dbe9e16e1d221116a3f36795fbade07f6",
        },
        type="Reranking",
        category="s2s",
        modalities=["text"],
        eval_splits=["dev"],
        eval_langs=["cmn-Hans"],
        main_score="map_at_1000",
        date=None,
        form=None,
        domains=None,
        task_subtypes=None,
        license=None,
        annotations_creators=None,
        dialect=None,
        sample_creation=None,
        prompt="Given a Chinese search query, retrieve web passages that answer the question",
        bibtex_citation="""@misc{bonifacio2021mmarco,
      title={mMARCO: A Multilingual Version of MS MARCO Passage Ranking Dataset}, 
      author={Luiz Henrique Bonifacio and Vitor Jeronymo and Hugo Queiroz Abonizio and Israel Campiotti and Marzieh Fadaee and  and Roberto Lotufo and Rodrigo Nogueira},
      year={2021},
      eprint={2108.13897},
      archivePrefix={arXiv},
      primaryClass={cs.CL}
}""",
<<<<<<< HEAD
        descriptive_stats={
            "n_samples": {"dev": 100},
            "dev": {
                "average_document_length": 123.76968988063103,
                "average_query_length": 11.44,
                "num_documents": 100026,
                "num_queries": 100,
                "average_relevant_docs_per_query": 1.07,
                "average_instruction_length": 0,
                "num_instructions": 0,
                "average_top_ranked_per_query": 1000.26,
            },
        },
=======
>>>>>>> fccf034b
    )


class CMedQAv1(AbsTaskReranking):
    metadata = TaskMetadata(
        name="CMedQAv1-reranking",
        description="Chinese community medical question answering",
        prompt="Given a Chinese community medical question, retrieve replies that best answer the question",
        reference="https://github.com/zhangsheng93/cMedQA",
        dataset={
            "path": "C-MTEB/CMedQAv1-reranking",
            "revision": "8d7f1e942507dac42dc58017c1a001c3717da7df",
        },
        type="Reranking",
        category="s2s",
        modalities=["text"],
        eval_splits=["test"],
        eval_langs=["cmn-Hans"],
        main_score="map_at_1000",
        date=("2017-01-01", "2017-07-26"),
        domains=["Medical", "Written"],
        task_subtypes=[],
        license="not specified",
        annotations_creators="expert-annotated",
        dialect=[],
        sample_creation="found",
        bibtex_citation="""@article{zhang2017chinese,
  title={Chinese Medical Question Answer Matching Using End-to-End Character-Level Multi-Scale CNNs},
  author={Zhang, Sheng and Zhang, Xin and Wang, Hui and Cheng, Jiajun and Li, Pei and Ding, Zhaoyun},
  journal={Applied Sciences},
  volume={7},
  number={8},
  pages={767},
  year={2017},
  publisher={Multidisciplinary Digital Publishing Institute}
}""",
<<<<<<< HEAD
        descriptive_stats={
            "n_samples": {"test": 1000},
            "test": {
                "average_document_length": 106.63992,
                "average_query_length": 55.717,
                "num_documents": 100000,
                "num_queries": 1000,
                "average_relevant_docs_per_query": 1.931,
                "average_instruction_length": 0,
                "num_instructions": 0,
                "average_top_ranked_per_query": 100.0,
            },
        },
=======
>>>>>>> fccf034b
    )


class CMedQAv2(AbsTaskReranking):
    metadata = TaskMetadata(
        name="CMedQAv2-reranking",
        description="Chinese community medical question answering",
        prompt="Given a Chinese community medical question, retrieve replies that best answer the question",
        reference="https://github.com/zhangsheng93/cMedQA2",
        dataset={
            "path": "C-MTEB/CMedQAv2-reranking",
            "revision": "23d186750531a14a0357ca22cd92d712fd512ea0",
        },
        type="Reranking",
        category="s2s",
        modalities=["text"],
        eval_splits=["test"],
        eval_langs=["cmn-Hans"],
        main_score="map_at_1000",
        date=None,
        form=None,
        domains=None,
        task_subtypes=None,
        license=None,
        annotations_creators=None,
        dialect=None,
        sample_creation=None,
        bibtex_citation="""@ARTICLE{8548603, 
author={S. Zhang and X. Zhang and H. Wang and L. Guo and S. Liu}, 
journal={IEEE Access}, 
title={Multi-Scale Attentive Interaction Networks for Chinese Medical Question Answer Selection}, 
year={2018}, 
volume={6}, 
number={}, 
pages={74061-74071}, 
keywords={Biomedical imaging;Data mining;Semantics;Medical services;Feature extraction;Knowledge discovery;Medical question answering;interactive attention;deep learning;deep neural networks}, 
doi={10.1109/ACCESS.2018.2883637}, 
ISSN={2169-3536}, 
month={},}""",
<<<<<<< HEAD
        descriptive_stats={
            "n_samples": {"test": 1000},
            "test": {
                "average_document_length": 100.61386,
                "average_query_length": 48.848,
                "num_documents": 100000,
                "num_queries": 1000,
                "average_relevant_docs_per_query": 1.91,
                "average_instruction_length": 0,
                "num_instructions": 0,
                "average_top_ranked_per_query": 100.0,
            },
        },
=======
>>>>>>> fccf034b
    )<|MERGE_RESOLUTION|>--- conflicted
+++ resolved
@@ -36,22 +36,6 @@
       archivePrefix={arXiv},
       primaryClass={cs.IR}
 }""",
-<<<<<<< HEAD
-        descriptive_stats={
-            "n_samples": {"dev": 5908},
-            "dev": {
-                "average_document_length": 840.8301307712837,
-                "average_query_length": 10.948375084631008,
-                "num_documents": 97422,
-                "num_queries": 5908,
-                "average_relevant_docs_per_query": 7.522681110358835,
-                "average_instruction_length": 0,
-                "num_instructions": 0,
-                "average_top_ranked_per_query": 16.489844278943806,
-            },
-        },
-=======
->>>>>>> fccf034b
     )
 
 
@@ -87,22 +71,6 @@
       archivePrefix={arXiv},
       primaryClass={cs.CL}
 }""",
-<<<<<<< HEAD
-        descriptive_stats={
-            "n_samples": {"dev": 100},
-            "dev": {
-                "average_document_length": 123.76968988063103,
-                "average_query_length": 11.44,
-                "num_documents": 100026,
-                "num_queries": 100,
-                "average_relevant_docs_per_query": 1.07,
-                "average_instruction_length": 0,
-                "num_instructions": 0,
-                "average_top_ranked_per_query": 1000.26,
-            },
-        },
-=======
->>>>>>> fccf034b
     )
 
 
@@ -139,22 +107,6 @@
   year={2017},
   publisher={Multidisciplinary Digital Publishing Institute}
 }""",
-<<<<<<< HEAD
-        descriptive_stats={
-            "n_samples": {"test": 1000},
-            "test": {
-                "average_document_length": 106.63992,
-                "average_query_length": 55.717,
-                "num_documents": 100000,
-                "num_queries": 1000,
-                "average_relevant_docs_per_query": 1.931,
-                "average_instruction_length": 0,
-                "num_instructions": 0,
-                "average_top_ranked_per_query": 100.0,
-            },
-        },
-=======
->>>>>>> fccf034b
     )
 
 
@@ -194,20 +146,4 @@
 doi={10.1109/ACCESS.2018.2883637}, 
 ISSN={2169-3536}, 
 month={},}""",
-<<<<<<< HEAD
-        descriptive_stats={
-            "n_samples": {"test": 1000},
-            "test": {
-                "average_document_length": 100.61386,
-                "average_query_length": 48.848,
-                "num_documents": 100000,
-                "num_queries": 1000,
-                "average_relevant_docs_per_query": 1.91,
-                "average_instruction_length": 0,
-                "num_instructions": 0,
-                "average_top_ranked_per_query": 100.0,
-            },
-        },
-=======
->>>>>>> fccf034b
     )