from __future__ import annotations

from mteb.abstasks.TaskMetadata import TaskMetadata

from ....abstasks.AbsTaskReranking import AbsTaskReranking


class MindSmallReranking(AbsTaskReranking):
    metadata = TaskMetadata(
        name="MindSmallReranking",
        description="Microsoft News Dataset: A Large-Scale English Dataset for News Recommendation Research",
        reference="https://msnews.github.io/assets/doc/ACL2020_MIND.pdf",
<<<<<<< HEAD
        hf_hub_name="mteb/mind_small",
=======
        dataset={
            "path": "mteb/mind_small",
            "revision": "3bdac13927fdc888b903db93b2ffdbd90b295a69",
        },
>>>>>>> 23c9fdde
        type="Reranking",
        category="s2s",
        eval_splits=["test"],
        eval_langs=["en"],
        main_score="map",
        date=None,
        form=None,
        domains=None,
        task_subtypes=None,
        license=None,
        socioeconomic_status=None,
        annotations_creators=None,
        dialect=None,
        text_creation=None,
        bibtex_citation=None,
        n_samples={"test": 107968},
        avg_character_length={"test": 70.9},
    )<|MERGE_RESOLUTION|>--- conflicted
+++ resolved
@@ -10,14 +10,11 @@
         name="MindSmallReranking",
         description="Microsoft News Dataset: A Large-Scale English Dataset for News Recommendation Research",
         reference="https://msnews.github.io/assets/doc/ACL2020_MIND.pdf",
-<<<<<<< HEAD
         hf_hub_name="mteb/mind_small",
-=======
         dataset={
             "path": "mteb/mind_small",
             "revision": "3bdac13927fdc888b903db93b2ffdbd90b295a69",
         },
->>>>>>> 23c9fdde
         type="Reranking",
         category="s2s",
         eval_splits=["test"],
