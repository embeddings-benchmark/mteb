from __future__ import annotations

from mteb.abstasks.AbsTaskReranking import AbsTaskReranking
from mteb.abstasks.TaskMetadata import TaskMetadata


class T2Reranking(AbsTaskReranking):
    metadata = TaskMetadata(
        name="T2Reranking",
        description="T2Ranking: A large-scale Chinese Benchmark for Passage Ranking",
        reference="https://arxiv.org/abs/2304.03679",
        dataset={
            "path": "C-MTEB/T2Reranking",
            "revision": "76631901a18387f85eaa53e5450019b87ad58ef9",
        },
        type="Reranking",
        category="s2s",
        eval_splits=["dev"],
        eval_langs=["zh"],
        main_score="map",
        date=None,
        form=None,
        domains=None,
        task_subtypes=None,
        license=None,
        socioeconomic_status=None,
        annotations_creators=None,
        dialect=None,
        text_creation=None,
        bibtex_citation=None,
        n_samples=None,
        avg_character_length=None,
    )


class MMarcoReranking(AbsTaskReranking):
    metadata = TaskMetadata(
        name="MMarcoReranking",
        description="mMARCO is a multilingual version of the MS MARCO passage ranking dataset",
        reference="https://github.com/unicamp-dl/mMARCO",
        dataset={
            "path": "C-MTEB/Mmarco-reranking",
            "revision": "8e0c766dbe9e16e1d221116a3f36795fbade07f6",
        },
        type="Reranking",
        category="s2s",
        eval_splits=["dev"],
        eval_langs=["zh"],
        main_score="map",
        date=None,
        form=None,
        domains=None,
        task_subtypes=None,
        license=None,
        socioeconomic_status=None,
        annotations_creators=None,
        dialect=None,
        text_creation=None,
        bibtex_citation=None,
        n_samples=None,
        avg_character_length=None,
    )


class CMedQAv1(AbsTaskReranking):
    metadata = TaskMetadata(
        name="CMedQAv1-reranking",
        description="Chinese community medical question answering",
        reference="https://github.com/zhangsheng93/cMedQA",
        dataset={
            "path": "C-MTEB/CMedQAv1-reranking",
            "revision": "cd540c506dae1cf9e9a59c3e06f42030d54e7301",
        },
        type="Reranking",
        category="s2s",
        eval_splits=["test"],
        eval_langs=["zh"],
        main_score="map",
<<<<<<< HEAD
        revision="8d7f1e942507dac42dc58017c1a001c3717da7df",
=======
>>>>>>> 74f33f00
        date=None,
        form=None,
        domains=None,
        task_subtypes=None,
        license=None,
        socioeconomic_status=None,
        annotations_creators=None,
        dialect=None,
        text_creation=None,
        bibtex_citation=None,
        n_samples=None,
        avg_character_length=None,
    )


class CMedQAv2(AbsTaskReranking):
    metadata = TaskMetadata(
        name="CMedQAv2-reranking",
        description="Chinese community medical question answering",
        reference="https://github.com/zhangsheng93/cMedQA2",
        dataset={
            "path": "C-MTEB/CMedQAv2-reranking",
            "revision": "23d186750531a14a0357ca22cd92d712fd512ea0",
        },
        type="Reranking",
        category="s2s",
        eval_splits=["test"],
        eval_langs=["zh"],
        main_score="map",
        date=None,
        form=None,
        domains=None,
        task_subtypes=None,
        license=None,
        socioeconomic_status=None,
        annotations_creators=None,
        dialect=None,
        text_creation=None,
        bibtex_citation=None,
        n_samples=None,
        avg_character_length=None,
    )<|MERGE_RESOLUTION|>--- conflicted
+++ resolved
@@ -69,17 +69,13 @@
         reference="https://github.com/zhangsheng93/cMedQA",
         dataset={
             "path": "C-MTEB/CMedQAv1-reranking",
-            "revision": "cd540c506dae1cf9e9a59c3e06f42030d54e7301",
+            "revision": "8d7f1e942507dac42dc58017c1a001c3717da7df",
         },
         type="Reranking",
         category="s2s",
         eval_splits=["test"],
         eval_langs=["zh"],
         main_score="map",
-<<<<<<< HEAD
-        revision="8d7f1e942507dac42dc58017c1a001c3717da7df",
-=======
->>>>>>> 74f33f00
         date=None,
         form=None,
         domains=None,
