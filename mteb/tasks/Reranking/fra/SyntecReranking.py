--- conflicted
+++ resolved
@@ -37,22 +37,6 @@
       archivePrefix={arXiv},
       primaryClass={cs.CL}
 }""",
-<<<<<<< HEAD
-        descriptive_stats={
-            "n_samples": {"test": 100},
-            "test": {
-                "average_document_length": 1716.897738446411,
-                "average_query_length": 72.82,
-                "num_documents": 1017,
-                "num_queries": 100,
-                "average_relevant_docs_per_query": 1.0,
-                "average_instruction_length": 0,
-                "num_instructions": 0,
-                "average_top_ranked_per_query": 10.17,
-            },
-        },
-=======
->>>>>>> fccf034b
     )
 
     def load_data(self, **kwargs):
