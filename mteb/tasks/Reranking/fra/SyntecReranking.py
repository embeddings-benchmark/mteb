--- conflicted
+++ resolved
@@ -27,17 +27,6 @@
         annotations_creators="human-annotated",
         dialect=None,
         sample_creation="found",
-<<<<<<< HEAD
-        bibtex_citation="""@misc{ciancone2024extending,
-      title={Extending the Massive Text Embedding Benchmark to French},
-      author={Mathieu Ciancone and Imene Kerboua and Marion Schaeffer and Wissam Siblini},
-      year={2024},
-      eprint={2405.20468},
-      archivePrefix={arXiv},
-      primaryClass={cs.CL}
-}""",
-    )
-=======
         bibtex_citation=r"""
 @misc{ciancone2024extending,
   archiveprefix = {arXiv},
@@ -48,32 +37,4 @@
   year = {2024},
 }
 """,
-    )
-
-    def load_data(self, **kwargs):
-        if self.data_loaded:
-            return
-
-        self.dataset = datasets.load_dataset(
-            name="queries",
-            **self.metadata_dict["dataset"],
-            split=self.metadata.eval_splits[0],
-        )
-        documents = datasets.load_dataset(
-            name="documents", **self.metadata_dict["dataset"], split="test"
-        )
-        # replace documents ids in positive and negative column by their respective texts
-        doc_id2txt = dict(list(zip(documents["doc_id"], documents["text"])))
-
-        self.dataset = self.dataset.map(
-            lambda x: {
-                "positive": [doc_id2txt[docid] for docid in x["positive"]],
-                "negative": [doc_id2txt[docid] for docid in x["negative"]],
-            }
-        )
-        self.dataset = datasets.DatasetDict({"test": self.dataset})
-
-        self.dataset_transform()
-
-        self.data_loaded = True
->>>>>>> e0c2dc9d
+    )