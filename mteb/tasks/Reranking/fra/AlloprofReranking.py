from __future__ import annotations

from mteb.abstasks.TaskMetadata import TaskMetadata

from ....abstasks.AbsTaskRetrieval import AbsTaskRetrieval


class AlloprofReranking(AbsTaskRetrieval):
    metadata = TaskMetadata(
        name="AlloprofReranking",
        description="This dataset was provided by AlloProf, an organisation in Quebec, Canada offering resources and a help forum curated by a large number of teachers to students on all subjects taught from in primary and secondary school",
        reference="https://huggingface.co/datasets/antoinelb7/alloprof",
        dataset={
            "path": "mteb/AlloprofReranking",
            "revision": "a7d2d793f2e5ba55139bb10088c2e8ee2df2ce02",
        },
        type="Reranking",
        category="t2t",
        modalities=["text"],
        eval_splits=["test"],
        eval_langs=["fra-Latn"],
        main_score="map_at_1000",
        date=("2020-01-01", "2023-04-14"),  # supposition
        domains=["Web", "Academic", "Written"],
        task_subtypes=None,
        license="cc-by-nc-sa-4.0",
        annotations_creators="expert-annotated",
        dialect=None,
        sample_creation="found",
<<<<<<< HEAD
        bibtex_citation="""@misc{lef23,
            doi = {10.48550/ARXIV.2302.07738},
            url = {https://arxiv.org/abs/2302.07738},
            author = {Lefebvre-Brossard, Antoine and Gazaille, Stephane and Desmarais, Michel C.},
            keywords = {Computation and Language (cs.CL), Information Retrieval (cs.IR), Machine Learning (cs.LG), FOS: Computer and information sciences, FOS: Computer and information sciences},
            title = {Alloprof: a new French question-answer education dataset and its use in an information retrieval case study},
            publisher = {arXiv},
            year = {2023},
            copyright = {Creative Commons Attribution Non Commercial Share Alike 4.0 International}
            }""",
    )
=======
        bibtex_citation=r"""
@misc{lef23,
  author = {Lefebvre-Brossard, Antoine and Gazaille, Stephane and Desmarais, Michel C.},
  copyright = {Creative Commons Attribution Non Commercial Share Alike 4.0 International},
  doi = {10.48550/ARXIV.2302.07738},
  keywords = {Computation and Language (cs.CL), Information Retrieval (cs.IR), Machine Learning (cs.LG), FOS: Computer and information sciences, FOS: Computer and information sciences},
  publisher = {arXiv},
  title = {Alloprof: a new French question-answer education dataset and its use in an information retrieval case study},
  url = {https://arxiv.org/abs/2302.07738},
  year = {2023},
}
""",
    )

    def load_data(self, **kwargs):
        if self.data_loaded:
            return

        self.dataset = datasets.load_dataset(
            name="queries",
            **self.metadata_dict["dataset"],
            split=self.metadata.eval_splits[0],
        )
        documents = datasets.load_dataset(
            name="documents", **self.metadata_dict["dataset"], split="test"
        )
        # replace documents ids in positive and negative column by their respective texts
        doc_id2txt = dict(list(zip(documents["doc_id"], documents["text"])))

        self.dataset = self.dataset.map(
            lambda x: {
                "positive": [doc_id2txt[docid] for docid in x["positive"]],
                "negative": [doc_id2txt[docid] for docid in x["negative"]],
            }
        )
        self.dataset = datasets.DatasetDict({"test": self.dataset})

        self.dataset_transform()

        self.data_loaded = True
>>>>>>> e0c2dc9d
<|MERGE_RESOLUTION|>--- conflicted
+++ resolved
@@ -27,19 +27,6 @@
         annotations_creators="expert-annotated",
         dialect=None,
         sample_creation="found",
-<<<<<<< HEAD
-        bibtex_citation="""@misc{lef23,
-            doi = {10.48550/ARXIV.2302.07738},
-            url = {https://arxiv.org/abs/2302.07738},
-            author = {Lefebvre-Brossard, Antoine and Gazaille, Stephane and Desmarais, Michel C.},
-            keywords = {Computation and Language (cs.CL), Information Retrieval (cs.IR), Machine Learning (cs.LG), FOS: Computer and information sciences, FOS: Computer and information sciences},
-            title = {Alloprof: a new French question-answer education dataset and its use in an information retrieval case study},
-            publisher = {arXiv},
-            year = {2023},
-            copyright = {Creative Commons Attribution Non Commercial Share Alike 4.0 International}
-            }""",
-    )
-=======
         bibtex_citation=r"""
 @misc{lef23,
   author = {Lefebvre-Brossard, Antoine and Gazaille, Stephane and Desmarais, Michel C.},
@@ -52,32 +39,4 @@
   year = {2023},
 }
 """,
-    )
-
-    def load_data(self, **kwargs):
-        if self.data_loaded:
-            return
-
-        self.dataset = datasets.load_dataset(
-            name="queries",
-            **self.metadata_dict["dataset"],
-            split=self.metadata.eval_splits[0],
-        )
-        documents = datasets.load_dataset(
-            name="documents", **self.metadata_dict["dataset"], split="test"
-        )
-        # replace documents ids in positive and negative column by their respective texts
-        doc_id2txt = dict(list(zip(documents["doc_id"], documents["text"])))
-
-        self.dataset = self.dataset.map(
-            lambda x: {
-                "positive": [doc_id2txt[docid] for docid in x["positive"]],
-                "negative": [doc_id2txt[docid] for docid in x["negative"]],
-            }
-        )
-        self.dataset = datasets.DatasetDict({"test": self.dataset})
-
-        self.dataset_transform()
-
-        self.data_loaded = True
->>>>>>> e0c2dc9d
+    )