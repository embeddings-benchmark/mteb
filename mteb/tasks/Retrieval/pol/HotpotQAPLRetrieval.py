from __future__ import annotations

from mteb.abstasks.TaskMetadata import TaskMetadata

from ....abstasks.AbsTaskRetrieval import AbsTaskRetrieval


class HotpotQAPL(AbsTaskRetrieval):
    metadata = TaskMetadata(
        name="HotpotQA-PL",
        description="HotpotQA is a question answering dataset featuring natural, multi-hop questions, with strong supervision for supporting facts to enable more explainable question answering systems.",
        reference="https://hotpotqa.github.io/",
        dataset={
            "path": "clarin-knext/hotpotqa-pl",
            "revision": "a0bd479ac97b4ccb5bd6ce320c415d0bb4beb907",
            "trust_remote_code": True,
        },
        type="Retrieval",
        category="s2p",
        modalities=["text"],
        eval_splits=["test"],
        eval_langs=["pol-Latn"],
        main_score="ndcg_at_10",
        date=("2018-01-01", "2018-12-31"),  # best guess: based on publication date
        domains=["Web", "Written"],
        task_subtypes=["Question answering"],
        license="cc-by-sa-4.0",
        annotations_creators="derived",
        dialect=[],
        sample_creation="machine-translated",
        bibtex_citation="""@misc{wojtasik2024beirpl,
      title={BEIR-PL: Zero Shot Information Retrieval Benchmark for the Polish Language}, 
      author={Konrad Wojtasik and Vadim Shishkin and Kacper Wołowiec and Arkadiusz Janz and Maciej Piasecki},
      year={2024},
      eprint={2305.19840},
      archivePrefix={arXiv},
      primaryClass={cs.IR}
}""",
    )


class HotpotQAPLHardNegatives(AbsTaskRetrieval):
    metadata = TaskMetadata(
        name="HotpotQA-PLHardNegatives",
        description="HotpotQA is a question answering dataset featuring natural, multi-hop questions, with strong supervision for supporting facts to enable more explainable question answering systems. The hard negative version has been created by pooling the 250 top documents per query from BM25, e5-multilingual-large and e5-mistral-instruct.",
        reference="https://hotpotqa.github.io/",
        dataset={
            "path": "mteb/HotpotQA_PL_test_top_250_only_w_correct-v2",
            "revision": "0642cadffa3205c6b21c9af901fdffcd60d6f31e",
            "trust_remote_code": True,
        },
<<<<<<< HEAD
    )


class HotpotQAPLHardNegatives(AbsTaskRetrieval):
    metadata = TaskMetadata(
        name="HotpotQA-PLHardNegatives",
        description="HotpotQA is a question answering dataset featuring natural, multi-hop questions, with strong supervision for supporting facts to enable more explainable question answering systems. The hard negative version has been created by pooling the 250 top documents per query from BM25, e5-multilingual-large and e5-mistral-instruct.",
        reference="https://hotpotqa.github.io/",
        dataset={
            "path": "mteb/HotpotQA_PL_test_top_250_only_w_correct-v2",
            "revision": "0642cadffa3205c6b21c9af901fdffcd60d6f31e",
            "trust_remote_code": True,
        },
=======
>>>>>>> 2fac8ba1
        type="Retrieval",
        category="s2p",
        modalities=["text"],
        eval_splits=["test"],
        eval_langs=["pol-Latn"],
        main_score="ndcg_at_10",
        date=("2018-01-01", "2018-12-31"),  # best guess: based on publication date
        domains=["Web", "Written"],
        task_subtypes=["Question answering"],
        license="cc-by-sa-4.0",
        annotations_creators="derived",
        dialect=[],
        sample_creation="machine-translated",
        bibtex_citation="""@misc{wojtasik2024beirpl,
      title={BEIR-PL: Zero Shot Information Retrieval Benchmark for the Polish Language}, 
      author={Konrad Wojtasik and Vadim Shishkin and Kacper Wołowiec and Arkadiusz Janz and Maciej Piasecki},
      year={2024},
      eprint={2305.19840},
      archivePrefix={arXiv},
      primaryClass={cs.IR}
}""",
<<<<<<< HEAD
        descriptive_stats={
            "n_samples": {"test": 1000},
            "avg_character_length": {
                "test": {
                    "average_document_length": 438.3888210025661,
                    "average_query_length": 95.161,
                    "num_documents": 212774,
                    "num_queries": 1000,
                    "average_relevant_docs_per_query": 2.0,
                }
            },
        },
=======
>>>>>>> 2fac8ba1
    )<|MERGE_RESOLUTION|>--- conflicted
+++ resolved
@@ -49,22 +49,6 @@
             "revision": "0642cadffa3205c6b21c9af901fdffcd60d6f31e",
             "trust_remote_code": True,
         },
-<<<<<<< HEAD
-    )
-
-
-class HotpotQAPLHardNegatives(AbsTaskRetrieval):
-    metadata = TaskMetadata(
-        name="HotpotQA-PLHardNegatives",
-        description="HotpotQA is a question answering dataset featuring natural, multi-hop questions, with strong supervision for supporting facts to enable more explainable question answering systems. The hard negative version has been created by pooling the 250 top documents per query from BM25, e5-multilingual-large and e5-mistral-instruct.",
-        reference="https://hotpotqa.github.io/",
-        dataset={
-            "path": "mteb/HotpotQA_PL_test_top_250_only_w_correct-v2",
-            "revision": "0642cadffa3205c6b21c9af901fdffcd60d6f31e",
-            "trust_remote_code": True,
-        },
-=======
->>>>>>> 2fac8ba1
         type="Retrieval",
         category="s2p",
         modalities=["text"],
@@ -86,7 +70,40 @@
       archivePrefix={arXiv},
       primaryClass={cs.IR}
 }""",
-<<<<<<< HEAD
+    )
+
+
+class HotpotQAPLHardNegatives(AbsTaskRetrieval):
+    metadata = TaskMetadata(
+        name="HotpotQA-PLHardNegatives",
+        description="HotpotQA is a question answering dataset featuring natural, multi-hop questions, with strong supervision for supporting facts to enable more explainable question answering systems. The hard negative version has been created by pooling the 250 top documents per query from BM25, e5-multilingual-large and e5-mistral-instruct.",
+        reference="https://hotpotqa.github.io/",
+        dataset={
+            "path": "mteb/HotpotQA_PL_test_top_250_only_w_correct-v2",
+            "revision": "0642cadffa3205c6b21c9af901fdffcd60d6f31e",
+            "trust_remote_code": True,
+        },
+        type="Retrieval",
+        category="s2p",
+        modalities=["text"],
+        eval_splits=["test"],
+        eval_langs=["pol-Latn"],
+        main_score="ndcg_at_10",
+        date=("2018-01-01", "2018-12-31"),  # best guess: based on publication date
+        domains=["Web", "Written"],
+        task_subtypes=["Question answering"],
+        license="cc-by-sa-4.0",
+        annotations_creators="derived",
+        dialect=[],
+        sample_creation="machine-translated",
+        bibtex_citation="""@misc{wojtasik2024beirpl,
+      title={BEIR-PL: Zero Shot Information Retrieval Benchmark for the Polish Language}, 
+      author={Konrad Wojtasik and Vadim Shishkin and Kacper Wołowiec and Arkadiusz Janz and Maciej Piasecki},
+      year={2024},
+      eprint={2305.19840},
+      archivePrefix={arXiv},
+      primaryClass={cs.IR}
+}""",
         descriptive_stats={
             "n_samples": {"test": 1000},
             "avg_character_length": {
@@ -99,6 +116,4 @@
                 }
             },
         },
-=======
->>>>>>> 2fac8ba1
     )