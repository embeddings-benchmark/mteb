from __future__ import annotations

from mteb.abstasks.TaskMetadata import TaskMetadata

from ....abstasks.AbsTaskRetrieval import AbsTaskRetrieval


class QuoraPLRetrieval(AbsTaskRetrieval):
    metadata = TaskMetadata(
        name="Quora-PL",
        description="QuoraRetrieval is based on questions that are marked as duplicates on the Quora platform. Given a question, find other (duplicate) questions.",
        reference="https://quoradata.quora.com/First-Quora-Dataset-Release-Question-Pairs",
        dataset={
            "path": "clarin-knext/quora-pl",
            "revision": "0be27e93455051e531182b85e85e425aba12e9d4",
            "trust_remote_code": True,
        },
        type="Retrieval",
        category="s2s",
        modalities=["text"],
        eval_splits=["validation", "test"],
        eval_langs=["pol-Latn"],
        main_score="ndcg_at_10",
        date=None,
        domains=None,
        task_subtypes=None,
        license=None,
        annotations_creators=None,
        dialect=[],
        sample_creation="machine-translated",
        bibtex_citation=""""@misc{wojtasik2024beirpl,
      title={BEIR-PL: Zero Shot Information Retrieval Benchmark for the Polish Language}, 
      author={Konrad Wojtasik and Vadim Shishkin and Kacper Wołowiec and Arkadiusz Janz and Maciej Piasecki},
      year={2024},
      eprint={2305.19840},
      archivePrefix={arXiv},
      primaryClass={cs.IR}
}""",
    )


class QuoraPLRetrievalHardNegatives(AbsTaskRetrieval):
    metadata = TaskMetadata(
        name="Quora-PLHardNegatives",
        description="QuoraRetrieval is based on questions that are marked as duplicates on the Quora platform. Given a question, find other (duplicate) questions. The hard negative version has been created by pooling the 250 top documents per query from BM25, e5-multilingual-large and e5-mistral-instruct.",
        reference="https://quoradata.quora.com/First-Quora-Dataset-Release-Question-Pairs",
        dataset={
            "path": "mteb/Quora_PL_test_top_250_only_w_correct-v2",
            "revision": "523ff30f3346cd9c36081c19fc6eaef0a2f8d53d",
            "trust_remote_code": True,
        },
<<<<<<< HEAD
    )


class QuoraPLRetrievalHardNegatives(AbsTaskRetrieval):
    metadata = TaskMetadata(
        name="Quora-PLHardNegatives",
        description="QuoraRetrieval is based on questions that are marked as duplicates on the Quora platform. Given a question, find other (duplicate) questions. The hard negative version has been created by pooling the 250 top documents per query from BM25, e5-multilingual-large and e5-mistral-instruct.",
        reference="https://quoradata.quora.com/First-Quora-Dataset-Release-Question-Pairs",
        dataset={
            "path": "mteb/Quora_PL_test_top_250_only_w_correct-v2",
            "revision": "523ff30f3346cd9c36081c19fc6eaef0a2f8d53d",
            "trust_remote_code": True,
        },
=======
>>>>>>> 2fac8ba1
        type="Retrieval",
        category="s2s",
        modalities=["text"],
        eval_splits=["test"],
        eval_langs=["pol-Latn"],
        main_score="ndcg_at_10",
        date=None,
        domains=None,
        task_subtypes=None,
        license=None,
        annotations_creators=None,
        dialect=[],
        sample_creation="machine-translated",
        bibtex_citation=""""@misc{wojtasik2024beirpl,
      title={BEIR-PL: Zero Shot Information Retrieval Benchmark for the Polish Language}, 
      author={Konrad Wojtasik and Vadim Shishkin and Kacper Wołowiec and Arkadiusz Janz and Maciej Piasecki},
      year={2024},
      eprint={2305.19840},
      archivePrefix={arXiv},
      primaryClass={cs.IR}
}""",
<<<<<<< HEAD
        descriptive_stats={
            "n_samples": {"test": 1000},
            "avg_character_length": {
                "test": {
                    "average_document_length": 67.77529631287385,
                    "average_query_length": 53.846,
                    "num_documents": 172031,
                    "num_queries": 1000,
                    "average_relevant_docs_per_query": 1.641,
                }
            },
        },
=======
>>>>>>> 2fac8ba1
    )<|MERGE_RESOLUTION|>--- conflicted
+++ resolved
@@ -49,22 +49,6 @@
             "revision": "523ff30f3346cd9c36081c19fc6eaef0a2f8d53d",
             "trust_remote_code": True,
         },
-<<<<<<< HEAD
-    )
-
-
-class QuoraPLRetrievalHardNegatives(AbsTaskRetrieval):
-    metadata = TaskMetadata(
-        name="Quora-PLHardNegatives",
-        description="QuoraRetrieval is based on questions that are marked as duplicates on the Quora platform. Given a question, find other (duplicate) questions. The hard negative version has been created by pooling the 250 top documents per query from BM25, e5-multilingual-large and e5-mistral-instruct.",
-        reference="https://quoradata.quora.com/First-Quora-Dataset-Release-Question-Pairs",
-        dataset={
-            "path": "mteb/Quora_PL_test_top_250_only_w_correct-v2",
-            "revision": "523ff30f3346cd9c36081c19fc6eaef0a2f8d53d",
-            "trust_remote_code": True,
-        },
-=======
->>>>>>> 2fac8ba1
         type="Retrieval",
         category="s2s",
         modalities=["text"],
@@ -86,7 +70,40 @@
       archivePrefix={arXiv},
       primaryClass={cs.IR}
 }""",
-<<<<<<< HEAD
+    )
+
+
+class QuoraPLRetrievalHardNegatives(AbsTaskRetrieval):
+    metadata = TaskMetadata(
+        name="Quora-PLHardNegatives",
+        description="QuoraRetrieval is based on questions that are marked as duplicates on the Quora platform. Given a question, find other (duplicate) questions. The hard negative version has been created by pooling the 250 top documents per query from BM25, e5-multilingual-large and e5-mistral-instruct.",
+        reference="https://quoradata.quora.com/First-Quora-Dataset-Release-Question-Pairs",
+        dataset={
+            "path": "mteb/Quora_PL_test_top_250_only_w_correct-v2",
+            "revision": "523ff30f3346cd9c36081c19fc6eaef0a2f8d53d",
+            "trust_remote_code": True,
+        },
+        type="Retrieval",
+        category="s2s",
+        modalities=["text"],
+        eval_splits=["test"],
+        eval_langs=["pol-Latn"],
+        main_score="ndcg_at_10",
+        date=None,
+        domains=None,
+        task_subtypes=None,
+        license=None,
+        annotations_creators=None,
+        dialect=[],
+        sample_creation="machine-translated",
+        bibtex_citation=""""@misc{wojtasik2024beirpl,
+      title={BEIR-PL: Zero Shot Information Retrieval Benchmark for the Polish Language}, 
+      author={Konrad Wojtasik and Vadim Shishkin and Kacper Wołowiec and Arkadiusz Janz and Maciej Piasecki},
+      year={2024},
+      eprint={2305.19840},
+      archivePrefix={arXiv},
+      primaryClass={cs.IR}
+}""",
         descriptive_stats={
             "n_samples": {"test": 1000},
             "avg_character_length": {
@@ -99,6 +116,4 @@
                 }
             },
         },
-=======
->>>>>>> 2fac8ba1
     )