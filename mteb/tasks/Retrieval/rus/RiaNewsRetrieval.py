--- conflicted
+++ resolved
@@ -48,21 +48,6 @@
             "path": "mteb/RiaNewsRetrieval_test_top_250_only_w_correct-v2",
             "revision": "d42860a6c15f0a2c4485bda10c6e5b641fdfe479",
         },
-<<<<<<< HEAD
-    )
-
-
-class RiaNewsRetrievalHardNegatives(AbsTaskRetrieval):
-    ignore_identical_ids = True
-
-    metadata = TaskMetadata(
-        name="RiaNewsRetrievalHardNegatives",
-        dataset={
-            "path": "mteb/RiaNewsRetrieval_test_top_250_only_w_correct-v2",
-            "revision": "d42860a6c15f0a2c4485bda10c6e5b641fdfe479",
-        },
-=======
->>>>>>> 2fac8ba1
         description="News article retrieval by headline. Based on Rossiya Segodnya dataset. The hard negative version has been created by pooling the 250 top documents per query from BM25, e5-multilingual-large and e5-mistral-instruct.",
         reference="https://arxiv.org/abs/1901.07786",
         type="Retrieval",
@@ -84,7 +69,39 @@
         booktitle={Proceedings of the 41st European Conference on Information Retrieval},
         year={2019}
         }""",
-<<<<<<< HEAD
+    )
+
+
+class RiaNewsRetrievalHardNegatives(AbsTaskRetrieval):
+    ignore_identical_ids = True
+
+    metadata = TaskMetadata(
+        name="RiaNewsRetrievalHardNegatives",
+        dataset={
+            "path": "mteb/RiaNewsRetrieval_test_top_250_only_w_correct-v2",
+            "revision": "d42860a6c15f0a2c4485bda10c6e5b641fdfe479",
+        },
+        description="News article retrieval by headline. Based on Rossiya Segodnya dataset. The hard negative version has been created by pooling the 250 top documents per query from BM25, e5-multilingual-large and e5-mistral-instruct.",
+        reference="https://arxiv.org/abs/1901.07786",
+        type="Retrieval",
+        category="s2p",
+        modalities=["text"],
+        eval_splits=["test"],
+        eval_langs=["rus-Cyrl"],
+        main_score="ndcg_at_10",
+        date=("2010-01-01", "2014-12-31"),
+        domains=["News", "Written"],
+        task_subtypes=["Article retrieval"],
+        license="cc-by-nc-nd-4.0",
+        annotations_creators="derived",
+        dialect=[],
+        sample_creation="found",
+        bibtex_citation="""@inproceedings{gavrilov2018self,
+        title={Self-Attentive Model for Headline Generation},
+        author={Gavrilov, Daniil and  Kalaidin, Pavel and  Malykh, Valentin},
+        booktitle={Proceedings of the 41st European Conference on Information Retrieval},
+        year={2019}
+        }""",
         descriptive_stats={
             "n_samples": {"test": 1000},
             "avg_character_length": {
@@ -97,6 +114,4 @@
                 }
             },
         },
-=======
->>>>>>> 2fac8ba1
     )