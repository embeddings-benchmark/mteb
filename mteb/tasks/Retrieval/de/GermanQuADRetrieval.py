--- conflicted
+++ resolved
@@ -32,14 +32,10 @@
         name="GermanQuAD-Retrieval",
         description="Context Retrieval for German Question Answering",
         reference="https://www.kaggle.com/datasets/GermanQuAD",
-<<<<<<< HEAD
-        hf_hub_name="mteb/germanquad-retrieval",
-=======
         dataset={
-            "path": "mteb/germanquad",
+            "path": "mteb/germanquad-retrieval",
             "revision": "f5c87ae5a2e7a5106606314eef45255f03151bb3",
         },
->>>>>>> 74f33f00
         type="Retrieval",
         category="s2p",
         eval_splits=["test"],
