from __future__ import annotations

import datasets

from mteb.abstasks.TaskMetadata import TaskMetadata

from ....abstasks.AbsTaskRetrieval import AbsTaskRetrieval


class GermanDPR(AbsTaskRetrieval):
    _EVAL_SPLIT = "test"
    _LANGUAGE = "de"

    metadata = TaskMetadata(
        name="GermanDPR",
        description="GermanDPR is a German Question Answering dataset for open-domain QA. It associates questions with a textual context containing the answer",
        reference="https://www.deepset.ai/germanquad",
        dataset={
            "path": "deepset/germanquad",
            "revision": "5129d02422a66be600ac89cd3e8531b4f97d347d",
        },
        type="Retrieval",
        category="s2p",
        eval_splits=[_EVAL_SPLIT],
        eval_langs=[_LANGUAGE],
        main_score="ndcg_at_10",
<<<<<<< HEAD
        revision="fff05ceaf2ffbe5b65c7e0c57e678f7b7e1a0581",
=======
>>>>>>> 74f33f00
        date=None,
        form=None,
        domains=None,
        task_subtypes=None,
        license=None,
        socioeconomic_status=None,
        annotations_creators=None,
        dialect=None,
        text_creation=None,
        bibtex_citation=None,
        n_samples=None,
        avg_character_length=None,
    )

    @staticmethod
    def _format_documents(docs, id_prefix="", existing_docs=None):
        if existing_docs is None:
            existing_docs = dict()
        result = {}
        for i, (title, content) in enumerate(zip(docs["title"], docs["text"])):
            formatted_content = content.split("==\n")[-1].replace("\n", " ").lstrip()
            if formatted_content in existing_docs:
                id_value = existing_docs[formatted_content]
            else:
                id_value = f"{id_prefix}{i}"
                existing_docs[formatted_content] = id_value
            result[id_value] = {"title": title, "text": formatted_content}
        return result

    def load_data(self, **kwargs):
        if self.data_loaded:
            return

        data = datasets.load_dataset(
            split=self._EVAL_SPLIT,
            **self.metadata_dict["dataset"],
        )
        corpus = dict()
        queries = dict()
        relevant_docs = dict()
        all_docs = dict()
        for i, row in enumerate(data):
            q_id = f"q_{i}"
            queries[q_id] = row["question"]
            pos_docs = self._format_documents(
                row["positive_ctxs"], id_prefix=f"doc_{i}_p_", existing_docs=all_docs
            )
            corpus.update(pos_docs)
            neg_docs = self._format_documents(
                row["hard_negative_ctxs"],
                id_prefix=f"doc_{i}_n_",
                existing_docs=all_docs,
            )
            corpus.update(neg_docs)
            relevant_docs[q_id] = {k: 1 for k in pos_docs}
        self.queries = {self._EVAL_SPLIT: queries}
        self.corpus = {self._EVAL_SPLIT: corpus}
        self.relevant_docs = {self._EVAL_SPLIT: relevant_docs}

        self.data_loaded = True<|MERGE_RESOLUTION|>--- conflicted
+++ resolved
@@ -17,17 +17,13 @@
         reference="https://www.deepset.ai/germanquad",
         dataset={
             "path": "deepset/germanquad",
-            "revision": "5129d02422a66be600ac89cd3e8531b4f97d347d",
+            "revision": "fff05ceaf2ffbe5b65c7e0c57e678f7b7e1a0581",
         },
         type="Retrieval",
         category="s2p",
         eval_splits=[_EVAL_SPLIT],
         eval_langs=[_LANGUAGE],
         main_score="ndcg_at_10",
-<<<<<<< HEAD
-        revision="fff05ceaf2ffbe5b65c7e0c57e678f7b7e1a0581",
-=======
->>>>>>> 74f33f00
         date=None,
         form=None,
         domains=None,
