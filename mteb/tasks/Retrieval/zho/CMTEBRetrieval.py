--- conflicted
+++ resolved
@@ -57,16 +57,6 @@
         annotations_creators="human-annotated",
         dialect=None,
         sample_creation=None,
-<<<<<<< HEAD
-        bibtex_citation="""@misc{xie2023t2ranking,
-      title={T2Ranking: A large-scale Chinese Benchmark for Passage Ranking},
-      author={Xiaohui Xie and Qian Dong and Bingning Wang and Feiyang Lv and Ting Yao and Weinan Gan and Zhijing Wu and Xiangsheng Li and Haitao Li and Yiqun Liu and Jin Ma},
-      year={2023},
-      eprint={2304.03679},
-      archivePrefix={arXiv},
-      primaryClass={cs.IR}
-}""",
-=======
         bibtex_citation=r"""
 @misc{xie2023t2ranking,
   archiveprefix = {arXiv},
@@ -77,7 +67,6 @@
   year = {2023},
 }
 """,
->>>>>>> a52ea2f7
         prompt={
             "query": "Given a Chinese search query, retrieve web passages that answer the question"
         },
@@ -121,16 +110,6 @@
         annotations_creators=None,
         dialect=None,
         sample_creation=None,
-<<<<<<< HEAD
-        bibtex_citation="""@misc{xiao2024cpack,
-      title={C-Pack: Packaged Resources To Advance General Chinese Embedding},
-      author={Shitao Xiao and Zheng Liu and Peitian Zhang and Niklas Muennighoff and Defu Lian and Jian-Yun Nie},
-      year={2024},
-      eprint={2309.07597},
-      archivePrefix={arXiv},
-      primaryClass={cs.CL}
-}""",
-=======
         bibtex_citation=r"""
 @misc{xiao2024cpack,
   archiveprefix = {arXiv},
@@ -141,7 +120,6 @@
   year = {2024},
 }
 """,
->>>>>>> a52ea2f7
         prompt={
             "query": "Given a web search query, retrieve relevant passages that answer the query"
         },
@@ -183,16 +161,6 @@
         annotations_creators=None,
         dialect=None,
         sample_creation=None,
-<<<<<<< HEAD
-        bibtex_citation="""@misc{qiu2022dureaderretrieval,
-      title={DuReader_retrieval: A Large-scale Chinese Benchmark for Passage Retrieval from Web Search Engine},
-      author={Yifu Qiu and Hongyu Li and Yingqi Qu and Ying Chen and Qiaoqiao She and Jing Liu and Hua Wu and Haifeng Wang},
-      year={2022},
-      eprint={2203.10232},
-      archivePrefix={arXiv},
-      primaryClass={cs.CL}
-}""",
-=======
         bibtex_citation=r"""
 @misc{qiu2022dureaderretrieval,
   archiveprefix = {arXiv},
@@ -203,7 +171,6 @@
   year = {2022},
 }
 """,
->>>>>>> a52ea2f7
         prompt={
             "query": "Given a Chinese search query, retrieve web passages that answer the question"
         },
