from __future__ import annotations

from collections import defaultdict

from datasets import DatasetDict, load_dataset

from mteb.abstasks.TaskMetadata import TaskMetadata

from ....abstasks.AbsTaskRetrieval import AbsTaskRetrieval


def load_retrieval_data(dataset_path, revision, eval_splits):
    eval_split = eval_splits[0]
    dataset = load_dataset(dataset_path, revision=revision)
    qrels = load_dataset(dataset_path + "-qrels", revision=revision)[eval_split]

    corpus = {e["id"]: {"text": e["text"]} for e in dataset["corpus"]}
    queries = {e["id"]: e["text"] for e in dataset["queries"]}
    relevant_docs = defaultdict(dict)
    for e in qrels:
        relevant_docs[e["qid"]][e["pid"]] = e["score"]

    corpus = DatasetDict({eval_split: corpus})
    queries = DatasetDict({eval_split: queries})
    relevant_docs = DatasetDict({eval_split: relevant_docs})
    return corpus, queries, relevant_docs


class T2Retrieval(AbsTaskRetrieval):
    metadata = TaskMetadata(
        name="T2Retrieval",
        description="T2Ranking: A large-scale Chinese Benchmark for Passage Ranking",
        reference="https://arxiv.org/abs/2304.03679",
        dataset={
            "path": "C-MTEB/T2Retrieval",
            "revision": "8731a845f1bf500a4f111cf1070785c793d10e64",
        },
        type="Retrieval",
        category="s2p",
        eval_splits=["dev"],
        eval_langs=["zh"],
        main_score="ndcg_at_10",
        date=None,
        form=None,
        domains=None,
        task_subtypes=None,
        license=None,
        socioeconomic_status=None,
        annotations_creators=None,
        dialect=None,
        text_creation=None,
        bibtex_citation=None,
        n_samples=None,
        avg_character_length=None,
    )

    def load_data(self, **kwargs):
        if self.data_loaded:
            return

        self.corpus, self.queries, self.relevant_docs = load_retrieval_data(
            self.metadata_dict["dataset"]["path"],
            self.metadata_dict["dataset"]["revision"],
            self.metadata_dict["eval_splits"],
        )
        self.data_loaded = True


class MMarcoRetrieval(AbsTaskRetrieval):
    metadata = TaskMetadata(
        name="MMarcoRetrieval",
        description="MMarcoRetrieval",
        reference="https://arxiv.org/abs/2309.07597",
        dataset={
            "path": "C-MTEB/MMarcoRetrieval",
            "revision": "539bbde593d947e2a124ba72651aafc09eb33fc2",
        },
        type="Retrieval",
        category="s2p",
        eval_splits=["dev"],
        eval_langs=["zh"],
        main_score="ndcg_at_10",
        date=None,
        form=None,
        domains=None,
        task_subtypes=None,
        license=None,
        socioeconomic_status=None,
        annotations_creators=None,
        dialect=None,
        text_creation=None,
        bibtex_citation=None,
        n_samples=None,
        avg_character_length=None,
    )

    def load_data(self, **kwargs):
        if self.data_loaded:
            return

        self.corpus, self.queries, self.relevant_docs = load_retrieval_data(
            self.metadata_dict["dataset"]["path"],
            self.metadata_dict["dataset"]["revision"],
            self.metadata_dict["eval_splits"],
        )
        self.data_loaded = True


class DuRetrieval(AbsTaskRetrieval):
    metadata = TaskMetadata(
        name="DuRetrieval",
        description="A Large-scale Chinese Benchmark for Passage Retrieval from Web Search Engine",
        reference="https://aclanthology.org/2022.emnlp-main.357.pdf",
        dataset={
            "path": "C-MTEB/DuRetrieval",
            "revision": "a1a333e290fe30b10f3f56498e3a0d911a693ced",
        },
        type="Retrieval",
        category="s2p",
        eval_splits=["dev"],
        eval_langs=["zh"],
        main_score="ndcg_at_10",
        date=None,
        form=None,
        domains=None,
        task_subtypes=None,
        license=None,
        socioeconomic_status=None,
        annotations_creators=None,
        dialect=None,
        text_creation=None,
        bibtex_citation=None,
        n_samples=None,
        avg_character_length=None,
    )

    def load_data(self, **kwargs):
        if self.data_loaded:
            return

        self.corpus, self.queries, self.relevant_docs = load_retrieval_data(
            self.metadata_dict["dataset"]["path"],
            self.metadata_dict["dataset"]["revision"],
            self.metadata_dict["eval_splits"],
        )
        self.data_loaded = True


class CovidRetrieval(AbsTaskRetrieval):
    metadata = TaskMetadata(
        name="CovidRetrieval",
        description="COVID-19 news articles",
        reference="https://arxiv.org/abs/2203.03367",
        dataset={
            "path": "C-MTEB/CovidRetrieval",
            "revision": "687de13dc7294d6fd9be10c6945f9e8fec8166b9",
        },
        type="Retrieval",
        category="s2p",
        eval_splits=["test"],
        eval_langs=["zh"],
        main_score="ndcg_at_10",
<<<<<<< HEAD
        revision="1271c7809071a13532e05f25fb53511ffce77117",
=======
>>>>>>> 74f33f00
        date=None,
        form=None,
        domains=None,
        task_subtypes=None,
        license=None,
        socioeconomic_status=None,
        annotations_creators=None,
        dialect=None,
        text_creation=None,
        bibtex_citation=None,
        n_samples=None,
        avg_character_length=None,
    )

    def load_data(self, **kwargs):
        if self.data_loaded:
            return

        self.corpus, self.queries, self.relevant_docs = load_retrieval_data(
            self.metadata_dict["dataset"]["path"],
            self.metadata_dict["dataset"]["revision"],
            self.metadata_dict["eval_splits"],
        )
        self.data_loaded = True


class CmedqaRetrieval(AbsTaskRetrieval):
    metadata = TaskMetadata(
        name="CmedqaRetrieval",
        description="Online medical consultation text",
        reference="https://aclanthology.org/2022.emnlp-main.357.pdf",
        dataset={
            "path": "C-MTEB/CmedqaRetrieval",
            "revision": "cd540c506dae1cf9e9a59c3e06f42030d54e7301",
        },
        type="Retrieval",
        category="s2p",
        eval_splits=["dev"],
        eval_langs=["zh"],
        main_score="ndcg_at_10",
        date=None,
        form=None,
        domains=None,
        task_subtypes=None,
        license=None,
        socioeconomic_status=None,
        annotations_creators=None,
        dialect=None,
        text_creation=None,
        bibtex_citation=None,
        n_samples=None,
        avg_character_length=None,
    )

    def load_data(self, **kwargs):
        if self.data_loaded:
            return

        self.corpus, self.queries, self.relevant_docs = load_retrieval_data(
            self.metadata_dict["dataset"]["path"],
            self.metadata_dict["dataset"]["revision"],
            self.metadata_dict["eval_splits"],
        )
        self.data_loaded = True


class EcomRetrieval(AbsTaskRetrieval):
    metadata = TaskMetadata(
        name="EcomRetrieval",
        description="EcomRetrieval",
        reference="https://arxiv.org/abs/2203.03367",
        dataset={
            "path": "C-MTEB/EcomRetrieval",
            "revision": "687de13dc7294d6fd9be10c6945f9e8fec8166b9",
        },
        type="Retrieval",
        category="s2p",
        eval_splits=["dev"],
        eval_langs=["zh"],
        main_score="ndcg_at_10",
        date=None,
        form=None,
        domains=None,
        task_subtypes=None,
        license=None,
        socioeconomic_status=None,
        annotations_creators=None,
        dialect=None,
        text_creation=None,
        bibtex_citation=None,
        n_samples=None,
        avg_character_length=None,
    )

    def load_data(self, **kwargs):
        if self.data_loaded:
            return

        self.corpus, self.queries, self.relevant_docs = load_retrieval_data(
            self.metadata_dict["dataset"]["path"],
            self.metadata_dict["dataset"]["revision"],
            self.metadata_dict["eval_splits"],
        )
        self.data_loaded = True


class MedicalRetrieval(AbsTaskRetrieval):
    metadata = TaskMetadata(
        name="MedicalRetrieval",
        description="MedicalRetrieval",
        reference="https://arxiv.org/abs/2203.03367",
        dataset={
            "path": "C-MTEB/MedicalRetrieval",
            "revision": "2039188fb5800a9803ba5048df7b76e6fb151fc6",
        },
        type="Retrieval",
        category="s2p",
        eval_splits=["dev"],
        eval_langs=["zh"],
        main_score="ndcg_at_10",
        date=None,
        form=None,
        domains=None,
        task_subtypes=None,
        license=None,
        socioeconomic_status=None,
        annotations_creators=None,
        dialect=None,
        text_creation=None,
        bibtex_citation=None,
        n_samples=None,
        avg_character_length=None,
    )

    def load_data(self, **kwargs):
        if self.data_loaded:
            return

        self.corpus, self.queries, self.relevant_docs = load_retrieval_data(
            self.metadata_dict["dataset"]["path"],
            self.metadata_dict["dataset"]["revision"],
            self.metadata_dict["eval_splits"],
        )
        self.data_loaded = True


class VideoRetrieval(AbsTaskRetrieval):
    metadata = TaskMetadata(
        name="VideoRetrieval",
        description="VideoRetrieval",
        reference="https://arxiv.org/abs/2203.03367",
        dataset={
            "path": "C-MTEB/VideoRetrieval",
            "revision": "58c2597a5943a2ba48f4668c3b90d796283c5639",
        },
        type="Retrieval",
        category="s2p",
        eval_splits=["dev"],
        eval_langs=["zh"],
        main_score="ndcg_at_10",
        date=None,
        form=None,
        domains=None,
        task_subtypes=None,
        license=None,
        socioeconomic_status=None,
        annotations_creators=None,
        dialect=None,
        text_creation=None,
        bibtex_citation=None,
        n_samples=None,
        avg_character_length=None,
    )

    def load_data(self, **kwargs):
        if self.data_loaded:
            return

        self.corpus, self.queries, self.relevant_docs = load_retrieval_data(
            self.metadata_dict["dataset"]["path"],
            self.metadata_dict["dataset"]["revision"],
            self.metadata_dict["eval_splits"],
        )
        self.data_loaded = True<|MERGE_RESOLUTION|>--- conflicted
+++ resolved
@@ -153,17 +153,13 @@
         reference="https://arxiv.org/abs/2203.03367",
         dataset={
             "path": "C-MTEB/CovidRetrieval",
-            "revision": "687de13dc7294d6fd9be10c6945f9e8fec8166b9",
+            "revision": "1271c7809071a13532e05f25fb53511ffce77117",
         },
         type="Retrieval",
         category="s2p",
         eval_splits=["test"],
         eval_langs=["zh"],
         main_score="ndcg_at_10",
-<<<<<<< HEAD
-        revision="1271c7809071a13532e05f25fb53511ffce77117",
-=======
->>>>>>> 74f33f00
         date=None,
         form=None,
         domains=None,
