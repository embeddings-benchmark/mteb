from __future__ import annotations

import hashlib

import datasets

from mteb.abstasks.TaskMetadata import TaskMetadata

from ....abstasks.AbsTaskRetrieval import AbsTaskRetrieval

_EVAL_SPLIT = "test"


class GermanGovServiceRetrieval(AbsTaskRetrieval):
    metadata = TaskMetadata(
        name="GermanGovServiceRetrieval",
        description="LHM-Dienstleistungen-QA is a German question answering dataset for government services of the Munich city administration. It associates questions with a textual context containing the answer",
        reference="https://huggingface.co/datasets/it-at-m/LHM-Dienstleistungen-QA",
        dataset={
            "path": "it-at-m/LHM-Dienstleistungen-QA",
            "revision": "ed40131b56ce86ce3666f2942953595dd9d29608",
        },
        type="Retrieval",
        category="s2p",
        modalities=["text"],
        eval_splits=[_EVAL_SPLIT],
        eval_langs=["deu-Latn"],
        main_score="ndcg_at_5",
        date=("2022-11-01", "2022-11-30"),
        domains=["Government", "Written"],
        task_subtypes=["Question answering"],
        license="mit",
        annotations_creators="derived",
        dialect=[],
<<<<<<< HEAD
        bibtex_citation="""@software{lhm-dienstleistungen-qa,
  author       = {Schröder, Leon Marius and
                  Gutknecht, Clemens and
                  Alkiddeh, Oubada and
                  Susanne Weiß,
                  Lukas, Leon},
  title        = {LHM-Dienstleistungen-QA - german public domain question-answering dataset},
  month        = nov,
  year         = 2022,
  publisher    = {it@M},
  url          = {https://huggingface.co/datasets/it-at-m/LHM-Dienstleistungen-QA}
}""",
=======
        bibtex_citation=r"""
@software{lhm-dienstleistungen-qa,
  author = {Schröder, Leon Marius and
Gutknecht, Clemens and
Alkiddeh, Oubada and
Susanne Weiß,
Lukas, Leon},
  month = nov,
  publisher = {it@M},
  title = {LHM-Dienstleistungen-QA - german public domain question-answering dataset},
  url = {https://huggingface.co/datasets/it-at-m/LHM-Dienstleistungen-QA},
  year = {2022},
}
""",
>>>>>>> a52ea2f7
        sample_creation="found",
    )

    @staticmethod
    def get_hash(input_str) -> str:
        return hashlib.md5(input_str.encode("utf-8")).hexdigest()

    def load_data(self, **kwargs):
        if self.data_loaded:
            return

        dataset = datasets.load_dataset(
            path=self.metadata_dict["dataset"]["path"],
            split=_EVAL_SPLIT,
            cache_dir=kwargs.get("cache_dir", None),
            revision=self.metadata_dict["dataset"]["revision"],
        )
        corpus = {}
        queries = {}
        relevant_docs = {}

        for row in dataset:  # row: title, context, question, ...
            # use hash values as IDs
            d_id = "d_" + self.get_hash(row["title"] + row["context"])
            q_id = "q_" + self.get_hash(row["question"])

            corpus[d_id] = {
                "_id": d_id,
                "title": row["title"],
                "text": row["context"],
            }
            queries[q_id] = row["question"]

            if q_id not in relevant_docs:
                relevant_docs[q_id] = {}

            relevant_docs[q_id][d_id] = 1  # 1 = relevant

        self.queries = {_EVAL_SPLIT: queries}
        self.corpus = {_EVAL_SPLIT: corpus}
        self.relevant_docs = {_EVAL_SPLIT: relevant_docs}

        self.data_loaded = True<|MERGE_RESOLUTION|>--- conflicted
+++ resolved
@@ -32,20 +32,6 @@
         license="mit",
         annotations_creators="derived",
         dialect=[],
-<<<<<<< HEAD
-        bibtex_citation="""@software{lhm-dienstleistungen-qa,
-  author       = {Schröder, Leon Marius and
-                  Gutknecht, Clemens and
-                  Alkiddeh, Oubada and
-                  Susanne Weiß,
-                  Lukas, Leon},
-  title        = {LHM-Dienstleistungen-QA - german public domain question-answering dataset},
-  month        = nov,
-  year         = 2022,
-  publisher    = {it@M},
-  url          = {https://huggingface.co/datasets/it-at-m/LHM-Dienstleistungen-QA}
-}""",
-=======
         bibtex_citation=r"""
 @software{lhm-dienstleistungen-qa,
   author = {Schröder, Leon Marius and
@@ -60,7 +46,6 @@
   year = {2022},
 }
 """,
->>>>>>> a52ea2f7
         sample_creation="found",
     )
 
