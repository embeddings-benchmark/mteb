--- conflicted
+++ resolved
@@ -62,17 +62,13 @@
         reference="https://arxiv.org/abs/2402.03216",
         dataset={
             "path": "Shitao/MLDR",
-            "revision": "d79af07e969a6678fcbbe819956840425816468f",
+            "revision": "d67138e705d963e346253a80e59676ddb418810a",
         },
         type="Retrieval",
         category="s2p",
         eval_splits=["dev", "test"],
         eval_langs=_LANGUAGES,
         main_score="ndcg_at_10",
-<<<<<<< HEAD
-        revision="d67138e705d963e346253a80e59676ddb418810a",
-=======
->>>>>>> 74f33f00
         date=None,
         form=None,
         domains=None,
