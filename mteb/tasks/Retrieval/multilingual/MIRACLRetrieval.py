from __future__ import annotations

from mteb.abstasks.task_metadata import TaskMetadata

from ....abstasks.AbsTaskRetrieval import AbsTaskRetrieval

_EVAL_SPLIT = "dev"

_LANGUAGES = {
    "ar": ["ara-Arab"],
    "bn": ["ben-Beng"],
    "de": ["deu-Latn"],
    "en": ["eng-Latn"],
    "es": ["spa-Latn"],
    "fa": ["fas-Arab"],
    "fi": ["fin-Latn"],
    "fr": ["fra-Latn"],
    "hi": ["hin-Deva"],
    "id": ["ind-Latn"],
    "ja": ["jpn-Jpan"],
    "ko": ["kor-Kore"],
    "ru": ["rus-Cyrl"],
    "sw": ["swa-Latn"],
    "te": ["tel-Telu"],
    "th": ["tha-Thai"],
    "yo": ["yor-Latn"],
    "zh": ["zho-Hans"],
}


class MIRACLRetrieval(AbsTaskRetrieval):
    metadata = TaskMetadata(
        name="MIRACLRetrieval",
        description="MIRACL (Multilingual Information Retrieval Across a Continuum of Languages) is a multilingual retrieval dataset that focuses on search across 18 different languages.",
        reference="http://miracl.ai",
        dataset={
            "path": "mteb/MIRACLRetrieval",
            "revision": "9c09abc13478308c27598f350e31d8f06b9b5481",
        },
        type="Retrieval",
        category="t2t",
        modalities=["text"],
        eval_splits=[_EVAL_SPLIT],
        eval_langs=_LANGUAGES,
        main_score="ndcg_at_10",
        date=("2022-06-01", "2023-01-30"),
        domains=["Encyclopaedic", "Written"],
        task_subtypes=[],
        license="cc-by-sa-4.0",
        annotations_creators="expert-annotated",
        dialect=[],
        sample_creation="created",
        bibtex_citation=r"""
@article{10.1162/tacl_a_00595,
  abstract = {{MIRACL is a multilingual dataset for ad hoc retrieval across 18 languages that collectively encompass over three billion native speakers around the world. This resource is designed to support monolingual retrieval tasks, where the queries and the corpora are in the same language. In total, we have gathered over 726k high-quality relevance judgments for 78k queries over Wikipedia in these languages, where all annotations have been performed by native speakers hired by our team. MIRACL covers languages that are both typologically close as well as distant from 10 language families and 13 sub-families, associated with varying amounts of publicly available resources. Extensive automatic heuristic verification and manual assessments were performed during the annotation process to control data quality. In total, MIRACL represents an investment of around five person-years of human annotator effort. Our goal is to spur research on improving retrieval across a continuum of languages, thus enhancing information access capabilities for diverse populations around the world, particularly those that have traditionally been underserved. MIRACL is available at http://miracl.ai/.}},
  author = {Zhang, Xinyu and Thakur, Nandan and Ogundepo, Odunayo and Kamalloo, Ehsan and Alfonso-Hermelo, David and Li, Xiaoguang and Liu, Qun and Rezagholizadeh, Mehdi and Lin, Jimmy},
  doi = {10.1162/tacl_a_00595},
  eprint = {https://direct.mit.edu/tacl/article-pdf/doi/10.1162/tacl\_a\_00595/2157340/tacl\_a\_00595.pdf},
  issn = {2307-387X},
  journal = {Transactions of the Association for Computational Linguistics},
  month = {09},
  pages = {1114-1131},
  title = {{MIRACL: A Multilingual Retrieval Dataset Covering 18 Diverse Languages}},
  url = {https://doi.org/10.1162/tacl\_a\_00595},
  volume = {11},
  year = {2023},
}
""",
        prompt={
            "query": "Given a question, retrieve Wikipedia passages that answer the question"
        },
    )


class MIRACLRetrievalHardNegatives(AbsTaskRetrieval):
    metadata = TaskMetadata(
        name="MIRACLRetrievalHardNegatives",
        description="MIRACL (Multilingual Information Retrieval Across a Continuum of Languages) is a multilingual retrieval dataset that focuses on search across 18 different languages. The hard negative version has been created by pooling the 250 top documents per query from BM25, e5-multilingual-large and e5-mistral-instruct.",
        reference="http://miracl.ai",
        dataset={
            "path": "mteb/MIRACLRetrievalHardNegatives",
<<<<<<< HEAD
            "revision": "95c8db7d4a6e9c1d8a60601afd63d553ae20a2eb",
=======
            "revision": "d7d94fa4b946cec4a27c84653aa0cf6b33f74a3c",
>>>>>>> 3f64fc9d
        },
        type="Retrieval",
        category="t2t",
        modalities=["text"],
        eval_splits=[_EVAL_SPLIT],
        eval_langs=_LANGUAGES,
        main_score="ndcg_at_10",
        date=("2022-06-01", "2023-01-30"),
        domains=["Encyclopaedic", "Written"],
        task_subtypes=[],
        license="cc-by-sa-4.0",
        annotations_creators="expert-annotated",
        dialect=[],
        sample_creation="created",
        bibtex_citation=r"""
@article{10.1162/tacl_a_00595,
  abstract = {{MIRACL is a multilingual dataset for ad hoc retrieval across 18 languages that collectively encompass over three billion native speakers around the world. This resource is designed to support monolingual retrieval tasks, where the queries and the corpora are in the same language. In total, we have gathered over 726k high-quality relevance judgments for 78k queries over Wikipedia in these languages, where all annotations have been performed by native speakers hired by our team. MIRACL covers languages that are both typologically close as well as distant from 10 language families and 13 sub-families, associated with varying amounts of publicly available resources. Extensive automatic heuristic verification and manual assessments were performed during the annotation process to control data quality. In total, MIRACL represents an investment of around five person-years of human annotator effort. Our goal is to spur research on improving retrieval across a continuum of languages, thus enhancing information access capabilities for diverse populations around the world, particularly those that have traditionally been underserved. MIRACL is available at http://miracl.ai/.}},
  author = {Zhang, Xinyu and Thakur, Nandan and Ogundepo, Odunayo and Kamalloo, Ehsan and Alfonso-Hermelo, David and Li, Xiaoguang and Liu, Qun and Rezagholizadeh, Mehdi and Lin, Jimmy},
  doi = {10.1162/tacl_a_00595},
  eprint = {https://direct.mit.edu/tacl/article-pdf/doi/10.1162/tacl\_a\_00595/2157340/tacl\_a\_00595.pdf},
  issn = {2307-387X},
  journal = {Transactions of the Association for Computational Linguistics},
  month = {09},
  pages = {1114-1131},
  title = {{MIRACL: A Multilingual Retrieval Dataset Covering 18 Diverse Languages}},
  url = {https://doi.org/10.1162/tacl\_a\_00595},
  volume = {11},
  year = {2023},
}
""",
        adapted_from=["MIRACLRetrieval"],
    )<|MERGE_RESOLUTION|>--- conflicted
+++ resolved
@@ -79,11 +79,7 @@
         reference="http://miracl.ai",
         dataset={
             "path": "mteb/MIRACLRetrievalHardNegatives",
-<<<<<<< HEAD
-            "revision": "95c8db7d4a6e9c1d8a60601afd63d553ae20a2eb",
-=======
             "revision": "d7d94fa4b946cec4a27c84653aa0cf6b33f74a3c",
->>>>>>> 3f64fc9d
         },
         type="Retrieval",
         category="t2t",
