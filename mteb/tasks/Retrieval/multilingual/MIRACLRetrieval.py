--- conflicted
+++ resolved
@@ -347,11 +347,7 @@
                 splits=self.metadata.eval_splits,
                 cache_dir=kwargs.get("cache_dir", None),
                 revision=self.metadata.dataset["revision"],
-<<<<<<< HEAD
-                trust_remote_code=self.metadata.dataset["trust_remote_code"],
-=======
                 trust_remote_code=self.metadata.dataset.get("trust_remote_code", False),
->>>>>>> 9117c2fe
             )
         )
 
