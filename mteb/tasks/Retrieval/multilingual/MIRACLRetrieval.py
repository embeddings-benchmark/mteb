from mteb.abstasks.task_metadata import TaskMetadata

from ....abstasks.AbsTaskRetrieval import AbsTaskRetrieval

_EVAL_SPLIT = "dev"

_LANGUAGES = {
    "ar": ["ara-Arab"],
    "bn": ["ben-Beng"],
    "de": ["deu-Latn"],
    "en": ["eng-Latn"],
    "es": ["spa-Latn"],
    "fa": ["fas-Arab"],
    "fi": ["fin-Latn"],
    "fr": ["fra-Latn"],
    "hi": ["hin-Deva"],
    "id": ["ind-Latn"],
    "ja": ["jpn-Jpan"],
    "ko": ["kor-Kore"],
    "ru": ["rus-Cyrl"],
    "sw": ["swa-Latn"],
    "te": ["tel-Telu"],
    "th": ["tha-Thai"],
    "yo": ["yor-Latn"],
    "zh": ["zho-Hans"],
}

_common_metadata = dict(
    reference="http://miracl.ai",
    type="Retrieval",
    category="s2p",
    modalities=["text"],
    eval_splits=[_EVAL_SPLIT],
    eval_langs=_LANGUAGES,
    main_score="ndcg_at_10",
    date=("2022-06-01", "2023-01-30"),
    domains=["Encyclopaedic", "Written"],
    task_subtypes=[],
    license="cc-by-sa-4.0",
    annotations_creators="expert-annotated",
    dialect=[],
    sample_creation="created",
    bibtex_citation=r"""
@article{10.1162/tacl_a_00595,
  abstract = {{MIRACL is a multilingual dataset for ad hoc retrieval across 18 languages that collectively encompass over three billion native speakers around the world. This resource is designed to support monolingual retrieval tasks, where the queries and the corpora are in the same language. In total, we have gathered over 726k high-quality relevance judgments for 78k queries over Wikipedia in these languages, where all annotations have been performed by native speakers hired by our team. MIRACL covers languages that are both typologically close as well as distant from 10 language families and 13 sub-families, associated with varying amounts of publicly available resources. Extensive automatic heuristic verification and manual assessments were performed during the annotation process to control data quality. In total, MIRACL represents an investment of around five person-years of human annotator effort. Our goal is to spur research on improving retrieval across a continuum of languages, thus enhancing information access capabilities for diverse populations around the world, particularly those that have traditionally been underserved. MIRACL is available at http://miracl.ai/.}},
  author = {Zhang, Xinyu and Thakur, Nandan and Ogundepo, Odunayo and Kamalloo, Ehsan and Alfonso-Hermelo, David and Li, Xiaoguang and Liu, Qun and Rezagholizadeh, Mehdi and Lin, Jimmy},
  doi = {10.1162/tacl_a_00595},
  eprint = {https://direct.mit.edu/tacl/article-pdf/doi/10.1162/tacl\_a\_00595/2157340/tacl\_a\_00595.pdf},
  issn = {2307-387X},
  journal = {Transactions of the Association for Computational Linguistics},
  month = {09},
  pages = {1114-1131},
  title = {{MIRACL: A Multilingual Retrieval Dataset Covering 18 Diverse Languages}},
  url = {https://doi.org/10.1162/tacl\_a\_00595},
  volume = {11},
  year = {2023},
}
""",
)


class MIRACLRetrieval(AbsTaskRetrieval):
    metadata = TaskMetadata(
        name="MIRACLRetrieval",
        description="MIRACL (Multilingual Information Retrieval Across a Continuum of Languages) is a multilingual retrieval dataset that focuses on search across 18 different languages.",
        dataset={
            "path": "mteb/MIRACLRetrieval",
            "revision": "9c09abc13478308c27598f350e31d8f06b9b5481",
        },
<<<<<<< HEAD
        type="Retrieval",
        category="t2t",
        modalities=["text"],
        eval_splits=[_EVAL_SPLIT],
        eval_langs=_LANGUAGES,
        main_score="ndcg_at_10",
        date=("2022-06-01", "2023-01-30"),
        domains=["Encyclopaedic", "Written"],
        task_subtypes=[],
        license="cc-by-sa-4.0",
        annotations_creators="expert-annotated",
        dialect=[],
        sample_creation="created",
        bibtex_citation=r"""
@article{10.1162/tacl_a_00595,
  abstract = {{MIRACL is a multilingual dataset for ad hoc retrieval across 18 languages that collectively encompass over three billion native speakers around the world. This resource is designed to support monolingual retrieval tasks, where the queries and the corpora are in the same language. In total, we have gathered over 726k high-quality relevance judgments for 78k queries over Wikipedia in these languages, where all annotations have been performed by native speakers hired by our team. MIRACL covers languages that are both typologically close as well as distant from 10 language families and 13 sub-families, associated with varying amounts of publicly available resources. Extensive automatic heuristic verification and manual assessments were performed during the annotation process to control data quality. In total, MIRACL represents an investment of around five person-years of human annotator effort. Our goal is to spur research on improving retrieval across a continuum of languages, thus enhancing information access capabilities for diverse populations around the world, particularly those that have traditionally been underserved. MIRACL is available at http://miracl.ai/.}},
  author = {Zhang, Xinyu and Thakur, Nandan and Ogundepo, Odunayo and Kamalloo, Ehsan and Alfonso-Hermelo, David and Li, Xiaoguang and Liu, Qun and Rezagholizadeh, Mehdi and Lin, Jimmy},
  doi = {10.1162/tacl_a_00595},
  eprint = {https://direct.mit.edu/tacl/article-pdf/doi/10.1162/tacl\_a\_00595/2157340/tacl\_a\_00595.pdf},
  issn = {2307-387X},
  journal = {Transactions of the Association for Computational Linguistics},
  month = {09},
  pages = {1114-1131},
  title = {{MIRACL: A Multilingual Retrieval Dataset Covering 18 Diverse Languages}},
  url = {https://doi.org/10.1162/tacl\_a\_00595},
  volume = {11},
  year = {2023},
}
""",
=======
>>>>>>> 67f7ad92
        prompt={
            "query": "Given a question, retrieve Wikipedia passages that answer the question"
        },
        **_common_metadata,
    )


<<<<<<< HEAD
class MIRACLRetrievalHardNegatives(AbsTaskRetrieval):
=======
    split = _EVAL_SPLIT

    for lang in langs:
        # subsampled langs: th,en,de,fr,es,ru,ja,fa,ar,fi,ko,id,te,hi,zh
        if lang in [
            "th",
            "en",
            "de",
            "fr",
            "es",
            "ru",
            "ja",
            "fa",
            "ar",
            "fi",
            "ko",
            "id",
            "te",
            "hi",
            "zh",
        ]:
            # load the hard negatives miracle dataset
            # Load corpus data
            print(f"Loading data for {lang}")
            corpus_identifier = f"corpus-{lang}"
            corpus_data = datasets.load_dataset(
                path,
                corpus_identifier,
                cache_dir=cache_dir,
                revision=revision,
                trust_remote_code=trust_remote_code,
            )
            corpus[lang][split] = {}
            for row in corpus_data["corpus"]:
                docid = row["_id"]
                doc_title = row["title"]
                doc_text = row["text"]
                corpus[lang][split][docid] = {"title": doc_title, "text": doc_text}

            # Load queries data
            queries_identifier = f"queries-{lang}"
            queries_data = datasets.load_dataset(
                path,
                queries_identifier,
                cache_dir=cache_dir,
                revision=revision,
                trust_remote_code=trust_remote_code,
            )
            queries[lang][split] = {}
            for row in queries_data["queries"]:
                query_id = row["_id"]
                query_text = row["text"]
                queries[lang][split][query_id] = query_text

            # Load relevant documents data
            qrels_identifier = f"{lang}"
            qrels_data = datasets.load_dataset(
                path,
                qrels_identifier,
                cache_dir=cache_dir,
                revision=revision,
                trust_remote_code=trust_remote_code,
            )
            relevant_docs[lang][split] = {}
            for row in qrels_data[split]:
                query_id = row["query-id"]
                doc_id = row["corpus-id"]
                score = row["score"]
                if query_id not in relevant_docs[lang][split]:
                    relevant_docs[lang][split][query_id] = {}
                relevant_docs[lang][split][query_id][doc_id] = score

        else:
            corpus_identifier = f"corpus-{lang}"
            corpus_data = datasets.load_dataset(
                "miracl/mmteb-miracl",
                corpus_identifier,
                cache_dir=cache_dir,
                trust_remote_code=trust_remote_code,
            )
            corpus[lang][split] = {}
            for row in corpus_data["corpus"]:
                docid = row["docid"]
                doc_title = row["title"]
                doc_text = row["text"]
                corpus[lang][split][docid] = {"title": doc_title, "text": doc_text}

            # Load queries data
            queries_identifier = f"queries-{lang}"
            queries_data = datasets.load_dataset(
                "miracl/mmteb-miracl",
                queries_identifier,
                cache_dir=cache_dir,
                trust_remote_code=trust_remote_code,
            )
            queries[lang][split] = {}
            for row in queries_data["queries"]:
                query_id = row["query_id"]
                query_text = row["query"]
                queries[lang][split][query_id] = query_text

            # Load relevant documents data
            qrels_identifier = f"{lang}"
            qrels_data = datasets.load_dataset(
                "miracl/mmteb-miracl",
                qrels_identifier,
                cache_dir=cache_dir,
                trust_remote_code=trust_remote_code,
            )
            relevant_docs[lang][split] = {}
            for row in qrels_data[split]:
                query_id = row["query_id"]
                doc_id = row["docid"]
                score = row["score"]
                if query_id not in relevant_docs[lang][split]:
                    relevant_docs[lang][split][query_id] = {}
                relevant_docs[lang][split][query_id][doc_id] = score

    corpus = datasets.DatasetDict(corpus)
    queries = datasets.DatasetDict(queries)
    relevant_docs = datasets.DatasetDict(relevant_docs)

    return corpus, queries, relevant_docs


class MIRACLRetrievalHardNegatives(MultilingualTask, AbsTaskRetrieval):
    # in current version prompt for instruction models different from original task
    superseded_by = "MIRACLRetrievalHardNegatives.v2"

>>>>>>> 67f7ad92
    metadata = TaskMetadata(
        name="MIRACLRetrievalHardNegatives",
        description="MIRACL (Multilingual Information Retrieval Across a Continuum of Languages) is a multilingual retrieval dataset that focuses on search across 18 different languages. The hard negative version has been created by pooling the 250 top documents per query from BM25, e5-multilingual-large and e5-mistral-instruct.",
        dataset={
            "path": "mteb/MIRACLRetrievalHardNegatives",
            "revision": "d7d94fa4b946cec4a27c84653aa0cf6b33f74a3c",
        },
<<<<<<< HEAD
        type="Retrieval",
        category="t2t",
        modalities=["text"],
        eval_splits=[_EVAL_SPLIT],
        eval_langs=_LANGUAGES,
        main_score="ndcg_at_10",
        date=("2022-06-01", "2023-01-30"),
        domains=["Encyclopaedic", "Written"],
        task_subtypes=[],
        license="cc-by-sa-4.0",
        annotations_creators="expert-annotated",
        dialect=[],
        sample_creation="created",
        bibtex_citation=r"""
@article{10.1162/tacl_a_00595,
  abstract = {{MIRACL is a multilingual dataset for ad hoc retrieval across 18 languages that collectively encompass over three billion native speakers around the world. This resource is designed to support monolingual retrieval tasks, where the queries and the corpora are in the same language. In total, we have gathered over 726k high-quality relevance judgments for 78k queries over Wikipedia in these languages, where all annotations have been performed by native speakers hired by our team. MIRACL covers languages that are both typologically close as well as distant from 10 language families and 13 sub-families, associated with varying amounts of publicly available resources. Extensive automatic heuristic verification and manual assessments were performed during the annotation process to control data quality. In total, MIRACL represents an investment of around five person-years of human annotator effort. Our goal is to spur research on improving retrieval across a continuum of languages, thus enhancing information access capabilities for diverse populations around the world, particularly those that have traditionally been underserved. MIRACL is available at http://miracl.ai/.}},
  author = {Zhang, Xinyu and Thakur, Nandan and Ogundepo, Odunayo and Kamalloo, Ehsan and Alfonso-Hermelo, David and Li, Xiaoguang and Liu, Qun and Rezagholizadeh, Mehdi and Lin, Jimmy},
  doi = {10.1162/tacl_a_00595},
  eprint = {https://direct.mit.edu/tacl/article-pdf/doi/10.1162/tacl\_a\_00595/2157340/tacl\_a\_00595.pdf},
  issn = {2307-387X},
  journal = {Transactions of the Association for Computational Linguistics},
  month = {09},
  pages = {1114-1131},
  title = {{MIRACL: A Multilingual Retrieval Dataset Covering 18 Diverse Languages}},
  url = {https://doi.org/10.1162/tacl\_a\_00595},
  volume = {11},
  year = {2023},
}
""",
        adapted_from=["MIRACLRetrieval"],
    )
=======
        adapted_from=["MIRACLRetrieval"],
        **_common_metadata,
    )

    def load_data(self, **kwargs):
        if self.data_loaded:
            return

        self.corpus, self.queries, self.relevant_docs = (
            _load_miracl_data_hard_negatives(
                path=self.metadata.dataset["path"],
                langs=self.hf_subsets,
                splits=self.metadata_dict["eval_splits"],
                cache_dir=kwargs.get("cache_dir", None),
                revision=self.metadata.dataset["revision"],
                trust_remote_code=self.metadata.dataset.get("trust_remote_code", False),
            )
        )

        self.data_loaded = True


class MIRACLRetrievalHardNegativesV2(MultilingualTask, AbsTaskRetrieval):
    metadata = TaskMetadata(
        name="MIRACLRetrievalHardNegatives.v2",
        description=(
            "MIRACL (Multilingual Information Retrieval Across a Continuum of Languages) is a multilingual retrieval "
            "dataset that focuses on search across 18 different languages. The hard negative version has been "
            "created by pooling the 250 top documents per query from BM25, e5-multilingual-large and e5-mistral-instruct."
            "V2 uses a more appropriate prompt rather than the default prompt for retrieval."
        ),
        dataset={
            "path": "mteb/miracl-hard-negatives",
            "revision": "95c8db7d4a6e9c1d8a60601afd63d553ae20a2eb",
            "trust_remote_code": True,
        },
        prompt={
            "query": "Given a question, retrieve Wikipedia passages that answer the question",
        },
        adapted_from=["MIRACLRetrieval"],
        **_common_metadata,
    )

    def load_data(self, **kwargs):
        if self.data_loaded:
            return

        self.corpus, self.queries, self.relevant_docs = (
            _load_miracl_data_hard_negatives(
                path=self.metadata.dataset["path"],
                langs=self.hf_subsets,
                splits=self.metadata_dict["eval_splits"],
                cache_dir=kwargs.get("cache_dir", None),
                revision=self.metadata.dataset["revision"],
                trust_remote_code=self.metadata.dataset.get("trust_remote_code", False),
            )
        )

        self.data_loaded = True
>>>>>>> 67f7ad92
<|MERGE_RESOLUTION|>--- conflicted
+++ resolved
@@ -28,7 +28,7 @@
 _common_metadata = dict(
     reference="http://miracl.ai",
     type="Retrieval",
-    category="s2p",
+    category="t2t",
     modalities=["text"],
     eval_splits=[_EVAL_SPLIT],
     eval_langs=_LANGUAGES,
@@ -67,38 +67,6 @@
             "path": "mteb/MIRACLRetrieval",
             "revision": "9c09abc13478308c27598f350e31d8f06b9b5481",
         },
-<<<<<<< HEAD
-        type="Retrieval",
-        category="t2t",
-        modalities=["text"],
-        eval_splits=[_EVAL_SPLIT],
-        eval_langs=_LANGUAGES,
-        main_score="ndcg_at_10",
-        date=("2022-06-01", "2023-01-30"),
-        domains=["Encyclopaedic", "Written"],
-        task_subtypes=[],
-        license="cc-by-sa-4.0",
-        annotations_creators="expert-annotated",
-        dialect=[],
-        sample_creation="created",
-        bibtex_citation=r"""
-@article{10.1162/tacl_a_00595,
-  abstract = {{MIRACL is a multilingual dataset for ad hoc retrieval across 18 languages that collectively encompass over three billion native speakers around the world. This resource is designed to support monolingual retrieval tasks, where the queries and the corpora are in the same language. In total, we have gathered over 726k high-quality relevance judgments for 78k queries over Wikipedia in these languages, where all annotations have been performed by native speakers hired by our team. MIRACL covers languages that are both typologically close as well as distant from 10 language families and 13 sub-families, associated with varying amounts of publicly available resources. Extensive automatic heuristic verification and manual assessments were performed during the annotation process to control data quality. In total, MIRACL represents an investment of around five person-years of human annotator effort. Our goal is to spur research on improving retrieval across a continuum of languages, thus enhancing information access capabilities for diverse populations around the world, particularly those that have traditionally been underserved. MIRACL is available at http://miracl.ai/.}},
-  author = {Zhang, Xinyu and Thakur, Nandan and Ogundepo, Odunayo and Kamalloo, Ehsan and Alfonso-Hermelo, David and Li, Xiaoguang and Liu, Qun and Rezagholizadeh, Mehdi and Lin, Jimmy},
-  doi = {10.1162/tacl_a_00595},
-  eprint = {https://direct.mit.edu/tacl/article-pdf/doi/10.1162/tacl\_a\_00595/2157340/tacl\_a\_00595.pdf},
-  issn = {2307-387X},
-  journal = {Transactions of the Association for Computational Linguistics},
-  month = {09},
-  pages = {1114-1131},
-  title = {{MIRACL: A Multilingual Retrieval Dataset Covering 18 Diverse Languages}},
-  url = {https://doi.org/10.1162/tacl\_a\_00595},
-  volume = {11},
-  year = {2023},
-}
-""",
-=======
->>>>>>> 67f7ad92
         prompt={
             "query": "Given a question, retrieve Wikipedia passages that answer the question"
         },
@@ -106,139 +74,7 @@
     )
 
 
-<<<<<<< HEAD
 class MIRACLRetrievalHardNegatives(AbsTaskRetrieval):
-=======
-    split = _EVAL_SPLIT
-
-    for lang in langs:
-        # subsampled langs: th,en,de,fr,es,ru,ja,fa,ar,fi,ko,id,te,hi,zh
-        if lang in [
-            "th",
-            "en",
-            "de",
-            "fr",
-            "es",
-            "ru",
-            "ja",
-            "fa",
-            "ar",
-            "fi",
-            "ko",
-            "id",
-            "te",
-            "hi",
-            "zh",
-        ]:
-            # load the hard negatives miracle dataset
-            # Load corpus data
-            print(f"Loading data for {lang}")
-            corpus_identifier = f"corpus-{lang}"
-            corpus_data = datasets.load_dataset(
-                path,
-                corpus_identifier,
-                cache_dir=cache_dir,
-                revision=revision,
-                trust_remote_code=trust_remote_code,
-            )
-            corpus[lang][split] = {}
-            for row in corpus_data["corpus"]:
-                docid = row["_id"]
-                doc_title = row["title"]
-                doc_text = row["text"]
-                corpus[lang][split][docid] = {"title": doc_title, "text": doc_text}
-
-            # Load queries data
-            queries_identifier = f"queries-{lang}"
-            queries_data = datasets.load_dataset(
-                path,
-                queries_identifier,
-                cache_dir=cache_dir,
-                revision=revision,
-                trust_remote_code=trust_remote_code,
-            )
-            queries[lang][split] = {}
-            for row in queries_data["queries"]:
-                query_id = row["_id"]
-                query_text = row["text"]
-                queries[lang][split][query_id] = query_text
-
-            # Load relevant documents data
-            qrels_identifier = f"{lang}"
-            qrels_data = datasets.load_dataset(
-                path,
-                qrels_identifier,
-                cache_dir=cache_dir,
-                revision=revision,
-                trust_remote_code=trust_remote_code,
-            )
-            relevant_docs[lang][split] = {}
-            for row in qrels_data[split]:
-                query_id = row["query-id"]
-                doc_id = row["corpus-id"]
-                score = row["score"]
-                if query_id not in relevant_docs[lang][split]:
-                    relevant_docs[lang][split][query_id] = {}
-                relevant_docs[lang][split][query_id][doc_id] = score
-
-        else:
-            corpus_identifier = f"corpus-{lang}"
-            corpus_data = datasets.load_dataset(
-                "miracl/mmteb-miracl",
-                corpus_identifier,
-                cache_dir=cache_dir,
-                trust_remote_code=trust_remote_code,
-            )
-            corpus[lang][split] = {}
-            for row in corpus_data["corpus"]:
-                docid = row["docid"]
-                doc_title = row["title"]
-                doc_text = row["text"]
-                corpus[lang][split][docid] = {"title": doc_title, "text": doc_text}
-
-            # Load queries data
-            queries_identifier = f"queries-{lang}"
-            queries_data = datasets.load_dataset(
-                "miracl/mmteb-miracl",
-                queries_identifier,
-                cache_dir=cache_dir,
-                trust_remote_code=trust_remote_code,
-            )
-            queries[lang][split] = {}
-            for row in queries_data["queries"]:
-                query_id = row["query_id"]
-                query_text = row["query"]
-                queries[lang][split][query_id] = query_text
-
-            # Load relevant documents data
-            qrels_identifier = f"{lang}"
-            qrels_data = datasets.load_dataset(
-                "miracl/mmteb-miracl",
-                qrels_identifier,
-                cache_dir=cache_dir,
-                trust_remote_code=trust_remote_code,
-            )
-            relevant_docs[lang][split] = {}
-            for row in qrels_data[split]:
-                query_id = row["query_id"]
-                doc_id = row["docid"]
-                score = row["score"]
-                if query_id not in relevant_docs[lang][split]:
-                    relevant_docs[lang][split][query_id] = {}
-                relevant_docs[lang][split][query_id][doc_id] = score
-
-    corpus = datasets.DatasetDict(corpus)
-    queries = datasets.DatasetDict(queries)
-    relevant_docs = datasets.DatasetDict(relevant_docs)
-
-    return corpus, queries, relevant_docs
-
-
-class MIRACLRetrievalHardNegatives(MultilingualTask, AbsTaskRetrieval):
-    # in current version prompt for instruction models different from original task
-    superseded_by = "MIRACLRetrievalHardNegatives.v2"
-
->>>>>>> 67f7ad92
     metadata = TaskMetadata(
         name="MIRACLRetrievalHardNegatives",
         description="MIRACL (Multilingual Information Retrieval Across a Continuum of Languages) is a multilingual retrieval dataset that focuses on search across 18 different languages. The hard negative version has been created by pooling the 250 top documents per query from BM25, e5-multilingual-large and e5-mistral-instruct.",
@@ -246,62 +82,12 @@
             "path": "mteb/MIRACLRetrievalHardNegatives",
             "revision": "d7d94fa4b946cec4a27c84653aa0cf6b33f74a3c",
         },
-<<<<<<< HEAD
-        type="Retrieval",
-        category="t2t",
-        modalities=["text"],
-        eval_splits=[_EVAL_SPLIT],
-        eval_langs=_LANGUAGES,
-        main_score="ndcg_at_10",
-        date=("2022-06-01", "2023-01-30"),
-        domains=["Encyclopaedic", "Written"],
-        task_subtypes=[],
-        license="cc-by-sa-4.0",
-        annotations_creators="expert-annotated",
-        dialect=[],
-        sample_creation="created",
-        bibtex_citation=r"""
-@article{10.1162/tacl_a_00595,
-  abstract = {{MIRACL is a multilingual dataset for ad hoc retrieval across 18 languages that collectively encompass over three billion native speakers around the world. This resource is designed to support monolingual retrieval tasks, where the queries and the corpora are in the same language. In total, we have gathered over 726k high-quality relevance judgments for 78k queries over Wikipedia in these languages, where all annotations have been performed by native speakers hired by our team. MIRACL covers languages that are both typologically close as well as distant from 10 language families and 13 sub-families, associated with varying amounts of publicly available resources. Extensive automatic heuristic verification and manual assessments were performed during the annotation process to control data quality. In total, MIRACL represents an investment of around five person-years of human annotator effort. Our goal is to spur research on improving retrieval across a continuum of languages, thus enhancing information access capabilities for diverse populations around the world, particularly those that have traditionally been underserved. MIRACL is available at http://miracl.ai/.}},
-  author = {Zhang, Xinyu and Thakur, Nandan and Ogundepo, Odunayo and Kamalloo, Ehsan and Alfonso-Hermelo, David and Li, Xiaoguang and Liu, Qun and Rezagholizadeh, Mehdi and Lin, Jimmy},
-  doi = {10.1162/tacl_a_00595},
-  eprint = {https://direct.mit.edu/tacl/article-pdf/doi/10.1162/tacl\_a\_00595/2157340/tacl\_a\_00595.pdf},
-  issn = {2307-387X},
-  journal = {Transactions of the Association for Computational Linguistics},
-  month = {09},
-  pages = {1114-1131},
-  title = {{MIRACL: A Multilingual Retrieval Dataset Covering 18 Diverse Languages}},
-  url = {https://doi.org/10.1162/tacl\_a\_00595},
-  volume = {11},
-  year = {2023},
-}
-""",
-        adapted_from=["MIRACLRetrieval"],
-    )
-=======
         adapted_from=["MIRACLRetrieval"],
         **_common_metadata,
     )
 
-    def load_data(self, **kwargs):
-        if self.data_loaded:
-            return
 
-        self.corpus, self.queries, self.relevant_docs = (
-            _load_miracl_data_hard_negatives(
-                path=self.metadata.dataset["path"],
-                langs=self.hf_subsets,
-                splits=self.metadata_dict["eval_splits"],
-                cache_dir=kwargs.get("cache_dir", None),
-                revision=self.metadata.dataset["revision"],
-                trust_remote_code=self.metadata.dataset.get("trust_remote_code", False),
-            )
-        )
-
-        self.data_loaded = True
-
-
-class MIRACLRetrievalHardNegativesV2(MultilingualTask, AbsTaskRetrieval):
+class MIRACLRetrievalHardNegativesV2(AbsTaskRetrieval):
     metadata = TaskMetadata(
         name="MIRACLRetrievalHardNegatives.v2",
         description=(
@@ -311,31 +97,12 @@
             "V2 uses a more appropriate prompt rather than the default prompt for retrieval."
         ),
         dataset={
-            "path": "mteb/miracl-hard-negatives",
-            "revision": "95c8db7d4a6e9c1d8a60601afd63d553ae20a2eb",
-            "trust_remote_code": True,
+            "path": "mteb/MIRACLRetrievalHardNegatives",
+            "revision": "d7d94fa4b946cec4a27c84653aa0cf6b33f74a3c",
         },
         prompt={
             "query": "Given a question, retrieve Wikipedia passages that answer the question",
         },
         adapted_from=["MIRACLRetrieval"],
         **_common_metadata,
-    )
-
-    def load_data(self, **kwargs):
-        if self.data_loaded:
-            return
-
-        self.corpus, self.queries, self.relevant_docs = (
-            _load_miracl_data_hard_negatives(
-                path=self.metadata.dataset["path"],
-                langs=self.hf_subsets,
-                splits=self.metadata_dict["eval_splits"],
-                cache_dir=kwargs.get("cache_dir", None),
-                revision=self.metadata.dataset["revision"],
-                trust_remote_code=self.metadata.dataset.get("trust_remote_code", False),
-            )
-        )
-
-        self.data_loaded = True
->>>>>>> 67f7ad92
+    )