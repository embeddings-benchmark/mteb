--- conflicted
+++ resolved
@@ -170,15 +170,9 @@
     revision: str | None = None,
     trust_remote_code: bool = False,
 ) -> tuple:
-<<<<<<< HEAD
-    corpus = {lang: {split: None for split in splits} for lang in langs}
-    queries = {lang: {split: None for split in splits} for lang in langs}
-    relevant_docs = {lang: {split: None for split in splits} for lang in langs}
-=======
     corpus = {lang: dict.fromkeys(splits) for lang in langs}
     queries = {lang: dict.fromkeys(splits) for lang in langs}
     relevant_docs = {lang: dict.fromkeys(splits) for lang in langs}
->>>>>>> d7ff1ab3
 
     split = _EVAL_SPLIT
 
