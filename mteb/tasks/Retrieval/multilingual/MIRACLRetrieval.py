--- conflicted
+++ resolved
@@ -322,22 +322,6 @@
         annotations_creators="expert-annotated",
         dialect=[],
         sample_creation="created",
-<<<<<<< HEAD
-        bibtex_citation="""@article{10.1162/tacl_a_00595,
-    author = {Zhang, Xinyu and Thakur, Nandan and Ogundepo, Odunayo and Kamalloo, Ehsan and Alfonso-Hermelo, David and Li, Xiaoguang and Liu, Qun and Rezagholizadeh, Mehdi and Lin, Jimmy},
-    title = "{MIRACL: A Multilingual Retrieval Dataset Covering 18 Diverse Languages}",
-    journal = {Transactions of the Association for Computational Linguistics},
-    volume = {11},
-    pages = {1114-1131},
-    year = {2023},
-    month = {09},
-    abstract = "{MIRACL is a multilingual dataset for ad hoc retrieval across 18 languages that collectively encompass over three billion native speakers around the world. This resource is designed to support monolingual retrieval tasks, where the queries and the corpora are in the same language. In total, we have gathered over 726k high-quality relevance judgments for 78k queries over Wikipedia in these languages, where all annotations have been performed by native speakers hired by our team. MIRACL covers languages that are both typologically close as well as distant from 10 language families and 13 sub-families, associated with varying amounts of publicly available resources. Extensive automatic heuristic verification and manual assessments were performed during the annotation process to control data quality. In total, MIRACL represents an investment of around five person-years of human annotator effort. Our goal is to spur research on improving retrieval across a continuum of languages, thus enhancing information access capabilities for diverse populations around the world, particularly those that have traditionally been underserved. MIRACL is available at http://miracl.ai/.}",
-    issn = {2307-387X},
-    doi = {10.1162/tacl_a_00595},
-    url = {https://doi.org/10.1162/tacl\_a\_00595},
-    eprint = {https://direct.mit.edu/tacl/article-pdf/doi/10.1162/tacl\_a\_00595/2157340/tacl\_a\_00595.pdf},
-}""",
-=======
         bibtex_citation=r"""
 @article{10.1162/tacl_a_00595,
   abstract = {{MIRACL is a multilingual dataset for ad hoc retrieval across 18 languages that collectively encompass over three billion native speakers around the world. This resource is designed to support monolingual retrieval tasks, where the queries and the corpora are in the same language. In total, we have gathered over 726k high-quality relevance judgments for 78k queries over Wikipedia in these languages, where all annotations have been performed by native speakers hired by our team. MIRACL covers languages that are both typologically close as well as distant from 10 language families and 13 sub-families, associated with varying amounts of publicly available resources. Extensive automatic heuristic verification and manual assessments were performed during the annotation process to control data quality. In total, MIRACL represents an investment of around five person-years of human annotator effort. Our goal is to spur research on improving retrieval across a continuum of languages, thus enhancing information access capabilities for diverse populations around the world, particularly those that have traditionally been underserved. MIRACL is available at http://miracl.ai/.}},
@@ -354,7 +338,6 @@
   year = {2023},
 }
 """,
->>>>>>> a52ea2f7
         adapted_from=["MIRACLRetrieval"],
     )
 
