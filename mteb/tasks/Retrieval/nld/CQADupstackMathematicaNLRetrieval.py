from __future__ import annotations

import datasets

from mteb.abstasks.TaskMetadata import TaskMetadata

from ....abstasks.AbsTaskRetrieval import AbsTaskRetrieval


class CQADupstackMathematicaNLRetrieval(AbsTaskRetrieval):
    metadata = TaskMetadata(
        name="CQADupstackMathematica-NL",
        description="CQADupStack: A Benchmark Data Set for Community Question-Answering Research. This a "
        "Dutch-translated version.",
        reference="https://huggingface.co/datasets/clips/beir-nl-cqadupstack",
        dataset={
            "path": "clips/beir-nl-cqadupstack",
            "revision": "1de13232f452f0b4f5525d8c6c41cd6a9ae1d084",
            "split": "mathematica",
        },
        type="Retrieval",
        category="s2p",
        modalities=["text"],
        eval_splits=["test"],
        eval_langs=["nld-Latn"],
        main_score="ndcg_at_10",
        date=("2015-12-01", "2015-12-01"),  # best guess: based on publication date
        domains=["Written", "Non-fiction"],
        task_subtypes=["Duplicate Detection"],
        license="apache-2.0",
        annotations_creators="derived",
        dialect=[],
        sample_creation="machine-translated and verified",  # manually checked a small subset
<<<<<<< HEAD
        bibtex_citation="""@misc{banar2024beirnlzeroshotinformationretrieval,
    title={BEIR-NL: Zero-shot Information Retrieval Benchmark for the Dutch Language},
     author={Nikolay Banar and Ehsan Lotfi and Walter Daelemans},
     year={2024},
     eprint={2412.08329},
     archivePrefix={arXiv},
     primaryClass={cs.CL},
     url={https://arxiv.org/abs/2412.08329},
}""",
=======
        bibtex_citation=r"""
@misc{banar2024beirnlzeroshotinformationretrieval,
  archiveprefix = {arXiv},
  author = {Nikolay Banar and Ehsan Lotfi and Walter Daelemans},
  eprint = {2412.08329},
  primaryclass = {cs.CL},
  title = {BEIR-NL: Zero-shot Information Retrieval Benchmark for the Dutch Language},
  url = {https://arxiv.org/abs/2412.08329},
  year = {2024},
}
""",
>>>>>>> a52ea2f7
        adapted_from=["CQADupstackMathematicaRetrieval"],
    )

    def load_data(self, **kwargs):
        if self.data_loaded:
            return

        self.corpus, self.queries, self.relevant_docs = {}, {}, {}
        # fetch both subsets of the dataset, only test split
        corpus_raw = datasets.load_dataset(
            name="corpus",
            **self.metadata_dict["dataset"],
        )
        queries_raw = datasets.load_dataset(
            name="queries",
            **self.metadata_dict["dataset"],
        )

        qrels_raw = datasets.load_dataset(
            name="test",
            **self.metadata_dict["dataset"],
        )

        self.queries["test"] = {query["_id"]: query["text"] for query in queries_raw}

        self.corpus["test"] = {
            doc["_id"]: doc.get("title", "") + " " + doc["text"] for doc in corpus_raw
        }
        self.relevant_docs["test"] = {
            q["query-id"]: {q["corpus-id"]: int(q["score"])} for q in qrels_raw
        }

        self.data_loaded = True<|MERGE_RESOLUTION|>--- conflicted
+++ resolved
@@ -31,17 +31,6 @@
         annotations_creators="derived",
         dialect=[],
         sample_creation="machine-translated and verified",  # manually checked a small subset
-<<<<<<< HEAD
-        bibtex_citation="""@misc{banar2024beirnlzeroshotinformationretrieval,
-    title={BEIR-NL: Zero-shot Information Retrieval Benchmark for the Dutch Language},
-     author={Nikolay Banar and Ehsan Lotfi and Walter Daelemans},
-     year={2024},
-     eprint={2412.08329},
-     archivePrefix={arXiv},
-     primaryClass={cs.CL},
-     url={https://arxiv.org/abs/2412.08329},
-}""",
-=======
         bibtex_citation=r"""
 @misc{banar2024beirnlzeroshotinformationretrieval,
   archiveprefix = {arXiv},
@@ -53,7 +42,6 @@
   year = {2024},
 }
 """,
->>>>>>> a52ea2f7
         adapted_from=["CQADupstackMathematicaRetrieval"],
     )
 
