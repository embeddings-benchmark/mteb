--- conflicted
+++ resolved
@@ -28,25 +28,6 @@
         annotations_creators="human-annotated",
         dialect=[],
         sample_creation="found",
-<<<<<<< HEAD
-        bibtex_citation="""@dataset{potthast_2022_6862281,
-  author       = {Potthast, Martin and
-                  Gienapp, Lukas and
-                  Wachsmuth, Henning and
-                  Hagen, Matthias and
-                  Fröbe, Maik and
-                  Bondarenko, Alexander and
-                  Ajjour, Yamen and
-                  Stein, Benno},
-  title        = {{Touché20-Argument-Retrieval-for-Controversial-
-                   Questions}},
-  month        = jul,
-  year         = 2022,
-  publisher    = {Zenodo},
-  doi          = {10.5281/zenodo.6862281},
-  url          = {https://doi.org/10.5281/zenodo.6862281}
-}""",
-=======
         bibtex_citation=r"""
 @dataset{potthast_2022_6862281,
   author = {Potthast, Martin and
@@ -66,7 +47,6 @@
   year = {2022},
 }
 """,
->>>>>>> a52ea2f7
         prompt={
             "query": "Given a question, retrieve detailed and persuasive arguments that answer the question"
         },
@@ -96,15 +76,6 @@
         annotations_creators="human-annotated",
         dialect=[],
         sample_creation="found",
-<<<<<<< HEAD
-        bibtex_citation="""@INPROCEEDINGS{Thakur_etal_SIGIR2024,
-   author = "Nandan Thakur and Luiz Bonifacio and Maik {Fr\"{o}be} and Alexander Bondarenko and Ehsan Kamalloo and Martin Potthast and Matthias Hagen and Jimmy Lin",
-   title = "Systematic Evaluation of Neural Retrieval Models on the {Touch\'{e}} 2020 Argument Retrieval Subset of {BEIR}",
-   booktitle = "Proceedings of the 47th International ACM SIGIR Conference on Research and Development in Information Retrieval",
-   year = 2024,
-   address_ = "Washington, D.C."
-}""",
-=======
         bibtex_citation=r"""
 @inproceedings{Thakur_etal_SIGIR2024,
   address_ = {Washington, D.C.},
@@ -114,6 +85,5 @@
   year = {2024},
 }
 """,
->>>>>>> a52ea2f7
         adapted_from=["Touche2020"],
     )