from __future__ import annotations

from collections import defaultdict

from datasets import load_dataset

from mteb.abstasks.AbsTaskRetrieval import AbsTaskRetrieval
from mteb.abstasks.TaskMetadata import TaskMetadata


class NanoClimateFeverRetrieval(AbsTaskRetrieval):
    metadata = TaskMetadata(
        name="NanoClimateFeverRetrieval",
        description="NanoClimateFever is a small version of the BEIR dataset adopting the FEVER methodology that consists of 1,535 real-world claims regarding climate-change.",
        reference="https://arxiv.org/abs/2012.00614",
        dataset={
            "path": "zeta-alpha-ai/NanoClimateFEVER",
            "revision": "96741bfa30b9f56db8c9eb7d08e775ed6474f206",
        },
        type="Retrieval",
        category="s2p",
        modalities=["text"],
        eval_splits=["train"],
        eval_langs=["eng-Latn"],
        main_score="ndcg_at_10",
        date=["2020-01-01", "2020-12-31"],
        domains=["Non-fiction", "Academic", "News"],
        task_subtypes=["Claim verification"],
        license="cc-by-4.0",
        annotations_creators="expert-annotated",
        dialect=[],
        sample_creation="found",
<<<<<<< HEAD
        bibtex_citation="""@misc{diggelmann2021climatefever,
      title={CLIMATE-FEVER: A Dataset for Verification of Real-World Climate Claims},
      author={Thomas Diggelmann and Jordan Boyd-Graber and Jannis Bulian and Massimiliano Ciaramita and Markus Leippold},
      year={2021},
      eprint={2012.00614},
      archivePrefix={arXiv},
      primaryClass={cs.CL}
}""",
=======
        bibtex_citation=r"""
@misc{diggelmann2021climatefever,
  archiveprefix = {arXiv},
  author = {Thomas Diggelmann and Jordan Boyd-Graber and Jannis Bulian and Massimiliano Ciaramita and Markus Leippold},
  eprint = {2012.00614},
  primaryclass = {cs.CL},
  title = {CLIMATE-FEVER: A Dataset for Verification of Real-World Climate Claims},
  year = {2021},
}
""",
>>>>>>> a52ea2f7
        prompt={
            "query": "Given a claim about climate change, retrieve documents that support or refute the claim"
        },
        adapted_from=["ClimateFEVER"],
    )

    def load_data(self, **kwargs):
        if self.data_loaded:
            return

        self.corpus = load_dataset(
            "zeta-alpha-ai/NanoClimateFEVER",
            "corpus",
            revision="96741bfa30b9f56db8c9eb7d08e775ed6474f206",
        )
        self.queries = load_dataset(
            "zeta-alpha-ai/NanoClimateFEVER",
            "queries",
            revision="96741bfa30b9f56db8c9eb7d08e775ed6474f206",
        )
        self.relevant_docs = load_dataset(
            "zeta-alpha-ai/NanoClimateFEVER",
            "qrels",
            revision="96741bfa30b9f56db8c9eb7d08e775ed6474f206",
        )

        self.corpus = {
            split: {
                sample["_id"]: {"_id": sample["_id"], "text": sample["text"]}
                for sample in self.corpus[split]
            }
            for split in self.corpus
        }

        self.queries = {
            split: {sample["_id"]: sample["text"] for sample in self.queries[split]}
            for split in self.queries
        }

        relevant_docs = {}

        for split in self.relevant_docs:
            relevant_docs[split] = defaultdict(dict)
            for query_id, corpus_id in zip(
                self.relevant_docs[split]["query-id"],
                self.relevant_docs[split]["corpus-id"],
            ):
                relevant_docs[split][query_id][corpus_id] = 1
        self.relevant_docs = relevant_docs

        self.data_loaded = True<|MERGE_RESOLUTION|>--- conflicted
+++ resolved
@@ -30,16 +30,6 @@
         annotations_creators="expert-annotated",
         dialect=[],
         sample_creation="found",
-<<<<<<< HEAD
-        bibtex_citation="""@misc{diggelmann2021climatefever,
-      title={CLIMATE-FEVER: A Dataset for Verification of Real-World Climate Claims},
-      author={Thomas Diggelmann and Jordan Boyd-Graber and Jannis Bulian and Massimiliano Ciaramita and Markus Leippold},
-      year={2021},
-      eprint={2012.00614},
-      archivePrefix={arXiv},
-      primaryClass={cs.CL}
-}""",
-=======
         bibtex_citation=r"""
 @misc{diggelmann2021climatefever,
   archiveprefix = {arXiv},
@@ -50,7 +40,6 @@
   year = {2021},
 }
 """,
->>>>>>> a52ea2f7
         prompt={
             "query": "Given a claim about climate change, retrieve documents that support or refute the claim"
         },
