<<<<<<< HEAD
from __future__ import annotations
=======
from __future__ import annotations

from .AILACasedocsRetrieval import AILACasedocs
from .AILAStatutesRetrieval import AILAStatutes
from .AlphaNLIRetrieval import AlphaNLI
from .ARCChallengeRetrieval import ARCChallenge
from .ArguAnaRetrieval import ArguAna
from .BrightRetrieval import BrightRetrieval
from .ChemHotpotQARetrieval import ChemHotpotQARetrieval
from .ChemNQRetrieval import ChemNQRetrieval
from .ClimateFEVERRetrieval import ClimateFEVER, ClimateFEVERHardNegatives
from .CQADupstackAndroidRetrieval import CQADupstackAndroidRetrieval
from .CQADupstackEnglishRetrieval import CQADupstackEnglishRetrieval
from .CQADupstackGamingRetrieval import CQADupstackGamingRetrieval
from .CQADupstackGisRetrieval import CQADupstackGisRetrieval
from .CQADupstackMathematicaRetrieval import CQADupstackMathematicaRetrieval
from .CQADupstackPhysicsRetrieval import CQADupstackPhysicsRetrieval
from .CQADupstackProgrammersRetrieval import CQADupstackProgrammersRetrieval
from .CQADupstackStatsRetrieval import CQADupstackStatsRetrieval
from .CQADupstackTexRetrieval import CQADupstackTexRetrieval
from .CQADupstackUnixRetrieval import CQADupstackUnixRetrieval
from .CQADupstackWebmastersRetrieval import CQADupstackWebmastersRetrieval
from .CQADupstackWordpressRetrieval import CQADupstackWordpressRetrieval
from .DBPediaRetrieval import DBPedia, DBPediaHardNegatives
from .FaithDialRetrieval import FaithDialRetrieval
from .FeedbackQARetrieval import FeedbackQARetrieval
from .FEVERRetrieval import FEVER, FEVERHardNegatives
from .FiQA2018Retrieval import FiQA2018
from .HagridRetrieval import HagridRetrieval
from .HellaSwagRetrieval import HellaSwag
from .HotpotQARetrieval import HotpotQA, HotpotQAHardNegatives
from .LegalBenchConsumerContractsQARetrieval import LegalBenchConsumerContractsQA
from .LegalBenchCorporateLobbyingRetrieval import LegalBenchCorporateLobbying
from .LegalSummarizationRetrieval import LegalSummarization
from .LEMBNarrativeQARetrieval import LEMBNarrativeQARetrieval
from .LEMBNeedleRetrieval import LEMBNeedleRetrieval
from .LEMBPasskeyRetrieval import LEMBPasskeyRetrieval
from .LEMBQMSumRetrieval import LEMBQMSumRetrieval
from .LEMBSummScreenFDRetrieval import LEMBSummScreenFDRetrieval
from .LEMBWikimQARetrieval import LEMBWikimQARetrieval
from .LitSearchRetrieval import LitSearchRetrieval
from .MedicalQARetrieval import MedicalQARetrieval
from .MLQuestions import MLQuestionsRetrieval
from .MSMARCORetrieval import MSMARCO, MSMARCOHardNegatives
from .MSMARCOv2Retrieval import MSMARCOv2
from .NanoArguAnaRetrieval import NanoArguAnaRetrieval
from .NanoClimateFeverRetrieval import NanoClimateFeverRetrieval
from .NanoDBPediaRetrieval import NanoDBPediaRetrieval
from .NanoFEVERRetrieval import NanoFEVERRetrieval
from .NanoFiQA2018Retrieval import NanoFiQA2018Retrieval
from .NanoHotpotQARetrieval import NanoHotpotQARetrieval
from .NanoMSMARCORetrieval import NanoMSMARCORetrieval
from .NanoNFCorpusRetrieval import NanoNFCorpusRetrieval
from .NanoNQRetrieval import NanoNQRetrieval
from .NanoQuoraRetrieval import NanoQuoraRetrieval
from .NanoSCIDOCSRetrieval import NanoSCIDOCSRetrieval
from .NanoSciFactRetrieval import NanoSciFactRetrieval
from .NanoTouche2020Retrieval import NanoTouche2020Retrieval
from .NarrativeQARetrieval import NarrativeQARetrieval
from .NFCorpusRetrieval import NFCorpus
from .NQRetrieval import NQ, NQHardNegatives
from .PiqaRetrieval import PIQA
from .QuailRetrieval import Quail
from .QuoraRetrieval import QuoraRetrieval, QuoraRetrievalHardNegatives
from .RARbCodeRetrieval import RARbCode
from .RARbMathRetrieval import RARbMath
from .SCIDOCSRetrieval import SCIDOCS
from .SciFactRetrieval import SciFact
from .SiqaRetrieval import SIQA
from .SpartQARetrieval import SpartQA
from .TempReasonL1Retrieval import TempReasonL1
from .TempReasonL2ContextRetrieval import TempReasonL2Context
from .TempReasonL2FactRetrieval import TempReasonL2Fact
from .TempReasonL2PureRetrieval import TempReasonL2Pure
from .TempReasonL3ContextRetrieval import TempReasonL3Context
from .TempReasonL3FactRetrieval import TempReasonL3Fact
from .TempReasonL3PureRetrieval import TempReasonL3Pure
from .TopiOCQARetrieval import TopiOCQARetrieval, TopiOCQARetrievalHardNegatives
from .Touche2020Retrieval import Touche2020, Touche2020v3Retrieval
from .TRECCOVIDRetrieval import TRECCOVID
from .WinoGrandeRetrieval import WinoGrande

__all__ = [
    "Quail",
    "Touche2020",
    "Touche2020v3Retrieval",
    "TempReasonL2Pure",
    "LegalSummarization",
    "NQ",
    "NQHardNegatives",
    "SIQA",
    "MSMARCO",
    "MSMARCOHardNegatives",
    "DBPedia",
    "DBPediaHardNegatives",
    "NarrativeQARetrieval",
    "MSMARCOv2",
    "CQADupstackTexRetrieval",
    "TRECCOVID",
    "WinoGrande",
    "QuoraRetrieval",
    "QuoraRetrievalHardNegatives",
    "AlphaNLI",
    "LEMBNeedleRetrieval",
    "LEMBPasskeyRetrieval",
    "CQADupstackAndroidRetrieval",
    "TempReasonL2Context",
    "NanoDBPediaRetrieval",
    "ARCChallenge",
    "ChemHotpotQARetrieval",
    "LegalBenchCorporateLobbying",
    "SCIDOCS",
    "MedicalQARetrieval",
    "RARbCode",
    "LEMBQMSumRetrieval",
    "TempReasonL3Context",
    "AILAStatutes",
    "TopiOCQARetrieval",
    "TopiOCQARetrievalHardNegatives",
    "ClimateFEVER",
    "ClimateFEVERHardNegatives",
    "CQADupstackWordpressRetrieval",
    "CQADupstackEnglishRetrieval",
    "NanoTouche2020Retrieval",
    "CQADupstackStatsRetrieval",
    "MLQuestionsRetrieval",
    "TempReasonL2Fact",
    "NanoSciFactRetrieval",
    "CQADupstackGamingRetrieval",
    "CQADupstackWebmastersRetrieval",
    "NanoFiQA2018Retrieval",
    "CQADupstackUnixRetrieval",
    "TempReasonL3Pure",
    "CQADupstackPhysicsRetrieval",
    "FiQA2018",
    "LitSearchRetrieval",
    "NanoFEVERRetrieval",
    "NanoMSMARCORetrieval",
    "FeedbackQARetrieval",
    "HagridRetrieval",
    "NanoNFCorpusRetrieval",
    "FaithDialRetrieval",
    "SciFact",
    "CQADupstackMathematicaRetrieval",
    "RARbMath",
    "NanoNQRetrieval",
    "HellaSwag",
    "PIQA",
    "SpartQA",
    "BrightRetrieval",
    "TempReasonL1",
    "HotpotQA",
    "HotpotQAHardNegatives",
    "NanoClimateFeverRetrieval",
    "NanoQuoraRetrieval",
    "NanoArguAnaRetrieval",
    "LegalBenchConsumerContractsQA",
    "NanoHotpotQARetrieval",
    "ArguAna",
    "LEMBWikimQARetrieval",
    "TempReasonL3Fact",
    "FEVER",
    "FEVERHardNegatives",
    "CQADupstackGisRetrieval",
    "NanoSCIDOCSRetrieval",
    "AILACasedocs",
    "NFCorpus",
    "ChemNQRetrieval",
    "LEMBSummScreenFDRetrieval",
    "LEMBNarrativeQARetrieval",
    "CQADupstackProgrammersRetrieval",
]
>>>>>>> cbacef11
<|MERGE_RESOLUTION|>--- conflicted
+++ resolved
@@ -1,6 +1,3 @@
-<<<<<<< HEAD
-from __future__ import annotations
-=======
 from __future__ import annotations
 
 from .AILACasedocsRetrieval import AILACasedocs
@@ -172,5 +169,4 @@
     "LEMBSummScreenFDRetrieval",
     "LEMBNarrativeQARetrieval",
     "CQADupstackProgrammersRetrieval",
-]
->>>>>>> cbacef11
+]