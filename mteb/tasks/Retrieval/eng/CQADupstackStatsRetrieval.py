from __future__ import annotations

from mteb.abstasks.TaskMetadata import TaskMetadata

from ....abstasks.AbsTaskRetrieval import AbsTaskRetrieval


class CQADupstackStatsRetrieval(AbsTaskRetrieval):
    metadata = TaskMetadata(
        name="CQADupstackStatsRetrieval",
        description="CQADupStack: A Benchmark Data Set for Community Question-Answering Research",
        reference="http://nlp.cis.unimelb.edu.au/resources/cqadupstack/",
        dataset={
            "path": "mteb/cqadupstack-stats",
            "revision": "65ac3a16b8e91f9cee4c9828cc7c335575432a2a",
        },
        type="Retrieval",
        category="s2p",
        modalities=["text"],
        eval_splits=["test"],
        eval_langs=["eng-Latn"],
        main_score="ndcg_at_10",
        date=None,
<<<<<<< HEAD
        domains=["Written", "Academic"],
        task_subtypes=["Question answering"],
        license="apache-2.0",
        annotations_creators="derived",
=======
        domains=["Written", "Non-fiction"],
        task_subtypes=["Duplicate Detection"],
        license="apache-2.0",
        annotations_creators=None,
>>>>>>> 18972e24
        dialect=[],
        sample_creation="found",
        bibtex_citation="""@inproceedings{hoogeveen2015,
author = {Hoogeveen, Doris and Verspoor, Karin M. and Baldwin, Timothy},
title = {CQADupStack: A Benchmark Data Set for Community Question-Answering Research},
booktitle = {Proceedings of the 20th Australasian Document Computing Symposium (ADCS)},
series = {ADCS '15},
year = {2015},
isbn = {978-1-4503-4040-3},
location = {Parramatta, NSW, Australia},
pages = {3:1--3:8},
articleno = {3},
numpages = {8},
url = {http://doi.acm.org/10.1145/2838931.2838934},
doi = {10.1145/2838931.2838934},
acmid = {2838934},
publisher = {ACM},
address = {New York, NY, USA},
}""",
    )<|MERGE_RESOLUTION|>--- conflicted
+++ resolved
@@ -21,17 +21,10 @@
         eval_langs=["eng-Latn"],
         main_score="ndcg_at_10",
         date=None,
-<<<<<<< HEAD
-        domains=["Written", "Academic"],
-        task_subtypes=["Question answering"],
+        domains=["Written", "Academic",  "Non-fiction"],
+        task_subtypes=["Question answering", "Duplicate Detection"],
         license="apache-2.0",
         annotations_creators="derived",
-=======
-        domains=["Written", "Non-fiction"],
-        task_subtypes=["Duplicate Detection"],
-        license="apache-2.0",
-        annotations_creators=None,
->>>>>>> 18972e24
         dialect=[],
         sample_creation="found",
         bibtex_citation="""@inproceedings{hoogeveen2015,
