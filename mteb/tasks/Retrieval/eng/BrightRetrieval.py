from __future__ import annotations

from collections import defaultdict

import datasets

from mteb.abstasks.AbsTaskRetrieval import AbsTaskRetrieval
from mteb.abstasks.MultilingualTask import MultilingualTask
from mteb.abstasks.TaskMetadata import TaskMetadata

DOMAINS_LONG = [
    "biology",
    "earth_science",
    "economics",
    "psychology",
    "robotics",
    "stackoverflow",
    "sustainable_living",
    "pony",
]

DOMAINS = DOMAINS_LONG + [
    "leetcode",
    "aops",
    "theoremqa_theorems",
    "theoremqa_questions",
]

DOMAINS_langs = {split: ["eng-Latn"] for split in DOMAINS}


def load_bright_data(
    self,
    path: str,
    domains: list,
    eval_splits: list,
    cache_dir: str | None = None,
    revision: str | None = None,
):
    corpus = {domain: {split: None for split in eval_splits} for domain in DOMAINS}
    queries = {domain: {split: None for split in eval_splits} for domain in DOMAINS}
    relevant_docs = {
        domain: {split: None for split in eval_splits} for domain in DOMAINS
    }

    for domain in domains:
        domain_corpus = datasets.load_dataset(
            path, "documents", split=domain, cache_dir=cache_dir, revision=revision
        )
        examples = datasets.load_dataset(
            path, "examples", split=domain, cache_dir=cache_dir, revision=revision
        )
        if domain in DOMAINS_LONG:
            domain_corpus_long = datasets.load_dataset(
                path,
                "long_documents",
                split=domain,
                cache_dir=cache_dir,
                revision=revision,
            )
        corpus[domain]["standard"] = {
            e["id"]: {"text": e["content"]} for e in domain_corpus
        }
        if domain in DOMAINS_LONG:
            corpus[domain]["long"] = {
                e["id"]: {"text": e["content"]} for e in domain_corpus_long
            }
        queries[domain]["standard"] = queries[domain]["long"] = {
            e["id"]: e["query"] for e in examples
        }
        relevant_docs[domain]["standard"] = {}
        relevant_docs[domain]["long"] = {}

        for e in examples:
            qid = e["id"]
            gold_ids = e["gold_ids"]
            gold_ids_long = e["gold_ids_long"]
            relevant_docs[domain]["standard"][qid] = defaultdict(dict)
            relevant_docs[domain]["long"][qid] = defaultdict(dict)
            for gid in gold_ids:
                relevant_docs[domain]["standard"][qid].update({gid: 1})
            for gid in gold_ids_long:
                relevant_docs[domain]["long"][qid].update({gid: 1})

    corpus = datasets.DatasetDict(corpus)
    queries = datasets.DatasetDict(queries)
    relevant_docs = datasets.DatasetDict(relevant_docs)
    return corpus, queries, relevant_docs


def load_data(self, **kwargs):
    if self.data_loaded:
        return

    self.corpus, self.queries, self.relevant_docs = self.load_bright_data(
        path=self.metadata_dict["dataset"]["path"],
        domains=DOMAINS,
        eval_splits=self.metadata_dict["eval_splits"],
        cache_dir=kwargs.get("cache_dir", None),
        revision=self.metadata_dict["dataset"]["revision"],
    )
    self.data_loaded = True


class BrightRetrieval(MultilingualTask, AbsTaskRetrieval):
    metadata = TaskMetadata(
        name="BrightRetrieval",
        dataset={
            "path": "xlangai/BRIGHT",
            "revision": "a75a0eb",
        },
        reference="https://huggingface.co/datasets/xlangai/BRIGHT",
        description="Bright retrieval dataset.",
        type="Retrieval",
        category="s2p",
        eval_splits=["standard"],
        eval_langs=DOMAINS_langs,
        main_score="ndcg_at_10",
        date=("2024-03-01", "2024-06-01"),
        domains=["Non-fiction", "Written"],
        task_subtypes=["Article retrieval"],
        license="cc-by-4.0",
        annotations_creators="derived",
        dialect=[],
        sample_creation="found",
        modalities=["text"],
        bibtex_citation=r"""
@misc{su2024brightrealisticchallengingbenchmark,
  archiveprefix = {arXiv},
  author = {Hongjin Su and Howard Yen and Mengzhou Xia and Weijia Shi and Niklas Muennighoff and Han-yu Wang and Haisu Liu and Quan Shi and Zachary S. Siegel and Michael Tang and Ruoxi Sun and Jinsung Yoon and Sercan O. Arik and Danqi Chen and Tao Yu},
  eprint = {2407.12883},
  primaryclass = {cs.CL},
  title = {BRIGHT: A Realistic and Challenging Benchmark for Reasoning-Intensive Retrieval},
  url = {https://arxiv.org/abs/2407.12883},
  year = {2024},
}
""",
    )
    load_bright_data = load_bright_data
    load_data = load_data

<<<<<<< HEAD
    def load_bright_data(
        self,
        path: str,
        domains: list,
        eval_splits: list,
        cache_dir: str = None,
        revision: str = None,
    ):
        corpus = {domain: dict.fromkeys(eval_splits) for domain in DOMAINS}
        queries = {domain: dict.fromkeys(eval_splits) for domain in DOMAINS}
        relevant_docs = {domain: dict.fromkeys(eval_splits) for domain in DOMAINS}
=======
>>>>>>> eb173b92

long_metadata = BrightRetrieval.metadata.model_copy()
long_metadata.eval_splits = ["long"]
long_metadata.description = "Bright retrieval dataset with long documents."
long_metadata.name = "BrightLongRetrieval"

dom_langs_long = {split: ["eng-Latn"] for split in DOMAINS_LONG}
long_metadata.eval_langs = dom_langs_long


class BrightLongRetrieval(MultilingualTask, AbsTaskRetrieval):
    metadata = long_metadata

    load_bright_data = load_bright_data
    load_data = load_data<|MERGE_RESOLUTION|>--- conflicted
+++ resolved
@@ -139,20 +139,6 @@
     load_bright_data = load_bright_data
     load_data = load_data
 
-<<<<<<< HEAD
-    def load_bright_data(
-        self,
-        path: str,
-        domains: list,
-        eval_splits: list,
-        cache_dir: str = None,
-        revision: str = None,
-    ):
-        corpus = {domain: dict.fromkeys(eval_splits) for domain in DOMAINS}
-        queries = {domain: dict.fromkeys(eval_splits) for domain in DOMAINS}
-        relevant_docs = {domain: dict.fromkeys(eval_splits) for domain in DOMAINS}
-=======
->>>>>>> eb173b92
 
 long_metadata = BrightRetrieval.metadata.model_copy()
 long_metadata.eval_splits = ["long"]
