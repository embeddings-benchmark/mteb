from __future__ import annotations

from collections import defaultdict

import datasets

from mteb.abstasks.AbsTaskRetrieval import AbsTaskRetrieval
from mteb.abstasks.TaskMetadata import TaskMetadata

DOMAINS_LONG = [
    "biology",
    "earth_science",
    "economics",
    "psychology",
    "robotics",
    "stackoverflow",
    "sustainable_living",
    "pony",
]

DOMAINS = DOMAINS_LONG + [
    "leetcode",
    "aops",
    "theoremqa_theorems",
    "theoremqa_questions",
]

DOMAINS_langs = {split: ["eng-Latn"] for split in DOMAINS}


EVAL_SPLITS = ["standard", "long"]


class BrightRetrieval(AbsTaskRetrieval):
    metadata = TaskMetadata(
        name="BrightRetrieval",
        dataset={
            "path": "xlangai/BRIGHT",
            "revision": "a75a0eb",
        },
        reference="https://huggingface.co/datasets/xlangai/BRIGHT",
        description="Bright retrieval dataset.",
        type="Retrieval",
        category="s2p",
        eval_splits=EVAL_SPLITS,
        eval_langs=DOMAINS_langs,
        main_score="ndcg_at_10",
        date=("2024-03-01", "2024-06-01"),
<<<<<<< HEAD
        domains=["Written", "Non-fiction"],
=======
        domains=["Non-fiction", "Written"],
>>>>>>> 2a8c25ac
        task_subtypes=["Article retrieval"],
        license="cc-by-4.0",
        annotations_creators="derived",
        dialect=[],
        sample_creation="found",
        modalities=["text"],
        bibtex_citation="""
@misc{su2024brightrealisticchallengingbenchmark,
    title={BRIGHT: A Realistic and Challenging Benchmark for Reasoning-Intensive Retrieval}, 
    author={Hongjin Su and Howard Yen and Mengzhou Xia and Weijia Shi and Niklas Muennighoff and Han-yu Wang and Haisu Liu and Quan Shi and Zachary S. Siegel and Michael Tang and Ruoxi Sun and Jinsung Yoon and Sercan O. Arik and Danqi Chen and Tao Yu},
    year={2024},
    eprint={2407.12883},
    archivePrefix={arXiv},
    primaryClass={cs.CL},
    url={https://arxiv.org/abs/2407.12883}, 
}
        """,
    )

    def load_bright_data(
        self,
        path: str,
        domains: list,
        eval_splits: list,
        cache_dir: str = None,
        revision: str = None,
    ):
        corpus = {domain: {split: None for split in eval_splits} for domain in DOMAINS}
        queries = {domain: {split: None for split in eval_splits} for domain in DOMAINS}
        relevant_docs = {
            domain: {split: None for split in eval_splits} for domain in DOMAINS
        }

        for domain in domains:
            domain_corpus = datasets.load_dataset(
                path, "documents", split=domain, cache_dir=cache_dir, revision=revision
            )
            examples = datasets.load_dataset(
                path, "examples", split=domain, cache_dir=cache_dir, revision=revision
            )
            if domain in DOMAINS_LONG:
                domain_corpus_long = datasets.load_dataset(
                    path,
                    "long_documents",
                    split=domain,
                    cache_dir=cache_dir,
                    revision=revision,
                )
            corpus[domain]["standard"] = {
                e["id"]: {"text": e["content"]} for e in domain_corpus
            }
            if domain in DOMAINS_LONG:
                corpus[domain]["long"] = {
                    e["id"]: {"text": e["content"]} for e in domain_corpus_long
                }
            queries[domain]["standard"] = queries[domain]["long"] = {
                e["id"]: e["query"] for e in examples
            }
            relevant_docs[domain]["standard"] = {}
            relevant_docs[domain]["long"] = {}

            for e in examples:
                qid = e["id"]
                gold_ids = e["gold_ids"]
                gold_ids_long = e["gold_ids_long"]
                relevant_docs[domain]["standard"][qid] = defaultdict(dict)
                relevant_docs[domain]["long"][qid] = defaultdict(dict)
                for gid in gold_ids:
                    relevant_docs[domain]["standard"][qid].update({gid: 1})
                for gid in gold_ids_long:
                    relevant_docs[domain]["long"][qid].update({gid: 1})

        corpus = datasets.DatasetDict(corpus)
        queries = datasets.DatasetDict(queries)
        relevant_docs = datasets.DatasetDict(relevant_docs)
        return corpus, queries, relevant_docs

    def load_data(self, **kwargs):
        if self.data_loaded:
            return

        self.corpus, self.queries, self.relevant_docs = self.load_bright_data(
            path=self.metadata.dataset["path"],
            domains=DOMAINS,
            eval_splits=self.metadata.eval_splits,
            cache_dir=kwargs.get("cache_dir", None),
            revision=self.metadata.dataset["revision"],
        )
        self.data_loaded = True<|MERGE_RESOLUTION|>--- conflicted
+++ resolved
@@ -46,11 +46,7 @@
         eval_langs=DOMAINS_langs,
         main_score="ndcg_at_10",
         date=("2024-03-01", "2024-06-01"),
-<<<<<<< HEAD
-        domains=["Written", "Non-fiction"],
-=======
         domains=["Non-fiction", "Written"],
->>>>>>> 2a8c25ac
         task_subtypes=["Article retrieval"],
         license="cc-by-4.0",
         annotations_creators="derived",
