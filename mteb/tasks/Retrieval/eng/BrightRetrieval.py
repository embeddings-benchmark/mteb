from __future__ import annotations

from collections import defaultdict

import datasets

from mteb.abstasks.AbsTaskRetrieval import AbsTaskRetrieval
from mteb.abstasks.MultilingualTask import MultilingualTask
from mteb.abstasks.TaskMetadata import TaskMetadata

DOMAINS_LONG = [
    "biology",
    "earth_science",
    "economics",
    "psychology",
    "robotics",
    "stackoverflow",
    "sustainable_living",
    "pony",
]

DOMAINS = DOMAINS_LONG + [
    "leetcode",
    "aops",
    "theoremqa_theorems",
    "theoremqa_questions",
]

DOMAINS_langs = {split: ["eng-Latn"] for split in DOMAINS}


def load_bright_data(
    self,
    path: str,
    domains: list,
    eval_splits: list,
    cache_dir: str | None = None,
    revision: str | None = None,
):
<<<<<<< HEAD
    corpus = {domain: {split: None for split in eval_splits} for domain in DOMAINS}
    queries = {domain: {split: None for split in eval_splits} for domain in DOMAINS}
    relevant_docs = {
        domain: {split: None for split in eval_splits} for domain in DOMAINS
    }
=======
    corpus = {domain: dict.fromkeys(eval_splits) for domain in DOMAINS}
    queries = {domain: dict.fromkeys(eval_splits) for domain in DOMAINS}
    relevant_docs = {domain: dict.fromkeys(eval_splits) for domain in DOMAINS}
>>>>>>> d7ff1ab3

    for domain in domains:
        domain_corpus = datasets.load_dataset(
            path, "documents", split=domain, cache_dir=cache_dir, revision=revision
        )
        examples = datasets.load_dataset(
            path, "examples", split=domain, cache_dir=cache_dir, revision=revision
        )
        if domain in DOMAINS_LONG:
            domain_corpus_long = datasets.load_dataset(
                path,
                "long_documents",
                split=domain,
                cache_dir=cache_dir,
                revision=revision,
            )
        corpus[domain]["standard"] = {
            e["id"]: {"text": e["content"]} for e in domain_corpus
        }
        if domain in DOMAINS_LONG:
            corpus[domain]["long"] = {
                e["id"]: {"text": e["content"]} for e in domain_corpus_long
            }
        queries[domain]["standard"] = queries[domain]["long"] = {
            e["id"]: e["query"] for e in examples
        }
        relevant_docs[domain]["standard"] = {}
        relevant_docs[domain]["long"] = {}

        for e in examples:
            qid = e["id"]
            gold_ids = e["gold_ids"]
            gold_ids_long = e["gold_ids_long"]
            relevant_docs[domain]["standard"][qid] = defaultdict(dict)
            relevant_docs[domain]["long"][qid] = defaultdict(dict)
            for gid in gold_ids:
                relevant_docs[domain]["standard"][qid].update({gid: 1})
            for gid in gold_ids_long:
                relevant_docs[domain]["long"][qid].update({gid: 1})

    corpus = datasets.DatasetDict(corpus)
    queries = datasets.DatasetDict(queries)
    relevant_docs = datasets.DatasetDict(relevant_docs)
    return corpus, queries, relevant_docs


def load_data(self, **kwargs):
    if self.data_loaded:
        return

    self.corpus, self.queries, self.relevant_docs = self.load_bright_data(
        path=self.metadata_dict["dataset"]["path"],
        domains=DOMAINS,
        eval_splits=self.metadata_dict["eval_splits"],
        cache_dir=kwargs.get("cache_dir", None),
        revision=self.metadata_dict["dataset"]["revision"],
    )
    self.data_loaded = True


class BrightRetrieval(MultilingualTask, AbsTaskRetrieval):
    metadata = TaskMetadata(
        name="BrightRetrieval",
        dataset={
            "path": "xlangai/BRIGHT",
            "revision": "a75a0eb483f6a5233a6efc2d63d71540a4443dfb",
        },
        reference="https://huggingface.co/datasets/xlangai/BRIGHT",
        description="Bright retrieval dataset.",
        type="Retrieval",
        category="s2p",
        eval_splits=["standard"],
        eval_langs=DOMAINS_langs,
        main_score="ndcg_at_10",
        date=("2024-03-01", "2024-06-01"),
        domains=["Non-fiction", "Written"],
        task_subtypes=["Article retrieval"],
        license="cc-by-4.0",
        annotations_creators="derived",
        dialect=[],
        sample_creation="found",
        modalities=["text"],
        bibtex_citation=r"""
@misc{su2024brightrealisticchallengingbenchmark,
  archiveprefix = {arXiv},
  author = {Hongjin Su and Howard Yen and Mengzhou Xia and Weijia Shi and Niklas Muennighoff and Han-yu Wang and Haisu Liu and Quan Shi and Zachary S. Siegel and Michael Tang and Ruoxi Sun and Jinsung Yoon and Sercan O. Arik and Danqi Chen and Tao Yu},
  eprint = {2407.12883},
  primaryclass = {cs.CL},
  title = {BRIGHT: A Realistic and Challenging Benchmark for Reasoning-Intensive Retrieval},
  url = {https://arxiv.org/abs/2407.12883},
  year = {2024},
}
""",
    )
    load_bright_data = load_bright_data
    load_data = load_data


long_metadata = BrightRetrieval.metadata.model_copy()
long_metadata.eval_splits = ["long"]
long_metadata.description = "Bright retrieval dataset with long documents."
long_metadata.name = "BrightLongRetrieval"

dom_langs_long = {split: ["eng-Latn"] for split in DOMAINS_LONG}
long_metadata.eval_langs = dom_langs_long


class BrightLongRetrieval(MultilingualTask, AbsTaskRetrieval):
    metadata = long_metadata

    load_bright_data = load_bright_data
    load_data = load_data<|MERGE_RESOLUTION|>--- conflicted
+++ resolved
@@ -37,17 +37,9 @@
     cache_dir: str | None = None,
     revision: str | None = None,
 ):
-<<<<<<< HEAD
-    corpus = {domain: {split: None for split in eval_splits} for domain in DOMAINS}
-    queries = {domain: {split: None for split in eval_splits} for domain in DOMAINS}
-    relevant_docs = {
-        domain: {split: None for split in eval_splits} for domain in DOMAINS
-    }
-=======
     corpus = {domain: dict.fromkeys(eval_splits) for domain in DOMAINS}
     queries = {domain: dict.fromkeys(eval_splits) for domain in DOMAINS}
     relevant_docs = {domain: dict.fromkeys(eval_splits) for domain in DOMAINS}
->>>>>>> d7ff1ab3
 
     for domain in domains:
         domain_corpus = datasets.load_dataset(
