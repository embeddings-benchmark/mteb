--- conflicted
+++ resolved
@@ -26,24 +26,6 @@
         annotations_creators="derived",
         dialect=[],
         sample_creation="found",
-<<<<<<< HEAD
-        bibtex_citation="""
-        @article{kasmaee2024chemteb,
-        title={ChemTEB: Chemical Text Embedding Benchmark, an Overview of Embedding Models Performance \& Efficiency on a Specific Domain},
-        author={Kasmaee, Ali Shiraee and Khodadad, Mohammad and Saloot, Mohammad Arshi and Sherck, Nick and Dokas, Stephen and Mahyar, Hamidreza and Samiee, Soheila},
-        journal={arXiv preprint arXiv:2412.00532},
-        year={2024}
-        }
-        @article{47761,
-        title	= {Natural Questions: a Benchmark for Question Answering Research},
-        author	= {Tom Kwiatkowski and Jennimaria Palomaki and Olivia Redfield and Michael Collins and Ankur Parikh
-        and Chris Alberti and Danielle Epstein and Illia Polosukhin and Matthew Kelcey and Jacob Devlin and Kenton Lee
-        and Kristina N. Toutanova and Llion Jones and Ming-Wei Chang and Andrew Dai and Jakob Uszkoreit and Quoc Le
-        and Slav Petrov},
-        year	= {2019},
-        journal	= {Transactions of the Association of Computational Linguistics}}
-        """,
-=======
         bibtex_citation=r"""
 @article{47761,
   author = {Tom Kwiatkowski and Jennimaria Palomaki and Olivia Redfield and Michael Collins and Ankur Parikh
@@ -62,5 +44,4 @@
   year = {2024},
 }
 """,
->>>>>>> a52ea2f7
     )