from __future__ import annotations

from datasets import load_dataset

from mteb.abstasks.TaskMetadata import TaskMetadata

from ....abstasks.AbsTaskRetrieval import AbsTaskRetrieval


class FaithDialRetrieval(AbsTaskRetrieval):
    metadata = TaskMetadata(
        name="FaithDial",
        dataset={
            "path": "McGill-NLP/FaithDial",
            "revision": "7a414e80725eac766f2602676dc8b39f80b061e4",
            "trust_remote_code": True,
        },
        reference="https://mcgill-nlp.github.io/FaithDial",
        description=(
            "FaithDial is a faithful knowledge-grounded dialogue benchmark."
<<<<<<< HEAD
            + "It was curated by asking annotators to amend hallucinated utterances in Wizard of Wikipedia (WoW)."
            + "It consists of conversation histories along with manually labelled relevant passage."
            + "For the purpose of retrieval, we only consider the instances marked as 'Edification' in the VRM field,"
=======
            + "It was curated by asking annotators to amend hallucinated utterances in Wizard of Wikipedia (WoW). "
            + "It consists of conversation histories along with manually labelled relevant passage. "
            + "For the purpose of retrieval, we only consider the instances marked as 'Edification' in the VRM field, "
>>>>>>> 16b22201
            + "as the gold passage associated with these instances is non-ambiguous."
        ),
        type="Retrieval",
        category="s2p",
        modalities=["text"],
        eval_splits=["test"],
        eval_langs=["eng-Latn"],
        main_score="ndcg_at_10",
        date=("2022-01-01", "2022-03-31"),
        domains=["Encyclopaedic", "Written"],
        task_subtypes=["Conversational retrieval"],
        license="cc-by-nc-sa-4.0",
        annotations_creators="human-annotated",
        dialect=[],
        sample_creation="found",
        bibtex_citation="""
            @article{dziri2022faithdial,
            title = "{FaithDial: A Faithful Benchmark for Information-Seeking Dialogue}",
            author = {Dziri, Nouha and Kamalloo, Ehsan and Milton, Sivan and Zaiane, Osmar and Yu, Mo and Ponti, Edoardo M and Reddy, Siva},
            journal = {Transactions of the Association for Computational Linguistics},
            volume = {10},
            pages = {1473--1490},
            year = {2022},
            month = {12},
            publisher = {MIT Press},
            doi={10.1162/tacl_a_00529}
            }
        """,
        descriptive_stats={
            "n_samples": {"test": 2042},
            "avg_character_length": {
                "test": {
                    "average_document_length": 140.61062447018932,
                    "average_query_length": 4.926542605288932,
                    "num_documents": 3539,
                    "num_queries": 2042,
                    "average_relevant_docs_per_query": 1.0,
                }
            },
        },
    )

    # TODO: Will be removed if curated and added to mteb HF
    def load_data(self, **kwargs):
        if self.data_loaded:
            return
        self.corpus, self.queries, self.relevant_docs = {}, {}, {}
        for split in kwargs.get("eval_splits", self.metadata.eval_splits):
            corpus, queries, qrels = self._load_data_for_split(split)
            self.corpus[split], self.queries[split], self.relevant_docs[split] = (
                corpus,
                queries,
                qrels,
            )

        self.data_loaded = True

    def _load_data_for_split(self, split):
        ds = load_dataset(split=split, **self.metadata.dataset)
        queries, corpus, qrels = {}, {}, {}
        for i, sample in enumerate(ds):
            # document is added to corpus for all samples
            doc_id = "doc:" + str(i)
            corpus[doc_id] = {
                "title": "",  # title is not available
                "text": sample["knowledge"],
            }
            if "Edification" in sample["VRM"]:
                query_id = "query:" + str(i)
                query = sample["history"]
                queries[query_id] = query
                qrels[query_id] = {doc_id: 1}

        return corpus, queries, qrels<|MERGE_RESOLUTION|>--- conflicted
+++ resolved
@@ -18,15 +18,9 @@
         reference="https://mcgill-nlp.github.io/FaithDial",
         description=(
             "FaithDial is a faithful knowledge-grounded dialogue benchmark."
-<<<<<<< HEAD
-            + "It was curated by asking annotators to amend hallucinated utterances in Wizard of Wikipedia (WoW)."
-            + "It consists of conversation histories along with manually labelled relevant passage."
-            + "For the purpose of retrieval, we only consider the instances marked as 'Edification' in the VRM field,"
-=======
             + "It was curated by asking annotators to amend hallucinated utterances in Wizard of Wikipedia (WoW). "
             + "It consists of conversation histories along with manually labelled relevant passage. "
             + "For the purpose of retrieval, we only consider the instances marked as 'Edification' in the VRM field, "
->>>>>>> 16b22201
             + "as the gold passage associated with these instances is non-ambiguous."
         ),
         type="Retrieval",
