--- conflicted
+++ resolved
@@ -27,16 +27,6 @@
         annotations_creators=None,
         dialect=None,
         sample_creation=None,
-<<<<<<< HEAD
-        bibtex_citation="""@misc{roberts2021searching,
-      title={Searching for Scientific Evidence in a Pandemic: An Overview of TREC-COVID},
-      author={Kirk Roberts and Tasmeer Alam and Steven Bedrick and Dina Demner-Fushman and Kyle Lo and Ian Soboroff and Ellen Voorhees and Lucy Lu Wang and William R Hersh},
-      year={2021},
-      eprint={2104.09632},
-      archivePrefix={arXiv},
-      primaryClass={cs.IR}
-}""",
-=======
         bibtex_citation=r"""
 @misc{roberts2021searching,
   archiveprefix = {arXiv},
@@ -47,7 +37,6 @@
   year = {2021},
 }
 """,
->>>>>>> a52ea2f7
         prompt={
             "query": "Given a query on COVID-19, retrieve documents that answer the query"
         },
