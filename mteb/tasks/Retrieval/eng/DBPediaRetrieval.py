from __future__ import annotations

from mteb.abstasks.TaskMetadata import TaskMetadata

from ....abstasks.AbsTaskRetrieval import AbsTaskRetrieval


class DBPedia(AbsTaskRetrieval):
    metadata = TaskMetadata(
        name="DBPedia",
        description="DBpedia-Entity is a standard test collection for entity search over the DBpedia knowledge base",
        reference="https://github.com/iai-group/DBpedia-Entity/",
        dataset={
            "path": "mteb/dbpedia",
            "revision": "c0f706b76e590d620bd6618b3ca8efdd34e2d659",
        },
        type="Retrieval",
        category="s2p",
        modalities=["text"],
        eval_splits=["test"],
        eval_langs=["eng-Latn"],
        main_score="ndcg_at_10",
        date=("2017-01-01", "2017-01-01"),  # best guess: based on publication date
        domains=["Written", "Encyclopaedic"],
        task_subtypes=[],
        license="mit",
        annotations_creators="derived",
        dialect=[],
        sample_creation="found",
        bibtex_citation=r"""
@inproceedings{Hasibi:2017:DVT,
  author = {Hasibi, Faegheh and Nikolaev, Fedor and Xiong, Chenyan and Balog, Krisztian and Bratsberg, Svein Erik and Kotov, Alexander and Callan, Jamie},
  booktitle = {Proceedings of the 40th International ACM SIGIR Conference on Research and Development in Information Retrieval},
  doi = {10.1145/3077136.3080751},
  pages = {1265--1268},
  publisher = {ACM},
  series = {SIGIR '17},
  title = {DBpedia-Entity V2: A Test Collection for Entity Search},
  year = {2017},
}
""",
        prompt={
            "query": "Given a query, retrieve relevant entity descriptions from DBPedia"
        },
    )


class DBPediaHardNegatives(AbsTaskRetrieval):
    metadata = TaskMetadata(
        name="DBPediaHardNegatives",
        description="DBpedia-Entity is a standard test collection for entity search over the DBpedia knowledge base. The hard negative version has been created by pooling the 250 top documents per query from BM25, e5-multilingual-large and e5-mistral-instruct.",
        reference="https://github.com/iai-group/DBpedia-Entity/",
        dataset={
            "path": "mteb/DBPedia_test_top_250_only_w_correct-v2",
            "revision": "943ec7fdfef3728b2ad1966c5b6479ff9ffd26c9",
        },
        type="Retrieval",
        category="s2p",
        modalities=["text"],
        eval_splits=["test"],
        eval_langs=["eng-Latn"],
        main_score="ndcg_at_10",
        date=("2017-01-01", "2017-01-01"),  # best guess: based on publication date
        domains=["Written", "Encyclopaedic"],
        task_subtypes=[],
        license="mit",
        annotations_creators="derived",
        dialect=[],
        sample_creation="found",
<<<<<<< HEAD
        bibtex_citation="""@inproceedings{Hasibi:2017:DVT,
 author =    {Hasibi, Faegheh and Nikolaev, Fedor and Xiong, Chenyan and Balog, Krisztian and Bratsberg, Svein Erik and Kotov, Alexander and Callan, Jamie},
 title =     {DBpedia-Entity V2: A Test Collection for Entity Search},
 booktitle = {Proceedings of the 40th International ACM SIGIR Conference on Research and Development in Information Retrieval},
 series =    {SIGIR '17},
 year =      {2017},
 pages =     {1265--1268},
 doi =       {10.1145/3077136.3080751},
 publisher = {ACM}
}""",
=======
        bibtex_citation=r"""
@inproceedings{Hasibi:2017:DVT,
  author = {Hasibi, Faegheh and Nikolaev, Fedor and Xiong, Chenyan and Balog, Krisztian and Bratsberg, Svein Erik and Kotov, Alexander and Callan, Jamie},
  booktitle = {Proceedings of the 40th International ACM SIGIR Conference on Research and Development in Information Retrieval},
  doi = {10.1145/3077136.3080751},
  pages = {1265--1268},
  publisher = {ACM},
  series = {SIGIR '17},
  title = {DBpedia-Entity V2: A Test Collection for Entity Search},
  year = {2017},
}
""",
>>>>>>> a52ea2f7
        adapted_from=["DBPedia"],
    )<|MERGE_RESOLUTION|>--- conflicted
+++ resolved
@@ -67,18 +67,6 @@
         annotations_creators="derived",
         dialect=[],
         sample_creation="found",
-<<<<<<< HEAD
-        bibtex_citation="""@inproceedings{Hasibi:2017:DVT,
- author =    {Hasibi, Faegheh and Nikolaev, Fedor and Xiong, Chenyan and Balog, Krisztian and Bratsberg, Svein Erik and Kotov, Alexander and Callan, Jamie},
- title =     {DBpedia-Entity V2: A Test Collection for Entity Search},
- booktitle = {Proceedings of the 40th International ACM SIGIR Conference on Research and Development in Information Retrieval},
- series =    {SIGIR '17},
- year =      {2017},
- pages =     {1265--1268},
- doi =       {10.1145/3077136.3080751},
- publisher = {ACM}
-}""",
-=======
         bibtex_citation=r"""
 @inproceedings{Hasibi:2017:DVT,
   author = {Hasibi, Faegheh and Nikolaev, Fedor and Xiong, Chenyan and Balog, Krisztian and Bratsberg, Svein Erik and Kotov, Alexander and Callan, Jamie},
@@ -91,6 +79,5 @@
   year = {2017},
 }
 """,
->>>>>>> a52ea2f7
         adapted_from=["DBPedia"],
     )