--- conflicted
+++ resolved
@@ -84,14 +84,6 @@
         eval_langs=["eng-Latn"],
         main_score="ndcg_at_10",
         date=None,
-<<<<<<< HEAD
-        domains=None,
-        task_subtypes=None,
-        license=None,
-        annotations_creators=None,
-        dialect=None,
-        sample_creation=None,
-=======
         domains=[
             "Encyclopaedic",
             "Academic",
@@ -109,7 +101,6 @@
         annotations_creators="derived",
         dialect=[],
         sample_creation="found",
->>>>>>> 476afc73
         bibtex_citation="""@article{DBLP:journals/corr/NguyenRSGTMD16,
   author    = {Tri Nguyen and
                Mir Rosenberg and
