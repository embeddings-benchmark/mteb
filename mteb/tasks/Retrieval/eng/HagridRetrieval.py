from __future__ import annotations

import uuid

import datasets

from mteb.abstasks.TaskMetadata import TaskMetadata

from ....abstasks.AbsTaskRetrieval import AbsTaskRetrieval


class HagridRetrieval(AbsTaskRetrieval):
    metadata = TaskMetadata(
        name="HagridRetrieval",
        dataset={
            "path": "miracl/hagrid",
            "revision": "b2a085913606be3c4f2f1a8bff1810e38bade8fa",
            "trust_remote_code": True,
        },
        reference="https://github.com/project-miracl/hagrid",
        description=(
            "HAGRID (Human-in-the-loop Attributable Generative Retrieval for Information-seeking Dataset)"
            + "is a dataset for generative information-seeking scenarios. It consists of queries"
            + "along with a set of manually labelled relevant passages"
        ),
        type="Retrieval",
        category="s2p",
        modalities=["text"],
        eval_splits=["dev"],
        eval_langs=["eng-Latn"],
        main_score="ndcg_at_10",
        date=("2019-02-01", "2022-10-18"),
        domains=["Encyclopaedic", "Written"],
        task_subtypes=[],
        license="apache-2.0",
        annotations_creators="expert-annotated",
        dialect=[],
        sample_creation="found",
<<<<<<< HEAD
        bibtex_citation="""@article{hagrid,
      title={{HAGRID}: A Human-LLM Collaborative Dataset for Generative Information-Seeking with Attribution},
      author={Ehsan Kamalloo and Aref Jafari and Xinyu Zhang and Nandan Thakur and Jimmy Lin},
      year={2023},
      journal={arXiv:2307.16883},
}""",
=======
        bibtex_citation=r"""
@article{hagrid,
  author = {Ehsan Kamalloo and Aref Jafari and Xinyu Zhang and Nandan Thakur and Jimmy Lin},
  journal = {arXiv:2307.16883},
  title = {{HAGRID}: A Human-LLM Collaborative Dataset for Generative Information-Seeking with Attribution},
  year = {2023},
}
""",
>>>>>>> a52ea2f7
    )

    def load_data(self, **kwargs):
        """Loads the different split of the dataset (queries/corpus/relevants)"""
        if self.data_loaded:
            return

        data = datasets.load_dataset(
            "miracl/hagrid",
            split=self.metadata.eval_splits[0],
            revision=self.metadata_dict["dataset"].get("revision", None),
            trust_remote_code=self.metadata_dict["dataset"].get(
                "trust_remote_code", False
            ),
        )
        proc_data = self.preprocess_data(data)

        self.queries = {
            self.metadata.eval_splits[0]: {
                d["query_id"]: d["query_text"] for d in proc_data
            }
        }
        self.corpus = {
            self.metadata.eval_splits[0]: {
                d["answer_id"]: {"text": d["answer_text"]} for d in proc_data
            }
        }
        self.relevant_docs = {
            self.metadata.eval_splits[0]: {
                d["query_id"]: {d["answer_id"]: 1} for d in proc_data
            }
        }

        self.data_loaded = True

    def preprocess_data(self, dataset: dict) -> list[dict]:
        """Preprocessed the data in a format easirer
        to handle for the loading of queries and corpus
        ------
        PARAMS
        dataset : the hagrid dataset (json)
        """
        preprocessed_data = []
        for d in dataset:
            # get the best answer among positively rated answers
            best_answer = self.get_best_answer(d)
            # if no good answer found, skip
            if best_answer is not None:
                preprocessed_data.append(
                    {
                        "query_id": str(d["query_id"]),
                        "query_text": d["query"],
                        "answer_id": str(uuid.uuid4()),
                        "answer_text": best_answer,
                    }
                )

        return preprocessed_data

    def get_best_answer(self, data: dict) -> str:
        """Get the best answer among available answers
        of a query.
        WARNING : May return None if no good answer available
        --------
        PARAMS:
        data: a dict representing one element of the dataset
        """
        good_answers = [
            a["answer"]
            for a in data["answers"]
            if a["informative"] == 1 and a["attributable"] == 1
        ]
        # Return 1st one if >=1 good answers else None
        return good_answers[0] if len(good_answers) > 0 else None<|MERGE_RESOLUTION|>--- conflicted
+++ resolved
@@ -36,14 +36,6 @@
         annotations_creators="expert-annotated",
         dialect=[],
         sample_creation="found",
-<<<<<<< HEAD
-        bibtex_citation="""@article{hagrid,
-      title={{HAGRID}: A Human-LLM Collaborative Dataset for Generative Information-Seeking with Attribution},
-      author={Ehsan Kamalloo and Aref Jafari and Xinyu Zhang and Nandan Thakur and Jimmy Lin},
-      year={2023},
-      journal={arXiv:2307.16883},
-}""",
-=======
         bibtex_citation=r"""
 @article{hagrid,
   author = {Ehsan Kamalloo and Aref Jafari and Xinyu Zhang and Nandan Thakur and Jimmy Lin},
@@ -52,7 +44,6 @@
   year = {2023},
 }
 """,
->>>>>>> a52ea2f7
     )
 
     def load_data(self, **kwargs):
