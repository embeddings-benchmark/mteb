from __future__ import annotations

from mteb.abstasks.TaskMetadata import TaskMetadata

from ....abstasks.AbsTaskRetrieval import AbsTaskRetrieval, HFDataLoader


class ARCChallenge(AbsTaskRetrieval):
    metadata = TaskMetadata(
        name="ARCChallenge",
        description="Measuring the ability to retrieve the groundtruth answers to reasoning task queries on ARC-Challenge.",
        reference="https://allenai.org/data/arc",
        dataset={
            "path": "RAR-b/ARC-Challenge",
            "revision": "c481e0da3dcbbad8bce7721dea9085b74320a0a3",
            "trust_remote_code": True,
        },
        type="Retrieval",
        category="s2s",
        eval_splits=["test"],
        eval_langs=["eng-Latn"],
        main_score="ndcg_at_10",
        date=("2018-01-01", "2018-12-31"),
        form=["written"],
        domains=["Encyclopaedic"],
        task_subtypes=["Reasoning as Retrieval"],
        license="CC BY-SA 4.0",
        socioeconomic_status="medium",
        annotations_creators="derived",
        dialect=[],
        text_creation="found",
        bibtex_citation="""@article{xiao2024rar,
  title={RAR-b: Reasoning as Retrieval Benchmark},
  author={Xiao, Chenghao and Hudson, G Thomas and Moubayed, Noura Al},
  journal={arXiv preprint arXiv:2404.06347},
  year={2024}
}
@article{clark2018think,
  title={Think you have solved question answering? try arc, the ai2 reasoning challenge},
  author={Clark, Peter and Cowhey, Isaac and Etzioni, Oren and Khot, Tushar and Sabharwal, Ashish and Schoenick, Carissa and Tafjord, Oyvind},
  journal={arXiv preprint arXiv:1803.05457},
  year={2018}
}
""",
        n_samples={"test": 1172},
<<<<<<< HEAD
        avg_character_length={"test": 161.7},
    )

    default_instruction = "Retrieve the answer to the question."

    def __init__(
        self,
        include_task_instruction: bool = True,
        instruction: str = None,
        format_func=None,
        **kwargs,
    ):
        super().__init__(**kwargs)
        self.include_instruction = include_task_instruction
        self.instruction = (
            instruction if instruction is not None else self.default_instruction
        )
        self.format_func = (
            format_func if format_func is not None else self.default_format_func
        )

    def default_format_func(self, instruction: str, query: str) -> str:
        return f"{instruction} {query}".strip()

    def concatenate_instruction(self, query: str) -> str:
        if self.include_instruction:
            return self.format_func(self.instruction, query)
        return query

    def load_data(self, **kwargs):
        if self.data_loaded:
            return
        self.corpus, self.queries, self.relevant_docs = {}, {}, {}
        dataset_path = self.metadata_dict["dataset"]["path"]
        hf_repo_qrels = (
            dataset_path + "-qrels" if "clarin-knext" in dataset_path else None
        )
        for split in kwargs.get("eval_splits", self.metadata_dict["eval_splits"]):
            corpus, queries, qrels = HFDataLoader(
                hf_repo=dataset_path,
                hf_repo_qrels=hf_repo_qrels,
                streaming=False,
                keep_in_memory=False,
            ).load(split=split)
            # Conversion from DataSet
            queries = {
                query["id"]: self.concatenate_instruction(query["text"])
                if self.include_instruction
                else query["text"]
                for query in queries
            }
            corpus = {
                doc["id"]: {"title": doc["title"], "text": doc["text"]}
                for doc in corpus
            }
            self.corpus[split], self.queries[split], self.relevant_docs[split] = (
                corpus,
                queries,
                qrels,
            )

        self.data_loaded = True
=======
        avg_character_length={
            "test": {
                "average_document_length": 30.94235294117647,
                "average_query_length": 131.56569965870307,
                "num_documents": 9350,
                "num_queries": 1172,
                "average_relevant_docs_per_query": 1.0,
            }
        },
    )
>>>>>>> be5bf694
<|MERGE_RESOLUTION|>--- conflicted
+++ resolved
@@ -2,7 +2,7 @@
 
 from mteb.abstasks.TaskMetadata import TaskMetadata
 
-from ....abstasks.AbsTaskRetrieval import AbsTaskRetrieval, HFDataLoader
+from ....abstasks.AbsTaskRetrieval import AbsTaskRetrieval
 
 
 class ARCChallenge(AbsTaskRetrieval):
@@ -43,70 +43,6 @@
 }
 """,
         n_samples={"test": 1172},
-<<<<<<< HEAD
-        avg_character_length={"test": 161.7},
-    )
-
-    default_instruction = "Retrieve the answer to the question."
-
-    def __init__(
-        self,
-        include_task_instruction: bool = True,
-        instruction: str = None,
-        format_func=None,
-        **kwargs,
-    ):
-        super().__init__(**kwargs)
-        self.include_instruction = include_task_instruction
-        self.instruction = (
-            instruction if instruction is not None else self.default_instruction
-        )
-        self.format_func = (
-            format_func if format_func is not None else self.default_format_func
-        )
-
-    def default_format_func(self, instruction: str, query: str) -> str:
-        return f"{instruction} {query}".strip()
-
-    def concatenate_instruction(self, query: str) -> str:
-        if self.include_instruction:
-            return self.format_func(self.instruction, query)
-        return query
-
-    def load_data(self, **kwargs):
-        if self.data_loaded:
-            return
-        self.corpus, self.queries, self.relevant_docs = {}, {}, {}
-        dataset_path = self.metadata_dict["dataset"]["path"]
-        hf_repo_qrels = (
-            dataset_path + "-qrels" if "clarin-knext" in dataset_path else None
-        )
-        for split in kwargs.get("eval_splits", self.metadata_dict["eval_splits"]):
-            corpus, queries, qrels = HFDataLoader(
-                hf_repo=dataset_path,
-                hf_repo_qrels=hf_repo_qrels,
-                streaming=False,
-                keep_in_memory=False,
-            ).load(split=split)
-            # Conversion from DataSet
-            queries = {
-                query["id"]: self.concatenate_instruction(query["text"])
-                if self.include_instruction
-                else query["text"]
-                for query in queries
-            }
-            corpus = {
-                doc["id"]: {"title": doc["title"], "text": doc["text"]}
-                for doc in corpus
-            }
-            self.corpus[split], self.queries[split], self.relevant_docs[split] = (
-                corpus,
-                queries,
-                qrels,
-            )
-
-        self.data_loaded = True
-=======
         avg_character_length={
             "test": {
                 "average_document_length": 30.94235294117647,
@@ -116,5 +52,4 @@
                 "average_relevant_docs_per_query": 1.0,
             }
         },
-    )
->>>>>>> be5bf694
+    )