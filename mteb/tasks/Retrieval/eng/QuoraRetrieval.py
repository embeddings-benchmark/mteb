--- conflicted
+++ resolved
@@ -23,8 +23,6 @@
         category="s2s",
         modalities=["text"],
         eval_splits=["test"],
-<<<<<<< HEAD
-=======
         eval_langs=["eng-Latn"],
         main_score="ndcg_at_10",
         date=None,
@@ -65,7 +63,6 @@
         category="s2s",
         modalities=["text"],
         eval_splits=["test"],
->>>>>>> 476afc73
         eval_langs=["eng-Latn"],
         main_score="ndcg_at_10",
         date=None,
@@ -82,47 +79,4 @@
     year = {2017},
     url = {https://kaggle.com/competitions/quora-question-pairs}
 }""",
-<<<<<<< HEAD
-        prompt={
-            "query": "Given a question, retrieve questions that are semantically equivalent to the given question"
-        },
-    )
-
-
-class QuoraRetrievalHardNegatives(AbsTaskRetrieval):
-    ignore_identical_ids = True
-
-    metadata = TaskMetadata(
-        name="QuoraRetrievalHardNegatives",
-        dataset={
-            "path": "mteb/QuoraRetrieval_test_top_250_only_w_correct-v2",
-            "revision": "907a33577e9506221d3ba20f5a851b7c3f8dc6d3",
-        },
-        description=(
-            "QuoraRetrieval is based on questions that are marked as duplicates on the Quora platform. Given a"
-            + " question, find other (duplicate) questions. The hard negative version has been created by pooling the 250 top documents per query from BM25, e5-multilingual-large and e5-mistral-instruct."
-        ),
-        reference="https://quoradata.quora.com/First-Quora-Dataset-Release-Question-Pairs",
-        type="Retrieval",
-        category="s2s",
-        modalities=["text"],
-        eval_splits=["test"],
-        eval_langs=["eng-Latn"],
-        main_score="ndcg_at_10",
-        date=None,
-        domains=None,
-        task_subtypes=None,
-        license=None,
-        annotations_creators=None,
-        dialect=None,
-        sample_creation=None,
-        bibtex_citation="""@misc{quora-question-pairs,
-    author = {DataCanary, hilfialkaff, Lili Jiang, Meg Risdal, Nikhil Dandekar, tomtung},
-    title = {Quora Question Pairs},
-    publisher = {Kaggle},
-    year = {2017},
-    url = {https://kaggle.com/competitions/quora-question-pairs}
-}""",
-=======
->>>>>>> 476afc73
     )