from __future__ import annotations

from mteb.abstasks.TaskMetadata import TaskMetadata

from ....abstasks.AbsTaskRetrieval import AbsTaskRetrieval


class TRECCOVID(AbsTaskRetrieval):
    metadata = TaskMetadata(
        name="TRECCOVID",
        description="TRECCOVID is an ad-hoc search challenge based on the COVID-19 dataset containing scientific articles related to the COVID-19 pandemic.",
        reference="https://ir.nist.gov/covidSubmit/index.html",
        dataset={
            "path": "mteb/trec-covid",
            "revision": "1271c7809071a13532e05f25fb53511ffce77117",
        },
        type="Retrieval",
        category="s2p",
        eval_splits=["test"],
        eval_langs=["en"],
        main_score="ndcg_at_10",
<<<<<<< HEAD
        revision="bb9466bac8153a0349341eb1b22e06409e78ef4e",
=======
>>>>>>> 74f33f00
        date=None,
        form=None,
        domains=None,
        task_subtypes=None,
        license=None,
        socioeconomic_status=None,
        annotations_creators=None,
        dialect=None,
        text_creation=None,
        bibtex_citation=None,
        n_samples=None,
        avg_character_length=None,
    )<|MERGE_RESOLUTION|>--- conflicted
+++ resolved
@@ -12,17 +12,13 @@
         reference="https://ir.nist.gov/covidSubmit/index.html",
         dataset={
             "path": "mteb/trec-covid",
-            "revision": "1271c7809071a13532e05f25fb53511ffce77117",
+            "revision": "bb9466bac8153a0349341eb1b22e06409e78ef4e",
         },
         type="Retrieval",
         category="s2p",
         eval_splits=["test"],
         eval_langs=["en"],
         main_score="ndcg_at_10",
-<<<<<<< HEAD
-        revision="bb9466bac8153a0349341eb1b22e06409e78ef4e",
-=======
->>>>>>> 74f33f00
         date=None,
         form=None,
         domains=None,
