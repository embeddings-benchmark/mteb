from __future__ import annotations

from mteb.abstasks.TaskMetadata import TaskMetadata

from ....abstasks.AbsTaskRetrieval import AbsTaskRetrieval


class SCIDOCS(AbsTaskRetrieval):
    metadata = TaskMetadata(
        name="SCIDOCS",
        dataset={
            "path": "mteb/scidocs",
            "revision": "56a6d0140cf6356659e2a7c1413286a774468d44",
        },
        description=(
            "SciDocs, a new evaluation benchmark consisting of seven document-level tasks ranging from citation"
            " prediction, to document classification and recommendation."
        ),
        reference="https://allenai.org/data/scidocs",
        type="Retrieval",
        category="s2p",
        eval_splits=["test"],
        eval_langs=["en"],
        main_score="ndcg_at_10",
<<<<<<< HEAD
        revision="f8c2fcf00f625baaa80f62ec5bd9e1fff3b8ae88",
=======
>>>>>>> 74f33f00
        date=None,
        form=None,
        domains=None,
        task_subtypes=None,
        license=None,
        socioeconomic_status=None,
        annotations_creators=None,
        dialect=None,
        text_creation=None,
        bibtex_citation=None,
        n_samples=None,
        avg_character_length=None,
    )<|MERGE_RESOLUTION|>--- conflicted
+++ resolved
@@ -10,7 +10,7 @@
         name="SCIDOCS",
         dataset={
             "path": "mteb/scidocs",
-            "revision": "56a6d0140cf6356659e2a7c1413286a774468d44",
+            "revision": "f8c2fcf00f625baaa80f62ec5bd9e1fff3b8ae88",
         },
         description=(
             "SciDocs, a new evaluation benchmark consisting of seven document-level tasks ranging from citation"
@@ -22,10 +22,6 @@
         eval_splits=["test"],
         eval_langs=["en"],
         main_score="ndcg_at_10",
-<<<<<<< HEAD
-        revision="f8c2fcf00f625baaa80f62ec5bd9e1fff3b8ae88",
-=======
->>>>>>> 74f33f00
         date=None,
         form=None,
         domains=None,
