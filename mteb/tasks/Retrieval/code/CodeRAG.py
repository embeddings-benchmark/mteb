from __future__ import annotations

import datasets

from mteb.abstasks.AbsTaskRetrieval import AbsTaskRetrieval
from mteb.abstasks.TaskMetadata import TaskMetadata


def split_by_first_newline(s):
    # Split the string by the first newline
    parts = s.split("\n", 1)
    # Return parts or (s, '') if no newline
    return parts if len(parts) > 1 else (s, "")


common_args = {
    "reference": "https://arxiv.org/pdf/2406.14497",
    "type": "Reranking",
    "category": "s2s",
    "modalities": ["text"],
    "eval_splits": ["train"],
    "eval_langs": ["python-Code"],
    "main_score": "ndcg_at_10",
    "date": ("2024-06-02", "2024-06-02"),  # best guess
    "domains": ["Programming"],
    "task_subtypes": ["Code retrieval"],
    "license": "cc-by-sa-4.0",
    "annotations_creators": "derived",
    "dialect": [],
    "sample_creation": "found",
    "bibtex_citation": """
    @misc{wang2024coderagbenchretrievalaugmentcode,
<<<<<<< HEAD
        title={CodeRAG-Bench: Can Retrieval Augment Code Generation?},
        author={Zora Zhiruo Wang and Akari Asai and Xinyan Velocity Yu and Frank F. Xu and Yiqing Xie and Graham Neubig and Daniel Fried},
        year={2024},
        eprint={2406.14497},
        archivePrefix={arXiv},
        primaryClass={cs.SE},
        url={https://arxiv.org/abs/2406.14497},
    }
=======
  archiveprefix = {arXiv},
  author = {Zora Zhiruo Wang and Akari Asai and Xinyan Velocity Yu and Frank F. Xu and Yiqing Xie and Graham Neubig and Daniel Fried},
  eprint = {2406.14497},
  primaryclass = {cs.SE},
  title = {CodeRAG-Bench: Can Retrieval Augment Code Generation?},
  url = {https://arxiv.org/abs/2406.14497},
  year = {2024},
}
>>>>>>> a52ea2f7
    """,
}


class CodeRAGProgrammingSolutionsRetrieval(AbsTaskRetrieval):
    metadata = TaskMetadata(
        name="CodeRAGProgrammingSolutions",
        description="Evaluation of programming solution retrieval using CodeRAG-Bench. Tests the ability to retrieve relevant programming solutions given code-related queries.",
        dataset={
            "path": "code-rag-bench/programming-solutions",
            "revision": "1064f7bba54d5400d4836f5831fe4c2332a566a6",
        },
        **common_args,  # type: ignore
    )

    def load_data(self, **kwargs):
        """Load dataset from HuggingFace hub"""
        if self.data_loaded:
            return
        self.dataset = datasets.load_dataset(**self.metadata.dataset)  # type: ignore
        self.dataset_transform()
        self.data_loaded = True

    def dataset_transform(self) -> None:
        """And transform to a retrieval datset, which have the following attributes

        self.corpus = Dict[doc_id, Dict[str, str]] #id => dict with document datas like title and text
        self.queries = Dict[query_id, str] #id => query
        self.relevant_docs = Dict[query_id, Dict[[doc_id, score]]
        """
        self.corpus = {}
        self.relevant_docs = {}
        self.queries = {}

        split = self.metadata.eval_splits[0]
        ds: datasets.Dataset = self.dataset[split]  # type: ignore
        ds = ds.shuffle(seed=42)

        self.queries[split] = {}
        self.relevant_docs[split] = {}
        self.corpus[split] = {}

        texts = ds["text"]
        meta = ds["meta"]
        for text, mt in zip(texts, meta):
            # in code-rag-bench,
            # text = query + "\n" + doc(code)
            query, doc = split_by_first_newline(text)

            id = mt["task_id"]

            query_id = id
            doc_id = f"doc_{id}"
            self.queries[split][query_id] = query
            self.corpus[split][doc_id] = {"title": "", "text": doc}

            self.relevant_docs[split][query_id] = {
                doc_id: 1
            }  # only one correct matches


class CodeRAGOnlineTutorialsRetrieval(AbsTaskRetrieval):
    metadata = TaskMetadata(
        name="CodeRAGOnlineTutorials",
        description="Evaluation of online programming tutorial retrieval using CodeRAG-Bench. Tests the ability to retrieve relevant tutorials from online platforms given code-related queries.",
        dataset={
            "path": "code-rag-bench/online-tutorials",
            "revision": "095bb77130082e4690d6c3a031997b03487bf6e2",
        },
        **common_args,  # type: ignore
    )

    def load_data(self, **kwargs):
        """Load dataset from HuggingFace hub"""
        if self.data_loaded:
            return
        self.dataset = datasets.load_dataset(**self.metadata.dataset)  # type: ignore
        self.dataset_transform()
        self.data_loaded = True

    def dataset_transform(self) -> None:
        """And transform to a retrieval datset, which have the following attributes

        self.corpus = Dict[doc_id, Dict[str, str]] #id => dict with document datas like title and text
        self.queries = Dict[query_id, str] #id => query
        self.relevant_docs = Dict[query_id, Dict[[doc_id, score]]
        """
        self.corpus = {}
        self.relevant_docs = {}
        self.queries = {}

        split = self.metadata.eval_splits[0]
        ds: datasets.Dataset = self.dataset[split]  # type: ignore
        ds = ds.shuffle(seed=42)

        self.queries[split] = {}
        self.relevant_docs[split] = {}
        self.corpus[split] = {}

        titles = ds["title"]
        texts = ds["text"]
        parsed = ds["parsed"]
        id = 0
        for title, text, mt in zip(titles, texts, parsed):
            # in code-rag-bench,
            # query=doc(code)
            # text=query+doc(code)
            query, doc = title, text

            query_id = str(id)
            doc_id = f"doc_{id}"
            self.queries[split][query_id] = query
            self.corpus[split][doc_id] = {"title": "", "text": doc}

            self.relevant_docs[split][query_id] = {
                doc_id: 1
            }  # only one correct matches

            id += 1


class CodeRAGLibraryDocumentationSolutionsRetrieval(AbsTaskRetrieval):
    metadata = TaskMetadata(
        name="CodeRAGLibraryDocumentationSolutions",
        description="Evaluation of code library documentation retrieval using CodeRAG-Bench. Tests the ability to retrieve relevant Python library documentation sections given code-related queries.",
        dataset={
            "path": "code-rag-bench/library-documentation",
            "revision": "b530d3b5a25087d2074e731b76232db85b9e9107",
        },
        **common_args,  # type: ignore
    )

    def load_data(self, **kwargs):
        """Load dataset from HuggingFace hub"""
        if self.data_loaded:
            return
        self.dataset = datasets.load_dataset(**self.metadata.dataset)  # type: ignore
        self.dataset_transform()
        self.data_loaded = True

    def dataset_transform(self) -> None:
        """And transform to a retrieval datset, which have the following attributes

        self.corpus = Dict[doc_id, Dict[str, str]] #id => dict with document datas like title and text
        self.queries = Dict[query_id, str] #id => query
        self.relevant_docs = Dict[query_id, Dict[[doc_id, score]]
        """
        self.corpus = {}
        self.relevant_docs = {}
        self.queries = {}

        split = self.metadata.eval_splits[0]
        ds: datasets.Dataset = self.dataset[split]  # type: ignore
        ds = ds.shuffle(seed=42)

        self.queries[split] = {}
        self.relevant_docs[split] = {}
        self.corpus[split] = {}

        texts = ds["doc_content"]

        id = 0
        for text in texts:
            # text format "document title \n document content"
            query, doc = split_by_first_newline(text)

            # some library documents doesn't have query-doc pair
            if not doc:
                continue
            query_id = str(id)
            doc_id = f"doc_{id}"
            self.queries[split][query_id] = query
            self.corpus[split][doc_id] = {"title": "", "text": doc}
            # only one correct match
            self.relevant_docs[split][query_id] = {doc_id: 1}
            id += 1


class CodeRAGStackoverflowPostsRetrieval(AbsTaskRetrieval):
    metadata = TaskMetadata(
        name="CodeRAGStackoverflowPosts",
        description="Evaluation of StackOverflow post retrieval using CodeRAG-Bench. Tests the ability to retrieve relevant StackOverflow posts given code-related queries.",
        dataset={
            "path": "code-rag-bench/stackoverflow-posts",
            "revision": "04e05d86cb0ac467b29a5d87f4c56eac99dfc0a4",
        },
        **common_args,  # type: ignore
    )

    def load_data(self, **kwargs):
        """Load dataset from HuggingFace hub"""
        if self.data_loaded:
            return
        self.dataset = datasets.load_dataset(**self.metadata.dataset)  # type: ignore
        self.dataset_transform()
        self.data_loaded = True

    def dataset_transform(self) -> None:
        """And transform to a retrieval datset, which have the following attributes

        self.corpus = Dict[doc_id, Dict[str, str]] #id => dict with document datas like title and text
        self.queries = Dict[query_id, str] #id => query
        self.relevant_docs = Dict[query_id, Dict[[doc_id, score]]
        """
        self.corpus = {}
        self.relevant_docs = {}
        self.queries = {}

        split = self.metadata.eval_splits[0]
        ds: datasets.Dataset = self.dataset[split]  # type: ignore
        ds = ds.shuffle(seed=42)

        self.queries[split] = {}
        self.relevant_docs[split] = {}
        self.corpus[split] = {}

        texts = ds["text"]
        id = 0
        for text in texts:
            # in code-rag-bench,
            # text = query + "\n" + doc
            query, doc = split_by_first_newline(text)

            query_id = str(id)
            doc_id = f"doc_{id}"
            self.queries[split][query_id] = query
            self.corpus[split][doc_id] = {"title": "", "text": doc}

            self.relevant_docs[split][query_id] = {
                doc_id: 1
            }  # only one correct matches
            id += 1<|MERGE_RESOLUTION|>--- conflicted
+++ resolved
@@ -30,16 +30,6 @@
     "sample_creation": "found",
     "bibtex_citation": """
     @misc{wang2024coderagbenchretrievalaugmentcode,
-<<<<<<< HEAD
-        title={CodeRAG-Bench: Can Retrieval Augment Code Generation?},
-        author={Zora Zhiruo Wang and Akari Asai and Xinyan Velocity Yu and Frank F. Xu and Yiqing Xie and Graham Neubig and Daniel Fried},
-        year={2024},
-        eprint={2406.14497},
-        archivePrefix={arXiv},
-        primaryClass={cs.SE},
-        url={https://arxiv.org/abs/2406.14497},
-    }
-=======
   archiveprefix = {arXiv},
   author = {Zora Zhiruo Wang and Akari Asai and Xinyan Velocity Yu and Frank F. Xu and Yiqing Xie and Graham Neubig and Daniel Fried},
   eprint = {2406.14497},
@@ -48,7 +38,6 @@
   url = {https://arxiv.org/abs/2406.14497},
   year = {2024},
 }
->>>>>>> a52ea2f7
     """,
 }
 
