--- conflicted
+++ resolved
@@ -16,17 +16,13 @@
         reference="https://huggingface.co/datasets/lyon-nlp/mteb-fr-retrieval-syntec-s2p",
         dataset={
             "path": "lyon-nlp/mteb-fr-retrieval-syntec-s2p",
-            "revision": "b205c5084a0934ce8af14338bf03feb19499c84d",
+            "revision": "aa460cd4d177e6a3c04fcd2affd95e8243289033",
         },
         type="Retrieval",
         category="s2p",
         eval_splits=_EVAL_SPLITS,
         eval_langs=["fr"],
         main_score="map",
-<<<<<<< HEAD
-        revision="aa460cd4d177e6a3c04fcd2affd95e8243289033",
-=======
->>>>>>> 74f33f00
         date=None,
         form=None,
         domains=None,
