--- conflicted
+++ resolved
@@ -28,26 +28,6 @@
         annotations_creators="human-annotated",
         dialect=[],
         sample_creation="found",
-<<<<<<< HEAD
-        bibtex_citation="""@inproceedings{nguyen-etal-2020-vietnamese,
-title = "A Vietnamese Dataset for Evaluating Machine Reading Comprehension",
-author = "Nguyen, Kiet  and
-    Nguyen, Vu  and
-    Nguyen, Anh  and
-    Nguyen, Ngan",
-editor = "Scott, Donia  and
-    Bel, Nuria  and
-    Zong, Chengqing",
-booktitle = "Proceedings of the 28th International Conference on Computational Linguistics",
-month = dec,
-year = "2020",
-address = "Barcelona, Spain (Online)",
-publisher = "International Committee on Computational Linguistics",
-url = "https://aclanthology.org/2020.coling-main.233",
-doi = "10.18653/v1/2020.coling-main.233",
-pages = "2595--2605"}""",
-    )
-=======
         bibtex_citation=r"""
 @inproceedings{nguyen-etal-2020-vietnamese,
   address = {Barcelona, Spain (Online)},
@@ -68,61 +48,4 @@
   year = {2020},
 }
 """,
-    )
-
-    def load_data(self, **kwargs):
-        if self.data_loaded:
-            return
-
-        seed = 42
-        random.seed(seed)
-        split = self.metadata.eval_splits[0]
-        ds = load_dataset(**self.metadata.dataset, split=split)
-        ds = ds.shuffle(seed=seed)
-
-        titles, questions, contexts, answers = [], [], [], []
-        for row in ds:
-            answer = row["answers"]["text"]
-            if not answer:
-                continue
-            titles.append(row["title"])
-            questions.append(row["question"])
-            contexts.append(row["context"])
-            answers.append(answer[0])
-
-        # Downsample after filtering
-        max_samples = min(TEST_SAMPLES, len(contexts))
-        indices = list(range(len(contexts)))
-        random.shuffle(indices)
-        indices = indices[:max_samples]
-        titles = [titles[idx] for idx in indices]
-        questions = [questions[idx] for idx in indices]
-        contexts = [contexts[idx] for idx in indices]
-        answers = [answers[idx] for idx in indices]
-
-        self.corpus = {split: {}}
-        self.relevant_docs = {split: {}}
-        self.queries = {split: {}}
-
-        text2id = {}
-        n = 0
-        for t, q, cont, ans in zip(titles, questions, contexts, answers):
-            self.queries[split][str(n)] = q
-            q_n = n
-            n += 1
-            if cont not in text2id:
-                text2id[cont] = n
-                self.corpus[split][str(n)] = {"title": t, "text": cont}
-                n += 1
-            if ans not in text2id and ans:
-                text2id[ans] = n
-                self.corpus[split][str(n)] = {"title": t, "text": ans}
-                n += 1
-
-            self.relevant_docs[split][str(q_n)] = {
-                str(text2id[ans]): 1,
-                str(text2id[cont]): 1,
-            }  # only two correct matches
-
-        self.data_loaded = True
->>>>>>> 739c6bf5
+    )