from __future__ import annotations

from mteb.abstasks.TaskMetadata import TaskMetadata

from ....abstasks.AbsTaskRetrieval import AbsTaskRetrieval


class AutoRAGRetrieval(AbsTaskRetrieval):
    metadata = TaskMetadata(
        name="AutoRAGRetrieval",
        description="This dataset enables the evaluation of Korean RAG performance across various domains—finance, public sector, healthcare, legal, and commerce—by providing publicly accessible documents, questions, and answers.",
        reference="https://arxiv.org/abs/2410.20878",
        dataset={
            "path": "yjoonjang/markers_bm",
            "revision": "fd7df84ac089bbec763b1c6bb1b56e985df5cc5c",
        },
        type="Retrieval",
        prompt="Retrieve text based on user query.",
        category="s2p",
        modalities=["text"],
        eval_splits=["test"],
        eval_langs=["kor-Hang"],
        main_score="ndcg_at_10",
        date=("2024-08-03", "2024-08-03"),
        domains=["Government", "Medical", "Legal", "Social", "Financial"],
        task_subtypes=["Article retrieval"],
        license="mit",
        annotations_creators="human-annotated",
        dialect=[],
        sample_creation="created",
<<<<<<< HEAD
        bibtex_citation="""@misc{kim2024autoragautomatedframeworkoptimization,
      title={AutoRAG: Automated Framework for optimization of Retrieval Augmented Generation Pipeline},
      author={Dongkyu Kim and Byoungwook Kim and Donggeon Han and Matouš Eibich},
      year={2024},
      eprint={2410.20878},
      archivePrefix={arXiv},
      primaryClass={cs.CL},
      url={https://arxiv.org/abs/2410.20878},
}""",
=======
        bibtex_citation=r"""
@misc{kim2024autoragautomatedframeworkoptimization,
  archiveprefix = {arXiv},
  author = {Dongkyu Kim and Byoungwook Kim and Donggeon Han and Matouš Eibich},
  eprint = {2410.20878},
  primaryclass = {cs.CL},
  title = {AutoRAG: Automated Framework for optimization of Retrieval Augmented Generation Pipeline},
  url = {https://arxiv.org/abs/2410.20878},
  year = {2024},
}
""",
>>>>>>> a52ea2f7
    )<|MERGE_RESOLUTION|>--- conflicted
+++ resolved
@@ -28,17 +28,6 @@
         annotations_creators="human-annotated",
         dialect=[],
         sample_creation="created",
-<<<<<<< HEAD
-        bibtex_citation="""@misc{kim2024autoragautomatedframeworkoptimization,
-      title={AutoRAG: Automated Framework for optimization of Retrieval Augmented Generation Pipeline},
-      author={Dongkyu Kim and Byoungwook Kim and Donggeon Han and Matouš Eibich},
-      year={2024},
-      eprint={2410.20878},
-      archivePrefix={arXiv},
-      primaryClass={cs.CL},
-      url={https://arxiv.org/abs/2410.20878},
-}""",
-=======
         bibtex_citation=r"""
 @misc{kim2024autoragautomatedframeworkoptimization,
   archiveprefix = {arXiv},
@@ -50,5 +39,4 @@
   year = {2024},
 }
 """,
->>>>>>> a52ea2f7
     )