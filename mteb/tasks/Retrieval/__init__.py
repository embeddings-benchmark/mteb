--- conflicted
+++ resolved
@@ -38,14 +38,11 @@
 from .SciFactPLRetrieval import *
 from .TRECCOVIDPLRetrieval import *
 from .NarrativeQARetrieval import *
-<<<<<<< HEAD
-from .KoStrategyQA import *
-from .KoMrtydi import *
-from .KoMiracl import *
-=======
 from .GermanQuADRetrieval import *
 from .GerDaLIRRetrieval import *
 from .GermanDPRRetrieval import *
 from .GerDaLIRRetrieval import *
 from .XMarketRetrieval import *
->>>>>>> 2989f76d
+from .KoStrategyQA import *
+from .KoMrtydi import *
+from .KoMiracl import *