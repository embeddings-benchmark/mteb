from .AlloprofRetrieval import *
from .ArguAnaPLRetrieval import *
from .ArguAnaRetrieval import *
from .BSARDRetrieval import *
from .ClimateFEVERRetrieval import *
from .CMTEBRetrieval import *
from .CQADupstackAndroidRetrieval import *
from .CQADupstackEnglishRetrieval import *
from .CQADupstackGamingRetrieval import *
from .CQADupstackGisRetrieval import *
from .CQADupstackMathematicaRetrieval import *
from .CQADupstackPhysicsRetrieval import *
from .CQADupstackProgrammersRetrieval import *
from .CQADupstackStatsRetrieval import *
from .CQADupstackTexRetrieval import *
from .CQADupstackUnixRetrieval import *
from .CQADupstackWebmastersRetrieval import *
from .CQADupstackWordpressRetrieval import *
from .DBPediaPLRetrieval import *
from .DBPediaRetrieval import *
from .FEVERRetrieval import *
from .FiQA2018Retrieval import *
from .FiQAPLRetrieval import *
from .HagridRetrieval import *
from .HotpotQAPLRetrieval import *
from .HotpotQARetrieval import *
from .MSMARCOPLRetrieval import *
from .MSMARCORetrieval import *
from .MSMARCOv2Retrieval import *
from .NarrativeQARetrieval import *
from .NFCorpusPLRetrieval import *
from .NFCorpusRetrieval import *
from .NQPLRetrieval import *
from .NQRetrieval import *
from .QuoraPLRetrieval import *
from .QuoraRetrieval import *
from .SCIDOCSPLRetrieval import *
from .SCIDOCSRetrieval import *
from .SciFactPLRetrieval import *
from .SciFactRetrieval import *
from .SyntecRetrieval import *
from .Touche2020Retrieval import *
from .TRECCOVIDPLRetrieval import *
<<<<<<< HEAD
from .TRECCOVIDRetrieval import *
=======
from .NarrativeQARetrieval import *
from .GermanQuADRetrieval import *
>>>>>>> d292d937
<|MERGE_RESOLUTION|>--- conflicted
+++ resolved
@@ -21,6 +21,7 @@
 from .FEVERRetrieval import *
 from .FiQA2018Retrieval import *
 from .FiQAPLRetrieval import *
+from .GermanQuADRetrieval import *
 from .HagridRetrieval import *
 from .HotpotQAPLRetrieval import *
 from .HotpotQARetrieval import *
@@ -41,9 +42,4 @@
 from .SyntecRetrieval import *
 from .Touche2020Retrieval import *
 from .TRECCOVIDPLRetrieval import *
-<<<<<<< HEAD
-from .TRECCOVIDRetrieval import *
-=======
-from .NarrativeQARetrieval import *
-from .GermanQuADRetrieval import *
->>>>>>> d292d937
+from .TRECCOVIDRetrieval import *