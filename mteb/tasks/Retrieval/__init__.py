--- conflicted
+++ resolved
@@ -1,58 +1,5 @@
 from __future__ import annotations
 
-<<<<<<< HEAD
-from .da.dan_fever import *
-from .da.t2nord_retrieval import *
-from .da.twitterhjerne import *
-from .de.GerDaLIRRetrieval import *
-from .de.GerDaLIRSmallRetrieval import *
-from .de.GermanDPRRetrieval import *
-from .de.GermanQuADRetrieval import *
-from .de.LegalQuADRetrieval import *
-from .en.AILACasedocsRetrieval import *
-from .en.AILAStatutesRetrieval import *
-from .en.ArguAnaRetrieval import *
-from .en.ClimateFEVERRetrieval import *
-from .en.CQADupstackAndroidRetrieval import *
-from .en.CQADupstackEnglishRetrieval import *
-from .en.CQADupstackGamingRetrieval import *
-from .en.CQADupstackGisRetrieval import *
-from .en.CQADupstackMathematicaRetrieval import *
-from .en.CQADupstackPhysicsRetrieval import *
-from .en.CQADupstackProgrammersRetrieval import *
-from .en.CQADupstackStatsRetrieval import *
-from .en.CQADupstackTexRetrieval import *
-from .en.CQADupstackUnixRetrieval import *
-from .en.CQADupstackWebmastersRetrieval import *
-from .en.CQADupstackWordpressRetrieval import *
-from .en.DBPediaRetrieval import *
-from .en.FEVERRetrieval import *
-from .en.FiQA2018Retrieval import *
-from .en.HagridRetrieval import *
-from .en.HotpotQARetrieval import *
-from .en.LegalBenchConsumerContractsQARetrieval import *
-from .en.LegalBenchCorporateLobbyingRetrieval import *
-from .en.LegalSummarizationRetrieval import *
-from .en.MedicalQARetrieval import *
-from .en.MSMARCORetrieval import *
-from .en.MSMARCOv2Retrieval import *
-from .en.NarrativeQARetrieval import *
-from .en.NFCorpusRetrieval import *
-from .en.NQRetrieval import *
-from .en.QuoraRetrieval import *
-from .en.SCIDOCSRetrieval import *
-from .en.SciFactRetrieval import *
-from .en.Touche2020Retrieval import *
-from .en.TRECCOVIDRetrieval import *
-from .es.SpanishPassageRetrievalS2P import *
-from .es.SpanishPassageRetrievalS2S import *
-from .fr.AlloprofRetrieval import *
-from .fr.BSARDRetrieval import *
-from .fr.SyntecRetrieval import *
-from .ko.KoMiracl import *
-from .ko.KoMrtydi import *
-from .ko.KoStrategyQA import *
-=======
 from .dan.dan_fever import *
 from .dan.t2nord_retrieval import *
 from .dan.twitterhjerne import *
@@ -102,7 +49,6 @@
 from .kor.KoMiracl import *
 from .kor.KoMrtydi import *
 from .kor.KoStrategyQA import *
->>>>>>> 2dec4e9d
 from .multilingual.MintakaRetrieval import *
 from .multilingual.MIRACLRetrieval import *
 from .multilingual.MultiLongDocRetrieval import *
