from __future__ import annotations

from .BitextMining import *
from .Classification import *
from .Clustering import *
from .Image.ImageClassification import *
from .Image.ZeroshotClassification import *
from .InstructionRetrieval import *
from .MultiLabelClassification import *
from .PairClassification import *
from .Reranking import *
from .Retrieval import *
from .SpeedTask import *
from .STS import *
<<<<<<< HEAD
from .Summarization import *
=======
from .Summarization import *
from .Image.ZeroshotClassification import *
from .Image.ImageClassification import *
from .Image.I2TRetrieval import *
>>>>>>> 5c2df6b7
<|MERGE_RESOLUTION|>--- conflicted
+++ resolved
@@ -3,6 +3,7 @@
 from .BitextMining import *
 from .Classification import *
 from .Clustering import *
+from .Image.I2TRetrieval import *
 from .Image.ImageClassification import *
 from .Image.ZeroshotClassification import *
 from .InstructionRetrieval import *
@@ -12,11 +13,4 @@
 from .Retrieval import *
 from .SpeedTask import *
 from .STS import *
-<<<<<<< HEAD
-from .Summarization import *
-=======
-from .Summarization import *
-from .Image.ZeroshotClassification import *
-from .Image.ImageClassification import *
-from .Image.I2TRetrieval import *
->>>>>>> 5c2df6b7
+from .Summarization import *