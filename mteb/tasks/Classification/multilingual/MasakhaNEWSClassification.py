from __future__ import annotations

from mteb.abstasks.AbsTaskClassification import AbsTaskClassification
from mteb.abstasks.MultilingualTask import MultilingualTask
from mteb.abstasks.TaskMetadata import TaskMetadata

_LANGUAGES = {
    "amh": ["amh-Ethi"],
    "eng": ["eng-Latn"],
    "fra": ["fra-Latn"],
    "hau": ["hau-Latn"],
    "ibo": ["ibo-Latn"],
    "lin": ["lin-Latn"],
    "lug": ["lug-Latn"],
    "orm": ["orm-Ethi"],
    "pcm": ["pcm-Latn"],
    "run": ["run-Latn"],
    "sna": ["sna-Latn"],
    "som": ["som-Latn"],
    "swa": ["swa-Latn"],
    "tir": ["tir-Ethi"],
    "xho": ["xho-Latn"],
    "yor": ["yor-Latn"],
}


class MasakhaNEWSClassification(AbsTaskClassification, MultilingualTask):
    metadata = TaskMetadata(
        name="MasakhaNEWSClassification",
        dataset={
            "path": "mteb/masakhanews",
            "revision": "18193f187b92da67168c655c9973a165ed9593dd",
        },
        description="MasakhaNEWS is the largest publicly available dataset for news topic classification in 16 languages widely spoken in Africa. The train/validation/test sets are available for all the 16 languages.",
        reference="https://arxiv.org/abs/2304.09972",
        category="s2s",
        modalities=["text"],
        type="Classification",
        eval_splits=["test"],
        eval_langs=_LANGUAGES,
        main_score="accuracy",
        date=("2023-01-01", "2023-04-19"),  # rough estimate
        domains=["News", "Written"],
        task_subtypes=[],
        license="cc-by-nc-4.0",
        annotations_creators="expert-annotated",
        dialect=[],
        sample_creation="found",
<<<<<<< HEAD
        bibtex_citation="""@misc{adelani2023masakhanews,
      title={MasakhaNEWS: News Topic Classification for African languages},
      author={David Ifeoluwa Adelani and Marek Masiak and Israel Abebe Azime and Jesujoba Alabi and Atnafu Lambebo Tonja and Christine Mwase and Odunayo Ogundepo and Bonaventure F. P. Dossou and Akintunde Oladipo and Doreen Nixdorf and Chris Chinenye Emezue and sana al-azzawi and Blessing Sibanda and Davis David and Lolwethu Ndolela and Jonathan Mukiibi and Tunde Ajayi and Tatiana Moteu and Brian Odhiambo and Abraham Owodunni and Nnaemeka Obiefuna and Muhidin Mohamed and Shamsuddeen Hassan Muhammad and Teshome Mulugeta Ababu and Saheed Abdullahi Salahudeen and Mesay Gemeda Yigezu and Tajuddeen Gwadabe and Idris Abdulmumin and Mahlet Taye and Oluwabusayo Awoyomi and Iyanuoluwa Shode and Tolulope Adelani and Habiba Abdulganiyu and Abdul-Hakeem Omotayo and Adetola Adeeko and Abeeb Afolabi and Anuoluwapo Aremu and Olanrewaju Samuel and Clemencia Siro and Wangari Kimotho and Onyekachi Ogbu and Chinedu Mbonu and Chiamaka Chukwuneke and Samuel Fanijo and Jessica Ojo and Oyinkansola Awosan and Tadesse Kebede and Toadoum Sari Sakayo and Pamela Nyatsine and Freedmore Sidume and Oreen Yousuf and Mardiyyah Oduwole and Tshinu Tshinu and Ussen Kimanuka and Thina Diko and Siyanda Nxakama and Sinodos Nigusse and Abdulmejid Johar and Shafie Mohamed and Fuad Mire Hassan and Moges Ahmed Mehamed and Evrard Ngabire and Jules Jules and Ivan Ssenkungu and Pontus Stenetorp},
      year={2023},
      eprint={2304.09972},
      archivePrefix={arXiv},
      primaryClass={cs.CL}
}""",
=======
        bibtex_citation=r"""
@misc{adelani2023masakhanews,
  archiveprefix = {arXiv},
  author = {David Ifeoluwa Adelani and Marek Masiak and Israel Abebe Azime and Jesujoba Alabi and Atnafu Lambebo Tonja and Christine Mwase and Odunayo Ogundepo and Bonaventure F. P. Dossou and Akintunde Oladipo and Doreen Nixdorf and Chris Chinenye Emezue and sana al-azzawi and Blessing Sibanda and Davis David and Lolwethu Ndolela and Jonathan Mukiibi and Tunde Ajayi and Tatiana Moteu and Brian Odhiambo and Abraham Owodunni and Nnaemeka Obiefuna and Muhidin Mohamed and Shamsuddeen Hassan Muhammad and Teshome Mulugeta Ababu and Saheed Abdullahi Salahudeen and Mesay Gemeda Yigezu and Tajuddeen Gwadabe and Idris Abdulmumin and Mahlet Taye and Oluwabusayo Awoyomi and Iyanuoluwa Shode and Tolulope Adelani and Habiba Abdulganiyu and Abdul-Hakeem Omotayo and Adetola Adeeko and Abeeb Afolabi and Anuoluwapo Aremu and Olanrewaju Samuel and Clemencia Siro and Wangari Kimotho and Onyekachi Ogbu and Chinedu Mbonu and Chiamaka Chukwuneke and Samuel Fanijo and Jessica Ojo and Oyinkansola Awosan and Tadesse Kebede and Toadoum Sari Sakayo and Pamela Nyatsine and Freedmore Sidume and Oreen Yousuf and Mardiyyah Oduwole and Tshinu Tshinu and Ussen Kimanuka and Thina Diko and Siyanda Nxakama and Sinodos Nigusse and Abdulmejid Johar and Shafie Mohamed and Fuad Mire Hassan and Moges Ahmed Mehamed and Evrard Ngabire and Jules Jules and Ivan Ssenkungu and Pontus Stenetorp},
  eprint = {2304.09972},
  primaryclass = {cs.CL},
  title = {MasakhaNEWS: News Topic Classification for African languages},
  year = {2023},
}
""",
>>>>>>> a52ea2f7
    )

    def dataset_transform(self):
        for lang in self.dataset.keys():
            self.dataset[lang] = self.dataset[lang].rename_columns(
                {"category": "label"}
            )<|MERGE_RESOLUTION|>--- conflicted
+++ resolved
@@ -46,16 +46,6 @@
         annotations_creators="expert-annotated",
         dialect=[],
         sample_creation="found",
-<<<<<<< HEAD
-        bibtex_citation="""@misc{adelani2023masakhanews,
-      title={MasakhaNEWS: News Topic Classification for African languages},
-      author={David Ifeoluwa Adelani and Marek Masiak and Israel Abebe Azime and Jesujoba Alabi and Atnafu Lambebo Tonja and Christine Mwase and Odunayo Ogundepo and Bonaventure F. P. Dossou and Akintunde Oladipo and Doreen Nixdorf and Chris Chinenye Emezue and sana al-azzawi and Blessing Sibanda and Davis David and Lolwethu Ndolela and Jonathan Mukiibi and Tunde Ajayi and Tatiana Moteu and Brian Odhiambo and Abraham Owodunni and Nnaemeka Obiefuna and Muhidin Mohamed and Shamsuddeen Hassan Muhammad and Teshome Mulugeta Ababu and Saheed Abdullahi Salahudeen and Mesay Gemeda Yigezu and Tajuddeen Gwadabe and Idris Abdulmumin and Mahlet Taye and Oluwabusayo Awoyomi and Iyanuoluwa Shode and Tolulope Adelani and Habiba Abdulganiyu and Abdul-Hakeem Omotayo and Adetola Adeeko and Abeeb Afolabi and Anuoluwapo Aremu and Olanrewaju Samuel and Clemencia Siro and Wangari Kimotho and Onyekachi Ogbu and Chinedu Mbonu and Chiamaka Chukwuneke and Samuel Fanijo and Jessica Ojo and Oyinkansola Awosan and Tadesse Kebede and Toadoum Sari Sakayo and Pamela Nyatsine and Freedmore Sidume and Oreen Yousuf and Mardiyyah Oduwole and Tshinu Tshinu and Ussen Kimanuka and Thina Diko and Siyanda Nxakama and Sinodos Nigusse and Abdulmejid Johar and Shafie Mohamed and Fuad Mire Hassan and Moges Ahmed Mehamed and Evrard Ngabire and Jules Jules and Ivan Ssenkungu and Pontus Stenetorp},
-      year={2023},
-      eprint={2304.09972},
-      archivePrefix={arXiv},
-      primaryClass={cs.CL}
-}""",
-=======
         bibtex_citation=r"""
 @misc{adelani2023masakhanews,
   archiveprefix = {arXiv},
@@ -66,7 +56,6 @@
   year = {2023},
 }
 """,
->>>>>>> a52ea2f7
     )
 
     def dataset_transform(self):
