from __future__ import annotations

from mteb.abstasks.AbsTaskAnyClassification import AbsTaskAnyClassification
from mteb.abstasks.task_metadata import TaskMetadata


<<<<<<< HEAD
class SlovakHateSpeechClassification(AbsTaskAnyClassification):
=======
class SlovakHateSpeechClassification(AbsTaskClassification):
    superseded_by = "SlovakHateSpeechClassification.v2"
>>>>>>> 9586697f
    metadata = TaskMetadata(
        name="SlovakHateSpeechClassification",
        description="The dataset contains posts from a social network with human annotations for hateful or offensive language in Slovak.",
        reference="https://huggingface.co/datasets/TUKE-KEMT/hate_speech_slovak",
        dataset={
            "path": "TUKE-KEMT/hate_speech_slovak",
            "revision": "f9301b9937128c9c0b636fa6da203aeb046479f4",
        },
        type="Classification",
        category="t2c",
        modalities=["text"],
        date=("2024-05-25", "2024-06-06"),
        eval_splits=["test"],
        eval_langs=["slk-Latn"],
        main_score="accuracy",
        domains=["Social", "Written"],
        task_subtypes=["Sentiment/Hate speech"],
        license="cc-by-sa-4.0",
        annotations_creators="human-annotated",
        dialect=[],
        sample_creation="found",
        bibtex_citation="",
    )


class SlovakHateSpeechClassificationV2(AbsTaskClassification):
    metadata = TaskMetadata(
        name="SlovakHateSpeechClassification.v2",
        description="""The dataset contains posts from a social network with human annotations for hateful or offensive language in Slovak.
        This version corrects errors found in the original data. For details, see [pull request](https://github.com/embeddings-benchmark/mteb/pull/2900)""",
        reference="https://huggingface.co/datasets/TUKE-KEMT/hate_speech_slovak",
        dataset={
            "path": "mteb/slovak_hate_speech",
            "revision": "691fe861df0ffa25066cbf6da8e64ebd296af6ab",
        },
        type="Classification",
        category="s2s",
        modalities=["text"],
        date=("2024-05-25", "2024-06-06"),
        eval_splits=["test"],
        eval_langs=["slk-Latn"],
        main_score="accuracy",
        domains=["Social", "Written"],
        task_subtypes=["Sentiment/Hate speech"],
        license="cc-by-sa-4.0",
        annotations_creators="human-annotated",
        dialect=[],
        sample_creation="found",
        bibtex_citation="",
        adapted_from=["SlovakHateSpeechClassification"],
    )<|MERGE_RESOLUTION|>--- conflicted
+++ resolved
@@ -1,15 +1,11 @@
 from __future__ import annotations
 
-from mteb.abstasks.AbsTaskAnyClassification import AbsTaskAnyClassification
-from mteb.abstasks.task_metadata import TaskMetadata
+from mteb.abstasks.AbsTaskClassification import AbsTaskClassification
+from mteb.abstasks.TaskMetadata import TaskMetadata
 
 
-<<<<<<< HEAD
-class SlovakHateSpeechClassification(AbsTaskAnyClassification):
-=======
 class SlovakHateSpeechClassification(AbsTaskClassification):
     superseded_by = "SlovakHateSpeechClassification.v2"
->>>>>>> 9586697f
     metadata = TaskMetadata(
         name="SlovakHateSpeechClassification",
         description="The dataset contains posts from a social network with human annotations for hateful or offensive language in Slovak.",
@@ -19,7 +15,7 @@
             "revision": "f9301b9937128c9c0b636fa6da203aeb046479f4",
         },
         type="Classification",
-        category="t2c",
+        category="s2s",
         modalities=["text"],
         date=("2024-05-25", "2024-06-06"),
         eval_splits=["test"],
