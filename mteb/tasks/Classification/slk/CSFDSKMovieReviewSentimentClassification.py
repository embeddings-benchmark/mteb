from __future__ import annotations

from mteb.abstasks.AbsTaskAnyClassification import AbsTaskAnyClassification
from mteb.abstasks.task_metadata import TaskMetadata

N_SAMPLES = 2048


<<<<<<< HEAD
class CSFDSKMovieReviewSentimentClassification(AbsTaskAnyClassification):
=======
class CSFDSKMovieReviewSentimentClassification(AbsTaskClassification):
    superseded_by = "CSFDSKMovieReviewSentimentClassification.v2"
>>>>>>> 9586697f
    metadata = TaskMetadata(
        name="CSFDSKMovieReviewSentimentClassification",
        description="The dataset contains 30k user reviews from csfd.cz in Slovak.",
        reference="https://arxiv.org/abs/2304.01922",
        dataset={
            "path": "fewshot-goes-multilingual/sk_csfd-movie-reviews",
            "revision": "23a20c659d868740ef9c54854de631fe19cd5c17",
        },
        type="Classification",
        category="t2c",
        modalities=["text"],
        date=("2002-05-21", "2020-03-05"),
        eval_splits=["test"],
        eval_langs=["slk-Latn"],
        main_score="accuracy",
        domains=["Reviews", "Written"],
        task_subtypes=["Sentiment/Hate speech"],
        license="cc-by-sa-4.0",
        annotations_creators="derived",
        dialect=[],
        sample_creation="found",
        bibtex_citation=r"""
@misc{štefánik2023resources,
  archiveprefix = {arXiv},
  author = {Michal Štefánik and Marek Kadlčík and Piotr Gramacki and Petr Sojka},
  eprint = {2304.01922},
  primaryclass = {cs.CL},
  title = {Resources and Few-shot Learners for In-context Learning in Slavic Languages},
  year = {2023},
}
""",
    )

    # Increase the samples_per_label in order to improve baseline performance
    samples_per_label = 20

    def dataset_transform(self):
        self.dataset = self.dataset.rename_columns(
            {"comment": "text", "rating_int": "label"}
        )
        self.dataset = self.stratified_subsampling(
            self.dataset, seed=self.seed, splits=["test"], n_samples=N_SAMPLES
        )


class CSFDSKMovieReviewSentimentClassificationV2(AbsTaskClassification):
    metadata = TaskMetadata(
        name="CSFDSKMovieReviewSentimentClassification.v2",
        description="""The dataset contains 30k user reviews from csfd.cz in Slovak.
        This version corrects errors found in the original data. For details, see [pull request](https://github.com/embeddings-benchmark/mteb/pull/2900)""",
        reference="https://arxiv.org/abs/2304.01922",
        dataset={
            "path": "mteb/csfdsk_movie_review_sentiment",
            "revision": "257ee340c1399ab5e038a3aea38877f67940774d",
        },
        type="Classification",
        category="s2s",
        modalities=["text"],
        date=("2002-05-21", "2020-03-05"),
        eval_splits=["test"],
        eval_langs=["slk-Latn"],
        main_score="accuracy",
        domains=["Reviews", "Written"],
        task_subtypes=["Sentiment/Hate speech"],
        license="cc-by-sa-4.0",
        annotations_creators="derived",
        dialect=[],
        sample_creation="found",
        bibtex_citation=r"""
@misc{štefánik2023resources,
  archiveprefix = {arXiv},
  author = {Michal Štefánik and Marek Kadlčík and Piotr Gramacki and Petr Sojka},
  eprint = {2304.01922},
  primaryclass = {cs.CL},
  title = {Resources and Few-shot Learners for In-context Learning in Slavic Languages},
  year = {2023},
}
""",
        adapted_from=["CSFDSKMovieReviewSentimentClassification"],
    )

    # Increase the samples_per_label in order to improve baseline performance
    samples_per_label = 20

    def dataset_transform(self):
        self.dataset = self.stratified_subsampling(
            self.dataset, seed=self.seed, splits=["test"], n_samples=N_SAMPLES
        )<|MERGE_RESOLUTION|>--- conflicted
+++ resolved
@@ -1,17 +1,13 @@
 from __future__ import annotations
 
-from mteb.abstasks.AbsTaskAnyClassification import AbsTaskAnyClassification
-from mteb.abstasks.task_metadata import TaskMetadata
+from mteb.abstasks.AbsTaskClassification import AbsTaskClassification
+from mteb.abstasks.TaskMetadata import TaskMetadata
 
 N_SAMPLES = 2048
 
 
-<<<<<<< HEAD
-class CSFDSKMovieReviewSentimentClassification(AbsTaskAnyClassification):
-=======
 class CSFDSKMovieReviewSentimentClassification(AbsTaskClassification):
     superseded_by = "CSFDSKMovieReviewSentimentClassification.v2"
->>>>>>> 9586697f
     metadata = TaskMetadata(
         name="CSFDSKMovieReviewSentimentClassification",
         description="The dataset contains 30k user reviews from csfd.cz in Slovak.",
@@ -21,7 +17,7 @@
             "revision": "23a20c659d868740ef9c54854de631fe19cd5c17",
         },
         type="Classification",
-        category="t2c",
+        category="s2s",
         modalities=["text"],
         date=("2002-05-21", "2020-03-05"),
         eval_splits=["test"],
