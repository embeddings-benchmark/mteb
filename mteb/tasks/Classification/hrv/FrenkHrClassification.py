--- conflicted
+++ resolved
@@ -27,17 +27,6 @@
         annotations_creators="derived",
         dialect=[],
         sample_creation="found",
-<<<<<<< HEAD
-        bibtex_citation="""@misc{ljubešić2019frenk,
-        title={The FRENK Datasets of Socially Unacceptable Discourse in Slovene and English},
-        author={Nikola Ljubešić and Darja Fišer and Tomaž Erjavec},
-        year={2019},
-        eprint={1906.02045},
-        archivePrefix={arXiv},
-        primaryClass={cs.CL},
-        url={https://arxiv.org/abs/1906.02045}
-        }""",
-=======
         bibtex_citation=r"""
 @misc{ljubešić2019frenk,
   archiveprefix = {arXiv},
@@ -49,5 +38,4 @@
   year = {2019},
 }
 """,
->>>>>>> a52ea2f7
     )