from __future__ import annotations

from mteb.abstasks.AbsTaskAnyClassification import AbsTaskAnyClassification
from mteb.abstasks.task_metadata import TaskMetadata


<<<<<<< HEAD
class NepaliNewsClassification(AbsTaskAnyClassification):
=======
class NepaliNewsClassification(AbsTaskClassification):
    superseded_by = "NepaliNewsClassification.v2"
>>>>>>> 9586697f
    metadata = TaskMetadata(
        name="NepaliNewsClassification",
        description="A Nepali dataset for 7500 news articles ",
        reference="https://github.com/goru001/nlp-for-nepali",
        dataset={
            "path": "bpHigh/iNLTK_Nepali_News_Dataset",
            "revision": "79125f20d858a08f71ec4923169a6545221725c4",
        },
        type="Classification",
        category="t2c",
        modalities=["text"],
        date=("2019-01-01", "2020-01-01"),
        eval_splits=["train"],
        eval_langs=["nep-Deva"],
        main_score="accuracy",
        domains=["News", "Written"],
        task_subtypes=["Topic classification"],
        license="cc-by-sa-4.0",
        annotations_creators="derived",
        dialect=[],
        sample_creation="found",
        bibtex_citation=r"""
@inproceedings{arora-2020-inltk,
  abstract = {We present iNLTK, an open-source NLP library consisting of pre-trained language models and out-of-the-box support for Data Augmentation, Textual Similarity, Sentence Embeddings, Word Embeddings, Tokenization and Text Generation in 13 Indic Languages. By using pre-trained models from iNLTK for text classification on publicly available datasets, we significantly outperform previously reported results. On these datasets, we also show that by using pre-trained models and data augmentation from iNLTK, we can achieve more than 95{\%} of the previous best performance by using less than 10{\%} of the training data. iNLTK is already being widely used by the community and has 40,000+ downloads, 600+ stars and 100+ forks on GitHub.},
  address = {Online},
  author = {Arora, Gaurav},
  booktitle = {Proceedings of Second Workshop for NLP Open Source Software (NLP-OSS)},
  doi = {10.18653/v1/2020.nlposs-1.10},
  editor = {Park, Eunjeong L.  and
Hagiwara, Masato  and
Milajevs, Dmitrijs  and
Liu, Nelson F.  and
Chauhan, Geeticka  and
Tan, Liling},
  month = nov,
  pages = {66--71},
  publisher = {Association for Computational Linguistics},
  title = {i{NLTK}: Natural Language Toolkit for Indic Languages},
  url = {https://aclanthology.org/2020.nlposs-1.10},
  year = {2020},
}
""",
    )

    def dataset_transform(self):
        self.dataset = self.dataset.rename_column("paras", "text")
        self.dataset = self.stratified_subsampling(
            self.dataset, seed=self.seed, splits=["train"]
        )


class NepaliNewsClassificationV2(AbsTaskClassification):
    metadata = TaskMetadata(
        name="NepaliNewsClassification.v2",
        description="""A Nepali dataset for 7500 news articles
        This version corrects errors found in the original data. For details, see [pull request](https://github.com/embeddings-benchmark/mteb/pull/2900)""",
        reference="https://github.com/goru001/nlp-for-nepali",
        dataset={
            "path": "mteb/nepali_news",
            "revision": "1e5e6cd30972f05f0f21af38bd3a887714d41938",
        },
        type="Classification",
        category="s2s",
        modalities=["text"],
        date=("2019-01-01", "2020-01-01"),
        eval_splits=["test"],
        eval_langs=["nep-Deva"],
        main_score="accuracy",
        domains=["News", "Written"],
        task_subtypes=["Topic classification"],
        license="cc-by-sa-4.0",
        annotations_creators="derived",
        dialect=[],
        sample_creation="found",
        bibtex_citation=r"""
@inproceedings{arora-2020-inltk,
  abstract = {We present iNLTK, an open-source NLP library consisting of pre-trained language models and out-of-the-box support for Data Augmentation, Textual Similarity, Sentence Embeddings, Word Embeddings, Tokenization and Text Generation in 13 Indic Languages. By using pre-trained models from iNLTK for text classification on publicly available datasets, we significantly outperform previously reported results. On these datasets, we also show that by using pre-trained models and data augmentation from iNLTK, we can achieve more than 95{\%} of the previous best performance by using less than 10{\%} of the training data. iNLTK is already being widely used by the community and has 40,000+ downloads, 600+ stars and 100+ forks on GitHub.},
  address = {Online},
  author = {Arora, Gaurav},
  booktitle = {Proceedings of Second Workshop for NLP Open Source Software (NLP-OSS)},
  doi = {10.18653/v1/2020.nlposs-1.10},
  editor = {Park, Eunjeong L.  and
Hagiwara, Masato  and
Milajevs, Dmitrijs  and
Liu, Nelson F.  and
Chauhan, Geeticka  and
Tan, Liling},
  month = nov,
  pages = {66--71},
  publisher = {Association for Computational Linguistics},
  title = {i{NLTK}: Natural Language Toolkit for Indic Languages},
  url = {https://aclanthology.org/2020.nlposs-1.10},
  year = {2020},
}
""",
        adapted_from=["NepaliNewsClassification"],
    )

    def dataset_transform(self):
        self.dataset = self.stratified_subsampling(
            self.dataset, seed=self.seed, splits=["train"]
        )<|MERGE_RESOLUTION|>--- conflicted
+++ resolved
@@ -1,15 +1,11 @@
 from __future__ import annotations
 
-from mteb.abstasks.AbsTaskAnyClassification import AbsTaskAnyClassification
-from mteb.abstasks.task_metadata import TaskMetadata
+from mteb.abstasks.AbsTaskClassification import AbsTaskClassification
+from mteb.abstasks.TaskMetadata import TaskMetadata
 
 
-<<<<<<< HEAD
-class NepaliNewsClassification(AbsTaskAnyClassification):
-=======
 class NepaliNewsClassification(AbsTaskClassification):
     superseded_by = "NepaliNewsClassification.v2"
->>>>>>> 9586697f
     metadata = TaskMetadata(
         name="NepaliNewsClassification",
         description="A Nepali dataset for 7500 news articles ",
@@ -19,7 +15,7 @@
             "revision": "79125f20d858a08f71ec4923169a6545221725c4",
         },
         type="Classification",
-        category="t2c",
+        category="s2s",
         modalities=["text"],
         date=("2019-01-01", "2020-01-01"),
         eval_splits=["train"],
