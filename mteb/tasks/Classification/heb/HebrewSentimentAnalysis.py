from __future__ import annotations

from mteb.abstasks.AbsTaskAnyClassification import AbsTaskAnyClassification

# type: ignore
from mteb.abstasks.task_metadata import TaskMetadata  # type: ignore


<<<<<<< HEAD
class HebrewSentimentAnalysis(AbsTaskAnyClassification):
=======
class HebrewSentimentAnalysis(AbsTaskClassification):
    superseded_by = "HebrewSentimentAnalysis.v2"
>>>>>>> 9586697f
    metadata = TaskMetadata(
        name="HebrewSentimentAnalysis",
        dataset={
            "path": "omilab/hebrew_sentiment",
            "revision": "952c9525954c1dac50d5f95945eb5585bb6464e7",
            "name": "morph",
            "trust_remote_code": True,
        },
        description="HebrewSentiment is a data set consists of 12,804 user comments to posts on the official Facebook page of Israel’s president, Mr. Reuven Rivlin. In October 2015, we used the open software application Netvizz (Rieder, 2013) to scrape all the comments to all of the president’s posts in the period of June – August 2014, the first three months of Rivlin’s presidency.2 While the president’s posts aimed at reconciling tensions and called for tolerance and empathy, the sentiment expressed in the comments to the president’s posts was polarized between citizens who warmly thanked the president, and citizens that fiercely critiqued his policy.",
        reference="https://huggingface.co/datasets/hebrew_sentiment",
        type="Classification",
        category="t2c",
        modalities=["text"],
        eval_splits=["test"],
        eval_langs=["heb-Hebr"],
        main_score="accuracy",
        date=("2015-10-01", "2015-10-31"),
        domains=["Reviews", "Written"],
        task_subtypes=["Sentiment/Hate speech"],
        license="mit",
        annotations_creators="expert-annotated",
        dialect=[],
        sample_creation="found",
        bibtex_citation=r"""
@inproceedings{amram-etal-2018-representations,
  address = {Santa Fe, New Mexico, USA},
  author = {Amram, Adam and Ben David, Anat and Tsarfaty, Reut},
  booktitle = {Proceedings of the 27th International Conference on Computational Linguistics},
  month = aug,
  pages = {2242--2252},
  publisher = {Association for Computational Linguistics},
  title = {Representations and Architectures in Neural Sentiment Analysis for Morphologically Rich Languages: A Case Study from {M}odern {H}ebrew},
  url = {https://www.aclweb.org/anthology/C18-1190},
  year = {2018},
}
""",
    )

    def dataset_transform(self):
        self.dataset = self.stratified_subsampling(
            self.dataset, seed=self.seed, splits=["test"]
        )


class HebrewSentimentAnalysisV2(AbsTaskClassification):
    metadata = TaskMetadata(
        name="HebrewSentimentAnalysis.v2",
        dataset={
            "path": "mteb/hebrew_sentiment_analysis",
            "revision": "7ecd049fc8ac0d6f0a0121c8ff9fe44ea5bd935b",
            "name": "morph",
        },
        description="""HebrewSentiment is a data set consists of 12,804 user comments to posts on the official Facebook page of Israel’s president, Mr. Reuven Rivlin. In October 2015, we used the open software application Netvizz (Rieder, 2013) to scrape all the comments to all of the president’s posts in the period of June – August 2014, the first three months of Rivlin’s presidency.2 While the president’s posts aimed at reconciling tensions and called for tolerance and empathy, the sentiment expressed in the comments to the president’s posts was polarized between citizens who warmly thanked the president, and citizens that fiercely critiqued his policy.
        This version corrects errors found in the original data. For details, see [pull request](https://github.com/embeddings-benchmark/mteb/pull/2900)""",
        reference="https://huggingface.co/datasets/hebrew_sentiment",
        type="Classification",
        category="s2s",
        modalities=["text"],
        eval_splits=["test"],
        eval_langs=["heb-Hebr"],
        main_score="accuracy",
        date=("2015-10-01", "2015-10-31"),
        domains=["Reviews", "Written"],
        task_subtypes=["Sentiment/Hate speech"],
        license="mit",
        annotations_creators="expert-annotated",
        dialect=[],
        sample_creation="found",
        bibtex_citation=r"""
@inproceedings{amram-etal-2018-representations,
  address = {Santa Fe, New Mexico, USA},
  author = {Amram, Adam and Ben David, Anat and Tsarfaty, Reut},
  booktitle = {Proceedings of the 27th International Conference on Computational Linguistics},
  month = aug,
  pages = {2242--2252},
  publisher = {Association for Computational Linguistics},
  title = {Representations and Architectures in Neural Sentiment Analysis for Morphologically Rich Languages: A Case Study from {M}odern {H}ebrew},
  url = {https://www.aclweb.org/anthology/C18-1190},
  year = {2018},
}
""",
        adapted_from=["HebrewSentimentAnalysis"],
    )<|MERGE_RESOLUTION|>--- conflicted
+++ resolved
@@ -1,17 +1,13 @@
 from __future__ import annotations
 
-from mteb.abstasks.AbsTaskAnyClassification import AbsTaskAnyClassification
+from mteb.abstasks.AbsTaskClassification import AbsTaskClassification
 
 # type: ignore
-from mteb.abstasks.task_metadata import TaskMetadata  # type: ignore
+from mteb.abstasks.TaskMetadata import TaskMetadata  # type: ignore
 
 
-<<<<<<< HEAD
-class HebrewSentimentAnalysis(AbsTaskAnyClassification):
-=======
 class HebrewSentimentAnalysis(AbsTaskClassification):
     superseded_by = "HebrewSentimentAnalysis.v2"
->>>>>>> 9586697f
     metadata = TaskMetadata(
         name="HebrewSentimentAnalysis",
         dataset={
@@ -23,7 +19,7 @@
         description="HebrewSentiment is a data set consists of 12,804 user comments to posts on the official Facebook page of Israel’s president, Mr. Reuven Rivlin. In October 2015, we used the open software application Netvizz (Rieder, 2013) to scrape all the comments to all of the president’s posts in the period of June – August 2014, the first three months of Rivlin’s presidency.2 While the president’s posts aimed at reconciling tensions and called for tolerance and empathy, the sentiment expressed in the comments to the president’s posts was polarized between citizens who warmly thanked the president, and citizens that fiercely critiqued his policy.",
         reference="https://huggingface.co/datasets/hebrew_sentiment",
         type="Classification",
-        category="t2c",
+        category="s2s",
         modalities=["text"],
         eval_splits=["test"],
         eval_langs=["heb-Hebr"],
