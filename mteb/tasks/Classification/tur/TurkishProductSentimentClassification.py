from __future__ import annotations

from mteb.abstasks.AbsTaskAnyClassification import AbsTaskAnyClassification
from mteb.abstasks.task_metadata import TaskMetadata


<<<<<<< HEAD
class TurkishProductSentimentClassification(AbsTaskAnyClassification):
=======
class TurkishProductSentimentClassification(AbsTaskClassification):
    superseded_by = "TurkishProductSentimentClassification.v2"
>>>>>>> 9586697f
    metadata = TaskMetadata(
        name="TurkishProductSentimentClassification",
        description="Turkish Product Review Dataset",
        reference="https://www.win.tue.nl/~mpechen/publications/pubs/MT_WISDOM2013.pdf",
        dataset={
            "path": "asparius/Turkish-Product-Review",
            "revision": "ad861e463abda351ff65ca5ac0cc5985afe9eb99",
        },
        type="Classification",
        category="t2c",
        modalities=["text"],
        eval_splits=["test"],
        eval_langs=["tur-Latn"],
        main_score="accuracy",
        date=("2013-01-01", "2013-08-11"),
        domains=["Reviews", "Written"],
        task_subtypes=["Sentiment/Hate speech"],
        license="not specified",
        annotations_creators="derived",
        dialect=[],
        sample_creation="found",
        bibtex_citation=r"""
@inproceedings{Demirtas2013CrosslingualPD,
  author = {Erkin Demirtas and Mykola Pechenizkiy},
  booktitle = {wisdom},
  title = {Cross-lingual polarity detection with machine translation},
  url = {https://api.semanticscholar.org/CorpusID:3912960},
  year = {2013},
}
""",
    )


class TurkishProductSentimentClassificationV2(AbsTaskClassification):
    metadata = TaskMetadata(
        name="TurkishProductSentimentClassification.v2",
        description="""Turkish Product Review Dataset
        This version corrects errors found in the original data. For details, see [pull request](https://github.com/embeddings-benchmark/mteb/pull/2900)""",
        reference="https://www.win.tue.nl/~mpechen/publications/pubs/MT_WISDOM2013.pdf",
        dataset={
            "path": "mteb/turkish_product_sentiment",
            "revision": "c846c08821e2ca649929a5562953c0466cd44736",
        },
        type="Classification",
        category="s2s",
        modalities=["text"],
        eval_splits=["test"],
        eval_langs=["tur-Latn"],
        main_score="accuracy",
        date=("2013-01-01", "2013-08-11"),
        domains=["Reviews", "Written"],
        task_subtypes=["Sentiment/Hate speech"],
        license="not specified",
        annotations_creators="derived",
        dialect=[],
        sample_creation="found",
        bibtex_citation=r"""
@inproceedings{Demirtas2013CrosslingualPD,
  author = {Erkin Demirtas and Mykola Pechenizkiy},
  booktitle = {wisdom},
  title = {Cross-lingual polarity detection with machine translation},
  url = {https://api.semanticscholar.org/CorpusID:3912960},
  year = {2013},
}
""",
        adapted_from=["TurkishProductSentimentClassification"],
    )<|MERGE_RESOLUTION|>--- conflicted
+++ resolved
@@ -1,15 +1,11 @@
 from __future__ import annotations
 
-from mteb.abstasks.AbsTaskAnyClassification import AbsTaskAnyClassification
-from mteb.abstasks.task_metadata import TaskMetadata
+from mteb.abstasks.AbsTaskClassification import AbsTaskClassification
+from mteb.abstasks.TaskMetadata import TaskMetadata
 
 
-<<<<<<< HEAD
-class TurkishProductSentimentClassification(AbsTaskAnyClassification):
-=======
 class TurkishProductSentimentClassification(AbsTaskClassification):
     superseded_by = "TurkishProductSentimentClassification.v2"
->>>>>>> 9586697f
     metadata = TaskMetadata(
         name="TurkishProductSentimentClassification",
         description="Turkish Product Review Dataset",
@@ -19,7 +15,7 @@
             "revision": "ad861e463abda351ff65ca5ac0cc5985afe9eb99",
         },
         type="Classification",
-        category="t2c",
+        category="s2s",
         modalities=["text"],
         eval_splits=["test"],
         eval_langs=["tur-Latn"],
