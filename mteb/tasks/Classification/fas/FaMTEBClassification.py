from __future__ import annotations

from mteb.abstasks.AbsTaskAnyClassification import AbsTaskAnyClassification
from mteb.abstasks.task_metadata import TaskMetadata


class SynPerChatbotConvSAAnger(AbsTaskAnyClassification):
    metadata = TaskMetadata(
        name="SynPerChatbotConvSAAnger",
        description="Synthetic Persian Chatbot Conversational Sentiment Analysis Anger",
        reference="https://mcinext.com/",
        dataset={
            "path": "MCINext/synthetic-persian-chatbot-conversational-sentiment-analysis-anger",
            "revision": "5cae68b7fc094cb2fa6890a464e4d836e8107f5e",
        },
        type="Classification",
        category="t2c",
        modalities=["text"],
        eval_splits=["test"],
        eval_langs=["fas-Arab"],
        main_score="accuracy",
        date=("2024-09-01", "2024-12-31"),
        domains=["Spoken"],
        task_subtypes=["Sentiment/Hate speech"],
        license="not specified",
        annotations_creators="LM-generated",
        dialect=[],
        sample_creation="LM-generated and verified",
        bibtex_citation=""" """,
    )
    samples_per_label = 32


class SynPerChatbotConvSASatisfaction(AbsTaskAnyClassification):
    metadata = TaskMetadata(
        name="SynPerChatbotConvSASatisfaction",
        description="Synthetic Persian Chatbot Conversational Sentiment Analysis Satisfaction",
        reference="https://mcinext.com/",
        dataset={
            "path": "MCINext/synthetic-persian-chatbot-conversational-sentiment-analysis-satisfaction",
            "revision": "50fd9d5d09edd53af89af765636be5db6f983f0e",
        },
        type="Classification",
        category="t2c",
        modalities=["text"],
        eval_splits=["test"],
        eval_langs=["fas-Arab"],
        main_score="accuracy",
        date=("2024-09-01", "2024-12-31"),
        domains=["Spoken"],
        task_subtypes=["Sentiment/Hate speech"],
        license="not specified",
        annotations_creators="LM-generated",
        dialect=[],
        sample_creation="LM-generated and verified",
        bibtex_citation=""" """,
    )
    samples_per_label = 32


class SynPerChatbotConvSAFriendship(AbsTaskAnyClassification):
    metadata = TaskMetadata(
        name="SynPerChatbotConvSAFriendship",
        description="Synthetic Persian Chatbot Conversational Sentiment Analysis Friendship",
        reference="https://mcinext.com/",
        dataset={
            "path": "MCINext/synthetic-persian-chatbot-conversational-sentiment-analysis-friendship",
            "revision": "9dae119101e9b4e9bb40d5b9d29ffd7a621f9942",
        },
        type="Classification",
        category="t2c",
        modalities=["text"],
        eval_splits=["test"],
        eval_langs=["fas-Arab"],
        main_score="accuracy",
        date=("2024-09-01", "2024-12-31"),
        domains=["Spoken"],
        task_subtypes=["Sentiment/Hate speech"],
        license="not specified",
        annotations_creators="LM-generated",
        dialect=[],
        sample_creation="LM-generated and verified",
        bibtex_citation=""" """,
    )
    samples_per_label = 32


class SynPerChatbotConvSAFear(AbsTaskAnyClassification):
    metadata = TaskMetadata(
        name="SynPerChatbotConvSAFear",
        description="Synthetic Persian Chatbot Conversational Sentiment Analysis Fear",
        reference="https://mcinext.com/",
        dataset={
            "path": "MCINext/synthetic-persian-chatbot-conversational-sentiment-analysis-fear",
            "revision": "3c22f7e6bf4e366c86d69293c9164bf9e9d80aac",
        },
        type="Classification",
        category="t2c",
        modalities=["text"],
        eval_splits=["test"],
        eval_langs=["fas-Arab"],
        main_score="accuracy",
        date=("2024-09-01", "2024-12-31"),
        domains=["Spoken"],
        task_subtypes=["Sentiment/Hate speech"],
        license="not specified",
        annotations_creators="LM-generated",
        dialect=[],
        sample_creation="LM-generated and verified",
        bibtex_citation=""" """,
    )
    samples_per_label = 32


class SynPerChatbotConvSAJealousy(AbsTaskAnyClassification):
    metadata = TaskMetadata(
        name="SynPerChatbotConvSAJealousy",
        description="Synthetic Persian Chatbot Conversational Sentiment Analysis Jealousy",
        reference="https://mcinext.com/",
        dataset={
            "path": "MCINext/synthetic-persian-chatbot-conversational-sentiment-analysis-jealousy",
            "revision": "0d5104ecaa109d2448afe1f40dbf860f5e4458a8",
        },
        type="Classification",
        category="t2c",
        modalities=["text"],
        eval_splits=["test"],
        eval_langs=["fas-Arab"],
        main_score="accuracy",
        date=("2024-09-01", "2024-12-31"),
        domains=["Spoken"],
        task_subtypes=["Sentiment/Hate speech"],
        license="not specified",
        annotations_creators="LM-generated",
        dialect=[],
        sample_creation="LM-generated and verified",
        bibtex_citation=""" """,
    )
    samples_per_label = 32


class SynPerChatbotConvSASurprise(AbsTaskAnyClassification):
    metadata = TaskMetadata(
        name="SynPerChatbotConvSASurprise",
        description="Synthetic Persian Chatbot Conversational Sentiment Analysis Surprise",
        reference="https://mcinext.com/",
        dataset={
            "path": "MCINext/synthetic-persian-chatbot-conversational-sentiment-analysis-surprise",
            "revision": "62dad66fc2837b0ac5e5175fe7c265d2d502a386",
        },
        type="Classification",
        category="t2c",
        modalities=["text"],
        eval_splits=["test"],
        eval_langs=["fas-Arab"],
        main_score="accuracy",
        date=("2024-09-01", "2024-12-31"),
        domains=["Spoken"],
        task_subtypes=["Sentiment/Hate speech"],
        license="not specified",
        annotations_creators="LM-generated",
        dialect=[],
        sample_creation="LM-generated and verified",
        bibtex_citation=""" """,
    )
    samples_per_label = 32


class SynPerChatbotConvSALove(AbsTaskAnyClassification):
    metadata = TaskMetadata(
        name="SynPerChatbotConvSALove",
        description="Synthetic Persian Chatbot Conversational Sentiment Analysis Love",
        reference="https://mcinext.com/",
        dataset={
            "path": "MCINext/synthetic-persian-chatbot-conversational-sentiment-analysis-love",
            "revision": "0e000b2f73e9bb74ec8fc6da10011c52725b8469",
        },
        type="Classification",
        category="t2c",
        modalities=["text"],
        eval_splits=["test"],
        eval_langs=["fas-Arab"],
        main_score="accuracy",
        date=("2024-09-01", "2024-12-31"),
        domains=["Spoken"],
        task_subtypes=["Sentiment/Hate speech"],
        license="not specified",
        annotations_creators="LM-generated",
        dialect=[],
        sample_creation="LM-generated and verified",
        bibtex_citation=""" """,
    )
    samples_per_label = 32


class SynPerChatbotConvSASadness(AbsTaskAnyClassification):
    metadata = TaskMetadata(
        name="SynPerChatbotConvSASadness",
        description="Synthetic Persian Chatbot Conversational Sentiment Analysis Sadness",
        reference="https://mcinext.com/",
        dataset={
            "path": "MCINext/synthetic-persian-chatbot-conversational-sentiment-analysis-sadness",
            "revision": "e9c678325565a5e4dadc43fd6693a8ccff1dd6b2",
        },
        type="Classification",
        category="t2c",
        modalities=["text"],
        eval_splits=["test"],
        eval_langs=["fas-Arab"],
        main_score="accuracy",
        date=("2024-09-01", "2024-12-31"),
        domains=["Spoken"],
        task_subtypes=["Sentiment/Hate speech"],
        license="not specified",
        annotations_creators="LM-generated",
        dialect=[],
        sample_creation="LM-generated and verified",
        bibtex_citation=""" """,
    )
    samples_per_label = 32


class SynPerChatbotConvSAHappiness(AbsTaskAnyClassification):
    metadata = TaskMetadata(
        name="SynPerChatbotConvSAHappiness",
        description="Synthetic Persian Chatbot Conversational Sentiment Analysis Happiness",
        reference="https://mcinext.com/",
        dataset={
            "path": "MCINext/synthetic-persian-chatbot-conversational-sentiment-analysis-happiness",
            "revision": "e60893b7a8d01c9b8c12fadfe8f0a06e9d548a63",
        },
        type="Classification",
        category="t2c",
        modalities=["text"],
        eval_splits=["test"],
        eval_langs=["fas-Arab"],
        main_score="accuracy",
        date=("2024-09-01", "2024-12-31"),
        domains=["Spoken"],
        task_subtypes=["Sentiment/Hate speech"],
        license="not specified",
        annotations_creators="LM-generated",
        dialect=[],
        sample_creation="LM-generated and verified",
        bibtex_citation=""" """,
    )
    samples_per_label = 32


class SynPerChatbotConvSAToneChatbotClassification(AbsTaskAnyClassification):
    metadata = TaskMetadata(
        name="SynPerChatbotConvSAToneChatbotClassification",
        description="Synthetic Persian Chatbot Conversational Sentiment Analysis Tone Chatbot Classification",
        reference="https://mcinext.com/",
        dataset={
            "path": "MCINext/synthetic-persian-chatbot-conversational-sentiment-analysis-tone-chatbot-classification",
            "revision": "1f403cfadb85004fbf7e2480334fffc4c999b4ab",
        },
        type="Classification",
        category="t2c",
        modalities=["text"],
        eval_splits=["test"],
        eval_langs=["fas-Arab"],
        main_score="accuracy",
        date=("2024-09-01", "2024-12-31"),
        domains=["Spoken"],
        task_subtypes=["Sentiment/Hate speech"],
        license="not specified",
        annotations_creators="LM-generated",
        dialect=[],
        sample_creation="LM-generated and verified",
        bibtex_citation=""" """,
    )
    samples_per_label = 32


class SynPerChatbotConvSAToneUserClassification(AbsTaskAnyClassification):
    metadata = TaskMetadata(
        name="SynPerChatbotConvSAToneUserClassification",
        description="Synthetic Persian Chatbot Conversational Sentiment Analysis Tone User",
        reference="https://mcinext.com/",
        dataset={
            "path": "MCINext/chatbot-conversational-sentiment-analysis-tone-user-classification",
            "revision": "dd0f76661bef69819cc38c8a455b10af86ac3571",
        },
        type="Classification",
        category="t2c",
        modalities=["text"],
        eval_splits=["test"],
        eval_langs=["fas-Arab"],
        main_score="accuracy",
        date=("2024-09-01", "2024-12-31"),
        domains=["Spoken"],
        task_subtypes=["Sentiment/Hate speech"],
        license="not specified",
        annotations_creators="LM-generated",
        dialect=[],
        sample_creation="LM-generated and verified",
        bibtex_citation=""" """,
    )
    samples_per_label = 32


class SynPerChatbotSatisfactionLevelClassification(AbsTaskAnyClassification):
    metadata = TaskMetadata(
        name="SynPerChatbotSatisfactionLevelClassification",
        description="Synthetic Persian Chatbot Satisfaction Level Classification",
        reference="https://mcinext.com/",
        dataset={
            "path": "MCINext/synthetic-persian-chatbot-satisfaction-level-classification",
            "revision": "e72db473602d750f1bcdc9f0436e1e3b967e088f",
        },
        type="Classification",
        category="t2c",
        modalities=["text"],
        eval_splits=["test"],
        eval_langs=["fas-Arab"],
        main_score="accuracy",
        date=("2024-09-01", "2024-12-31"),
        domains=["Spoken"],
        task_subtypes=["Sentiment/Hate speech"],
        license="not specified",
        annotations_creators="LM-generated",
        dialect=[],
        sample_creation="LM-generated and verified",
        bibtex_citation=""" """,
    )
    samples_per_label = 32


class SynPerChatbotRAGToneChatbotClassification(AbsTaskAnyClassification):
    metadata = TaskMetadata(
        name="SynPerChatbotRAGToneChatbotClassification",
        description="Synthetic Persian Chatbot RAG Tone Chatbot Classification",
        reference="https://mcinext.com/",
        dataset={
            "path": "MCINext/synthetic-persian-chatbot-rag-tone-chatbot-classification",
            "revision": "76f15a203fc13bd98a8f0fdddab1b68c28d7d674",
        },
        type="Classification",
        category="t2c",
        modalities=["text"],
        eval_splits=["test"],
        eval_langs=["fas-Arab"],
        main_score="accuracy",
        date=("2024-09-01", "2024-12-31"),
        domains=["Spoken"],
        task_subtypes=["Sentiment/Hate speech"],
        license="not specified",
        annotations_creators="LM-generated",
        dialect=[],
        sample_creation="LM-generated and verified",
        bibtex_citation=""" """,
    )
    samples_per_label = 32


class SynPerChatbotRAGToneUserClassification(AbsTaskAnyClassification):
    metadata = TaskMetadata(
        name="SynPerChatbotRAGToneUserClassification",
        description="Synthetic Persian Chatbot RAG Tone User Classification",
        reference="https://mcinext.com/",
        dataset={
            "path": "MCINext/synthetic-persian-chatbot-rag-tone-user-classification",
            "revision": "f1f6ad83bb135dc94fbf1ca05c3ba164f5619369",
        },
        type="Classification",
        category="t2c",
        modalities=["text"],
        eval_splits=["test"],
        eval_langs=["fas-Arab"],
        main_score="accuracy",
        date=("2024-09-01", "2024-12-31"),
        domains=["Spoken"],
        task_subtypes=["Sentiment/Hate speech"],
        license="not specified",
        annotations_creators="LM-generated",
        dialect=[],
        sample_creation="LM-generated and verified",
        bibtex_citation=""" """,
    )
    samples_per_label = 32


class SynPerChatbotToneChatbotClassification(AbsTaskAnyClassification):
    metadata = TaskMetadata(
        name="SynPerChatbotToneChatbotClassification",
        description="Synthetic Persian Chatbot Tone Chatbot Classification",
        reference="https://mcinext.com/",
        dataset={
            "path": "MCINext/synthetic-persian-chatbot-tone-chatbot-classification",
            "revision": "a5a739a036fa7bb8ae0be91bc081fdd260d4bdab",
        },
        type="Classification",
        category="t2c",
        modalities=["text"],
        eval_splits=["test"],
        eval_langs=["fas-Arab"],
        main_score="accuracy",
        date=("2024-09-01", "2024-12-31"),
        domains=["Spoken"],
        task_subtypes=["Sentiment/Hate speech"],
        license="not specified",
        annotations_creators="LM-generated",
        dialect=[],
        sample_creation="LM-generated and verified",
        bibtex_citation=""" """,
    )
    samples_per_label = 32


class SynPerChatbotToneUserClassification(AbsTaskAnyClassification):
    metadata = TaskMetadata(
        name="SynPerChatbotToneUserClassification",
        description="Synthetic Persian Chatbot Tone User Classification",
        reference="https://mcinext.com/",
        dataset={
            "path": "MCINext/synthetic-persian-chatbot-tone-user-classification",
            "revision": "780d629437f7be127c6b287a61776372f9f333b9",
        },
        type="Classification",
        category="t2c",
        modalities=["text"],
        eval_splits=["test"],
        eval_langs=["fas-Arab"],
        main_score="accuracy",
        date=("2024-09-01", "2024-12-31"),
        domains=["Spoken"],
        task_subtypes=["Sentiment/Hate speech"],
        license="not specified",
        annotations_creators="LM-generated",
        dialect=[],
        sample_creation="LM-generated and verified",
        bibtex_citation=""" """,
    )
    samples_per_label = 32


class SynPerTextToneClassification(AbsTaskAnyClassification):
    superseded_by = "SynPerTextToneClassification.v2"
    metadata = TaskMetadata(
        name="SynPerTextToneClassification",
        description="Persian Text Tone",
        reference="https://mcinext.com/",
        dataset={
            "path": "MCINext/synthetic-persian-text-tone-classification",
            "revision": "7144f4c6bdd77911df0dfc5a8bd44dba17e27e3a",
        },
        type="Classification",
        category="t2c",
        modalities=["text"],
        eval_splits=["test"],
        eval_langs=["fas-Arab"],
        main_score="accuracy",
        date=("2024-09-01", "2024-12-31"),
        domains=[],
        task_subtypes=["Sentiment/Hate speech"],
        license="not specified",
        annotations_creators="LM-generated",
        dialect=[],
        sample_creation="LM-generated and verified",
        bibtex_citation=""" """,
    )
    samples_per_label = 32


<<<<<<< HEAD
class SynPerTextToneClassificationV2(AbsTaskAnyClassification):
=======
class SynPerTextToneClassificationV2(AbsTaskClassification):
    superseded_by = "SynPerTextToneClassification.v3"
>>>>>>> 3306aebe
    metadata = TaskMetadata(
        name="SynPerTextToneClassification.v2",
        description="""Persian Text Tone
        This version corrects errors found in the original data. For details, see [pull request](https://github.com/embeddings-benchmark/mteb/pull/2900)""",
        reference="https://mcinext.com/",
        dataset={
            "path": "mteb/syn_per_text_tone",
            "revision": "0ed7459db7e905714dc02cbe25b4eac55e91021e",
        },
        type="Classification",
        category="t2c",
        modalities=["text"],
        eval_splits=["test"],
        eval_langs=["fas-Arab"],
        main_score="accuracy",
        date=("2024-09-01", "2024-12-31"),
        domains=[],
        task_subtypes=["Sentiment/Hate speech"],
        license="not specified",
        annotations_creators="LM-generated",
        dialect=[],
        sample_creation="LM-generated and verified",
        bibtex_citation=""" """,
        adapted_from=["SynPerTextToneClassification"],
    )
    samples_per_label = 32


<<<<<<< HEAD
class SIDClassification(AbsTaskAnyClassification):
=======
class SynPerTextToneClassificationV3(AbsTaskClassification):
    metadata = TaskMetadata(
        name="SynPerTextToneClassification.v3",
        description="""This version of the Persian text tone classification dataset is an improved version of its predecessors.
         It excludes several classes identified as having low-quality data, leading to a more reliable benchmark.""",
        reference="https://mcinext.com/",
        dataset={
            "path": "MCINext/synthetic-persian-text-tone-classification-v3",
            "revision": "ff6d88107a89abeb10aa28751b31d78831d7d503",
        },
        type="Classification",
        category="s2p",
        modalities=["text"],
        eval_splits=["test"],
        eval_langs=["fas-Arab"],
        main_score="accuracy",
        date=("2024-09-01", "2024-12-31"),
        domains=[],
        task_subtypes=["Sentiment/Hate speech"],
        license="not specified",
        annotations_creators="LM-generated",
        dialect=[],
        sample_creation="LM-generated and verified",
        bibtex_citation=""" """,
        adapted_from=["SynPerTextToneClassification"],
    )
    samples_per_label = 32


class SIDClassification(AbsTaskClassification):
>>>>>>> 3306aebe
    superseded_by = "SIDClassification.v2"
    metadata = TaskMetadata(
        name="SIDClassification",
        description="SID Classification",
        reference="https://mcinext.com/",
        dataset={
            "path": "MCINext/sid-classification",
            "revision": "29bed651bb980395f5aa473607154d93226945e1",
        },
        type="Classification",
        category="t2c",
        modalities=["text"],
        eval_splits=["test"],
        eval_langs=["fas-Arab"],
        main_score="accuracy",
        date=("2024-09-01", "2024-12-31"),
        domains=["Academic"],
        task_subtypes=[],
        license="not specified",
        annotations_creators="derived",
        dialect=[],
        sample_creation="found",
        bibtex_citation=""" """,
    )
    samples_per_label = 32


class SIDClassificationV2(AbsTaskAnyClassification):
    metadata = TaskMetadata(
        name="SIDClassification.v2",
        description="""SID Classification
        This version corrects errors found in the original data. For details, see [pull request](https://github.com/embeddings-benchmark/mteb/pull/2900)""",
        reference="https://mcinext.com/",
        dataset={
            "path": "mteb/sid",
            "revision": "8234b2081bd9ca33bdbc7bf68f5f9540fe3fd480",
        },
        type="Classification",
        category="t2c",
        modalities=["text"],
        eval_splits=["test"],
        eval_langs=["fas-Arab"],
        main_score="accuracy",
        date=("2024-09-01", "2024-12-31"),
        domains=["Academic"],
        task_subtypes=[],
        license="not specified",
        annotations_creators="derived",
        dialect=[],
        sample_creation="found",
        bibtex_citation=""" """,
        adapted_from=["SIDClassification"],
    )
    samples_per_label = 32


class DeepSentiPers(AbsTaskAnyClassification):
    superseded_by = "DeepSentiPers.v2"
    metadata = TaskMetadata(
        name="DeepSentiPers",
        description="Persian Sentiment Analysis Dataset",
        reference="https://github.com/JoyeBright/DeepSentiPers",
        dataset={
            "path": "PartAI/DeepSentiPers",
            "revision": "ee4f09f404051761cfe14d68127532c82de41cb3",
        },
        type="Classification",
        category="t2c",
        modalities=["text"],
        eval_splits=["test"],
        eval_langs=["fas-Arab"],
        main_score="accuracy",
        date=("2024-09-01", "2024-12-31"),
        domains=["Reviews"],
        task_subtypes=["Sentiment/Hate speech"],
        license="not specified",
        annotations_creators="derived",
        dialect=[],
        sample_creation="found",
        bibtex_citation=""" """,
    )
    samples_per_label = 32

    def dataset_transform(self):
        self.dataset = self.dataset.rename_column("review", "text")


class DeepSentiPersV2(AbsTaskAnyClassification):
    metadata = TaskMetadata(
        name="DeepSentiPers.v2",
        description="""Persian Sentiment Analysis Dataset
        This version corrects errors found in the original data. For details, see [pull request](https://github.com/embeddings-benchmark/mteb/pull/2900)""",
        reference="https://github.com/JoyeBright/DeepSentiPers",
        dataset={
            "path": "mteb/deep_senti_pers",
            "revision": "8d60d8315ac650ef0af32d68c4f92916ffc5cfb8",
        },
        type="Classification",
        category="t2c",
        modalities=["text"],
        eval_splits=["test"],
        eval_langs=["fas-Arab"],
        main_score="accuracy",
        date=("2024-09-01", "2024-12-31"),
        domains=["Reviews"],
        task_subtypes=["Sentiment/Hate speech"],
        license="not specified",
        annotations_creators="derived",
        dialect=[],
        sample_creation="found",
        bibtex_citation=""" """,
        adapted_from=["DeepSentiPers"],
    )
    samples_per_label = 32


class PersianTextEmotion(AbsTaskAnyClassification):
    superseded_by = "PersianTextEmotion.v2"
    metadata = TaskMetadata(
        name="PersianTextEmotion",
        description="Emotion is a Persian dataset with six basic emotions: anger, fear, joy, love, sadness, and surprise.",
        reference="https://huggingface.co/datasets/SeyedAli/Persian-Text-Emotion",
        dataset={
            "path": "SeyedAli/Persian-Text-Emotion",
            "revision": "518fcd2c8b89917c7696770672688217a2eabf88",
        },
        type="Classification",
        category="t2c",
        modalities=["text"],
        eval_splits=["test"],
        eval_langs=["fas-Arab"],
        main_score="accuracy",
        date=("2024-09-01", "2024-12-31"),
        domains=[],
        task_subtypes=["Sentiment/Hate speech"],
        license="not specified",
        annotations_creators="derived",
        dialect=[],
        sample_creation="found",
        bibtex_citation=""" """,
    )
    samples_per_label = 32


class PersianTextEmotionV2(AbsTaskAnyClassification):
    metadata = TaskMetadata(
        name="PersianTextEmotion.v2",
        description="""Emotion is a Persian dataset with six basic emotions: anger, fear, joy, love, sadness, and surprise.
        This version corrects errors found in the original data. For details, see [pull request](https://github.com/embeddings-benchmark/mteb/pull/2900)""",
        reference="https://huggingface.co/datasets/SeyedAli/Persian-Text-Emotion",
        dataset={
            "path": "mteb/persian_text_emotion",
            "revision": "a45594021eca1d1577296edc030d972a92ff26b3",
        },
        type="Classification",
        category="t2c",
        modalities=["text"],
        eval_splits=["test"],
        eval_langs=["fas-Arab"],
        main_score="accuracy",
        date=("2024-09-01", "2024-12-31"),
        domains=[],
        task_subtypes=["Sentiment/Hate speech"],
        license="not specified",
        annotations_creators="derived",
        dialect=[],
        sample_creation="found",
        bibtex_citation=""" """,
        adapted_from=["PersianTextEmotion"],
    )
    samples_per_label = 32


class SentimentDKSF(AbsTaskAnyClassification):
    superseded_by = "SentimentDKSF.v2"
    metadata = TaskMetadata(
        name="SentimentDKSF",
        description="The Sentiment DKSF (Digikala/Snappfood comments) is a dataset for sentiment analysis.",
        reference="https://github.com/hezarai/hezar",
        dataset={
            "path": "hezarai/sentiment-dksf",
            "revision": "b4d5a8dd501db610b5ad89e9aa13f863b842b395",
        },
        type="Classification",
        category="t2c",
        modalities=["text"],
        eval_splits=["test"],
        eval_langs=["fas-Arab"],
        main_score="accuracy",
        date=("2024-09-01", "2024-12-31"),
        domains=["Reviews"],
        task_subtypes=["Sentiment/Hate speech"],
        license="not specified",
        annotations_creators="derived",
        dialect=[],
        sample_creation="found",
        bibtex_citation=""" """,
    )
    samples_per_label = 32


class SentimentDKSFV2(AbsTaskAnyClassification):
    metadata = TaskMetadata(
        name="SentimentDKSF.v2",
        description="""The Sentiment DKSF (Digikala/Snappfood comments) is a dataset for sentiment analysis.
        This version corrects errors found in the original data. For details, see [pull request](https://github.com/embeddings-benchmark/mteb/pull/2900)""",
        reference="https://github.com/hezarai/hezar",
        dataset={
            "path": "mteb/sentiment_dksf",
            "revision": "05129fb229c8f68267d112cffa655f1312ec6575",
        },
        type="Classification",
        category="t2c",
        modalities=["text"],
        eval_splits=["test"],
        eval_langs=["fas-Arab"],
        main_score="accuracy",
        date=("2024-09-01", "2024-12-31"),
        domains=["Reviews"],
        task_subtypes=["Sentiment/Hate speech"],
        license="not specified",
        annotations_creators="derived",
        dialect=[],
        sample_creation="found",
        bibtex_citation=""" """,
        adapted_from=["SentimentDKSF"],
    )
    samples_per_label = 32


class NLPTwitterAnalysisClassification(AbsTaskAnyClassification):
    superseded_by = "NLPTwitterAnalysisClassification.v2"
    metadata = TaskMetadata(
        name="NLPTwitterAnalysisClassification",
        description="Twitter Analysis Classification",
        reference="https://huggingface.co/datasets/hamedhf/nlp_twitter_analysis/tree/main",
        dataset={
            "path": "hamedhf/nlp_twitter_analysis",
            "revision": "4ceb1312583fd2c7c73ad2d550b726124dcd39a0",
        },
        type="Classification",
        category="t2c",
        modalities=["text"],
        eval_splits=["test"],
        eval_langs=["fas-Arab"],
        main_score="accuracy",
        date=("2024-09-01", "2024-12-31"),
        domains=["Social"],
        task_subtypes=["Sentiment/Hate speech"],
        license="not specified",
        annotations_creators="derived",
        dialect=[],
        sample_creation="found",
        bibtex_citation=""" """,
    )
    samples_per_label = 32

    def dataset_transform(self):
        self.dataset = self.dataset.rename_column("tweet", "text")


class NLPTwitterAnalysisClassificationV2(AbsTaskAnyClassification):
    metadata = TaskMetadata(
        name="NLPTwitterAnalysisClassification.v2",
        description="""Twitter Analysis Classification
        This version corrects errors found in the original data. For details, see [pull request](https://github.com/embeddings-benchmark/mteb/pull/2900)""",
        reference="https://huggingface.co/datasets/hamedhf/nlp_twitter_analysis/tree/main",
        dataset={
            "path": "mteb/nlp_twitter_analysis",
            "revision": "41d85185019495609522fece20e93d11ab705301",
        },
        type="Classification",
        category="t2c",
        modalities=["text"],
        eval_splits=["test"],
        eval_langs=["fas-Arab"],
        main_score="accuracy",
        date=("2024-09-01", "2024-12-31"),
        domains=["Social"],
        task_subtypes=["Sentiment/Hate speech"],
        license="not specified",
        annotations_creators="derived",
        dialect=[],
        sample_creation="found",
        bibtex_citation=""" """,
        adapted_from=["NLPTwitterAnalysisClassification"],
    )
    samples_per_label = 32


class DigikalamagClassification(AbsTaskAnyClassification):
    metadata = TaskMetadata(
        name="DigikalamagClassification",
        description="A total of 8,515 articles scraped from Digikala Online Magazine. This dataset includes seven different classes.",
        reference="https://hooshvare.github.io/docs/datasets/tc",
        dataset={
            "path": "mteb/DigikalamagClassification",
            "revision": "1425e8f2c0e68c32dbabfabe818fcc73e24079bb",
        },
        type="Classification",
        category="t2c",
        modalities=["text"],
        eval_splits=["test"],
        eval_langs=["fas-Arab"],
        main_score="accuracy",
        date=("2024-09-01", "2024-12-31"),
        domains=["Web"],
        task_subtypes=[],
        license="not specified",
        annotations_creators="derived",
        dialect=[],
        sample_creation="found",
        bibtex_citation=""" """,
    )
<<<<<<< HEAD
    samples_per_label = 32
=======
    samples_per_label = 32

    def dataset_transform(self):
        self.dataset = self.dataset.rename_column("content", "text")


class FaIntentClassification(AbsTaskClassification):
    metadata = TaskMetadata(
        name="FaIntentClassification",
        description="Questions in 4 different categories that a user might ask their voice assistant to do",
        reference="https://github.com/HalflingWizard/FA-Intent-Classification-and-Slot-Filling",
        dataset={
            "path": "MCINext/FaIntent",
            "revision": "fc380690afbee9dba4dc618ef852285fa26f1d51",
        },
        type="Classification",
        category="s2s",
        modalities=["text"],
        eval_splits=["test"],
        eval_langs=["fas-Arab"],
        main_score="accuracy",
        date=("2021-09-01", "2021-12-31"),
        domains=["Spoken"],
        task_subtypes=[],
        license="gpl-3.0",
        annotations_creators="derived",
        dialect=[],
        sample_creation="found",
        bibtex_citation=""" """,
    )
    samples_per_label = 32

    def dataset_transform(self):
        self.dataset = self.dataset.rename_column("words", "text")
        self.dataset = self.dataset.rename_column("intent_label", "label")


class StyleClassification(AbsTaskClassification):
    metadata = TaskMetadata(
        name="StyleClassification",
        description="A dataset containing formal and informal sentences in Persian for style classification.",
        reference="https://huggingface.co/datasets/MCINext/style-classification",
        dataset={
            "path": "MCINext/style-classification",
            "revision": "41a0848f718a28b9a6333b2be47b6dc93d5c1803",
        },
        type="Classification",
        category="s2s",
        modalities=["text"],
        eval_splits=["test"],
        eval_langs=["fas-Arab"],
        main_score="accuracy",
        date=("2024-09-01", "2024-12-31"),
        domains=["Spoken"],
        task_subtypes=[],
        license="not specified",
        annotations_creators="derived",
        dialect=[],
        sample_creation="found",
        bibtex_citation=""" """,
    )
    samples_per_label = 32

    def dataset_transform(self):
        mapping = {"formal": 1, "informal": 0}
        self.dataset = self.dataset.map(
            lambda example: {"label": mapping[example["label"]]}
        )


class PerShopDomainClassification(AbsTaskClassification):
    metadata = TaskMetadata(
        name="PerShopDomainClassification",
        description="PerSHOP - A Persian dataset for shopping dialogue systems modeling",
        reference="https://github.com/keyvanmahmoudi/PerSHOP",
        dataset={
            "path": "MCINext/pershop-classification",
            "revision": "05027cfce1d20ab7c9f4755b064ea6958cdee96e",
        },
        type="Classification",
        category="s2s",
        modalities=["text"],
        eval_splits=["test"],
        eval_langs=["fas-Arab"],
        main_score="accuracy",
        date=("2023-09-01", "2024-01-31"),
        domains=["Spoken"],
        task_subtypes=[],
        license="not specified",
        annotations_creators="human-annotated",
        dialect=[],
        sample_creation="created",
        bibtex_citation=r"""@article{mahmoudi2024pershop,
  author = {Mahmoudi, Keyvan and Faili, Heshaam},
  journal = {arXiv preprint arXiv:2401.00811},
  title = {PerSHOP--A Persian dataset for shopping dialogue systems modeling},
  year = {2024},
}""",
    )
    samples_per_label = 32

    def dataset_transform(self):
        self.dataset = self.dataset.rename_column("domain", "label")


class PerShopIntentClassification(AbsTaskClassification):
    metadata = TaskMetadata(
        name="PerShopIntentClassification",
        description="PerSHOP - A Persian dataset for shopping dialogue systems modeling",
        reference="https://github.com/keyvanmahmoudi/PerSHOP",
        dataset={
            "path": "MCINext/pershop-classification",
            "revision": "05027cfce1d20ab7c9f4755b064ea6958cdee96e",
        },
        type="Classification",
        category="s2s",
        modalities=["text"],
        eval_splits=["test"],
        eval_langs=["fas-Arab"],
        main_score="accuracy",
        date=("2023-09-01", "2024-01-31"),
        domains=["Spoken"],
        task_subtypes=[],
        license="not specified",
        annotations_creators="human-annotated",
        dialect=[],
        sample_creation="created",
        bibtex_citation=r"""@article{mahmoudi2024pershop,
  author = {Mahmoudi, Keyvan and Faili, Heshaam},
  journal = {arXiv preprint arXiv:2401.00811},
  title = {PerSHOP--A Persian dataset for shopping dialogue systems modeling},
  year = {2024},
}""",
    )
    samples_per_label = 32

    def dataset_transform(self):
        self.dataset = self.dataset.rename_column("Intents & Actions", "label")
>>>>>>> 3306aebe
<|MERGE_RESOLUTION|>--- conflicted
+++ resolved
@@ -464,12 +464,9 @@
     samples_per_label = 32
 
 
-<<<<<<< HEAD
 class SynPerTextToneClassificationV2(AbsTaskAnyClassification):
-=======
-class SynPerTextToneClassificationV2(AbsTaskClassification):
     superseded_by = "SynPerTextToneClassification.v3"
->>>>>>> 3306aebe
+
     metadata = TaskMetadata(
         name="SynPerTextToneClassification.v2",
         description="""Persian Text Tone
@@ -498,10 +495,7 @@
     samples_per_label = 32
 
 
-<<<<<<< HEAD
-class SIDClassification(AbsTaskAnyClassification):
-=======
-class SynPerTextToneClassificationV3(AbsTaskClassification):
+class SynPerTextToneClassificationV3(AbsTaskAnyClassification):
     metadata = TaskMetadata(
         name="SynPerTextToneClassification.v3",
         description="""This version of the Persian text tone classification dataset is an improved version of its predecessors.
@@ -530,8 +524,7 @@
     samples_per_label = 32
 
 
-class SIDClassification(AbsTaskClassification):
->>>>>>> 3306aebe
+class SIDClassification(AbsTaskAnyClassification):
     superseded_by = "SIDClassification.v2"
     metadata = TaskMetadata(
         name="SIDClassification",
@@ -846,16 +839,13 @@
         sample_creation="found",
         bibtex_citation=""" """,
     )
-<<<<<<< HEAD
-    samples_per_label = 32
-=======
     samples_per_label = 32
 
     def dataset_transform(self):
         self.dataset = self.dataset.rename_column("content", "text")
 
 
-class FaIntentClassification(AbsTaskClassification):
+class FaIntentClassification(AbsTaskAnyClassification):
     metadata = TaskMetadata(
         name="FaIntentClassification",
         description="Questions in 4 different categories that a user might ask their voice assistant to do",
@@ -886,7 +876,7 @@
         self.dataset = self.dataset.rename_column("intent_label", "label")
 
 
-class StyleClassification(AbsTaskClassification):
+class StyleClassification(AbsTaskAnyClassification):
     metadata = TaskMetadata(
         name="StyleClassification",
         description="A dataset containing formal and informal sentences in Persian for style classification.",
@@ -919,7 +909,7 @@
         )
 
 
-class PerShopDomainClassification(AbsTaskClassification):
+class PerShopDomainClassification(AbsTaskAnyClassification):
     metadata = TaskMetadata(
         name="PerShopDomainClassification",
         description="PerSHOP - A Persian dataset for shopping dialogue systems modeling",
@@ -954,7 +944,7 @@
         self.dataset = self.dataset.rename_column("domain", "label")
 
 
-class PerShopIntentClassification(AbsTaskClassification):
+class PerShopIntentClassification(AbsTaskAnyClassification):
     metadata = TaskMetadata(
         name="PerShopIntentClassification",
         description="PerSHOP - A Persian dataset for shopping dialogue systems modeling",
@@ -986,5 +976,4 @@
     samples_per_label = 32
 
     def dataset_transform(self):
-        self.dataset = self.dataset.rename_column("Intents & Actions", "label")
->>>>>>> 3306aebe
+        self.dataset = self.dataset.rename_column("Intents & Actions", "label")