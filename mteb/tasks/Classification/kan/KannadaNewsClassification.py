from __future__ import annotations

from mteb.abstasks.AbsTaskAnyClassification import AbsTaskAnyClassification
from mteb.abstasks.task_metadata import TaskMetadata


<<<<<<< HEAD
class KannadaNewsClassification(AbsTaskAnyClassification):
=======
class KannadaNewsClassification(AbsTaskClassification):
    superseded_by = "KannadaNewsClassification.v2"
>>>>>>> 9586697f
    metadata = TaskMetadata(
        name="KannadaNewsClassification",
        description="The Kannada news dataset contains only the headlines of news article in three categories: Entertainment, Tech, and Sports. The data set contains around 6300 news article headlines which are collected from Kannada news websites. The data set has been cleaned and contains train and test set using which can be used to benchmark topic classification models in Kannada.",
        dataset={
            "path": "Akash190104/kannada_news_classification",
            "revision": "a470711069906ac0a559defec3b89cb3725601bd",
        },
        reference="https://github.com/goru001/nlp-for-kannada",
        type="Classification",
        category="t2c",
        modalities=["text"],
        eval_splits=["train"],
        eval_langs=["kan-Knda"],
        main_score="accuracy",
        date=("2019-03-17", "2020-08-06"),
        domains=["News", "Written"],
        task_subtypes=["Topic classification"],
        license="cc-by-sa-4.0",
        annotations_creators="derived",
        dialect=[],
        sample_creation="found",
        bibtex_citation=r"""
@article{kunchukuttan2020indicnlpcorpus,
  author = {Anoop Kunchukuttan and Divyanshu Kakwani and Satish Golla and Gokul N.C. and Avik Bhattacharyya and Mitesh M. Khapra and Pratyush Kumar},
  journal = {arXiv preprint arXiv:2005.00085},
  title = {AI4Bharat-IndicNLP Corpus: Monolingual Corpora and Word Embeddings for Indic Languages},
  year = {2020},
}
""",
    )

    def dataset_transform(self):
        self.dataset = self.dataset.rename_column("headline", "text")
        self.dataset = self.stratified_subsampling(
            self.dataset, seed=self.seed, splits=["train"]
        )


class KannadaNewsClassificationV2(AbsTaskClassification):
    metadata = TaskMetadata(
        name="KannadaNewsClassification.v2",
        description="""The Kannada news dataset contains only the headlines of news article in three categories: Entertainment, Tech, and Sports. The data set contains around 6300 news article headlines which are collected from Kannada news websites. The data set has been cleaned and contains train and test set using which can be used to benchmark topic classification models in Kannada.
        This version corrects errors found in the original data. For details, see [pull request](https://github.com/embeddings-benchmark/mteb/pull/2900)""",
        dataset={
            "path": "mteb/kannada_news",
            "revision": "bf9c88b5bd4e5b349a39492e5298a928ab509a92",
        },
        reference="https://github.com/goru001/nlp-for-kannada",
        type="Classification",
        category="s2s",
        modalities=["text"],
        eval_splits=["test"],
        eval_langs=["kan-Knda"],
        main_score="accuracy",
        date=("2019-03-17", "2020-08-06"),
        domains=["News", "Written"],
        task_subtypes=["Topic classification"],
        license="cc-by-sa-4.0",
        annotations_creators="derived",
        dialect=[],
        sample_creation="found",
        bibtex_citation=r"""
@article{kunchukuttan2020indicnlpcorpus,
  author = {Anoop Kunchukuttan and Divyanshu Kakwani and Satish Golla and Gokul N.C. and Avik Bhattacharyya and Mitesh M. Khapra and Pratyush Kumar},
  journal = {arXiv preprint arXiv:2005.00085},
  title = {AI4Bharat-IndicNLP Corpus: Monolingual Corpora and Word Embeddings for Indic Languages},
  year = {2020},
}
""",
        adapted_from=["KannadaNewsClassification"],
    )

    def dataset_transform(self):
        self.dataset = self.stratified_subsampling(
            self.dataset, seed=self.seed, splits=["train"]
        )<|MERGE_RESOLUTION|>--- conflicted
+++ resolved
@@ -1,15 +1,11 @@
 from __future__ import annotations
 
-from mteb.abstasks.AbsTaskAnyClassification import AbsTaskAnyClassification
-from mteb.abstasks.task_metadata import TaskMetadata
+from mteb.abstasks.AbsTaskClassification import AbsTaskClassification
+from mteb.abstasks.TaskMetadata import TaskMetadata
 
 
-<<<<<<< HEAD
-class KannadaNewsClassification(AbsTaskAnyClassification):
-=======
 class KannadaNewsClassification(AbsTaskClassification):
     superseded_by = "KannadaNewsClassification.v2"
->>>>>>> 9586697f
     metadata = TaskMetadata(
         name="KannadaNewsClassification",
         description="The Kannada news dataset contains only the headlines of news article in three categories: Entertainment, Tech, and Sports. The data set contains around 6300 news article headlines which are collected from Kannada news websites. The data set has been cleaned and contains train and test set using which can be used to benchmark topic classification models in Kannada.",
@@ -19,7 +15,7 @@
         },
         reference="https://github.com/goru001/nlp-for-kannada",
         type="Classification",
-        category="t2c",
+        category="s2s",
         modalities=["text"],
         eval_splits=["train"],
         eval_langs=["kan-Knda"],
