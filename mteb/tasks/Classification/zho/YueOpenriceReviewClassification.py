from __future__ import annotations

from mteb.abstasks.AbsTaskAnyClassification import AbsTaskAnyClassification
from mteb.abstasks.task_metadata import TaskMetadata


<<<<<<< HEAD
class YueOpenriceReviewClassification(AbsTaskAnyClassification):
=======
class YueOpenriceReviewClassification(AbsTaskClassification):
    superseded_by = "YueOpenriceReviewClassification.v2"
>>>>>>> 9586697f
    metadata = TaskMetadata(
        name="YueOpenriceReviewClassification",
        description="A Cantonese dataset for review classification",
        reference="https://github.com/Christainx/Dataset_Cantonese_Openrice",
        dataset={
            "path": "izhx/yue-openrice-review",
            "revision": "1300d045cf983bac23faadf3aa12a619624769da",
        },
        type="Classification",
        category="t2c",
        modalities=["text"],
        eval_splits=["test"],
        eval_langs=["yue-Hant"],
        main_score="accuracy",
        date=("2019-01-01", "2019-05-01"),
        domains=["Reviews", "Spoken"],
        task_subtypes=["Sentiment/Hate speech"],
        license="not specified",
        annotations_creators="human-annotated",
        dialect=[],
        sample_creation="found",
        bibtex_citation=r"""
@inproceedings{xiang2019sentiment,
  author = {Xiang, Rong and Jiao, Ying and Lu, Qin},
  booktitle = {Proceedings of the 8th KDD Workshop on Issues of Sentiment Discovery and Opinion Mining (WISDOM)},
  organization = {KDD WISDOM},
  pages = {1--9},
  title = {Sentiment Augmented Attention Network for Cantonese Restaurant Review Analysis},
  year = {2019},
}
""",
    )

    samples_per_label = 32

    def dataset_transform(self):
        self.dataset = self.stratified_subsampling(
            self.dataset, seed=self.seed, splits=["test"]
        )


class YueOpenriceReviewClassificationV2(AbsTaskClassification):
    metadata = TaskMetadata(
        name="YueOpenriceReviewClassification.v2",
        description="""A Cantonese dataset for review classification
        This version corrects errors found in the original data. For details, see [pull request](https://github.com/embeddings-benchmark/mteb/pull/2900)""",
        reference="https://github.com/Christainx/Dataset_Cantonese_Openrice",
        dataset={
            "path": "mteb/yue_openrice_review",
            "revision": "702b7ebe3b3ac712f1c31e87ab7171b1f1ca6b6b",
        },
        type="Classification",
        category="s2s",
        modalities=["text"],
        eval_splits=["test"],
        eval_langs=["yue-Hant"],
        main_score="accuracy",
        date=("2019-01-01", "2019-05-01"),
        domains=["Reviews", "Spoken"],
        task_subtypes=["Sentiment/Hate speech"],
        license="not specified",
        annotations_creators="human-annotated",
        dialect=[],
        sample_creation="found",
        bibtex_citation=r"""
@inproceedings{xiang2019sentiment,
  author = {Xiang, Rong and Jiao, Ying and Lu, Qin},
  booktitle = {Proceedings of the 8th KDD Workshop on Issues of Sentiment Discovery and Opinion Mining (WISDOM)},
  organization = {KDD WISDOM},
  pages = {1--9},
  title = {Sentiment Augmented Attention Network for Cantonese Restaurant Review Analysis},
  year = {2019},
}
""",
        adapted_from=["YueOpenriceReviewClassification"],
    )

    samples_per_label = 32

    def dataset_transform(self):
        self.dataset = self.stratified_subsampling(
            self.dataset, seed=self.seed, splits=["test"]
        )<|MERGE_RESOLUTION|>--- conflicted
+++ resolved
@@ -1,15 +1,11 @@
 from __future__ import annotations
 
-from mteb.abstasks.AbsTaskAnyClassification import AbsTaskAnyClassification
-from mteb.abstasks.task_metadata import TaskMetadata
+from mteb.abstasks.AbsTaskClassification import AbsTaskClassification
+from mteb.abstasks.TaskMetadata import TaskMetadata
 
 
-<<<<<<< HEAD
-class YueOpenriceReviewClassification(AbsTaskAnyClassification):
-=======
 class YueOpenriceReviewClassification(AbsTaskClassification):
     superseded_by = "YueOpenriceReviewClassification.v2"
->>>>>>> 9586697f
     metadata = TaskMetadata(
         name="YueOpenriceReviewClassification",
         description="A Cantonese dataset for review classification",
@@ -19,7 +15,7 @@
             "revision": "1300d045cf983bac23faadf3aa12a619624769da",
         },
         type="Classification",
-        category="t2c",
+        category="s2s",
         modalities=["text"],
         eval_splits=["test"],
         eval_langs=["yue-Hant"],
