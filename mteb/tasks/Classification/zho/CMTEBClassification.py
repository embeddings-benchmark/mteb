from __future__ import annotations

from mteb.abstasks.TaskMetadata import TaskMetadata

from ....abstasks import AbsTaskClassification


class TNews(AbsTaskClassification):
    metadata = TaskMetadata(
        name="TNews",
        description="Short Text Classification for News",
        reference="https://www.cluebenchmarks.com/introduce.html",
        dataset={
            "path": "C-MTEB/TNews-classification",
            "revision": "317f262bf1e6126357bbe89e875451e4b0938fe4",
        },
        type="Classification",
        category="s2s",
        modalities=["text"],
        eval_splits=["validation", "test"],
        eval_langs=["cmn-Hans"],
        main_score="accuracy",
        date=None,
        domains=None,
        task_subtypes=None,
        license=None,
        annotations_creators=None,
        dialect=None,
        sample_creation=None,
        bibtex_citation="""@inproceedings {xu-etal-2020-clue,
 title = "{CLUE}: A {C}hinese Language Understanding Evaluation Benchmark",
 author = "Xu, Liang  and
    Hu, Hai and
    Zhang, Xuanwei and
    Li, Lu and
    Cao, Chenjie and
    Li, Yudong and
    Xu, Yechen and
    Sun, Kai and
    Yu, Dian and
    Yu, Cong and
    Tian, Yin and
    Dong, Qianqian and
    Liu, Weitang and
    Shi, Bo and
    Cui, Yiming and
    Li, Junyi and
    Zeng, Jun and
    Wang, Rongzhao and
    Xie, Weijian and
    Li, Yanting and
    Patterson, Yina and
    Tian, Zuoyu and
    Zhang, Yiwen and
    Zhou, He and
    Liu, Shaoweihua and
    Zhao, Zhe and
    Zhao, Qipeng and
    Yue, Cong and
    Zhang, Xinrui and
    Yang, Zhengliang and
    Richardson, Kyle and
    Lan, Zhenzhong ",
 booktitle = "Proceedings of the 28th International Conference on Computational Linguistics",
 month = dec,
 year = "2020",
 address = "Barcelona, Spain (Online)",
 publisher = "International Committee on Computational Linguistics",
 url = "https://aclanthology.org/2020.coling-main.419",
 doi = "10.18653/v1/2020.coling-main.419",
 pages = "4762--4772",
}""",
        descriptive_stats={"n_samples": None, "avg_character_length": None},
    )

    @property
    def metadata_dict(self) -> dict[str, str]:
        metadata_dict = super().metadata_dict
        metadata_dict["samples_per_label"] = 32
        return metadata_dict


class IFlyTek(AbsTaskClassification):
    metadata = TaskMetadata(
        name="IFlyTek",
        description="Long Text classification for the description of Apps",
        reference="https://www.cluebenchmarks.com/introduce.html",
        dataset={
            "path": "C-MTEB/IFlyTek-classification",
            "revision": "421605374b29664c5fc098418fe20ada9bd55f8a",
        },
        type="Classification",
        category="s2s",
        modalities=["text"],
        eval_splits=["validation", "test"],
        eval_langs=["cmn-Hans"],
        main_score="accuracy",
        date=None,
        domains=None,
        task_subtypes=None,
        license=None,
        annotations_creators=None,
        dialect=None,
        sample_creation=None,
        bibtex_citation="""@inproceedings {xu-etal-2020-clue,
 title = "{CLUE}: A {C}hinese Language Understanding Evaluation Benchmark",
 author = "Xu, Liang  and
    Hu, Hai and
    Zhang, Xuanwei and
    Li, Lu and
    Cao, Chenjie and
    Li, Yudong and
    Xu, Yechen and
    Sun, Kai and
    Yu, Dian and
    Yu, Cong and
    Tian, Yin and
    Dong, Qianqian and
    Liu, Weitang and
    Shi, Bo and
    Cui, Yiming and
    Li, Junyi and
    Zeng, Jun and
    Wang, Rongzhao and
    Xie, Weijian and
    Li, Yanting and
    Patterson, Yina and
    Tian, Zuoyu and
    Zhang, Yiwen and
    Zhou, He and
    Liu, Shaoweihua and
    Zhao, Zhe and
    Zhao, Qipeng and
    Yue, Cong and
    Zhang, Xinrui and
    Yang, Zhengliang and
    Richardson, Kyle and
    Lan, Zhenzhong ",
 booktitle = "Proceedings of the 28th International Conference on Computational Linguistics",
 month = dec,
 year = "2020",
 address = "Barcelona, Spain (Online)",
 publisher = "International Committee on Computational Linguistics",
 url = "https://aclanthology.org/2020.coling-main.419",
 doi = "10.18653/v1/2020.coling-main.419",
 pages = "4762--4772",
 abstract = "The advent of natural language understanding (NLU) benchmarks for English, such as GLUE and SuperGLUE allows new NLU models to be evaluated across a diverse set of tasks. These comprehensive benchmarks have facilitated a broad range of research and applications in natural language processing (NLP). The problem, however, is that most such benchmarks are limited to English, which has made it difficult to replicate many of the successes in English NLU for other languages. To help remedy this issue, we introduce the first large-scale Chinese Language Understanding Evaluation (CLUE) benchmark. CLUE is an open-ended, community-driven project that brings together 9 tasks spanning several well-established single-sentence/sentence-pair classification tasks, as well as machine reading comprehension, all on original Chinese text. To establish results on these tasks, we report scores using an exhaustive set of current state-of-the-art pre-trained Chinese models (9 in total). We also introduce a number of supplementary datasets and additional tools to help facilitate further progress on Chinese NLU. Our benchmark is released at https://www.cluebenchmarks.com",
}""",
        descriptive_stats={"n_samples": None, "avg_character_length": None},
    )

    @property
    def metadata_dict(self) -> dict[str, str]:
        metadata_dict = super().metadata_dict
        metadata_dict["samples_per_label"] = 32
        metadata_dict["n_experiments"] = 5
        return metadata_dict


class MultilingualSentiment(AbsTaskClassification):
    metadata = TaskMetadata(
        name="MultilingualSentiment",
        description="A collection of multilingual sentiments datasets grouped into 3 classes -- positive, neutral, negative",
        reference="https://github.com/tyqiangz/multilingual-sentiment-datasets",
        dataset={
            "path": "C-MTEB/MultilingualSentiment-classification",
            "revision": "46958b007a63fdbf239b7672c25d0bea67b5ea1a",
        },
        type="Classification",
        category="s2s",
        modalities=["text"],
        eval_splits=["validation", "test"],
        eval_langs=["cmn-Hans"],
        main_score="accuracy",
        date=None,
        domains=None,
        task_subtypes=None,
        license=None,
        annotations_creators=None,
        dialect=None,
        sample_creation=None,
        bibtex_citation=None,
        descriptive_stats={"n_samples": None, "avg_character_length": None},
    )

    @property
    def metadata_dict(self) -> dict[str, str]:
        metadata_dict = super().metadata_dict
        metadata_dict["samples_per_label"] = 32
        return metadata_dict


class JDReview(AbsTaskClassification):
    metadata = TaskMetadata(
        name="JDReview",
        description="review for iphone",
        reference="https://aclanthology.org/2023.nodalida-1.20/",
        dataset={
            "path": "C-MTEB/JDReview-classification",
            "revision": "b7c64bd89eb87f8ded463478346f76731f07bf8b",
        },
        type="Classification",
        category="s2s",
        modalities=["text"],
        eval_splits=["test"],
        eval_langs=["cmn-Hans"],
        main_score="accuracy",
        date=None,
        domains=None,
        task_subtypes=None,
        license=None,
        annotations_creators=None,
        dialect=None,
<<<<<<< HEAD
        text_creation=None,
=======
        sample_creation=None,
>>>>>>> 07ea6f5e
        bibtex_citation="""@article{xiao2023c,
  title={C-pack: Packaged resources to advance general chinese embedding},
  author={Xiao, Shitao and Liu, Zheng and Zhang, Peitian and Muennighof, Niklas},
  journal={arXiv preprint arXiv:2309.07597},
  year={2023}
}""",
<<<<<<< HEAD
        n_samples=None,
        avg_character_length=None,
=======
        descriptive_stats={"n_samples": None, "avg_character_length": None},
>>>>>>> 07ea6f5e
    )

    @property
    def metadata_dict(self) -> dict[str, str]:
        metadata_dict = super().metadata_dict
        metadata_dict["samples_per_label"] = 32
        return metadata_dict


class OnlineShopping(AbsTaskClassification):
    metadata = TaskMetadata(
        name="OnlineShopping",
        description="Sentiment Analysis of User Reviews on Online Shopping Websites",
        reference="https://aclanthology.org/2023.nodalida-1.20/",
        dataset={
            "path": "C-MTEB/OnlineShopping-classification",
            "revision": "e610f2ebd179a8fda30ae534c3878750a96db120",
        },
        type="Classification",
        category="s2s",
        modalities=["text"],
        eval_splits=["test"],
        eval_langs=["cmn-Hans"],
        main_score="accuracy",
        date=None,
        domains=None,
        task_subtypes=None,
        license=None,
        annotations_creators=None,
        dialect=None,
<<<<<<< HEAD
        text_creation=None,
=======
        sample_creation=None,
>>>>>>> 07ea6f5e
        bibtex_citation="""@article{xiao2023c,
  title={C-pack: Packaged resources to advance general chinese embedding},
  author={Xiao, Shitao and Liu, Zheng and Zhang, Peitian and Muennighof, Niklas},
  journal={arXiv preprint arXiv:2309.07597},
  year={2023}
}""",
<<<<<<< HEAD
        n_samples=None,
        avg_character_length=None,
=======
        descriptive_stats={"n_samples": None, "avg_character_length": None},
>>>>>>> 07ea6f5e
    )

    @property
    def metadata_dict(self) -> dict[str, str]:
        metadata_dict = super().metadata_dict
        metadata_dict["samples_per_label"] = 32
        return metadata_dict


class Waimai(AbsTaskClassification):
    metadata = TaskMetadata(
        name="Waimai",
        description="Sentiment Analysis of user reviews on takeaway platforms",
        reference="https://aclanthology.org/2023.nodalida-1.20/",
        dataset={
            "path": "C-MTEB/waimai-classification",
            "revision": "339287def212450dcaa9df8c22bf93e9980c7023",
        },
        type="Classification",
        category="s2s",
        modalities=["text"],
        eval_splits=["test"],
        eval_langs=["cmn-Hans"],
        main_score="accuracy",
        date=None,
        domains=None,
        task_subtypes=None,
        license=None,
        annotations_creators=None,
        dialect=None,
<<<<<<< HEAD
        text_creation=None,
=======
        sample_creation=None,
>>>>>>> 07ea6f5e
        bibtex_citation="""@article{xiao2023c,
  title={C-pack: Packaged resources to advance general chinese embedding},
  author={Xiao, Shitao and Liu, Zheng and Zhang, Peitian and Muennighof, Niklas},
  journal={arXiv preprint arXiv:2309.07597},
  year={2023}
}""",
<<<<<<< HEAD
        n_samples=None,
        avg_character_length=None,
=======
        descriptive_stats={"n_samples": None, "avg_character_length": None},
>>>>>>> 07ea6f5e
    )

    @property
    def metadata_dict(self) -> dict[str, str]:
        metadata_dict = super().metadata_dict
        metadata_dict["samples_per_label"] = 32

        return metadata_dict<|MERGE_RESOLUTION|>--- conflicted
+++ resolved
@@ -211,23 +211,14 @@
         license=None,
         annotations_creators=None,
         dialect=None,
-<<<<<<< HEAD
-        text_creation=None,
-=======
-        sample_creation=None,
->>>>>>> 07ea6f5e
+        sample_creation=None,
         bibtex_citation="""@article{xiao2023c,
   title={C-pack: Packaged resources to advance general chinese embedding},
   author={Xiao, Shitao and Liu, Zheng and Zhang, Peitian and Muennighof, Niklas},
   journal={arXiv preprint arXiv:2309.07597},
   year={2023}
 }""",
-<<<<<<< HEAD
-        n_samples=None,
-        avg_character_length=None,
-=======
-        descriptive_stats={"n_samples": None, "avg_character_length": None},
->>>>>>> 07ea6f5e
+        descriptive_stats={"n_samples": None, "avg_character_length": None},
     )
 
     @property
@@ -258,23 +249,14 @@
         license=None,
         annotations_creators=None,
         dialect=None,
-<<<<<<< HEAD
-        text_creation=None,
-=======
-        sample_creation=None,
->>>>>>> 07ea6f5e
+        sample_creation=None,
         bibtex_citation="""@article{xiao2023c,
   title={C-pack: Packaged resources to advance general chinese embedding},
   author={Xiao, Shitao and Liu, Zheng and Zhang, Peitian and Muennighof, Niklas},
   journal={arXiv preprint arXiv:2309.07597},
   year={2023}
 }""",
-<<<<<<< HEAD
-        n_samples=None,
-        avg_character_length=None,
-=======
-        descriptive_stats={"n_samples": None, "avg_character_length": None},
->>>>>>> 07ea6f5e
+        descriptive_stats={"n_samples": None, "avg_character_length": None},
     )
 
     @property
@@ -305,23 +287,14 @@
         license=None,
         annotations_creators=None,
         dialect=None,
-<<<<<<< HEAD
-        text_creation=None,
-=======
-        sample_creation=None,
->>>>>>> 07ea6f5e
+        sample_creation=None,
         bibtex_citation="""@article{xiao2023c,
   title={C-pack: Packaged resources to advance general chinese embedding},
   author={Xiao, Shitao and Liu, Zheng and Zhang, Peitian and Muennighof, Niklas},
   journal={arXiv preprint arXiv:2309.07597},
   year={2023}
 }""",
-<<<<<<< HEAD
-        n_samples=None,
-        avg_character_length=None,
-=======
-        descriptive_stats={"n_samples": None, "avg_character_length": None},
->>>>>>> 07ea6f5e
+        descriptive_stats={"n_samples": None, "avg_character_length": None},
     )
 
     @property
