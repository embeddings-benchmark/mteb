--- conflicted
+++ resolved
@@ -211,35 +211,14 @@
         license=None,
         annotations_creators=None,
         dialect=None,
-<<<<<<< HEAD
-        text_creation=None,
+        sample_creation=None,
         bibtex_citation="""@article{xiao2023c,
   title={C-pack: Packaged resources to advance general chinese embedding},
   author={Xiao, Shitao and Liu, Zheng and Zhang, Peitian and Muennighof, Niklas},
   journal={arXiv preprint arXiv:2309.07597},
   year={2023}
 }""",
-        n_samples=None,
-        avg_character_length=None,
-=======
-        sample_creation=None,
-        bibtex_citation="""@inproceedings{nielsen-2023-scandeval,
-    title = "{S}cand{E}val: A Benchmark for {S}candinavian Natural Language Processing",
-    author = "Nielsen, Dan",
-    editor = {Alum{\"a}e, Tanel  and
-      Fishel, Mark},
-    booktitle = "Proceedings of the 24th Nordic Conference on Computational Linguistics (NoDaLiDa)",
-    month = may,
-    year = "2023",
-    address = "T{\'o}rshavn, Faroe Islands",
-    publisher = "University of Tartu Library",
-    url = "https://aclanthology.org/2023.nodalida-1.20",
-    pages = "185--201",
-    abstract = "This paper introduces a Scandinavian benchmarking platform, ScandEval, which can benchmark any pretrained model on four different tasks in the Scandinavian languages. The datasets used in two of the tasks, linguistic acceptability and question answering, are new. We develop and release a Python package and command-line interface, scandeval, which can benchmark any model that has been uploaded to the Hugging Face Hub, with reproducible results. Using this package, we benchmark more than 80 Scandinavian or multilingual models and present the results of these in an interactive online leaderboard, as well as provide an analysis of the results. The analysis shows that there is substantial cross-lingual transfer among the the Mainland Scandinavian languages (Danish, Swedish and Norwegian), with limited cross-lingual transfer between the group of Mainland Scandinavian languages and the group of Insular Scandinavian languages (Icelandic and Faroese). The benchmarking results also show that the investment in language technology in Norway and Sweden has led to language models that outperform massively multilingual models such as XLM-RoBERTa and mDeBERTaV3. We release the source code for both the package and leaderboard.",
-}
-""",
-        descriptive_stats={"n_samples": None, "avg_character_length": None},
->>>>>>> 636018be
+        descriptive_stats={"n_samples": None, "avg_character_length": None},
     )
 
     @property
@@ -270,35 +249,14 @@
         license=None,
         annotations_creators=None,
         dialect=None,
-<<<<<<< HEAD
-        text_creation=None,
+        sample_creation=None,
         bibtex_citation="""@article{xiao2023c,
   title={C-pack: Packaged resources to advance general chinese embedding},
   author={Xiao, Shitao and Liu, Zheng and Zhang, Peitian and Muennighof, Niklas},
   journal={arXiv preprint arXiv:2309.07597},
   year={2023}
 }""",
-        n_samples=None,
-        avg_character_length=None,
-=======
-        sample_creation=None,
-        bibtex_citation="""@inproceedings{nielsen-2023-scandeval,
-    title = "{S}cand{E}val: A Benchmark for {S}candinavian Natural Language Processing",
-    author = "Nielsen, Dan",
-    editor = {Alum{\"a}e, Tanel  and
-      Fishel, Mark},
-    booktitle = "Proceedings of the 24th Nordic Conference on Computational Linguistics (NoDaLiDa)",
-    month = may,
-    year = "2023",
-    address = "T{\'o}rshavn, Faroe Islands",
-    publisher = "University of Tartu Library",
-    url = "https://aclanthology.org/2023.nodalida-1.20",
-    pages = "185--201",
-    abstract = "This paper introduces a Scandinavian benchmarking platform, ScandEval, which can benchmark any pretrained model on four different tasks in the Scandinavian languages. The datasets used in two of the tasks, linguistic acceptability and question answering, are new. We develop and release a Python package and command-line interface, scandeval, which can benchmark any model that has been uploaded to the Hugging Face Hub, with reproducible results. Using this package, we benchmark more than 80 Scandinavian or multilingual models and present the results of these in an interactive online leaderboard, as well as provide an analysis of the results. The analysis shows that there is substantial cross-lingual transfer among the the Mainland Scandinavian languages (Danish, Swedish and Norwegian), with limited cross-lingual transfer between the group of Mainland Scandinavian languages and the group of Insular Scandinavian languages (Icelandic and Faroese). The benchmarking results also show that the investment in language technology in Norway and Sweden has led to language models that outperform massively multilingual models such as XLM-RoBERTa and mDeBERTaV3. We release the source code for both the package and leaderboard.",
-}
-""",
-        descriptive_stats={"n_samples": None, "avg_character_length": None},
->>>>>>> 636018be
+        descriptive_stats={"n_samples": None, "avg_character_length": None},
     )
 
     @property
@@ -329,35 +287,14 @@
         license=None,
         annotations_creators=None,
         dialect=None,
-<<<<<<< HEAD
-        text_creation=None,
+        sample_creation=None,
         bibtex_citation="""@article{xiao2023c,
   title={C-pack: Packaged resources to advance general chinese embedding},
   author={Xiao, Shitao and Liu, Zheng and Zhang, Peitian and Muennighof, Niklas},
   journal={arXiv preprint arXiv:2309.07597},
   year={2023}
 }""",
-        n_samples=None,
-        avg_character_length=None,
-=======
-        sample_creation=None,
-        bibtex_citation="""@inproceedings{nielsen-2023-scandeval,
-    title = "{S}cand{E}val: A Benchmark for {S}candinavian Natural Language Processing",
-    author = "Nielsen, Dan",
-    editor = {Alum{\"a}e, Tanel  and
-      Fishel, Mark},
-    booktitle = "Proceedings of the 24th Nordic Conference on Computational Linguistics (NoDaLiDa)",
-    month = may,
-    year = "2023",
-    address = "T{\'o}rshavn, Faroe Islands",
-    publisher = "University of Tartu Library",
-    url = "https://aclanthology.org/2023.nodalida-1.20",
-    pages = "185--201",
-    abstract = "This paper introduces a Scandinavian benchmarking platform, ScandEval, which can benchmark any pretrained model on four different tasks in the Scandinavian languages. The datasets used in two of the tasks, linguistic acceptability and question answering, are new. We develop and release a Python package and command-line interface, scandeval, which can benchmark any model that has been uploaded to the Hugging Face Hub, with reproducible results. Using this package, we benchmark more than 80 Scandinavian or multilingual models and present the results of these in an interactive online leaderboard, as well as provide an analysis of the results. The analysis shows that there is substantial cross-lingual transfer among the the Mainland Scandinavian languages (Danish, Swedish and Norwegian), with limited cross-lingual transfer between the group of Mainland Scandinavian languages and the group of Insular Scandinavian languages (Icelandic and Faroese). The benchmarking results also show that the investment in language technology in Norway and Sweden has led to language models that outperform massively multilingual models such as XLM-RoBERTa and mDeBERTaV3. We release the source code for both the package and leaderboard.",
-}
-""",
-        descriptive_stats={"n_samples": None, "avg_character_length": None},
->>>>>>> 636018be
+        descriptive_stats={"n_samples": None, "avg_character_length": None},
     )
 
     @property
