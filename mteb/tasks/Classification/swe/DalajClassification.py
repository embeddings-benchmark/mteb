# SuperLIM tasks
from __future__ import annotations

from mteb.abstasks.AbsTaskAnyClassification import AbsTaskAnyClassification
from mteb.abstasks.task_metadata import TaskMetadata


<<<<<<< HEAD
class DalajClassification(AbsTaskAnyClassification):
=======
class DalajClassification(AbsTaskClassification):
    superseded_by = "DalajClassification.v2"
>>>>>>> 9586697f
    metadata = TaskMetadata(
        name="DalajClassification",
        dataset={
            "path": "AI-Sweden/SuperLim",
            "revision": "7ebf0b4caa7b2ae39698a889de782c09e6f5ee56",
            "name": "dalaj",
            "trust_remote_code": True,
        },
        description="A Swedish dataset for linguistic acceptability. Available as a part of Superlim.",
        reference="https://spraakbanken.gu.se/en/resources/superlim",
        type="Classification",
        category="t2c",
        modalities=["text"],
        eval_splits=["test"],
        eval_langs=["swe-Latn"],
        main_score="accuracy",
        date=("2017-01-01", "2020-12-31"),
        domains=["Non-fiction", "Written"],
        task_subtypes=["Linguistic acceptability"],
        license="cc-by-4.0",
        annotations_creators="expert-annotated",
        dialect=[],
        sample_creation="created",
        bibtex_citation=r"""
@misc{2105.06681,
  author = {Elena Volodina and Yousuf Ali Mohammed and Julia Klezl},
  eprint = {arXiv:2105.06681},
  title = {DaLAJ - a dataset for linguistic acceptability judgments for Swedish: Format, baseline, sharing},
  year = {2021},
}
""",
        prompt="Classify texts based on linguistic acceptability in Swedish",
    )

    samples_per_label = 16

    def dataset_transform(self):
        """This dataset consist of two columns of relevance, "original_sentence" and "corrected_sentence".
        We will use the original sentence as we "wrong" sentence and the corrected sentence as the "correct" sentence
        """

        def __convert_sample_to_classification(sample):
            text = sample["original_sentence"] + sample["corrected_sentence"]
            label = [1] * len(sample["original_sentence"]) + [0] * len(
                sample["corrected_sentence"]
            )
            return {"text": text, "label": label}

        columns_to_keep = ["original_sentence", "corrected_sentence"]
        for split in self.dataset:
            columns_names = self.dataset[split].column_names  # type: ignore
            columns_to_remove = [
                col for col in columns_names if col not in columns_to_keep
            ]
            self.dataset[split] = self.dataset[split].remove_columns(columns_to_remove)  # type: ignore

        self.dataset = self.dataset.map(
            __convert_sample_to_classification,
            batched=True,
            remove_columns=columns_to_keep,
        )


class DalajClassificationV2(AbsTaskClassification):
    metadata = TaskMetadata(
        name="DalajClassification.v2",
        dataset={
            "path": "mteb/dalaj",
            "revision": "ecf6f2d83e8e85816ec3974896557a4aafce4f3e",
            "name": "dalaj",
        },
        description="""A Swedish dataset for linguistic acceptability. Available as a part of Superlim.
        This version corrects errors found in the original data. For details, see [pull request](https://github.com/embeddings-benchmark/mteb/pull/2900)""",
        reference="https://spraakbanken.gu.se/en/resources/superlim",
        type="Classification",
        category="s2s",
        modalities=["text"],
        eval_splits=["test"],
        eval_langs=["swe-Latn"],
        main_score="accuracy",
        date=("2017-01-01", "2020-12-31"),
        domains=["Non-fiction", "Written"],
        task_subtypes=["Linguistic acceptability"],
        license="cc-by-4.0",
        annotations_creators="expert-annotated",
        dialect=[],
        sample_creation="created",
        bibtex_citation=r"""
@misc{2105.06681,
  author = {Elena Volodina and Yousuf Ali Mohammed and Julia Klezl},
  eprint = {arXiv:2105.06681},
  title = {DaLAJ - a dataset for linguistic acceptability judgments for Swedish: Format, baseline, sharing},
  year = {2021},
}
""",
        prompt="Classify texts based on linguistic acceptability in Swedish",
        adapted_from=["DalajClassification"],
    )

    samples_per_label = 16<|MERGE_RESOLUTION|>--- conflicted
+++ resolved
@@ -1,16 +1,12 @@
 # SuperLIM tasks
 from __future__ import annotations
 
-from mteb.abstasks.AbsTaskAnyClassification import AbsTaskAnyClassification
-from mteb.abstasks.task_metadata import TaskMetadata
+from mteb.abstasks.AbsTaskClassification import AbsTaskClassification
+from mteb.abstasks.TaskMetadata import TaskMetadata
 
 
-<<<<<<< HEAD
-class DalajClassification(AbsTaskAnyClassification):
-=======
 class DalajClassification(AbsTaskClassification):
     superseded_by = "DalajClassification.v2"
->>>>>>> 9586697f
     metadata = TaskMetadata(
         name="DalajClassification",
         dataset={
@@ -22,7 +18,7 @@
         description="A Swedish dataset for linguistic acceptability. Available as a part of Superlim.",
         reference="https://spraakbanken.gu.se/en/resources/superlim",
         type="Classification",
-        category="t2c",
+        category="s2s",
         modalities=["text"],
         eval_splits=["test"],
         eval_langs=["swe-Latn"],
