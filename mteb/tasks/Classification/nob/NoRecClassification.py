--- conflicted
+++ resolved
@@ -1,15 +1,11 @@
 from __future__ import annotations
 
-from mteb.abstasks.AbsTaskAnyClassification import AbsTaskAnyClassification
-from mteb.abstasks.task_metadata import TaskMetadata
+from mteb.abstasks.AbsTaskClassification import AbsTaskClassification
+from mteb.abstasks.TaskMetadata import TaskMetadata
 
 
-<<<<<<< HEAD
-class NoRecClassification(AbsTaskAnyClassification):
-=======
 class NoRecClassification(AbsTaskClassification):
     superseded_by = "NoRecClassification.v2"
->>>>>>> 9586697f
     metadata = TaskMetadata(
         name="NoRecClassification",
         description="A Norwegian dataset for sentiment classification on review",
@@ -20,7 +16,7 @@
             "revision": "5b740b7c42c73d586420812a35745fc37118862f",
         },
         type="Classification",
-        category="t2c",
+        category="s2s",
         modalities=["text"],
         eval_splits=["test"],
         eval_langs=["nob-Latn"],
