--- conflicted
+++ resolved
@@ -1,15 +1,11 @@
 from __future__ import annotations
 
-from mteb.abstasks.AbsTaskAnyClassification import AbsTaskAnyClassification
-from mteb.abstasks.task_metadata import TaskMetadata
+from mteb.abstasks.AbsTaskClassification import AbsTaskClassification
+from mteb.abstasks.TaskMetadata import TaskMetadata
 
 
-<<<<<<< HEAD
-class SpanishSentimentClassification(AbsTaskAnyClassification):
-=======
 class SpanishSentimentClassification(AbsTaskClassification):
     superseded_by = "SpanishSentimentClassification.v2"
->>>>>>> 9586697f
     metadata = TaskMetadata(
         name="SpanishSentimentClassification",
         description="A Spanish dataset for sentiment classification.",
@@ -19,7 +15,7 @@
             "revision": "2a6e340e4b59b7c0a78c03a0b79ac27e1b4a2662",
         },
         type="Classification",
-        category="t2c",
+        category="s2s",
         modalities=["text"],
         date=("2022-08-16", "2022-08-16"),
         eval_splits=["validation", "test"],
