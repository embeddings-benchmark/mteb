--- conflicted
+++ resolved
@@ -1,15 +1,11 @@
 from __future__ import annotations
 
-from mteb.abstasks.AbsTaskAnyClassification import AbsTaskAnyClassification
-from mteb.abstasks.task_metadata import TaskMetadata
+from mteb.abstasks.AbsTaskClassification import AbsTaskClassification
+from mteb.abstasks.TaskMetadata import TaskMetadata
 
 
-<<<<<<< HEAD
-class SpanishNewsClassification(AbsTaskAnyClassification):
-=======
 class SpanishNewsClassification(AbsTaskClassification):
     superseded_by = "SpanishNewsClassification.v2"
->>>>>>> 9586697f
     metadata = TaskMetadata(
         name="SpanishNewsClassification",
         description="A Spanish dataset for news classification. The dataset includes articles from reputable Spanish news sources spanning 12 different categories.",
@@ -19,7 +15,7 @@
             "revision": "0086c197b914690a9dace258a19398890a05299a",
         },
         type="Classification",
-        category="t2c",
+        category="s2s",
         modalities=["text"],
         date=("2023-05-01", "2024-05-01"),
         eval_splits=["train"],
