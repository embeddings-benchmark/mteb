from __future__ import annotations

from mteb.abstasks.AbsTaskClassification import AbsTaskClassification
from mteb.abstasks.TaskMetadata import TaskMetadata


class UrduRomanSentimentClassification(AbsTaskClassification):
    metadata = TaskMetadata(
        name="UrduRomanSentimentClassification",
        description="The Roman Urdu dataset is a data corpus comprising of more than 20000 records tagged for sentiment (Positive, Negative, Neutral)",
        reference="https://archive.ics.uci.edu/dataset/458/roman+urdu+data+set",
        dataset={
            "path": "mteb/UrduRomanSentimentClassification",
            "revision": "905c1121c002c4b9adc4ebc5faaf4d6f50d1b1ee",
        },
        type="Classification",
        category="s2s",
        modalities=["text"],
        date=("2018-01-01", "2018-08-28"),
        eval_splits=["train"],
        eval_langs=["urd-Latn"],
        main_score="f1",
        domains=["Social", "Written"],
        task_subtypes=["Sentiment/Hate speech"],
        license="mit",
        annotations_creators="derived",
        dialect=[],
        sample_creation="found",
        bibtex_citation=r"""
@misc{misc_roman_urdu_data_set_458,
  author = {Sharf,Zareen},
  howpublished = {UCI Machine Learning Repository},
  note = {{DOI}: https://doi.org/10.24432/C58325},
  title = {{Roman Urdu Data Set}},
  year = {2018},
}
""",
<<<<<<< HEAD
    )

    def dataset_transform(self):
        self.dataset = self.dataset.rename_columns(
            {"sentence": "text", "sentiment": "label"}
        )
        self.dataset = self.stratified_subsampling(
            self.dataset, seed=self.seed, splits=["train"]
        )
=======
    )
>>>>>>> d7ff1ab3
<|MERGE_RESOLUTION|>--- conflicted
+++ resolved
@@ -35,16 +35,4 @@
   year = {2018},
 }
 """,
-<<<<<<< HEAD
-    )
-
-    def dataset_transform(self):
-        self.dataset = self.dataset.rename_columns(
-            {"sentence": "text", "sentiment": "label"}
-        )
-        self.dataset = self.stratified_subsampling(
-            self.dataset, seed=self.seed, splits=["train"]
-        )
-=======
-    )
->>>>>>> d7ff1ab3
+    )