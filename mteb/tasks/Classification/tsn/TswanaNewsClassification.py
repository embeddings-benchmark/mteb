from __future__ import annotations

from mteb.abstasks.AbsTaskAnyClassification import AbsTaskAnyClassification
from mteb.abstasks.task_metadata import TaskMetadata


<<<<<<< HEAD
class TswanaNewsClassification(AbsTaskAnyClassification):
=======
class TswanaNewsClassification(AbsTaskClassification):
    superseded_by = "TswanaNewsClassification.v2"
>>>>>>> 9586697f
    metadata = TaskMetadata(
        name="TswanaNewsClassification",
        description="Tswana News Classification Dataset",
        reference="https://link.springer.com/chapter/10.1007/978-3-031-49002-6_17",
        dataset={
            "path": "dsfsi/daily-news-dikgang",
            "revision": "061ca1525717eebaaa9bada240f6cbb31eb3aa87",
        },
        type="Classification",
        task_subtypes=["Topic classification"],
        category="t2c",
        modalities=["text"],
        eval_splits=["test"],
        eval_langs=["tsn-Latn"],
        main_score="accuracy",
        date=("2015-01-01", "2023-01-01"),
        domains=["News", "Written"],
        license="cc-by-sa-4.0",
        annotations_creators="derived",
        dialect=[],
        sample_creation="found",
        bibtex_citation=r"""
@inproceedings{marivate2023puoberta,
  author = {Vukosi Marivate and Moseli Mots'Oehli and Valencia Wagner and Richard Lastrucci and Isheanesu Dzingirai},
  booktitle = {SACAIR 2023 (To Appear)},
  dataset_url = {https://github.com/dsfsi/PuoBERTa},
  keywords = {NLP},
  preprint_url = {https://arxiv.org/abs/2310.09141},
  software_url = {https://huggingface.co/dsfsi/PuoBERTa},
  title = {PuoBERTa: Training and evaluation of a curated language model for Setswana},
  year = {2023},
}
""",
    )


class TswanaNewsClassificationV2(AbsTaskClassification):
    metadata = TaskMetadata(
        name="TswanaNewsClassification.v2",
        description="""Tswana News Classification Dataset
        This version corrects errors found in the original data. For details, see [pull request](https://github.com/embeddings-benchmark/mteb/pull/2900)""",
        reference="https://link.springer.com/chapter/10.1007/978-3-031-49002-6_17",
        dataset={
            "path": "mteb/tswana_news",
            "revision": "2bbd0687d1733ac419fba18378bd9d864aae081c",
        },
        type="Classification",
        task_subtypes=["Topic classification"],
        category="s2s",
        modalities=["text"],
        eval_splits=["test"],
        eval_langs=["tsn-Latn"],
        main_score="accuracy",
        date=("2015-01-01", "2023-01-01"),
        domains=["News", "Written"],
        license="cc-by-sa-4.0",
        annotations_creators="derived",
        dialect=[],
        sample_creation="found",
        bibtex_citation=r"""
@inproceedings{marivate2023puoberta,
  author = {Vukosi Marivate and Moseli Mots'Oehli and Valencia Wagner and Richard Lastrucci and Isheanesu Dzingirai},
  booktitle = {SACAIR 2023 (To Appear)},
  dataset_url = {https://github.com/dsfsi/PuoBERTa},
  keywords = {NLP},
  preprint_url = {https://arxiv.org/abs/2310.09141},
  software_url = {https://huggingface.co/dsfsi/PuoBERTa},
  title = {PuoBERTa: Training and evaluation of a curated language model for Setswana},
  year = {2023},
}
""",
        adapted_from=["TswanaNewsClassification"],
    )<|MERGE_RESOLUTION|>--- conflicted
+++ resolved
@@ -1,15 +1,11 @@
 from __future__ import annotations
 
-from mteb.abstasks.AbsTaskAnyClassification import AbsTaskAnyClassification
-from mteb.abstasks.task_metadata import TaskMetadata
+from mteb.abstasks.AbsTaskClassification import AbsTaskClassification
+from mteb.abstasks.TaskMetadata import TaskMetadata
 
 
-<<<<<<< HEAD
-class TswanaNewsClassification(AbsTaskAnyClassification):
-=======
 class TswanaNewsClassification(AbsTaskClassification):
     superseded_by = "TswanaNewsClassification.v2"
->>>>>>> 9586697f
     metadata = TaskMetadata(
         name="TswanaNewsClassification",
         description="Tswana News Classification Dataset",
@@ -20,7 +16,7 @@
         },
         type="Classification",
         task_subtypes=["Topic classification"],
-        category="t2c",
+        category="s2s",
         modalities=["text"],
         eval_splits=["test"],
         eval_langs=["tsn-Latn"],
