from __future__ import annotations

from mteb.abstasks import AbsTaskClassification
from mteb.abstasks.TaskMetadata import TaskMetadata


class SweRecClassification(AbsTaskClassification):
    metadata = TaskMetadata(
        name="SweRecClassification",
        description="A Swedish dataset for sentiment classification on review",
        reference="https://aclanthology.org/2023.nodalida-1.20/",
<<<<<<< HEAD
        hf_hub_name="ScandEval/swerec-mini",
=======
        dataset={
            "path": "SweRecClassification",
            "revision": "3c62f26bafdc4c4e1c16401ad4b32f0a94b46612",
        },
>>>>>>> 74f33f00
        type="Classification",
        category="s2s",
        eval_splits=["test"],
        eval_langs=["sv"],
        main_score="accuracy",
        date=None,
        form=None,
        domains=None,
        task_subtypes=None,
        license=None,
        socioeconomic_status=None,
        annotations_creators=None,
        dialect=None,
        text_creation=None,
        bibtex_citation=None,
        n_samples={"test": 1024},
        avg_character_length={"test": 318.8},
    )<|MERGE_RESOLUTION|>--- conflicted
+++ resolved
@@ -9,14 +9,10 @@
         name="SweRecClassification",
         description="A Swedish dataset for sentiment classification on review",
         reference="https://aclanthology.org/2023.nodalida-1.20/",
-<<<<<<< HEAD
-        hf_hub_name="ScandEval/swerec-mini",
-=======
         dataset={
-            "path": "SweRecClassification",
+            "path": "ScandEval/swerec-mini",
             "revision": "3c62f26bafdc4c4e1c16401ad4b32f0a94b46612",
         },
->>>>>>> 74f33f00
         type="Classification",
         category="s2s",
         eval_splits=["test"],
