from __future__ import annotations

from mteb.abstasks.AbsTaskAnyClassification import AbsTaskAnyClassification
from mteb.abstasks.task_metadata import TaskMetadata


<<<<<<< HEAD
class CzechSoMeSentimentClassification(AbsTaskAnyClassification):
=======
class CzechSoMeSentimentClassification(AbsTaskClassification):
    superseded_by = "CzechSoMeSentimentClassification.v2"
>>>>>>> 9586697f
    metadata = TaskMetadata(
        name="CzechSoMeSentimentClassification",
        description="User comments on Facebook",
        reference="https://aclanthology.org/W13-1609/",
        dataset={
            "path": "fewshot-goes-multilingual/cs_facebook-comments",
            "revision": "6ced1d87a030915822b087bf539e6d5c658f1988",
        },
        type="Classification",
        category="t2c",
        modalities=["text"],
        eval_splits=["test"],
        eval_langs=["ces-Latn"],
        main_score="accuracy",
        date=("2013-01-01", "2013-06-01"),
        dialect=[],
        domains=["Reviews", "Written"],
        task_subtypes=["Sentiment/Hate speech"],
        license="cc-by-nc-sa-4.0",
        annotations_creators="derived",
        sample_creation="found",
        bibtex_citation=r"""
@inproceedings{habernal-etal-2013-sentiment,
  address = {Atlanta, Georgia},
  author = {Habernal, Ivan  and
Pt{\'a}{\v{c}}ek, Tom{\'a}{\v{s}}  and
Steinberger, Josef},
  booktitle = {Proceedings of the 4th Workshop on Computational Approaches to Subjectivity, Sentiment and Social Media Analysis},
  editor = {Balahur, Alexandra  and
van der Goot, Erik  and
Montoyo, Andres},
  month = jun,
  pages = {65--74},
  publisher = {Association for Computational Linguistics},
  title = {Sentiment Analysis in {C}zech Social Media Using Supervised Machine Learning},
  url = {https://aclanthology.org/W13-1609},
  year = {2013},
}
""",
    )
    samples_per_label = 16

    def dataset_transform(self) -> None:
        self.dataset = self.dataset.rename_columns(
            {"comment": "text", "sentiment_int": "label"}
        )


class CzechSoMeSentimentClassificationV2(AbsTaskClassification):
    metadata = TaskMetadata(
        name="CzechSoMeSentimentClassification.v2",
        description="""User comments on Facebook
        This version corrects errors found in the original data. For details, see [pull request](https://github.com/embeddings-benchmark/mteb/pull/2900)""",
        reference="https://aclanthology.org/W13-1609/",
        dataset={
            "path": "mteb/czech_so_me_sentiment",
            "revision": "a12152e40ff9857bf3c83694528f40ec5c02aafc",
        },
        type="Classification",
        category="s2s",
        modalities=["text"],
        eval_splits=["test"],
        eval_langs=["ces-Latn"],
        main_score="accuracy",
        date=("2013-01-01", "2013-06-01"),
        dialect=[],
        domains=["Reviews", "Written"],
        task_subtypes=["Sentiment/Hate speech"],
        license="cc-by-nc-sa-4.0",
        annotations_creators="derived",
        sample_creation="found",
        bibtex_citation=r"""
@inproceedings{habernal-etal-2013-sentiment,
  address = {Atlanta, Georgia},
  author = {Habernal, Ivan  and
Pt{\'a}{\v{c}}ek, Tom{\'a}{\v{s}}  and
Steinberger, Josef},
  booktitle = {Proceedings of the 4th Workshop on Computational Approaches to Subjectivity, Sentiment and Social Media Analysis},
  editor = {Balahur, Alexandra  and
van der Goot, Erik  and
Montoyo, Andres},
  month = jun,
  pages = {65--74},
  publisher = {Association for Computational Linguistics},
  title = {Sentiment Analysis in {C}zech Social Media Using Supervised Machine Learning},
  url = {https://aclanthology.org/W13-1609},
  year = {2013},
}
""",
        adapted_from=["CzechSoMeSentimentClassification"],
    )
    samples_per_label = 16<|MERGE_RESOLUTION|>--- conflicted
+++ resolved
@@ -4,12 +4,8 @@
 from mteb.abstasks.task_metadata import TaskMetadata
 
 
-<<<<<<< HEAD
 class CzechSoMeSentimentClassification(AbsTaskAnyClassification):
-=======
-class CzechSoMeSentimentClassification(AbsTaskClassification):
     superseded_by = "CzechSoMeSentimentClassification.v2"
->>>>>>> 9586697f
     metadata = TaskMetadata(
         name="CzechSoMeSentimentClassification",
         description="User comments on Facebook",
