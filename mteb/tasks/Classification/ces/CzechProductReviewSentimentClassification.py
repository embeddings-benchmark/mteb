--- conflicted
+++ resolved
@@ -4,12 +4,8 @@
 from mteb.abstasks.task_metadata import TaskMetadata
 
 
-<<<<<<< HEAD
 class CzechProductReviewSentimentClassification(AbsTaskAnyClassification):
-=======
-class CzechProductReviewSentimentClassification(AbsTaskClassification):
     superseded_by = "CzechProductReviewSentimentClassification.v2"
->>>>>>> 9586697f
     metadata = TaskMetadata(
         name="CzechProductReviewSentimentClassification",
         description="User reviews of products on Czech e-shop Mall.cz with 3 sentiment classes (positive, neutral, negative)",
