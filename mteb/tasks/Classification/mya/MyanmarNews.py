from __future__ import annotations

from mteb.abstasks.AbsTaskAnyClassification import AbsTaskAnyClassification
from mteb.abstasks.task_metadata import TaskMetadata


<<<<<<< HEAD
class MyanmarNews(AbsTaskAnyClassification):
=======
class MyanmarNews(AbsTaskClassification):
    superseded_by = "MyanmarNews.v2"
>>>>>>> 9586697f
    metadata = TaskMetadata(
        name="MyanmarNews",
        dataset={
            "path": "mteb/MyanmarNews",
            "revision": "644419f24bc820bbf8af24e0b4714a069812e0a3",
        },
        description="The Myanmar News dataset on Hugging Face contains news articles in Burmese. It is designed for tasks such as text classification, sentiment analysis, and language modeling. The dataset includes a variety of news topics in 4 categorie, providing a rich resource for natural language processing applications involving Burmese which is a low resource language.",
        reference="https://huggingface.co/datasets/myanmar_news",
        type="Classification",
        category="t2c",
        modalities=["text"],
        eval_splits=["train"],
        eval_langs=["mya-Mymr"],
        main_score="accuracy",
        date=("2017-10-01", "2017-10-31"),
        domains=["News", "Written"],
        task_subtypes=["Topic classification"],
        license="gpl-3.0",
        annotations_creators="derived",
        dialect=[],
        sample_creation="found",
        bibtex_citation=r"""
@inproceedings{Khine2017,
  author = {A. H. Khine and K. T. Nwet and K. M. Soe},
  booktitle = {15th Proceedings of International Conference on Computer Applications},
  month = {February},
  pages = {401--408},
  title = {Automatic Myanmar News Classification},
  year = {2017},
}
""",
    )


class MyanmarNewsV2(AbsTaskClassification):
    metadata = TaskMetadata(
        name="MyanmarNews.v2",
        dataset={
            "path": "mteb/myanmar_news",
            "revision": "475b43ffbdb5138ad67a01a2c860bc7db502f3c5",
        },
        description="""The Myanmar News dataset on Hugging Face contains news articles in Burmese. It is designed for tasks such as text classification, sentiment analysis, and language modeling. The dataset includes a variety of news topics in 4 categorie, providing a rich resource for natural language processing applications involving Burmese which is a low resource language.
        This version corrects errors found in the original data. For details, see [pull request](https://github.com/embeddings-benchmark/mteb/pull/2900)""",
        reference="https://huggingface.co/datasets/myanmar_news",
        type="Classification",
        category="p2p",
        modalities=["text"],
        eval_splits=["test"],
        eval_langs=["mya-Mymr"],
        main_score="accuracy",
        date=("2017-10-01", "2017-10-31"),
        domains=["News", "Written"],
        task_subtypes=["Topic classification"],
        license="gpl-3.0",
        annotations_creators="derived",
        dialect=[],
        sample_creation="found",
        bibtex_citation=r"""
@inproceedings{Khine2017,
  author = {A. H. Khine and K. T. Nwet and K. M. Soe},
  booktitle = {15th Proceedings of International Conference on Computer Applications},
  month = {February},
  pages = {401--408},
  title = {Automatic Myanmar News Classification},
  year = {2017},
}
""",
        adapted_from=["MyanmarNews"],
    )<|MERGE_RESOLUTION|>--- conflicted
+++ resolved
@@ -1,15 +1,11 @@
 from __future__ import annotations
 
-from mteb.abstasks.AbsTaskAnyClassification import AbsTaskAnyClassification
-from mteb.abstasks.task_metadata import TaskMetadata
+from mteb.abstasks.AbsTaskClassification import AbsTaskClassification
+from mteb.abstasks.TaskMetadata import TaskMetadata
 
 
-<<<<<<< HEAD
-class MyanmarNews(AbsTaskAnyClassification):
-=======
 class MyanmarNews(AbsTaskClassification):
     superseded_by = "MyanmarNews.v2"
->>>>>>> 9586697f
     metadata = TaskMetadata(
         name="MyanmarNews",
         dataset={
@@ -19,7 +15,7 @@
         description="The Myanmar News dataset on Hugging Face contains news articles in Burmese. It is designed for tasks such as text classification, sentiment analysis, and language modeling. The dataset includes a variety of news topics in 4 categorie, providing a rich resource for natural language processing applications involving Burmese which is a low resource language.",
         reference="https://huggingface.co/datasets/myanmar_news",
         type="Classification",
-        category="t2c",
+        category="p2p",
         modalities=["text"],
         eval_splits=["train"],
         eval_langs=["mya-Mymr"],
