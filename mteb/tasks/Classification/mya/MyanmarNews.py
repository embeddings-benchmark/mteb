--- conflicted
+++ resolved
@@ -36,14 +36,4 @@
   year = {2017},
 }
 """,
-<<<<<<< HEAD
-    )
-
-    def dataset_transform(self):
-        self.dataset = self.dataset.rename_columns({"category": "label"})
-        self.dataset = self.stratified_subsampling(
-            self.dataset, seed=self.seed, splits=["train"]
-        )
-=======
-    )
->>>>>>> d7ff1ab3
+    )