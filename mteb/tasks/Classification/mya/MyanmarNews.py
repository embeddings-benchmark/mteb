--- conflicted
+++ resolved
@@ -26,18 +26,6 @@
         annotations_creators="derived",
         dialect=[],
         sample_creation="found",
-<<<<<<< HEAD
-        bibtex_citation=""""
-        @inproceedings{Khine2017,
-        author    = {A. H. Khine and K. T. Nwet and K. M. Soe},
-        title     = {Automatic Myanmar News Classification},
-        booktitle = {15th Proceedings of International Conference on Computer Applications},
-        year      = {2017},
-        month     = {February},
-        pages     = {401--408}
-        }""",
-    )
-=======
         bibtex_citation=r"""
 @inproceedings{Khine2017,
   author = {A. H. Khine and K. T. Nwet and K. M. Soe},
@@ -48,11 +36,4 @@
   year = {2017},
 }
 """,
-    )
-
-    def dataset_transform(self):
-        self.dataset = self.dataset.rename_columns({"category": "label"})
-        self.dataset = self.stratified_subsampling(
-            self.dataset, seed=self.seed, splits=["train"]
-        )
->>>>>>> e0c2dc9d
+    )