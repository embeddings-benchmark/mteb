from __future__ import annotations

from mteb.abstasks.AbsTaskAnyClassification import AbsTaskAnyClassification
from mteb.abstasks.task_metadata import TaskMetadata


<<<<<<< HEAD
class KorSarcasmClassification(AbsTaskAnyClassification):
=======
class KorSarcasmClassification(AbsTaskClassification):
    superseded_by = "KorSarcasmClassification.v2"
>>>>>>> 9586697f
    metadata = TaskMetadata(
        name="KorSarcasmClassification",
        description="""
        The Korean Sarcasm Dataset was created to detect sarcasm in text, which can significantly alter the original
        meaning of a sentence. 9319 tweets were collected from Twitter and labeled for sarcasm or not_sarcasm. These
        tweets were gathered by querying for: irony sarcastic, and
        sarcasm.
        The dataset was created by gathering HTML data from Twitter. Queries for hashtags that include sarcasm
        and variants of it were used to return tweets. It was preprocessed by removing the keyword
        hashtag, urls and mentions of the user to preserve anonymity.
        """,
        dataset={
            "path": "SpellOnYou/kor_sarcasm",
            "revision": "3d96e36e10a88d5b7a3f617cf8362d997504494b",
        },
        reference="https://github.com/SpellOnYou/korean-sarcasm",
        type="Classification",
        category="t2c",
        modalities=["text"],
        eval_splits=["train"],
        eval_langs=["kor-Hang"],
        main_score="accuracy",
        date=("2018-10-31", "2019-09-28"),  # estimated based on git history
        domains=["Social", "Written"],
        task_subtypes=["Topic classification"],
        license="mit",
        annotations_creators="expert-annotated",
        dialect=[],
        sample_creation="found",
        bibtex_citation=r"""
@misc{kim2019kocasm,
  author = {Kim, Jiwon and Cho, Won Ik},
  howpublished = {https://github.com/SpellOnYou/korean-sarcasm},
  journal = {GitHub repository},
  publisher = {GitHub},
  title = {Kocasm: Korean Automatic Sarcasm Detection},
  year = {2019},
}
""",
    )

    def dataset_transform(self):
        self.dataset = self.dataset.rename_columns({"tokens": "text"})
        self.dataset = self.stratified_subsampling(
            self.dataset, seed=self.seed, splits=["train"]
        )


class KorSarcasmClassificationV2(AbsTaskClassification):
    metadata = TaskMetadata(
        name="KorSarcasmClassification.v2",
        description="""
        The Korean Sarcasm Dataset was created to detect sarcasm in text, which can significantly alter the original
        meaning of a sentence. 9319 tweets were collected from Twitter and labeled for sarcasm or not_sarcasm. These
        tweets were gathered by querying for: irony sarcastic, and
        sarcasm.
        The dataset was created by gathering HTML data from Twitter. Queries for hashtags that include sarcasm
        and variants of it were used to return tweets. It was preprocessed by removing the keyword
        hashtag, urls and mentions of the user to preserve anonymity.

        This version corrects errors found in the original data. For details, see [pull request](https://github.com/embeddings-benchmark/mteb/pull/2900)""",
        dataset={
            "path": "mteb/kor_sarcasm",
            "revision": "0e5e17b4dba569776e445f5639ba13dc406b2b0e",
        },
        reference="https://github.com/SpellOnYou/korean-sarcasm",
        type="Classification",
        category="s2s",
        modalities=["text"],
        eval_splits=["test"],
        eval_langs=["kor-Hang"],
        main_score="accuracy",
        date=("2018-10-31", "2019-09-28"),  # estimated based on git history
        domains=["Social", "Written"],
        task_subtypes=["Topic classification"],
        license="mit",
        annotations_creators="expert-annotated",
        dialect=[],
        sample_creation="found",
        bibtex_citation=r"""
@misc{kim2019kocasm,
  author = {Kim, Jiwon and Cho, Won Ik},
  howpublished = {https://github.com/SpellOnYou/korean-sarcasm},
  journal = {GitHub repository},
  publisher = {GitHub},
  title = {Kocasm: Korean Automatic Sarcasm Detection},
  year = {2019},
}
""",
        adapted_from=["KorSarcasmClassification"],
    )

    def dataset_transform(self):
        self.dataset = self.stratified_subsampling(
            self.dataset, seed=self.seed, splits=["train"]
        )<|MERGE_RESOLUTION|>--- conflicted
+++ resolved
@@ -1,15 +1,11 @@
 from __future__ import annotations
 
-from mteb.abstasks.AbsTaskAnyClassification import AbsTaskAnyClassification
-from mteb.abstasks.task_metadata import TaskMetadata
+from mteb.abstasks.AbsTaskClassification import AbsTaskClassification
+from mteb.abstasks.TaskMetadata import TaskMetadata
 
 
-<<<<<<< HEAD
-class KorSarcasmClassification(AbsTaskAnyClassification):
-=======
 class KorSarcasmClassification(AbsTaskClassification):
     superseded_by = "KorSarcasmClassification.v2"
->>>>>>> 9586697f
     metadata = TaskMetadata(
         name="KorSarcasmClassification",
         description="""
@@ -27,7 +23,7 @@
         },
         reference="https://github.com/SpellOnYou/korean-sarcasm",
         type="Classification",
-        category="t2c",
+        category="s2s",
         modalities=["text"],
         eval_splits=["train"],
         eval_langs=["kor-Hang"],
