from __future__ import annotations

from mteb.abstasks.AbsTaskAnyClassification import AbsTaskAnyClassification
from mteb.abstasks.task_metadata import TaskMetadata


<<<<<<< HEAD
class IndonesianIdClickbaitClassification(AbsTaskAnyClassification):
=======
class IndonesianIdClickbaitClassification(AbsTaskClassification):
    superseded_by = "IndonesianIdClickbaitClassification.v2"
>>>>>>> 9586697f
    metadata = TaskMetadata(
        name="IndonesianIdClickbaitClassification",
        dataset={
            "path": "manandey/id_clickbait",
            "revision": "9fa4d0824015fe537ae2c8166781f5c79873da2c",
        },
        description="The CLICK-ID dataset is a collection of Indonesian news headlines that was collected from 12 local online news publishers.",
        reference="http://www.sciencedirect.com/science/article/pii/S2352340920311252",
        type="Classification",
        category="t2c",
        modalities=["text"],
        eval_splits=["train"],
        eval_langs=["ind-Latn"],
        main_score="f1",
        date=("2020-10-01", "2020-10-01"),
        domains=["News", "Written"],
        dialect=[],
        task_subtypes=["Claim verification"],
        license="cc-by-4.0",
        annotations_creators="expert-annotated",
        sample_creation="found",
        bibtex_citation=r"""
@article{WILLIAM2020106231,
  abstract = {News analysis is a popular task in Natural Language Processing (NLP). In particular, the problem of clickbait in news analysis has gained attention in recent years [1, 2]. However, the majority of the tasks has been focused on English news, in which there is already a rich representative resource. For other languages, such as Indonesian, there is still a lack of resource for clickbait tasks. Therefore, we introduce the CLICK-ID dataset of Indonesian news headlines extracted from 12 Indonesian online news publishers. It is comprised of 15,000 annotated headlines with clickbait and non-clickbait labels. Using the CLICK-ID dataset, we then developed an Indonesian clickbait classification model achieving favourable performance. We believe that this corpus will be useful for replicable experiments in clickbait detection or other experiments in NLP areas.},
  author = {Andika William and Yunita Sari},
  doi = {https://doi.org/10.1016/j.dib.2020.106231},
  issn = {2352-3409},
  journal = {Data in Brief},
  keywords = {Indonesian, Natural Language Processing, News articles, Clickbait, Text-classification},
  pages = {106231},
  title = {CLICK-ID: A novel dataset for Indonesian clickbait headlines},
  url = {http://www.sciencedirect.com/science/article/pii/S2352340920311252},
  volume = {32},
  year = {2020},
}
""",
    )

    def dataset_transform(self):
        self.dataset = self.dataset.remove_columns(["label"]).rename_columns(
            {"title": "text", "label_score": "label"}
        )
        self.dataset = self.stratified_subsampling(
            self.dataset, seed=self.seed, splits=["train"]
        )


class IndonesianIdClickbaitClassificationV2(AbsTaskClassification):
    metadata = TaskMetadata(
        name="IndonesianIdClickbaitClassification.v2",
        dataset={
            "path": "mteb/indonesian_id_clickbait",
            "revision": "a54158a1b437a85e1982a70d0c57a69c69d0a5b8",
        },
        description="""The CLICK-ID dataset is a collection of Indonesian news headlines that was collected from 12 local online news publishers.
        This version corrects errors found in the original data. For details, see [pull request](https://github.com/embeddings-benchmark/mteb/pull/2900)""",
        reference="http://www.sciencedirect.com/science/article/pii/S2352340920311252",
        type="Classification",
        category="s2s",
        modalities=["text"],
        eval_splits=["test"],
        eval_langs=["ind-Latn"],
        main_score="f1",
        date=("2020-10-01", "2020-10-01"),
        domains=["News", "Written"],
        dialect=[],
        task_subtypes=["Claim verification"],
        license="cc-by-4.0",
        annotations_creators="expert-annotated",
        sample_creation="found",
        bibtex_citation=r"""
@article{WILLIAM2020106231,
  abstract = {News analysis is a popular task in Natural Language Processing (NLP). In particular, the problem of clickbait in news analysis has gained attention in recent years [1, 2]. However, the majority of the tasks has been focused on English news, in which there is already a rich representative resource. For other languages, such as Indonesian, there is still a lack of resource for clickbait tasks. Therefore, we introduce the CLICK-ID dataset of Indonesian news headlines extracted from 12 Indonesian online news publishers. It is comprised of 15,000 annotated headlines with clickbait and non-clickbait labels. Using the CLICK-ID dataset, we then developed an Indonesian clickbait classification model achieving favourable performance. We believe that this corpus will be useful for replicable experiments in clickbait detection or other experiments in NLP areas.},
  author = {Andika William and Yunita Sari},
  doi = {https://doi.org/10.1016/j.dib.2020.106231},
  issn = {2352-3409},
  journal = {Data in Brief},
  keywords = {Indonesian, Natural Language Processing, News articles, Clickbait, Text-classification},
  pages = {106231},
  title = {CLICK-ID: A novel dataset for Indonesian clickbait headlines},
  url = {http://www.sciencedirect.com/science/article/pii/S2352340920311252},
  volume = {32},
  year = {2020},
}
""",
        adapted_from=["IndonesianIdClickbaitClassification"],
    )

    def dataset_transform(self):
        self.dataset = self.stratified_subsampling(
            self.dataset, seed=self.seed, splits=["train"]
        )<|MERGE_RESOLUTION|>--- conflicted
+++ resolved
@@ -1,15 +1,11 @@
 from __future__ import annotations
 
-from mteb.abstasks.AbsTaskAnyClassification import AbsTaskAnyClassification
-from mteb.abstasks.task_metadata import TaskMetadata
+from mteb.abstasks.AbsTaskClassification import AbsTaskClassification
+from mteb.abstasks.TaskMetadata import TaskMetadata
 
 
-<<<<<<< HEAD
-class IndonesianIdClickbaitClassification(AbsTaskAnyClassification):
-=======
 class IndonesianIdClickbaitClassification(AbsTaskClassification):
     superseded_by = "IndonesianIdClickbaitClassification.v2"
->>>>>>> 9586697f
     metadata = TaskMetadata(
         name="IndonesianIdClickbaitClassification",
         dataset={
@@ -19,7 +15,7 @@
         description="The CLICK-ID dataset is a collection of Indonesian news headlines that was collected from 12 local online news publishers.",
         reference="http://www.sciencedirect.com/science/article/pii/S2352340920311252",
         type="Classification",
-        category="t2c",
+        category="s2s",
         modalities=["text"],
         eval_splits=["train"],
         eval_langs=["ind-Latn"],
