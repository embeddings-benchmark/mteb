from __future__ import annotations

import ast

import datasets
import numpy as np

from mteb.abstasks.AbsTaskAnyClassification import AbsTaskAnyClassification
from mteb.abstasks.task_metadata import TaskMetadata


<<<<<<< HEAD
class IndonesianMongabayConservationClassification(AbsTaskAnyClassification):
=======
class IndonesianMongabayConservationClassification(AbsTaskClassification):
    superseded_by = "IndonesianMongabayConservationClassification.v2"
>>>>>>> 9586697f
    metadata = TaskMetadata(
        name="IndonesianMongabayConservationClassification",
        description="Conservation dataset that was collected from mongabay.co.id contains topic-classification task (multi-label format) and sentiment classification. This task only covers sentiment analysis (positive, neutral negative)",
        reference="https://aclanthology.org/2023.sealp-1.4/",
        dataset={
            "path": "Datasaur/mongabay-experiment",
            "revision": "c9e9f2c09836bfec57c543ab65983f3398e9657a",
        },
        type="Classification",
        category="t2c",
        modalities=["text"],
        date=("2012-01-01", "2023-12-31"),
        eval_splits=["validation", "test"],
        eval_langs=["ind-Latn"],
        main_score="f1",
        domains=["Web", "Written"],
        task_subtypes=["Sentiment/Hate speech"],
        license="not specified",
        annotations_creators="derived",
        dialect=[],
        sample_creation="found",
        bibtex_citation=r"""
@inproceedings{fransiska-etal-2023-utilizing,
  address = {Nusa Dua, Bali, Indonesia},
  author = {Fransiska, Mega  and
Pitaloka, Diah  and
Saripudin, Saripudin  and
Putra, Satrio  and
Sutawika*, Lintang},
  booktitle = {Proceedings of the First Workshop in South East Asian Language Processing},
  doi = {10.18653/v1/2023.sealp-1.4},
  editor = {Wijaya, Derry  and
Aji, Alham Fikri  and
Vania, Clara  and
Winata, Genta Indra  and
Purwarianti, Ayu},
  month = nov,
  pages = {30--54},
  publisher = {Association for Computational Linguistics},
  title = {Utilizing Weak Supervision to Generate {I}ndonesian Conservation Datasets},
  url = {https://aclanthology.org/2023.sealp-1.4},
  year = {2023},
}
""",
    )

    def dataset_transform(self):
        splits = self.metadata.eval_splits
        class_labels = ["positif", "netral", "negatif"]

        ds = {}

        # Include training because the classification task requires it
        train_split = self.dataset["train"]
        train_docs: list = []
        train_labels: list = []
        for text, label in zip(train_split["text"], train_split["softlabel"]):
            soft_label = ast.literal_eval(label)
            if len(soft_label) == len(class_labels):
                train_docs.append(text)
                hard_label = np.argmax(soft_label)
                train_labels.append(hard_label)

        ds["train"] = datasets.Dataset.from_dict(
            {
                "text": train_docs,
                "label": train_labels,
            }
        )

        documents: list = []
        labels: list = []
        # For evaluation
        for split in splits:
            ds_split = self.dataset[split]
            for text, label in zip(ds_split["text"], ds_split["softlabel"]):
                if label in class_labels:
                    documents.append(text)
                    labels.append(class_labels.index(label))

            assert len(documents) == len(labels)

            ds[split] = datasets.Dataset.from_dict(
                {
                    "text": documents,
                    "label": labels,
                }
            )

        self.dataset = datasets.DatasetDict(ds)


class IndonesianMongabayConservationClassificationV2(AbsTaskClassification):
    metadata = TaskMetadata(
        name="IndonesianMongabayConservationClassification.v2",
        description="""Conservation dataset that was collected from mongabay.co.id contains topic-classification task (multi-label format) and sentiment classification. This task only covers sentiment analysis (positive, neutral negative)
        This version corrects errors found in the original data. For details, see [pull request](https://github.com/embeddings-benchmark/mteb/pull/2900)""",
        reference="https://aclanthology.org/2023.sealp-1.4/",
        dataset={
            "path": "mteb/indonesian_mongabay_conservation",
            "revision": "04863a3b6885470071f649a4d4dcd7e9d8e98cf8",
        },
        type="Classification",
        category="s2s",
        modalities=["text"],
        date=("2012-01-01", "2023-12-31"),
        eval_splits=["validation", "test"],
        eval_langs=["ind-Latn"],
        main_score="f1",
        domains=["Web", "Written"],
        task_subtypes=["Sentiment/Hate speech"],
        license="not specified",
        annotations_creators="derived",
        dialect=[],
        sample_creation="found",
        bibtex_citation=r"""
@inproceedings{fransiska-etal-2023-utilizing,
  address = {Nusa Dua, Bali, Indonesia},
  author = {Fransiska, Mega  and
Pitaloka, Diah  and
Saripudin, Saripudin  and
Putra, Satrio  and
Sutawika*, Lintang},
  booktitle = {Proceedings of the First Workshop in South East Asian Language Processing},
  doi = {10.18653/v1/2023.sealp-1.4},
  editor = {Wijaya, Derry  and
Aji, Alham Fikri  and
Vania, Clara  and
Winata, Genta Indra  and
Purwarianti, Ayu},
  month = nov,
  pages = {30--54},
  publisher = {Association for Computational Linguistics},
  title = {Utilizing Weak Supervision to Generate {I}ndonesian Conservation Datasets},
  url = {https://aclanthology.org/2023.sealp-1.4},
  year = {2023},
}
""",
        adapted_from=["IndonesianMongabayConservationClassification"],
    )<|MERGE_RESOLUTION|>--- conflicted
+++ resolved
@@ -5,16 +5,12 @@
 import datasets
 import numpy as np
 
-from mteb.abstasks.AbsTaskAnyClassification import AbsTaskAnyClassification
-from mteb.abstasks.task_metadata import TaskMetadata
+from mteb.abstasks.AbsTaskClassification import AbsTaskClassification
+from mteb.abstasks.TaskMetadata import TaskMetadata
 
 
-<<<<<<< HEAD
-class IndonesianMongabayConservationClassification(AbsTaskAnyClassification):
-=======
 class IndonesianMongabayConservationClassification(AbsTaskClassification):
     superseded_by = "IndonesianMongabayConservationClassification.v2"
->>>>>>> 9586697f
     metadata = TaskMetadata(
         name="IndonesianMongabayConservationClassification",
         description="Conservation dataset that was collected from mongabay.co.id contains topic-classification task (multi-label format) and sentiment classification. This task only covers sentiment analysis (positive, neutral negative)",
@@ -24,7 +20,7 @@
             "revision": "c9e9f2c09836bfec57c543ab65983f3398e9657a",
         },
         type="Classification",
-        category="t2c",
+        category="s2s",
         modalities=["text"],
         date=("2012-01-01", "2023-12-31"),
         eval_splits=["validation", "test"],
@@ -62,7 +58,7 @@
     )
 
     def dataset_transform(self):
-        splits = self.metadata.eval_splits
+        splits = self.metadata_dict["eval_splits"]
         class_labels = ["positif", "netral", "negatif"]
 
         ds = {}
