from __future__ import annotations

from mteb.abstasks.AbsTaskClassification import AbsTaskClassification
from mteb.abstasks.TaskMetadata import TaskMetadata


class AJGT(AbsTaskClassification):
    superseded_by = "AJGT.v2"
    metadata = TaskMetadata(
        name="AJGT",
        dataset={
            "path": "komari6/ajgt_twitter_ar",
            "revision": "af3f2fa5462ac461b696cb300d66e07ad366057f",
        },
        description="Arabic Jordanian General Tweets (AJGT) Corpus consisted of 1,800 tweets annotated as positive and negative. Modern Standard Arabic (MSA) or Jordanian dialect.",
        reference="https://link.springer.com/chapter/10.1007/978-3-319-60042-0_66/",
        type="Classification",
        category="s2s",
        modalities=["text"],
        eval_splits=["train"],
        eval_langs=["ara-Arab"],
        main_score="accuracy",
        date=("2021-01-01", "2022-01-25"),
        domains=["Social", "Written"],
        task_subtypes=["Sentiment/Hate speech"],
        license="afl-3.0",
        annotations_creators="human-annotated",
        dialect=["ara-arab-MSA", "ara-arab-JO"],
        sample_creation="found",
        bibtex_citation=r"""
@inproceedings{alomari2017arabic,
  author = {Alomari, Khaled Mohammad and ElSherif, Hatem M and Shaalan, Khaled},
  booktitle = {International Conference on Industrial, Engineering and Other Applications of Applied Intelligent Systems},
  organization = {Springer},
  pages = {602--610},
  title = {Arabic tweets sentimental analysis using machine learning},
  year = {2017},
<<<<<<< HEAD
=======
}
""",
    )


class AJGTV2(AbsTaskClassification):
    metadata = TaskMetadata(
        name="AJGT.v2",
        dataset={
            "path": "mteb/ajgt",
            "revision": "0a3dea7301ee0c051891f04d32f3e8577a9eae36",
        },
        description="""Arabic Jordanian General Tweets (AJGT) Corpus consisted of 1,800 tweets (900 for training and 900 for testing) annotated as positive and negative. Modern Standard Arabic (MSA) or Jordanian dialect.
        This version corrects errors found in the original data. For details, see [pull request](https://github.com/embeddings-benchmark/mteb/pull/2632)""",
        reference="https://link.springer.com/chapter/10.1007/978-3-319-60042-0_66/",
        type="Classification",
        category="s2s",
        modalities=["text"],
        eval_splits=["test"],
        eval_langs=["ara-Arab"],
        main_score="accuracy",
        date=("2021-01-01", "2022-01-25"),
        domains=["Social", "Written"],
        task_subtypes=["Sentiment/Hate speech"],
        license="afl-3.0",
        annotations_creators="human-annotated",
        dialect=["ara-arab-MSA", "ara-arab-JO"],
        sample_creation="found",
        bibtex_citation=r"""
@inproceedings{alomari2017arabic,
  author = {Alomari, Khaled Mohammad and ElSherif, Hatem M and Shaalan, Khaled},
  booktitle = {International Conference on Industrial, Engineering and Other Applications of Applied Intelligent Systems},
  organization = {Springer},
  pages = {602--610},
  title = {Arabic tweets sentimental analysis using machine learning},
  year = {2017},
>>>>>>> d7ff1ab3
}
""",
    )<|MERGE_RESOLUTION|>--- conflicted
+++ resolved
@@ -35,8 +35,6 @@
   pages = {602--610},
   title = {Arabic tweets sentimental analysis using machine learning},
   year = {2017},
-<<<<<<< HEAD
-=======
 }
 """,
     )
@@ -73,7 +71,6 @@
   pages = {602--610},
   title = {Arabic tweets sentimental analysis using machine learning},
   year = {2017},
->>>>>>> d7ff1ab3
 }
 """,
     )