from __future__ import annotations

from mteb.abstasks.AbsTaskAnyClassification import AbsTaskAnyClassification
from mteb.abstasks.task_metadata import TaskMetadata


<<<<<<< HEAD
class TenKGnadClassification(AbsTaskAnyClassification):
=======
class TenKGnadClassification(AbsTaskClassification):
    superseded_by = "TenKGnadClassification.v2"
>>>>>>> 9586697f
    metadata = TaskMetadata(
        name="TenKGnadClassification",
        description="10k German News Articles Dataset (10kGNAD) contains news articles from the online Austrian newspaper website DER Standard with their topic classification (9 classes).",
        reference="https://tblock.github.io/10kGNAD/",
        dataset={
            "path": "mteb/TenKGnadClassification",
            "revision": "ae9862bbcddc27b4bd93e2a7b463b7b5d05c6c55",
        },
        type="Classification",
        category="t2c",
        modalities=["text"],
        eval_splits=["test"],
        eval_langs=["deu-Latn"],
        main_score="accuracy",
        date=("2015-06-01", "2016-05-31"),
        domains=["News", "Written"],
        task_subtypes=["Topic classification"],
        license="cc-by-nc-sa-4.0",
        annotations_creators="expert-annotated",
        dialect=[],
        sample_creation="found",
        bibtex_citation=r"""
@inproceedings{Schabus2017,
  address = {Tokyo, Japan},
  author = {Dietmar Schabus and Marcin Skowron and Martin Trapp},
  booktitle = {Proceedings of the 40th International ACM SIGIR Conference on Research and Development in Information Retrieval (SIGIR)},
  doi = {10.1145/3077136.3080711},
  month = aug,
  pages = {1241--1244},
  title = {One Million Posts: A Data Set of German Online Discussions},
  year = {2017},
}
""",
    )


class TenKGnadClassificationV2(AbsTaskClassification):
    metadata = TaskMetadata(
        name="TenKGnadClassification.v2",
        description="""10k German News Articles Dataset (10kGNAD) contains news articles from the online Austrian newspaper website DER Standard with their topic classification (9 classes).
        This version corrects errors found in the original data. For details, see [pull request](https://github.com/embeddings-benchmark/mteb/pull/2900)""",
        reference="https://tblock.github.io/10kGNAD/",
        dataset={
            "path": "mteb/ten_k_gnad",
            "revision": "fc6825fe0d813e7fc92f05fe63ac4bb3ee191c4d",
        },
        type="Classification",
        category="p2p",
        modalities=["text"],
        eval_splits=["test"],
        eval_langs=["deu-Latn"],
        main_score="accuracy",
        date=("2015-06-01", "2016-05-31"),
        domains=["News", "Written"],
        task_subtypes=["Topic classification"],
        license="cc-by-nc-sa-4.0",
        annotations_creators="expert-annotated",
        dialect=[],
        sample_creation="found",
        bibtex_citation=r"""
@inproceedings{Schabus2017,
  address = {Tokyo, Japan},
  author = {Dietmar Schabus and Marcin Skowron and Martin Trapp},
  booktitle = {Proceedings of the 40th International ACM SIGIR Conference on Research and Development in Information Retrieval (SIGIR)},
  doi = {10.1145/3077136.3080711},
  month = aug,
  pages = {1241--1244},
  title = {One Million Posts: A Data Set of German Online Discussions},
  year = {2017},
}
""",
        adapted_from=["TenKGnadClassification"],
    )<|MERGE_RESOLUTION|>--- conflicted
+++ resolved
@@ -4,12 +4,8 @@
 from mteb.abstasks.task_metadata import TaskMetadata
 
 
-<<<<<<< HEAD
 class TenKGnadClassification(AbsTaskAnyClassification):
-=======
-class TenKGnadClassification(AbsTaskClassification):
     superseded_by = "TenKGnadClassification.v2"
->>>>>>> 9586697f
     metadata = TaskMetadata(
         name="TenKGnadClassification",
         description="10k German News Articles Dataset (10kGNAD) contains news articles from the online Austrian newspaper website DER Standard with their topic classification (9 classes).",
