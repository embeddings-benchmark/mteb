--- conflicted
+++ resolved
@@ -4,12 +4,8 @@
 from mteb.abstasks.task_metadata import TaskMetadata
 
 
-<<<<<<< HEAD
 class GermanPoliticiansTwitterSentimentClassification(AbsTaskAnyClassification):
-=======
-class GermanPoliticiansTwitterSentimentClassification(AbsTaskClassification):
     superseded_by = "GermanPoliticiansTwitterSentimentClassification.v2"
->>>>>>> 9586697f
     metadata = TaskMetadata(
         name="GermanPoliticiansTwitterSentimentClassification",
         description="GermanPoliticiansTwitterSentiment is a dataset of German tweets categorized with their sentiment (3 classes).",
