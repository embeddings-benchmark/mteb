--- conflicted
+++ resolved
@@ -1,15 +1,11 @@
 from __future__ import annotations
 
-from mteb.abstasks.AbsTaskAnyClassification import AbsTaskAnyClassification
-from mteb.abstasks.task_metadata import TaskMetadata
+from mteb.abstasks.AbsTaskClassification import AbsTaskClassification
+from mteb.abstasks.TaskMetadata import TaskMetadata
 
 
-<<<<<<< HEAD
-class DutchBookReviewSentimentClassification(AbsTaskAnyClassification):
-=======
 class DutchBookReviewSentimentClassification(AbsTaskClassification):
     superseded_by = "DutchBookReviewSentimentClassification.v2"
->>>>>>> 9586697f
     metadata = TaskMetadata(
         name="DutchBookReviewSentimentClassification",
         description="A Dutch book review for sentiment classification.",
@@ -19,7 +15,7 @@
             "revision": "1c2815ad38cf4794eb8d678fb08f569ea79392f6",
         },
         type="Classification",
-        category="t2c",
+        category="s2s",
         modalities=["text"],
         date=("2019-10-04", "2019-10-04"),
         eval_splits=["test"],
