--- conflicted
+++ resolved
@@ -1,15 +1,11 @@
 from __future__ import annotations
 
-from mteb.abstasks.AbsTaskAnyClassification import AbsTaskAnyClassification
-from mteb.abstasks.task_metadata import TaskMetadata
+from mteb.abstasks.AbsTaskClassification import AbsTaskClassification
+from mteb.abstasks.TaskMetadata import TaskMetadata
 
 
-<<<<<<< HEAD
-class SwahiliNewsClassification(AbsTaskAnyClassification):
-=======
 class SwahiliNewsClassification(AbsTaskClassification):
     superseded_by = "SwahiliNewsClassification.v2"
->>>>>>> 9586697f
     metadata = TaskMetadata(
         name="SwahiliNewsClassification",
         description="Dataset for Swahili News Classification, categorized with 6 domains (Local News (Kitaifa), International News (Kimataifa), Finance News (Uchumi), Health News (Afya), Sports News (Michezo), and Entertainment News (Burudani)). Building and Optimizing Swahili Language Models: Techniques, Embeddings, and Datasets",
@@ -19,7 +15,7 @@
             "revision": "24fcf066e6b96f9e0d743e8b79184e0c599f73c3",
         },
         type="Classification",
-        category="t2c",
+        category="s2s",
         modalities=["text"],
         eval_splits=["train"],
         eval_langs=["swa-Latn"],
