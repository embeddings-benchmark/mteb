from __future__ import annotations

from mteb.abstasks.AbsTaskAnyClassification import AbsTaskAnyClassification
from mteb.abstasks.task_metadata import TaskMetadata


<<<<<<< HEAD
class HindiDiscourseClassification(AbsTaskAnyClassification):
=======
class HindiDiscourseClassification(AbsTaskClassification):
    superseded_by = "HindiDiscourseClassification.v2"
>>>>>>> 9586697f
    metadata = TaskMetadata(
        name="HindiDiscourseClassification",
        dataset={
            "path": "midas/hindi_discourse",
            "revision": "218ce687943a0da435d6d62751a4ab216be6cd40",
            "trust_remote_code": True,
        },
        description="A Hindi Discourse dataset in Hindi with values for coherence.",
        reference="https://aclanthology.org/2020.lrec-1.149/",
        type="Classification",
        category="t2c",
        modalities=["text"],
        eval_splits=["train"],
        eval_langs=["hin-Deva"],
        main_score="accuracy",
        date=("2019-12-01", "2020-04-09"),
        domains=["Fiction", "Social", "Written"],
        dialect=[],
        task_subtypes=["Discourse coherence"],
        license="mit",
        annotations_creators="expert-annotated",
        sample_creation="found",
        bibtex_citation=r"""
@inproceedings{dhanwal-etal-2020-annotated,
  address = {Marseille, France},
  author = {Dhanwal, Swapnil  and
Dutta, Hritwik  and
Nankani, Hitesh  and
Shrivastava, Nilay  and
Kumar, Yaman  and
Li, Junyi Jessy  and
Mahata, Debanjan  and
Gosangi, Rakesh  and
Zhang, Haimin  and
Shah, Rajiv Ratn  and
Stent, Amanda},
  booktitle = {Proceedings of the 12th Language Resources and Evaluation Conference},
  isbn = {979-10-95546-34-4},
  language = {English},
  month = may,
  publisher = {European Language Resources Association},
  title = {An Annotated Dataset of Discourse Modes in {H}indi Stories},
  url = {https://www.aclweb.org/anthology/2020.lrec-1.149},
  year = {2020},
}
""",
    )

    def dataset_transform(self):
        self.dataset = self.dataset.rename_columns(
            {"Sentence": "text", "Discourse Mode": "label"}
        ).remove_columns(["Story_no"])
        self.dataset = self.stratified_subsampling(
            self.dataset, seed=self.seed, splits=["train"]
        )


class HindiDiscourseClassificationV2(AbsTaskClassification):
    metadata = TaskMetadata(
        name="HindiDiscourseClassification.v2",
        dataset={
            "path": "mteb/hindi_discourse",
            "revision": "9d10173a3df9858adc90711d8da9abf3df0a1259",
        },
        description="""A Hindi Discourse dataset in Hindi with values for coherence.
        This version corrects errors found in the original data. For details, see [pull request](https://github.com/embeddings-benchmark/mteb/pull/2900)""",
        reference="https://aclanthology.org/2020.lrec-1.149/",
        type="Classification",
        category="s2s",
        modalities=["text"],
        eval_splits=["test"],
        eval_langs=["hin-Deva"],
        main_score="accuracy",
        date=("2019-12-01", "2020-04-09"),
        domains=["Fiction", "Social", "Written"],
        dialect=[],
        task_subtypes=["Discourse coherence"],
        license="mit",
        annotations_creators="expert-annotated",
        sample_creation="found",
        bibtex_citation=r"""
@inproceedings{dhanwal-etal-2020-annotated,
  address = {Marseille, France},
  author = {Dhanwal, Swapnil  and
Dutta, Hritwik  and
Nankani, Hitesh  and
Shrivastava, Nilay  and
Kumar, Yaman  and
Li, Junyi Jessy  and
Mahata, Debanjan  and
Gosangi, Rakesh  and
Zhang, Haimin  and
Shah, Rajiv Ratn  and
Stent, Amanda},
  booktitle = {Proceedings of the 12th Language Resources and Evaluation Conference},
  isbn = {979-10-95546-34-4},
  language = {English},
  month = may,
  publisher = {European Language Resources Association},
  title = {An Annotated Dataset of Discourse Modes in {H}indi Stories},
  url = {https://www.aclweb.org/anthology/2020.lrec-1.149},
  year = {2020},
}
""",
        adapted_from=["HindiDiscourseClassification"],
    )

    def dataset_transform(self):
        self.dataset = self.stratified_subsampling(
            self.dataset, seed=self.seed, splits=["train"]
        )<|MERGE_RESOLUTION|>--- conflicted
+++ resolved
@@ -1,15 +1,11 @@
 from __future__ import annotations
 
-from mteb.abstasks.AbsTaskAnyClassification import AbsTaskAnyClassification
-from mteb.abstasks.task_metadata import TaskMetadata
+from mteb.abstasks.AbsTaskClassification import AbsTaskClassification
+from mteb.abstasks.TaskMetadata import TaskMetadata
 
 
-<<<<<<< HEAD
-class HindiDiscourseClassification(AbsTaskAnyClassification):
-=======
 class HindiDiscourseClassification(AbsTaskClassification):
     superseded_by = "HindiDiscourseClassification.v2"
->>>>>>> 9586697f
     metadata = TaskMetadata(
         name="HindiDiscourseClassification",
         dataset={
@@ -20,7 +16,7 @@
         description="A Hindi Discourse dataset in Hindi with values for coherence.",
         reference="https://aclanthology.org/2020.lrec-1.149/",
         type="Classification",
-        category="t2c",
+        category="s2s",
         modalities=["text"],
         eval_splits=["train"],
         eval_langs=["hin-Deva"],
