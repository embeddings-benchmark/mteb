from __future__ import annotations

from mteb.abstasks.AbsTaskClassification import AbsTaskClassification
from mteb.abstasks.TaskMetadata import TaskMetadata

TEST_SAMPLES = 2048


class FilipinoHateSpeechClassification(AbsTaskClassification):
    metadata = TaskMetadata(
        name="FilipinoHateSpeechClassification",
        description="Filipino Twitter dataset for sentiment classification.",
        reference="https://pcj.csp.org.ph/index.php/pcj/issue/download/29/PCJ%20V14%20N1%20pp1-14%202019",
        dataset={
            "path": "mteb/FilipinoHateSpeechClassification",
            "revision": "087a17c0b7f9a78901c88aea00ad2892a319fdac",
        },
        type="Classification",
        category="s2s",
        modalities=["text"],
        date=("2019-08-01", "2019-08-01"),
        eval_splits=["validation", "test"],
        eval_langs=["fil-Latn"],
        main_score="accuracy",
        domains=["Social", "Written"],
        task_subtypes=["Sentiment/Hate speech"],
        license="not specified",
        annotations_creators="human-annotated",
        dialect=[],
        sample_creation="found",
        bibtex_citation=r"""
@article{Cabasag-2019-hate-speech,
  author = {Neil Vicente Cabasag, Vicente Raphael Chan, Sean Christian Lim, Mark Edward Gonzales, and Charibeth Cheng},
  journal = {Philippine Computing Journal},
  month = {August},
  number = {1},
  title = {Hate speech in Philippine election-related tweets: Automatic detection and classification using natural language processing.},
  volume = {XIV},
  year = {2019},
}
""",
<<<<<<< HEAD
    )

    def dataset_transform(self):
        self.dataset = self.stratified_subsampling(
            self.dataset, seed=self.seed, splits=["validation", "test"]
        )
=======
    )
>>>>>>> d7ff1ab3
<|MERGE_RESOLUTION|>--- conflicted
+++ resolved
@@ -39,13 +39,4 @@
   year = {2019},
 }
 """,
-<<<<<<< HEAD
-    )
-
-    def dataset_transform(self):
-        self.dataset = self.stratified_subsampling(
-            self.dataset, seed=self.seed, splits=["validation", "test"]
-        )
-=======
-    )
->>>>>>> d7ff1ab3
+    )