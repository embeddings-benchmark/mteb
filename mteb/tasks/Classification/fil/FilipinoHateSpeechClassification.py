from __future__ import annotations

from mteb.abstasks.AbsTaskClassification import AbsTaskClassification
from mteb.abstasks.TaskMetadata import TaskMetadata

TEST_SAMPLES = 2048


class FilipinoHateSpeechClassification(AbsTaskClassification):
    metadata = TaskMetadata(
        name="FilipinoHateSpeechClassification",
        description="Filipino Twitter dataset for sentiment classification.",
        reference="https://pcj.csp.org.ph/index.php/pcj/issue/download/29/PCJ%20V14%20N1%20pp1-14%202019",
        dataset={
<<<<<<< HEAD
            "path": "jcblaise/hatespeech_filipino",
            "revision": "b01711587b073e55569de75ef04d7da4592a3618",
=======
            "path": "legacy-datasets/hate_speech_filipino",
            "revision": "1994e9bb7f3ec07518e3f0d9e870cb293e234686",
>>>>>>> f8fed9b1
            "trust_remote_code": True,
        },
        type="Classification",
        category="s2s",
        modalities=["text"],
        date=("2019-08-01", "2019-08-01"),
        eval_splits=["validation", "test"],
        eval_langs=["fil-Latn"],
        main_score="accuracy",
        domains=["Social", "Written"],
        task_subtypes=["Sentiment/Hate speech"],
        license="not specified",
        annotations_creators="human-annotated",
        dialect=[],
        sample_creation="found",
        bibtex_citation="""
        @article{Cabasag-2019-hate-speech,
            title={Hate speech in Philippine election-related tweets: Automatic detection and classification using natural language processing.},
            author={Neil Vicente Cabasag, Vicente Raphael Chan, Sean Christian Lim, Mark Edward Gonzales, and Charibeth Cheng},
            journal={Philippine Computing Journal},
            volume={XIV},
            number={1},
            month={August},
            year={2019}
        }
        """,
        descriptive_stats={
            "n_samples": {"validation": TEST_SAMPLES, "test": TEST_SAMPLES},
            "avg_character_length": {"validation": 88.1, "test": 87.4},
        },
    )

    def dataset_transform(self):
        self.dataset = self.stratified_subsampling(
            self.dataset, seed=self.seed, splits=["validation", "test"]
        )<|MERGE_RESOLUTION|>--- conflicted
+++ resolved
@@ -12,13 +12,8 @@
         description="Filipino Twitter dataset for sentiment classification.",
         reference="https://pcj.csp.org.ph/index.php/pcj/issue/download/29/PCJ%20V14%20N1%20pp1-14%202019",
         dataset={
-<<<<<<< HEAD
-            "path": "jcblaise/hatespeech_filipino",
-            "revision": "b01711587b073e55569de75ef04d7da4592a3618",
-=======
             "path": "legacy-datasets/hate_speech_filipino",
             "revision": "1994e9bb7f3ec07518e3f0d9e870cb293e234686",
->>>>>>> f8fed9b1
             "trust_remote_code": True,
         },
         type="Classification",
