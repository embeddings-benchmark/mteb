--- conflicted
+++ resolved
@@ -1,17 +1,13 @@
 from __future__ import annotations
 
-from mteb.abstasks.AbsTaskAnyClassification import AbsTaskAnyClassification
-from mteb.abstasks.task_metadata import TaskMetadata
+from mteb.abstasks.AbsTaskClassification import AbsTaskClassification
+from mteb.abstasks.TaskMetadata import TaskMetadata
 
 TEST_SAMPLES = 2048
 
 
-<<<<<<< HEAD
-class FilipinoHateSpeechClassification(AbsTaskAnyClassification):
-=======
 class FilipinoHateSpeechClassification(AbsTaskClassification):
     superseded_by = "FilipinoHateSpeechClassification.v2"
->>>>>>> 9586697f
     metadata = TaskMetadata(
         name="FilipinoHateSpeechClassification",
         description="Filipino Twitter dataset for sentiment classification.",
@@ -21,7 +17,7 @@
             "revision": "087a17c0b7f9a78901c88aea00ad2892a319fdac",
         },
         type="Classification",
-        category="t2c",
+        category="s2s",
         modalities=["text"],
         date=("2019-08-01", "2019-08-01"),
         eval_splits=["validation", "test"],
