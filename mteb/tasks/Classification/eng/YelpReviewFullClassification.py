from __future__ import annotations

from mteb.abstasks.AbsTaskAnyClassification import AbsTaskAnyClassification
from mteb.abstasks.task_metadata import TaskMetadata


<<<<<<< HEAD
class YelpReviewFullClassification(AbsTaskAnyClassification):
=======
class YelpReviewFullClassification(AbsTaskClassification):
    superseded_by = "YelpReviewFullClassification.v2"
>>>>>>> 9586697f
    metadata = TaskMetadata(
        name="YelpReviewFullClassification",
        description="Yelp Review Full is a dataset for sentiment analysis, containing 5 classes corresponding to ratings 1-5.",
        reference="https://arxiv.org/abs/1509.01626",
        dataset={
            "path": "Yelp/yelp_review_full",
            "revision": "c1f9ee939b7d05667af864ee1cb066393154bf85",
        },
        type="Classification",
        category="t2c",
        modalities=["text"],
        eval_splits=["test"],
        eval_langs=["eng-Latn"],
        main_score="accuracy",
        date=("2015-01-01", "2015-12-31"),  # reviews from 2015
        domains=["Reviews", "Written"],
        task_subtypes=["Sentiment/Hate speech"],
        license="https://huggingface.co/datasets/Yelp/yelp_review_full#licensing-information",
        annotations_creators="derived",
        dialect=[],
        sample_creation="found",
        bibtex_citation=r"""
@inproceedings{NIPS2015_250cf8b5,
  author = {Zhang, Xiang and Zhao, Junbo and LeCun, Yann},
  booktitle = {Advances in Neural Information Processing Systems},
  editor = {C. Cortes and N. Lawrence and D. Lee and M. Sugiyama and R. Garnett},
  pages = {},
  publisher = {Curran Associates, Inc.},
  title = {Character-level Convolutional Networks for Text Classification},
  url = {https://proceedings.neurips.cc/paper_files/paper/2015/file/250cf8b51c773f3f8dc8b4be867a9a02-Paper.pdf},
  volume = {28},
  year = {2015},
}
""",
    )

    samples_per_label = 128

    def dataset_transform(self):
        self.dataset = self.stratified_subsampling(
            self.dataset, seed=self.seed, splits=["test"]
        )


class YelpReviewFullClassificationV2(AbsTaskClassification):
    metadata = TaskMetadata(
        name="YelpReviewFullClassification.v2",
        description="""Yelp Review Full is a dataset for sentiment analysis, containing 5 classes corresponding to ratings 1-5.
        This version corrects errors found in the original data. For details, see [pull request](https://github.com/embeddings-benchmark/mteb/pull/2900)""",
        reference="https://arxiv.org/abs/1509.01626",
        dataset={
            "path": "mteb/yelp_review_full",
            "revision": "49d71141934ae2e58733acd90908140e8ecaaee0",
        },
        type="Classification",
        category="s2s",
        modalities=["text"],
        eval_splits=["test"],
        eval_langs=["eng-Latn"],
        main_score="accuracy",
        date=("2015-01-01", "2015-12-31"),  # reviews from 2015
        domains=["Reviews", "Written"],
        task_subtypes=["Sentiment/Hate speech"],
        license="https://huggingface.co/datasets/Yelp/yelp_review_full#licensing-information",
        annotations_creators="derived",
        dialect=[],
        sample_creation="found",
        bibtex_citation=r"""
@inproceedings{NIPS2015_250cf8b5,
  author = {Zhang, Xiang and Zhao, Junbo and LeCun, Yann},
  booktitle = {Advances in Neural Information Processing Systems},
  editor = {C. Cortes and N. Lawrence and D. Lee and M. Sugiyama and R. Garnett},
  pages = {},
  publisher = {Curran Associates, Inc.},
  title = {Character-level Convolutional Networks for Text Classification},
  url = {https://proceedings.neurips.cc/paper_files/paper/2015/file/250cf8b51c773f3f8dc8b4be867a9a02-Paper.pdf},
  volume = {28},
  year = {2015},
}
""",
        adapted_from=["YelpReviewFullClassification"],
    )

    samples_per_label = 128

    def dataset_transform(self):
        self.dataset = self.stratified_subsampling(
            self.dataset, seed=self.seed, splits=["test"]
        )<|MERGE_RESOLUTION|>--- conflicted
+++ resolved
@@ -1,15 +1,11 @@
 from __future__ import annotations
 
-from mteb.abstasks.AbsTaskAnyClassification import AbsTaskAnyClassification
-from mteb.abstasks.task_metadata import TaskMetadata
+from mteb.abstasks.AbsTaskClassification import AbsTaskClassification
+from mteb.abstasks.TaskMetadata import TaskMetadata
 
 
-<<<<<<< HEAD
-class YelpReviewFullClassification(AbsTaskAnyClassification):
-=======
 class YelpReviewFullClassification(AbsTaskClassification):
     superseded_by = "YelpReviewFullClassification.v2"
->>>>>>> 9586697f
     metadata = TaskMetadata(
         name="YelpReviewFullClassification",
         description="Yelp Review Full is a dataset for sentiment analysis, containing 5 classes corresponding to ratings 1-5.",
@@ -19,7 +15,7 @@
             "revision": "c1f9ee939b7d05667af864ee1cb066393154bf85",
         },
         type="Classification",
-        category="t2c",
+        category="s2s",
         modalities=["text"],
         eval_splits=["test"],
         eval_langs=["eng-Latn"],
