--- conflicted
+++ resolved
@@ -1,17 +1,13 @@
 from __future__ import annotations
 
-from mteb.abstasks.AbsTaskAnyClassification import AbsTaskAnyClassification
-from mteb.abstasks.task_metadata import TaskMetadata
+from mteb.abstasks.AbsTaskClassification import AbsTaskClassification
+from mteb.abstasks.TaskMetadata import TaskMetadata
 
 _EVAL_SPLITS = ["test"]
 
 
-<<<<<<< HEAD
-class ToxicChatClassification(AbsTaskAnyClassification):
-=======
 class ToxicChatClassification(AbsTaskClassification):
     superseded_by = "ToxicChatClassification.v2"
->>>>>>> 9586697f
     metadata = TaskMetadata(
         name="ToxicChatClassification",
         description="""This dataset contains toxicity annotations on 10K user
@@ -30,7 +26,7 @@
             "revision": "3e0319203c7162b9c9f8015b594441f979c199bc",
         },
         type="Classification",
-        category="t2c",
+        category="s2s",
         modalities=["text"],
         eval_splits=_EVAL_SPLITS,
         eval_langs=["eng-Latn"],
