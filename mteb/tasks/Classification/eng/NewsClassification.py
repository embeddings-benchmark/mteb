from __future__ import annotations

from mteb.abstasks.AbsTaskAnyClassification import AbsTaskAnyClassification
from mteb.abstasks.task_metadata import TaskMetadata


<<<<<<< HEAD
class NewsClassification(AbsTaskAnyClassification):
=======
class NewsClassification(AbsTaskClassification):
    superseded_by = "NewsClassification.v2"
>>>>>>> 9586697f
    metadata = TaskMetadata(
        name="NewsClassification",
        description="Large News Classification Dataset",
        dataset={
            "path": "fancyzhx/ag_news",
            "revision": "eb185aade064a813bc0b7f42de02595523103ca4",
        },
        reference="https://arxiv.org/abs/1509.01626",
        type="Classification",
        category="t2c",
        modalities=["text"],
        eval_splits=["test"],
        eval_langs=["eng-Latn"],
        main_score="accuracy",
        date=(
            "2004-01-01",
            "2015-12-31",
        ),  # Estimated range for the collection of news articles
        domains=["News", "Written"],
        task_subtypes=["Topic classification"],
        license="apache-2.0",
        annotations_creators="expert-annotated",
        dialect=["eng-Latn-US", "en-Latn-GB", "en-Latn-AU"],
        sample_creation="found",
        bibtex_citation=r"""
@inproceedings{NIPS2015_250cf8b5,
  author = {Zhang, Xiang and Zhao, Junbo and LeCun, Yann},
  booktitle = {Advances in Neural Information Processing Systems},
  editor = {C. Cortes and N. Lawrence and D. Lee and M. Sugiyama and R. Garnett},
  pages = {},
  publisher = {Curran Associates, Inc.},
  title = {Character-level Convolutional Networks for Text Classification},
  url = {https://proceedings.neurips.cc/paper_files/paper/2015/file/250cf8b51c773f3f8dc8b4be867a9a02-Paper.pdf},
  volume = {28},
  year = {2015},
}
""",
    )


class NewsClassificationV2(AbsTaskClassification):
    metadata = TaskMetadata(
        name="NewsClassification.v2",
        description="""Large News Classification Dataset
        This version corrects errors found in the original data. For details, see [pull request](https://github.com/embeddings-benchmark/mteb/pull/2900)""",
        dataset={
            "path": "mteb/news",
            "revision": "7c1f485c1f43d6aef852c5df6db23b047991a8e7",
        },
        reference="https://arxiv.org/abs/1509.01626",
        type="Classification",
        category="s2s",
        modalities=["text"],
        eval_splits=["test"],
        eval_langs=["eng-Latn"],
        main_score="accuracy",
        date=(
            "2004-01-01",
            "2015-12-31",
        ),  # Estimated range for the collection of news articles
        domains=["News", "Written"],
        task_subtypes=["Topic classification"],
        license="apache-2.0",
        annotations_creators="expert-annotated",
        dialect=["eng-Latn-US", "en-Latn-GB", "en-Latn-AU"],
        sample_creation="found",
        bibtex_citation=r"""
@inproceedings{NIPS2015_250cf8b5,
  author = {Zhang, Xiang and Zhao, Junbo and LeCun, Yann},
  booktitle = {Advances in Neural Information Processing Systems},
  editor = {C. Cortes and N. Lawrence and D. Lee and M. Sugiyama and R. Garnett},
  pages = {},
  publisher = {Curran Associates, Inc.},
  title = {Character-level Convolutional Networks for Text Classification},
  url = {https://proceedings.neurips.cc/paper_files/paper/2015/file/250cf8b51c773f3f8dc8b4be867a9a02-Paper.pdf},
  volume = {28},
  year = {2015},
}
""",
        adapted_from=["NewsClassification"],
    )<|MERGE_RESOLUTION|>--- conflicted
+++ resolved
@@ -1,15 +1,11 @@
 from __future__ import annotations
 
-from mteb.abstasks.AbsTaskAnyClassification import AbsTaskAnyClassification
-from mteb.abstasks.task_metadata import TaskMetadata
+from mteb.abstasks.AbsTaskClassification import AbsTaskClassification
+from mteb.abstasks.TaskMetadata import TaskMetadata
 
 
-<<<<<<< HEAD
-class NewsClassification(AbsTaskAnyClassification):
-=======
 class NewsClassification(AbsTaskClassification):
     superseded_by = "NewsClassification.v2"
->>>>>>> 9586697f
     metadata = TaskMetadata(
         name="NewsClassification",
         description="Large News Classification Dataset",
@@ -19,7 +15,7 @@
         },
         reference="https://arxiv.org/abs/1509.01626",
         type="Classification",
-        category="t2c",
+        category="s2s",
         modalities=["text"],
         eval_splits=["test"],
         eval_langs=["eng-Latn"],
