--- conflicted
+++ resolved
@@ -1,15 +1,11 @@
 from __future__ import annotations
 
-from mteb.abstasks.AbsTaskAnyClassification import AbsTaskAnyClassification
-from mteb.abstasks.task_metadata import TaskMetadata
+from mteb.abstasks.AbsTaskClassification import AbsTaskClassification
+from mteb.abstasks.TaskMetadata import TaskMetadata
 
 
-<<<<<<< HEAD
-class SDSEyeProtectionClassification(AbsTaskAnyClassification):
-=======
 class SDSEyeProtectionClassification(AbsTaskClassification):
     superseded_by = "SDSEyeProtectionClassification.v2"
->>>>>>> 9586697f
     metadata = TaskMetadata(
         name="SDSEyeProtectionClassification",
         description="ChemTEB evaluates the performance of text embedding models on chemical domain data.",
@@ -19,7 +15,7 @@
             "revision": "35cbe5ee544dd26e343238a333de4568e6f77819",
         },
         type="Classification",
-        category="t2c",
+        category="s2p",
         modalities=["text"],
         eval_splits=["test"],
         eval_langs=["eng-Latn"],
