from __future__ import annotations

from mteb.abstasks.AbsTaskClassification import AbsTaskClassification
from mteb.abstasks.TaskMetadata import TaskMetadata


class PatentClassification(AbsTaskClassification):
    metadata = TaskMetadata(
        name="PatentClassification",
        description="Classification Dataset of Patents and Abstract",
        dataset={
            "path": "mteb/PatentClassification",
            "revision": "6bd77eb030ab3bfbf1e6f7a2b069979daf167311",
        },
        reference="https://aclanthology.org/P19-1212.pdf",
        type="Classification",
        category="t2c",
        modalities=["text"],
        eval_splits=["test"],
        eval_langs=["eng-Latn"],
        main_score="accuracy",
        date=("2021-11-05", "2022-10-22"),
        domains=["Legal", "Written"],
        task_subtypes=["Topic classification"],
        license="not specified",
        annotations_creators="derived",
        dialect=[],
        sample_creation="found",
<<<<<<< HEAD
        bibtex_citation="""@inproceedings{sharma-etal-2019-bigpatent,
            title = "{BIGPATENT}: A Large-Scale Dataset for Abstractive and Coherent Summarization",
            author = "Sharma, Eva  and
            Li, Chen  and
            Wang, Lu",
            editor = "Korhonen, Anna  and
            Traum, David  and
            M{\`a}rquez, Llu{\'\i}s",
            booktitle = "Proceedings of the 57th Annual Meeting of the Association for Computational Linguistics",
            month = jul,
            year = "2019",
            address = "Florence, Italy",
            publisher = "Association for Computational Linguistics",
            url = "https://aclanthology.org/P19-1212",
            doi = "10.18653/v1/P19-1212",
            pages = "2204--2213",
            abstract = "Most existing text summarization datasets are compiled from the news domain, where summaries have a flattened discourse structure. In such datasets, summary-worthy content often appears in the beginning of input articles. Moreover, large segments from input articles are present verbatim in their respective summaries. These issues impede the learning and evaluation of systems that can understand an article{'}s global content structure as well as produce abstractive summaries with high compression ratio. In this work, we present a novel dataset, BIGPATENT, consisting of 1.3 million records of U.S. patent documents along with human written abstractive summaries. Compared to existing summarization datasets, BIGPATENT has the following properties: i) summaries contain a richer discourse structure with more recurring entities, ii) salient content is evenly distributed in the input, and iii) lesser and shorter extractive fragments are present in the summaries. Finally, we train and evaluate baselines and popular learning models on BIGPATENT to shed light on new challenges and motivate future directions for summarization research.",
        }""",
    )
=======
        bibtex_citation=r"""
@inproceedings{sharma-etal-2019-bigpatent,
  abstract = {Most existing text summarization datasets are compiled from the news domain, where summaries have a flattened discourse structure. In such datasets, summary-worthy content often appears in the beginning of input articles. Moreover, large segments from input articles are present verbatim in their respective summaries. These issues impede the learning and evaluation of systems that can understand an article{'}s global content structure as well as produce abstractive summaries with high compression ratio. In this work, we present a novel dataset, BIGPATENT, consisting of 1.3 million records of U.S. patent documents along with human written abstractive summaries. Compared to existing summarization datasets, BIGPATENT has the following properties: i) summaries contain a richer discourse structure with more recurring entities, ii) salient content is evenly distributed in the input, and iii) lesser and shorter extractive fragments are present in the summaries. Finally, we train and evaluate baselines and popular learning models on BIGPATENT to shed light on new challenges and motivate future directions for summarization research.},
  address = {Florence, Italy},
  author = {Sharma, Eva  and
Li, Chen  and
Wang, Lu},
  booktitle = {Proceedings of the 57th Annual Meeting of the Association for Computational Linguistics},
  doi = {10.18653/v1/P19-1212},
  editor = {Korhonen, Anna  and
Traum, David  and
M{\`a}rquez, Llu{\'\i}s},
  month = jul,
  pages = {2204--2213},
  publisher = {Association for Computational Linguistics},
  title = {{BIGPATENT}: A Large-Scale Dataset for Abstractive and Coherent Summarization},
  url = {https://aclanthology.org/P19-1212},
  year = {2019},
}
""",
    )

    def dataset_transform(self):
        self.dataset = self.stratified_subsampling(
            self.dataset, seed=self.seed, splits=["test"]
        )
>>>>>>> e0c2dc9d
<|MERGE_RESOLUTION|>--- conflicted
+++ resolved
@@ -26,27 +26,6 @@
         annotations_creators="derived",
         dialect=[],
         sample_creation="found",
-<<<<<<< HEAD
-        bibtex_citation="""@inproceedings{sharma-etal-2019-bigpatent,
-            title = "{BIGPATENT}: A Large-Scale Dataset for Abstractive and Coherent Summarization",
-            author = "Sharma, Eva  and
-            Li, Chen  and
-            Wang, Lu",
-            editor = "Korhonen, Anna  and
-            Traum, David  and
-            M{\`a}rquez, Llu{\'\i}s",
-            booktitle = "Proceedings of the 57th Annual Meeting of the Association for Computational Linguistics",
-            month = jul,
-            year = "2019",
-            address = "Florence, Italy",
-            publisher = "Association for Computational Linguistics",
-            url = "https://aclanthology.org/P19-1212",
-            doi = "10.18653/v1/P19-1212",
-            pages = "2204--2213",
-            abstract = "Most existing text summarization datasets are compiled from the news domain, where summaries have a flattened discourse structure. In such datasets, summary-worthy content often appears in the beginning of input articles. Moreover, large segments from input articles are present verbatim in their respective summaries. These issues impede the learning and evaluation of systems that can understand an article{'}s global content structure as well as produce abstractive summaries with high compression ratio. In this work, we present a novel dataset, BIGPATENT, consisting of 1.3 million records of U.S. patent documents along with human written abstractive summaries. Compared to existing summarization datasets, BIGPATENT has the following properties: i) summaries contain a richer discourse structure with more recurring entities, ii) salient content is evenly distributed in the input, and iii) lesser and shorter extractive fragments are present in the summaries. Finally, we train and evaluate baselines and popular learning models on BIGPATENT to shed light on new challenges and motivate future directions for summarization research.",
-        }""",
-    )
-=======
         bibtex_citation=r"""
 @inproceedings{sharma-etal-2019-bigpatent,
   abstract = {Most existing text summarization datasets are compiled from the news domain, where summaries have a flattened discourse structure. In such datasets, summary-worthy content often appears in the beginning of input articles. Moreover, large segments from input articles are present verbatim in their respective summaries. These issues impede the learning and evaluation of systems that can understand an article{'}s global content structure as well as produce abstractive summaries with high compression ratio. In this work, we present a novel dataset, BIGPATENT, consisting of 1.3 million records of U.S. patent documents along with human written abstractive summaries. Compared to existing summarization datasets, BIGPATENT has the following properties: i) summaries contain a richer discourse structure with more recurring entities, ii) salient content is evenly distributed in the input, and iii) lesser and shorter extractive fragments are present in the summaries. Finally, we train and evaluate baselines and popular learning models on BIGPATENT to shed light on new challenges and motivate future directions for summarization research.},
@@ -67,10 +46,4 @@
   year = {2019},
 }
 """,
-    )
-
-    def dataset_transform(self):
-        self.dataset = self.stratified_subsampling(
-            self.dataset, seed=self.seed, splits=["test"]
-        )
->>>>>>> e0c2dc9d
+    )