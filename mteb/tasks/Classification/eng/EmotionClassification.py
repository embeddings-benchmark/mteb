--- conflicted
+++ resolved
@@ -1,15 +1,11 @@
 from __future__ import annotations
 
-from mteb.abstasks.AbsTaskAnyClassification import AbsTaskAnyClassification
-from mteb.abstasks.task_metadata import TaskMetadata
+from mteb.abstasks.AbsTaskClassification import AbsTaskClassification
+from mteb.abstasks.TaskMetadata import TaskMetadata
 
 
-<<<<<<< HEAD
-class EmotionClassification(AbsTaskAnyClassification):
-=======
 class EmotionClassification(AbsTaskClassification):
     superseded_by = "EmotionClassification.v2"
->>>>>>> 9586697f
     metadata = TaskMetadata(
         name="EmotionClassification",
         description="Emotion is a dataset of English Twitter messages with six basic emotions: anger, fear, joy, love, sadness, and surprise.",
@@ -19,7 +15,7 @@
             "revision": "4f58c6b202a23cf9a4da393831edf4f9183cad37",
         },
         type="Classification",
-        category="t2c",
+        category="s2s",
         modalities=["text"],
         eval_splits=["test"],
         eval_langs=["eng-Latn"],
