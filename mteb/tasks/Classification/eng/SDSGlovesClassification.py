from __future__ import annotations

from mteb.abstasks.AbsTaskAnyClassification import AbsTaskAnyClassification
from mteb.abstasks.task_metadata import TaskMetadata


<<<<<<< HEAD
class SDSGlovesClassification(AbsTaskAnyClassification):
=======
class SDSGlovesClassification(AbsTaskClassification):
    superseded_by = "SDSGlovesClassification.v2"
>>>>>>> 9586697f
    metadata = TaskMetadata(
        name="SDSGlovesClassification",
        description="ChemTEB evaluates the performance of text embedding models on chemical domain data.",
        reference="https://arxiv.org/abs/2412.00532",
        dataset={
            "path": "BASF-AI/SDSGlovesClassification",
            "revision": "c723236c5ec417d79512e6104aca9d2cd88168f6",
        },
        type="Classification",
        category="t2c",
        modalities=["text"],
        eval_splits=["test"],
        eval_langs=["eng-Latn"],
        main_score="accuracy",
        date=("2024-06-01", "2024-11-30"),
        domains=["Chemistry"],
        task_subtypes=[],
        license="cc-by-nc-sa-4.0",
        annotations_creators="LM-generated and reviewed",
        dialect=[],
        sample_creation="created",
        bibtex_citation=r"""
@article{kasmaee2024chemteb,
  author = {Kasmaee, Ali Shiraee and Khodadad, Mohammad and Saloot, Mohammad Arshi and Sherck, Nick and Dokas, Stephen and Mahyar, Hamidreza and Samiee, Soheila},
  journal = {arXiv preprint arXiv:2412.00532},
  title = {ChemTEB: Chemical Text Embedding Benchmark, an Overview of Embedding Models Performance \& Efficiency on a Specific Domain},
  year = {2024},
}

@inproceedings{pereira2020msds,
  author = {Pereira, Eliseu},
  booktitle = {15th Doctoral Symposium},
  pages = {42},
  title = {MSDS-OPP: Operator Procedures Prediction in Material Safety Data Sheets},
  year = {2020},
}
""",
    )


class SDSGlovesClassificationV2(AbsTaskClassification):
    metadata = TaskMetadata(
        name="SDSGlovesClassification.v2",
        description="""ChemTEB evaluates the performance of text embedding models on chemical domain data.
        This version corrects errors found in the original data. For details, see [pull request](https://github.com/embeddings-benchmark/mteb/pull/2900)""",
        reference="https://arxiv.org/abs/2412.00532",
        dataset={
            "path": "mteb/sds_gloves",
            "revision": "09b09ee755ada02c68ad835971e22b1959d79448",
        },
        type="Classification",
        category="s2p",
        modalities=["text"],
        eval_splits=["test"],
        eval_langs=["eng-Latn"],
        main_score="accuracy",
        date=("2024-06-01", "2024-11-30"),
        domains=["Chemistry"],
        task_subtypes=[],
        license="cc-by-nc-sa-4.0",
        annotations_creators="LM-generated and reviewed",
        dialect=[],
        sample_creation="created",
        bibtex_citation=r"""
@article{kasmaee2024chemteb,
  author = {Kasmaee, Ali Shiraee and Khodadad, Mohammad and Saloot, Mohammad Arshi and Sherck, Nick and Dokas, Stephen and Mahyar, Hamidreza and Samiee, Soheila},
  journal = {arXiv preprint arXiv:2412.00532},
  title = {ChemTEB: Chemical Text Embedding Benchmark, an Overview of Embedding Models Performance \& Efficiency on a Specific Domain},
  year = {2024},
}

@inproceedings{pereira2020msds,
  author = {Pereira, Eliseu},
  booktitle = {15th Doctoral Symposium},
  pages = {42},
  title = {MSDS-OPP: Operator Procedures Prediction in Material Safety Data Sheets},
  year = {2020},
}
""",
        adapted_from=["SDSGlovesClassification"],
    )<|MERGE_RESOLUTION|>--- conflicted
+++ resolved
@@ -1,15 +1,11 @@
 from __future__ import annotations
 
-from mteb.abstasks.AbsTaskAnyClassification import AbsTaskAnyClassification
-from mteb.abstasks.task_metadata import TaskMetadata
+from mteb.abstasks.AbsTaskClassification import AbsTaskClassification
+from mteb.abstasks.TaskMetadata import TaskMetadata
 
 
-<<<<<<< HEAD
-class SDSGlovesClassification(AbsTaskAnyClassification):
-=======
 class SDSGlovesClassification(AbsTaskClassification):
     superseded_by = "SDSGlovesClassification.v2"
->>>>>>> 9586697f
     metadata = TaskMetadata(
         name="SDSGlovesClassification",
         description="ChemTEB evaluates the performance of text embedding models on chemical domain data.",
@@ -19,7 +15,7 @@
             "revision": "c723236c5ec417d79512e6104aca9d2cd88168f6",
         },
         type="Classification",
-        category="t2c",
+        category="s2p",
         modalities=["text"],
         eval_splits=["test"],
         eval_langs=["eng-Latn"],
