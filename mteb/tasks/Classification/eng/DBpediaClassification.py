--- conflicted
+++ resolved
@@ -1,15 +1,11 @@
 from __future__ import annotations
 
-from mteb.abstasks.AbsTaskAnyClassification import AbsTaskAnyClassification
-from mteb.abstasks.task_metadata import TaskMetadata
+from mteb.abstasks.AbsTaskClassification import AbsTaskClassification
+from mteb.abstasks.TaskMetadata import TaskMetadata
 
 
-<<<<<<< HEAD
-class DBpediaClassification(AbsTaskAnyClassification):
-=======
 class DBpediaClassification(AbsTaskClassification):
     superseded_by = "DBpediaClassification.v2"
->>>>>>> 9586697f
     metadata = TaskMetadata(
         name="DBpediaClassification",
         description="DBpedia14 is a dataset of English texts from Wikipedia articles, categorized into 14 non-overlapping classes based on their DBpedia ontology.",
@@ -19,7 +15,7 @@
             "revision": "9abd46cf7fc8b4c64290f26993c540b92aa145ac",
         },
         type="Classification",
-        category="t2c",
+        category="s2s",
         modalities=["text"],
         eval_splits=["test"],
         eval_langs=["eng-Latn"],
