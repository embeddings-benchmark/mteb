--- conflicted
+++ resolved
@@ -1,15 +1,11 @@
 from __future__ import annotations
 
-from mteb.abstasks.AbsTaskAnyClassification import AbsTaskAnyClassification
-from mteb.abstasks.task_metadata import TaskMetadata
+from mteb.abstasks.AbsTaskClassification import AbsTaskClassification
+from mteb.abstasks.TaskMetadata import TaskMetadata
 
 
-<<<<<<< HEAD
-class WikipediaChemFieldsClassification(AbsTaskAnyClassification):
-=======
 class WikipediaChemFieldsClassification(AbsTaskClassification):
     superseded_by = "WikipediaChemFieldsClassification.v2"
->>>>>>> 9586697f
     metadata = TaskMetadata(
         name="WikipediaChemFieldsClassification",
         description="ChemTEB evaluates the performance of text embedding models on chemical domain data.",
@@ -19,7 +15,7 @@
             "revision": "a75fae77759acc115f015f2b856baa47776d733d",
         },
         type="Classification",
-        category="t2c",
+        category="s2s",
         modalities=["text"],
         eval_splits=["test"],
         eval_langs=["eng-Latn"],
