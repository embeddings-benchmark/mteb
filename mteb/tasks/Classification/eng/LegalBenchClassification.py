from __future__ import annotations

from mteb.abstasks import AbsTaskClassification
from mteb.abstasks.TaskMetadata import TaskMetadata


class CanadaTaxCourtOutcomesLegalBenchClassification(AbsTaskClassification):
    metadata = TaskMetadata(
        name="CanadaTaxCourtOutcomesLegalBenchClassification",
        description="The input is an excerpt of text from Tax Court of Canada decisions involving appeals of tax related matters. The task is to classify whether the excerpt includes the outcome of the appeal, and if so, to specify whether the appeal was allowed or dismissed. Partial success (e.g. appeal granted on one tax year but dismissed on another) counts as allowed (with the exception of costs orders which are disregarded). Where the excerpt does not clearly articulate an outcome, the system should indicate other as the outcome. Categorizing case outcomes is a common task that legal researchers complete in order to gather datasets involving outcomes in legal processes for the purposes of quantitative empirical legal research.",
        reference="https://huggingface.co/datasets/nguha/legalbench",
        dataset={
            "path": "nguha/legalbench",
            "name": "canada_tax_court_outcomes",
            "revision": "12ca3b695563788fead87a982ad1a068284413f4",
        },
        type="Classification",
        category="s2s",
        eval_splits=["test"],
        eval_langs=["eng-Latn"],
        main_score="accuracy",
        date=("2023-08-23", "2023-08-23"),
        form=["written"],
        domains=["Legal"],
        task_subtypes=[],
        license="cc-by-nc-4.0",
        socioeconomic_status="high",
        annotations_creators="expert-annotated",
        dialect=["en-CA"],
        text_creation="found",
        bibtex_citation="""
        @misc{guha2023legalbench,
            title={LegalBench: A Collaboratively Built Benchmark for Measuring Legal Reasoning in Large Language Models}, 
            author={Neel Guha and Julian Nyarko and Daniel E. Ho and Christopher Ré and Adam Chilton and Aditya Narayana and Alex Chohlas-Wood and Austin Peters and Brandon Waldon and Daniel N. Rockmore and Diego Zambrano and Dmitry Talisman and Enam Hoque and Faiz Surani and Frank Fagan and Galit Sarfaty and Gregory M. Dickinson and Haggai Porat and Jason Hegland and Jessica Wu and Joe Nudell and Joel Niklaus and John Nay and Jonathan H. Choi and Kevin Tobia and Margaret Hagan and Megan Ma and Michael Livermore and Nikon Rasumov-Rahe and Nils Holzenberger and Noam Kolt and Peter Henderson and Sean Rehaag and Sharad Goel and Shang Gao and Spencer Williams and Sunny Gandhi and Tom Zur and Varun Iyer and Zehua Li},
            year={2023},
            eprint={2308.11462},
            archivePrefix={arXiv},
            primaryClass={cs.CL}
            }""",
        n_samples={"test": 244},
        avg_character_length={"test": 622.60},
    )

    def dataset_transform(self):
        self.dataset = self.dataset.rename_column("answer", "label")


class ContractNLIConfidentialityOfAgreementLegalBenchClassification(
    AbsTaskClassification
):
    metadata = TaskMetadata(
        name="ContractNLIConfidentialityOfAgreementLegalBenchClassification",
        description="This task is a subset of ContractNLI, and consists of determining whether a clause from an NDA provides that the Receiving Party shall not disclose the fact that Agreement was agreed or negotiated.",
        reference="https://huggingface.co/datasets/nguha/legalbench",
        dataset={
            "path": "nguha/legalbench",
            "name": "contract_nli_confidentiality_of_agreement",
            "revision": "12ca3b695563788fead87a982ad1a068284413f4",
        },
        type="Classification",
        category="s2s",
        eval_splits=["test"],
        eval_langs=["eng-Latn"],
        main_score="accuracy",
        date=("1996-01-01", "2023-08-23"),
        form=["written"],
        domains=["Legal"],
        task_subtypes=[],
        license="cc-by-4.0",
        socioeconomic_status="high",
        annotations_creators="expert-annotated",
        dialect=[],
        text_creation="found",
        bibtex_citation="""
        @misc{guha2023legalbench,
            title={LegalBench: A Collaboratively Built Benchmark for Measuring Legal Reasoning in Large Language Models}, 
            author={Neel Guha and Julian Nyarko and Daniel E. Ho and Christopher Ré and Adam Chilton and Aditya Narayana and Alex Chohlas-Wood and Austin Peters and Brandon Waldon and Daniel N. Rockmore and Diego Zambrano and Dmitry Talisman and Enam Hoque and Faiz Surani and Frank Fagan and Galit Sarfaty and Gregory M. Dickinson and Haggai Porat and Jason Hegland and Jessica Wu and Joe Nudell and Joel Niklaus and John Nay and Jonathan H. Choi and Kevin Tobia and Margaret Hagan and Megan Ma and Michael Livermore and Nikon Rasumov-Rahe and Nils Holzenberger and Noam Kolt and Peter Henderson and Sean Rehaag and Sharad Goel and Shang Gao and Spencer Williams and Sunny Gandhi and Tom Zur and Varun Iyer and Zehua Li},
            year={2023},
            eprint={2308.11462},
            archivePrefix={arXiv},
            primaryClass={cs.CL}
        },
        @article{koreeda2021contractnli,
            title={ContractNLI: A dataset for document-level natural language inference for contracts},
            author={Koreeda, Yuta and Manning, Christopher D},
            journal={arXiv preprint arXiv:2110.01799},
            year={2021}
        }""",
        n_samples={"test": 82},
        avg_character_length={"test": 473.17},
    )

    def dataset_transform(self):
        mapping = {"yes": 1, "no": 0}
        self.dataset = self.dataset.map(
            lambda example: {
                "answer": mapping.get(example["answer"].lower(), example["answer"])
            }
        )
        self.dataset = self.dataset.rename_column("answer", "label")


class ContractNLIExplicitIdentificationLegalBenchClassification(AbsTaskClassification):
    metadata = TaskMetadata(
        name="ContractNLIExplicitIdentificationLegalBenchClassification",
        description="This task is a subset of ContractNLI, and consists of determining whether a clause from an NDA clause provides that all Confidential Information shall be expressly identified by the Disclosing Party.",
        reference="https://huggingface.co/datasets/nguha/legalbench",
        dataset={
            "path": "nguha/legalbench",
            "name": "contract_nli_explicit_identification",
            "revision": "12ca3b695563788fead87a982ad1a068284413f4",
        },
        type="Classification",
        category="s2s",
        eval_splits=["test"],
        eval_langs=["eng-Latn"],
        main_score="accuracy",
        date=("1996-01-01", "2023-08-23"),
        form=["written"],
        domains=["Legal"],
        task_subtypes=[],
        license="cc-by-4.0",
        socioeconomic_status="high",
        annotations_creators="expert-annotated",
        dialect=[],
        text_creation="found",
        bibtex_citation="""
        @misc{guha2023legalbench,
            title={LegalBench: A Collaboratively Built Benchmark for Measuring Legal Reasoning in Large Language Models}, 
            author={Neel Guha and Julian Nyarko and Daniel E. Ho and Christopher Ré and Adam Chilton and Aditya Narayana and Alex Chohlas-Wood and Austin Peters and Brandon Waldon and Daniel N. Rockmore and Diego Zambrano and Dmitry Talisman and Enam Hoque and Faiz Surani and Frank Fagan and Galit Sarfaty and Gregory M. Dickinson and Haggai Porat and Jason Hegland and Jessica Wu and Joe Nudell and Joel Niklaus and John Nay and Jonathan H. Choi and Kevin Tobia and Margaret Hagan and Megan Ma and Michael Livermore and Nikon Rasumov-Rahe and Nils Holzenberger and Noam Kolt and Peter Henderson and Sean Rehaag and Sharad Goel and Shang Gao and Spencer Williams and Sunny Gandhi and Tom Zur and Varun Iyer and Zehua Li},
            year={2023},
            eprint={2308.11462},
            archivePrefix={arXiv},
            primaryClass={cs.CL}
        },
        @article{koreeda2021contractnli,
            title={ContractNLI: A dataset for document-level natural language inference for contracts},
            author={Koreeda, Yuta and Manning, Christopher D},
            journal={arXiv preprint arXiv:2110.01799},
            year={2021}
        }""",
        n_samples={"test": 109},
        avg_character_length={"test": 506.12},
    )

    def dataset_transform(self):
        mapping = {"yes": 1, "no": 0}
        self.dataset = self.dataset.map(
            lambda example: {
                "answer": mapping.get(example["answer"].lower(), example["answer"])
            }
        )
        self.dataset = self.dataset.rename_column("answer", "label")


class ContractNLIInclusionOfVerballyConveyedInformationLegalBenchClassification(
    AbsTaskClassification
):
    metadata = TaskMetadata(
        name="ContractNLIInclusionOfVerballyConveyedInformationLegalBenchClassification",
        description="This task is a subset of ContractNLI, and consists of determining whether a clause from an NDA clause provides that Confidential Information may include verbally conveyed information.",
        reference="https://huggingface.co/datasets/nguha/legalbench",
        dataset={
            "path": "nguha/legalbench",
            "name": "contract_nli_inclusion_of_verbally_conveyed_information",
            "revision": "12ca3b695563788fead87a982ad1a068284413f4",
        },
        type="Classification",
        category="s2s",
        eval_splits=["test"],
        eval_langs=["eng-Latn"],
        main_score="accuracy",
        date=("1996-01-01", "2023-08-23"),
        form=["written"],
        domains=["Legal"],
        task_subtypes=[],
        license="cc-by-4.0",
        socioeconomic_status="high",
        annotations_creators="expert-annotated",
        dialect=[],
        text_creation="found",
        bibtex_citation="""
        @misc{guha2023legalbench,
            title={LegalBench: A Collaboratively Built Benchmark for Measuring Legal Reasoning in Large Language Models}, 
            author={Neel Guha and Julian Nyarko and Daniel E. Ho and Christopher Ré and Adam Chilton and Aditya Narayana and Alex Chohlas-Wood and Austin Peters and Brandon Waldon and Daniel N. Rockmore and Diego Zambrano and Dmitry Talisman and Enam Hoque and Faiz Surani and Frank Fagan and Galit Sarfaty and Gregory M. Dickinson and Haggai Porat and Jason Hegland and Jessica Wu and Joe Nudell and Joel Niklaus and John Nay and Jonathan H. Choi and Kevin Tobia and Margaret Hagan and Megan Ma and Michael Livermore and Nikon Rasumov-Rahe and Nils Holzenberger and Noam Kolt and Peter Henderson and Sean Rehaag and Sharad Goel and Shang Gao and Spencer Williams and Sunny Gandhi and Tom Zur and Varun Iyer and Zehua Li},
            year={2023},
            eprint={2308.11462},
            archivePrefix={arXiv},
            primaryClass={cs.CL}
        },
        @article{koreeda2021contractnli,
            title={ContractNLI: A dataset for document-level natural language inference for contracts},
            author={Koreeda, Yuta and Manning, Christopher D},
            journal={arXiv preprint arXiv:2110.01799},
            year={2021}
        }""",
        n_samples={"test": 139},
        avg_character_length={"test": 525.75},
    )

    def dataset_transform(self):
        mapping = {"yes": 1, "no": 0}
        self.dataset = self.dataset.map(
            lambda example: {
                "answer": mapping.get(example["answer"].lower(), example["answer"])
            }
        )
        self.dataset = self.dataset.rename_column("answer", "label")


class ContractNLILimitedUseLegalBenchClassification(AbsTaskClassification):
    metadata = TaskMetadata(
        name="ContractNLILimitedUseLegalBenchClassification",
        description="This task is a subset of ContractNLI, and consists of determining whether a clause from an NDA clause provides that the Receiving Party shall not use any Confidential Information for any purpose other than the purposes stated in Agreement.",
        reference="https://huggingface.co/datasets/nguha/legalbench",
        dataset={
            "path": "nguha/legalbench",
            "name": "contract_nli_limited_use",
            "revision": "12ca3b695563788fead87a982ad1a068284413f4",
        },
        type="Classification",
        category="s2s",
        eval_splits=["test"],
        eval_langs=["eng-Latn"],
        main_score="accuracy",
        date=("1996-01-01", "2023-08-23"),
        form=["written"],
        domains=["Legal"],
        task_subtypes=[],
        license="cc-by-4.0",
        socioeconomic_status="high",
        annotations_creators="expert-annotated",
        dialect=[],
        text_creation="found",
        bibtex_citation="""
        @misc{guha2023legalbench,
            title={LegalBench: A Collaboratively Built Benchmark for Measuring Legal Reasoning in Large Language Models}, 
            author={Neel Guha and Julian Nyarko and Daniel E. Ho and Christopher Ré and Adam Chilton and Aditya Narayana and Alex Chohlas-Wood and Austin Peters and Brandon Waldon and Daniel N. Rockmore and Diego Zambrano and Dmitry Talisman and Enam Hoque and Faiz Surani and Frank Fagan and Galit Sarfaty and Gregory M. Dickinson and Haggai Porat and Jason Hegland and Jessica Wu and Joe Nudell and Joel Niklaus and John Nay and Jonathan H. Choi and Kevin Tobia and Margaret Hagan and Megan Ma and Michael Livermore and Nikon Rasumov-Rahe and Nils Holzenberger and Noam Kolt and Peter Henderson and Sean Rehaag and Sharad Goel and Shang Gao and Spencer Williams and Sunny Gandhi and Tom Zur and Varun Iyer and Zehua Li},
            year={2023},
            eprint={2308.11462},
            archivePrefix={arXiv},
            primaryClass={cs.CL}
        },
        @article{koreeda2021contractnli,
            title={ContractNLI: A dataset for document-level natural language inference for contracts},
            author={Koreeda, Yuta and Manning, Christopher D},
            journal={arXiv preprint arXiv:2110.01799},
            year={2021}
        }""",
        n_samples={"test": 208},
        avg_character_length={"test": 407.51},
    )

    def dataset_transform(self):
        mapping = {"yes": 1, "no": 0}
        self.dataset = self.dataset.map(
            lambda example: {
                "answer": mapping.get(example["answer"].lower(), example["answer"])
            }
        )
        self.dataset = self.dataset.rename_column("answer", "label")


class ContractNLINoLicensingLegalBenchClassification(AbsTaskClassification):
    metadata = TaskMetadata(
        name="ContractNLINoLicensingLegalBenchClassification",
        description="This task is a subset of ContractNLI, and consists of determining whether a clause from an NDA clause provides that the Agreement shall not grant Receiving Party any right to Confidential Information.",
        reference="https://huggingface.co/datasets/nguha/legalbench",
        dataset={
            "path": "nguha/legalbench",
            "name": "contract_nli_no_licensing",
            "revision": "12ca3b695563788fead87a982ad1a068284413f4",
        },
        type="Classification",
        category="s2s",
        eval_splits=["test"],
        eval_langs=["eng-Latn"],
        main_score="accuracy",
        date=("1996-01-01", "2023-08-23"),
        form=["written"],
        domains=["Legal"],
        task_subtypes=[],
        license="cc-by-4.0",
        socioeconomic_status="high",
        annotations_creators="expert-annotated",
        dialect=[],
        text_creation="found",
        bibtex_citation="""
        @misc{guha2023legalbench,
            title={LegalBench: A Collaboratively Built Benchmark for Measuring Legal Reasoning in Large Language Models}, 
            author={Neel Guha and Julian Nyarko and Daniel E. Ho and Christopher Ré and Adam Chilton and Aditya Narayana and Alex Chohlas-Wood and Austin Peters and Brandon Waldon and Daniel N. Rockmore and Diego Zambrano and Dmitry Talisman and Enam Hoque and Faiz Surani and Frank Fagan and Galit Sarfaty and Gregory M. Dickinson and Haggai Porat and Jason Hegland and Jessica Wu and Joe Nudell and Joel Niklaus and John Nay and Jonathan H. Choi and Kevin Tobia and Margaret Hagan and Megan Ma and Michael Livermore and Nikon Rasumov-Rahe and Nils Holzenberger and Noam Kolt and Peter Henderson and Sean Rehaag and Sharad Goel and Shang Gao and Spencer Williams and Sunny Gandhi and Tom Zur and Varun Iyer and Zehua Li},
            year={2023},
            eprint={2308.11462},
            archivePrefix={arXiv},
            primaryClass={cs.CL}
        },
        @article{koreeda2021contractnli,
            title={ContractNLI: A dataset for document-level natural language inference for contracts},
            author={Koreeda, Yuta and Manning, Christopher D},
            journal={arXiv preprint arXiv:2110.01799},
            year={2021}
        }""",
        n_samples={"test": 162},
        avg_character_length={"test": 419.42},
    )

    def dataset_transform(self):
        mapping = {"yes": 1, "no": 0}
        self.dataset = self.dataset.map(
            lambda example: {
                "answer": mapping.get(example["answer"].lower(), example["answer"])
            }
        )
        self.dataset = self.dataset.rename_column("answer", "label")


class ContractNLINoticeOnCompelledDisclosureLegalBenchClassification(
    AbsTaskClassification
):
    metadata = TaskMetadata(
        name="ContractNLINoticeOnCompelledDisclosureLegalBenchClassification",
        description="This task is a subset of ContractNLI, and consists of determining whether a clause from an NDA clause provides that the Receiving Party shall notify Disclosing Party in case Receiving Party is required by law, regulation or judicial process to disclose any Confidential Information.",
        reference="https://huggingface.co/datasets/nguha/legalbench",
        dataset={
            "path": "nguha/legalbench",
            "name": "contract_nli_notice_on_compelled_disclosure",
            "revision": "12ca3b695563788fead87a982ad1a068284413f4",
        },
        type="Classification",
        category="s2s",
        eval_splits=["test"],
        eval_langs=["eng-Latn"],
        main_score="accuracy",
        date=("1996-01-01", "2023-08-23"),
        form=["written"],
        domains=["Legal"],
        task_subtypes=[],
        license="cc-by-4.0",
        socioeconomic_status="high",
        annotations_creators="expert-annotated",
        dialect=[],
        text_creation="found",
        bibtex_citation="""
        @misc{guha2023legalbench,
            title={LegalBench: A Collaboratively Built Benchmark for Measuring Legal Reasoning in Large Language Models}, 
            author={Neel Guha and Julian Nyarko and Daniel E. Ho and Christopher Ré and Adam Chilton and Aditya Narayana and Alex Chohlas-Wood and Austin Peters and Brandon Waldon and Daniel N. Rockmore and Diego Zambrano and Dmitry Talisman and Enam Hoque and Faiz Surani and Frank Fagan and Galit Sarfaty and Gregory M. Dickinson and Haggai Porat and Jason Hegland and Jessica Wu and Joe Nudell and Joel Niklaus and John Nay and Jonathan H. Choi and Kevin Tobia and Margaret Hagan and Megan Ma and Michael Livermore and Nikon Rasumov-Rahe and Nils Holzenberger and Noam Kolt and Peter Henderson and Sean Rehaag and Sharad Goel and Shang Gao and Spencer Williams and Sunny Gandhi and Tom Zur and Varun Iyer and Zehua Li},
            year={2023},
            eprint={2308.11462},
            archivePrefix={arXiv},
            primaryClass={cs.CL}
        },
        @article{koreeda2021contractnli,
            title={ContractNLI: A dataset for document-level natural language inference for contracts},
            author={Koreeda, Yuta and Manning, Christopher D},
            journal={arXiv preprint arXiv:2110.01799},
            year={2021}
        }""",
        n_samples={"test": 142},
        avg_character_length={"test": 503.45},
    )

    def dataset_transform(self):
        mapping = {"yes": 1, "no": 0}
        self.dataset = self.dataset.map(
            lambda example: {
                "answer": mapping.get(example["answer"].lower(), example["answer"])
            }
        )
        self.dataset = self.dataset.rename_column("answer", "label")


class ContractNLIPermissibleAcquirementOfSimilarInformationLegalBenchClassification(
    AbsTaskClassification
):
    metadata = TaskMetadata(
        name="ContractNLIPermissibleAcquirementOfSimilarInformationLegalBenchClassification",
        description="This task is a subset of ContractNLI, and consists of determining whether a clause from an NDA clause provides that the Receiving Party may acquire information similar to Confidential Information from a third party.",
        reference="https://huggingface.co/datasets/nguha/legalbench",
        dataset={
            "path": "nguha/legalbench",
            "name": "contract_nli_permissible_acquirement_of_similar_information",
            "revision": "12ca3b695563788fead87a982ad1a068284413f4",
        },
        type="Classification",
        category="s2s",
        eval_splits=["test"],
        eval_langs=["eng-Latn"],
        main_score="accuracy",
        date=("1996-01-01", "2023-08-23"),
        form=["written"],
        domains=["Legal"],
        task_subtypes=[],
        license="cc-by-4.0",
        socioeconomic_status="high",
        annotations_creators="expert-annotated",
        dialect=[],
        text_creation="found",
        bibtex_citation="""
        @misc{guha2023legalbench,
            title={LegalBench: A Collaboratively Built Benchmark for Measuring Legal Reasoning in Large Language Models}, 
            author={Neel Guha and Julian Nyarko and Daniel E. Ho and Christopher Ré and Adam Chilton and Aditya Narayana and Alex Chohlas-Wood and Austin Peters and Brandon Waldon and Daniel N. Rockmore and Diego Zambrano and Dmitry Talisman and Enam Hoque and Faiz Surani and Frank Fagan and Galit Sarfaty and Gregory M. Dickinson and Haggai Porat and Jason Hegland and Jessica Wu and Joe Nudell and Joel Niklaus and John Nay and Jonathan H. Choi and Kevin Tobia and Margaret Hagan and Megan Ma and Michael Livermore and Nikon Rasumov-Rahe and Nils Holzenberger and Noam Kolt and Peter Henderson and Sean Rehaag and Sharad Goel and Shang Gao and Spencer Williams and Sunny Gandhi and Tom Zur and Varun Iyer and Zehua Li},
            year={2023},
            eprint={2308.11462},
            archivePrefix={arXiv},
            primaryClass={cs.CL}
        },
        @article{koreeda2021contractnli,
            title={ContractNLI: A dataset for document-level natural language inference for contracts},
            author={Koreeda, Yuta and Manning, Christopher D},
            journal={arXiv preprint arXiv:2110.01799},
            year={2021}
        }""",
        n_samples={"test": 178},
        avg_character_length={"test": 427.40},
    )

    def dataset_transform(self):
        mapping = {"yes": 1, "no": 0}
        self.dataset = self.dataset.map(
            lambda example: {
                "answer": mapping.get(example["answer"].lower(), example["answer"])
            }
        )
        self.dataset = self.dataset.rename_column("answer", "label")


class ContractNLIPermissibleCopyLegalBenchClassification(AbsTaskClassification):
    metadata = TaskMetadata(
        name="ContractNLIPermissibleCopyLegalBenchClassification",
        description="This task is a subset of ContractNLI, and consists of determining whether a clause from an NDA clause provides that the Receiving Party may create a copy of some Confidential Information in some circumstances.",
        reference="https://huggingface.co/datasets/nguha/legalbench",
        dataset={
            "path": "nguha/legalbench",
            "name": "contract_nli_permissible_copy",
            "revision": "12ca3b695563788fead87a982ad1a068284413f4",
        },
        type="Classification",
        category="s2s",
        eval_splits=["test"],
        eval_langs=["eng-Latn"],
        main_score="accuracy",
        date=("1996-01-01", "2023-08-23"),
        form=["written"],
        domains=["Legal"],
        task_subtypes=[],
        license="cc-by-4.0",
        socioeconomic_status="high",
        annotations_creators="expert-annotated",
        dialect=[],
        text_creation="found",
        bibtex_citation="""
        @misc{guha2023legalbench,
            title={LegalBench: A Collaboratively Built Benchmark for Measuring Legal Reasoning in Large Language Models}, 
            author={Neel Guha and Julian Nyarko and Daniel E. Ho and Christopher Ré and Adam Chilton and Aditya Narayana and Alex Chohlas-Wood and Austin Peters and Brandon Waldon and Daniel N. Rockmore and Diego Zambrano and Dmitry Talisman and Enam Hoque and Faiz Surani and Frank Fagan and Galit Sarfaty and Gregory M. Dickinson and Haggai Porat and Jason Hegland and Jessica Wu and Joe Nudell and Joel Niklaus and John Nay and Jonathan H. Choi and Kevin Tobia and Margaret Hagan and Megan Ma and Michael Livermore and Nikon Rasumov-Rahe and Nils Holzenberger and Noam Kolt and Peter Henderson and Sean Rehaag and Sharad Goel and Shang Gao and Spencer Williams and Sunny Gandhi and Tom Zur and Varun Iyer and Zehua Li},
            year={2023},
            eprint={2308.11462},
            archivePrefix={arXiv},
            primaryClass={cs.CL}
        },
        @article{koreeda2021contractnli,
            title={ContractNLI: A dataset for document-level natural language inference for contracts},
            author={Koreeda, Yuta and Manning, Christopher D},
            journal={arXiv preprint arXiv:2110.01799},
            year={2021}
        }""",
        n_samples={"test": 87},
        avg_character_length={"test": 386.84},
    )

    def dataset_transform(self):
        mapping = {"yes": 1, "no": 0}
        self.dataset = self.dataset.map(
            lambda example: {
                "answer": mapping.get(example["answer"].lower(), example["answer"])
            }
        )
        self.dataset = self.dataset.rename_column("answer", "label")


class ContractNLIPermissibleDevelopmentOfSimilarInformationLegalBenchClassification(
    AbsTaskClassification
):
    metadata = TaskMetadata(
        name="ContractNLIPermissibleDevelopmentOfSimilarInformationLegalBenchClassification",
        description="This task is a subset of ContractNLI, and consists of determining whether a clause from an NDA clause provides that the Receiving Party may independently develop information similar to Confidential Information.",
        reference="https://huggingface.co/datasets/nguha/legalbench",
        dataset={
            "path": "nguha/legalbench",
            "name": "contract_nli_permissible_development_of_similar_information",
            "revision": "12ca3b695563788fead87a982ad1a068284413f4",
        },
        type="Classification",
        category="s2s",
        eval_splits=["test"],
        eval_langs=["eng-Latn"],
        main_score="accuracy",
        date=("1996-01-01", "2023-08-23"),
        form=["written"],
        domains=["Legal"],
        task_subtypes=[],
        license="cc-by-4.0",
        socioeconomic_status="high",
        annotations_creators="expert-annotated",
        dialect=[],
        text_creation="found",
        bibtex_citation="""
        @misc{guha2023legalbench,
            title={LegalBench: A Collaboratively Built Benchmark for Measuring Legal Reasoning in Large Language Models}, 
            author={Neel Guha and Julian Nyarko and Daniel E. Ho and Christopher Ré and Adam Chilton and Aditya Narayana and Alex Chohlas-Wood and Austin Peters and Brandon Waldon and Daniel N. Rockmore and Diego Zambrano and Dmitry Talisman and Enam Hoque and Faiz Surani and Frank Fagan and Galit Sarfaty and Gregory M. Dickinson and Haggai Porat and Jason Hegland and Jessica Wu and Joe Nudell and Joel Niklaus and John Nay and Jonathan H. Choi and Kevin Tobia and Margaret Hagan and Megan Ma and Michael Livermore and Nikon Rasumov-Rahe and Nils Holzenberger and Noam Kolt and Peter Henderson and Sean Rehaag and Sharad Goel and Shang Gao and Spencer Williams and Sunny Gandhi and Tom Zur and Varun Iyer and Zehua Li},
            year={2023},
            eprint={2308.11462},
            archivePrefix={arXiv},
            primaryClass={cs.CL}
        },
        @article{koreeda2021contractnli,
            title={ContractNLI: A dataset for document-level natural language inference for contracts},
            author={Koreeda, Yuta and Manning, Christopher D},
            journal={arXiv preprint arXiv:2110.01799},
            year={2021}
        }""",
        n_samples={"test": 136},
        avg_character_length={"test": 396.40},
    )

    def dataset_transform(self):
        mapping = {"yes": 1, "no": 0}
        self.dataset = self.dataset.map(
            lambda example: {
                "answer": mapping.get(example["answer"].lower(), example["answer"])
            }
        )
        self.dataset = self.dataset.rename_column("answer", "label")


class ContractNLIPermissiblePostAgreementPossessionLegalBenchClassification(
    AbsTaskClassification
):
    metadata = TaskMetadata(
        name="ContractNLIPermissiblePostAgreementPossessionLegalBenchClassification",
        description="This task is a subset of ContractNLI, and consists of determining whether a clause from an NDA clause provides that the Receiving Party may retain some Confidential Information even after the return or destruction of Confidential Information.",
        reference="https://huggingface.co/datasets/nguha/legalbench",
        dataset={
            "path": "nguha/legalbench",
            "name": "contract_nli_permissible_post-agreement_possession",
            "revision": "12ca3b695563788fead87a982ad1a068284413f4",
        },
        type="Classification",
        category="s2s",
        eval_splits=["test"],
        eval_langs=["eng-Latn"],
        main_score="accuracy",
        date=("1996-01-01", "2023-08-23"),
        form=["written"],
        domains=["Legal"],
        task_subtypes=[],
        license="cc-by-4.0",
        socioeconomic_status="high",
        annotations_creators="expert-annotated",
        dialect=[],
        text_creation="found",
        bibtex_citation="""
        @misc{guha2023legalbench,
            title={LegalBench: A Collaboratively Built Benchmark for Measuring Legal Reasoning in Large Language Models}, 
            author={Neel Guha and Julian Nyarko and Daniel E. Ho and Christopher Ré and Adam Chilton and Aditya Narayana and Alex Chohlas-Wood and Austin Peters and Brandon Waldon and Daniel N. Rockmore and Diego Zambrano and Dmitry Talisman and Enam Hoque and Faiz Surani and Frank Fagan and Galit Sarfaty and Gregory M. Dickinson and Haggai Porat and Jason Hegland and Jessica Wu and Joe Nudell and Joel Niklaus and John Nay and Jonathan H. Choi and Kevin Tobia and Margaret Hagan and Megan Ma and Michael Livermore and Nikon Rasumov-Rahe and Nils Holzenberger and Noam Kolt and Peter Henderson and Sean Rehaag and Sharad Goel and Shang Gao and Spencer Williams and Sunny Gandhi and Tom Zur and Varun Iyer and Zehua Li},
            year={2023},
            eprint={2308.11462},
            archivePrefix={arXiv},
            primaryClass={cs.CL}
        },
        @article{koreeda2021contractnli,
            title={ContractNLI: A dataset for document-level natural language inference for contracts},
            author={Koreeda, Yuta and Manning, Christopher D},
            journal={arXiv preprint arXiv:2110.01799},
            year={2021}
        }""",
        n_samples={"test": 111},
        avg_character_length={"test": 529.09},
    )

    def dataset_transform(self):
        mapping = {"yes": 1, "no": 0}
        self.dataset = self.dataset.map(
            lambda example: {
                "answer": mapping.get(example["answer"].lower(), example["answer"])
            }
        )
        self.dataset = self.dataset.rename_column("answer", "label")


class ContractNLIReturnOfConfidentialInformationLegalBenchClassification(
    AbsTaskClassification
):
    metadata = TaskMetadata(
        name="ContractNLIReturnOfConfidentialInformationLegalBenchClassification",
        description="This task is a subset of ContractNLI, and consists of determining whether a clause from an NDA clause provides that the Receiving Party shall destroy or return some Confidential Information upon the termination of Agreement.",
        reference="https://huggingface.co/datasets/nguha/legalbench",
        dataset={
            "path": "nguha/legalbench",
            "name": "contract_nli_return_of_confidential_information",
            "revision": "12ca3b695563788fead87a982ad1a068284413f4",
        },
        type="Classification",
        category="s2s",
        eval_splits=["test"],
        eval_langs=["eng-Latn"],
        main_score="accuracy",
        date=("1996-01-01", "2023-08-23"),
        form=["written"],
        domains=["Legal"],
        task_subtypes=[],
        license="cc-by-4.0",
        socioeconomic_status="high",
        annotations_creators="expert-annotated",
        dialect=[],
        text_creation="found",
        bibtex_citation="""
        @misc{guha2023legalbench,
            title={LegalBench: A Collaboratively Built Benchmark for Measuring Legal Reasoning in Large Language Models}, 
            author={Neel Guha and Julian Nyarko and Daniel E. Ho and Christopher Ré and Adam Chilton and Aditya Narayana and Alex Chohlas-Wood and Austin Peters and Brandon Waldon and Daniel N. Rockmore and Diego Zambrano and Dmitry Talisman and Enam Hoque and Faiz Surani and Frank Fagan and Galit Sarfaty and Gregory M. Dickinson and Haggai Porat and Jason Hegland and Jessica Wu and Joe Nudell and Joel Niklaus and John Nay and Jonathan H. Choi and Kevin Tobia and Margaret Hagan and Megan Ma and Michael Livermore and Nikon Rasumov-Rahe and Nils Holzenberger and Noam Kolt and Peter Henderson and Sean Rehaag and Sharad Goel and Shang Gao and Spencer Williams and Sunny Gandhi and Tom Zur and Varun Iyer and Zehua Li},
            year={2023},
            eprint={2308.11462},
            archivePrefix={arXiv},
            primaryClass={cs.CL}
        },
        @article{koreeda2021contractnli,
            title={ContractNLI: A dataset for document-level natural language inference for contracts},
            author={Koreeda, Yuta and Manning, Christopher D},
            journal={arXiv preprint arXiv:2110.01799},
            year={2021}
        }""",
        n_samples={"test": 66},
        avg_character_length={"test": 478.29},
    )

    def dataset_transform(self):
        mapping = {"yes": 1, "no": 0}
        self.dataset = self.dataset.map(
            lambda example: {
                "answer": mapping.get(example["answer"].lower(), example["answer"])
            }
        )
        self.dataset = self.dataset.rename_column("answer", "label")


class ContractNLISharingWithEmployeesLegalBenchClassification(AbsTaskClassification):
    metadata = TaskMetadata(
        name="ContractNLISharingWithEmployeesLegalBenchClassification",
        description="This task is a subset of ContractNLI, and consists of determining whether a clause from an NDA clause provides that the Receiving Party may share some Confidential Information with some of Receiving Party's employees.",
        reference="https://huggingface.co/datasets/nguha/legalbench",
        dataset={
            "path": "nguha/legalbench",
            "name": "contract_nli_sharing_with_employees",
            "revision": "12ca3b695563788fead87a982ad1a068284413f4",
        },
        type="Classification",
        category="s2s",
        eval_splits=["test"],
        eval_langs=["eng-Latn"],
        main_score="accuracy",
        date=("1996-01-01", "2023-08-23"),
        form=["written"],
        domains=["Legal"],
        task_subtypes=[],
        license="cc-by-4.0",
        socioeconomic_status="high",
        annotations_creators="expert-annotated",
        dialect=[],
        text_creation="found",
        bibtex_citation="""
        @misc{guha2023legalbench,
            title={LegalBench: A Collaboratively Built Benchmark for Measuring Legal Reasoning in Large Language Models}, 
            author={Neel Guha and Julian Nyarko and Daniel E. Ho and Christopher Ré and Adam Chilton and Aditya Narayana and Alex Chohlas-Wood and Austin Peters and Brandon Waldon and Daniel N. Rockmore and Diego Zambrano and Dmitry Talisman and Enam Hoque and Faiz Surani and Frank Fagan and Galit Sarfaty and Gregory M. Dickinson and Haggai Porat and Jason Hegland and Jessica Wu and Joe Nudell and Joel Niklaus and John Nay and Jonathan H. Choi and Kevin Tobia and Margaret Hagan and Megan Ma and Michael Livermore and Nikon Rasumov-Rahe and Nils Holzenberger and Noam Kolt and Peter Henderson and Sean Rehaag and Sharad Goel and Shang Gao and Spencer Williams and Sunny Gandhi and Tom Zur and Varun Iyer and Zehua Li},
            year={2023},
            eprint={2308.11462},
            archivePrefix={arXiv},
            primaryClass={cs.CL}
        },
        @article{koreeda2021contractnli,
            title={ContractNLI: A dataset for document-level natural language inference for contracts},
            author={Koreeda, Yuta and Manning, Christopher D},
            journal={arXiv preprint arXiv:2110.01799},
            year={2021}
        }""",
        n_samples={"test": 170},
        avg_character_length={"test": 548.63},
    )

    def dataset_transform(self):
        mapping = {"yes": 1, "no": 0}
        self.dataset = self.dataset.map(
            lambda example: {
                "answer": mapping.get(example["answer"].lower(), example["answer"])
            }
        )
        self.dataset = self.dataset.rename_column("answer", "label")


class ContractNLISharingWithThirdPartiesLegalBenchClassification(AbsTaskClassification):
    metadata = TaskMetadata(
        name="ContractNLISharingWithThirdPartiesLegalBenchClassification",
        description="This task is a subset of ContractNLI, and consists of determining whether a clause from an NDA clause provides that the Receiving Party may share some Confidential Information with some third-parties (including consultants, agents and professional advisors).",
        reference="https://huggingface.co/datasets/nguha/legalbench",
        dataset={
            "path": "nguha/legalbench",
            "name": "contract_nli_sharing_with_third-parties",
            "revision": "12ca3b695563788fead87a982ad1a068284413f4",
        },
        type="Classification",
        category="s2s",
        eval_splits=["test"],
        eval_langs=["eng-Latn"],
        main_score="accuracy",
        date=("1996-01-01", "2023-08-23"),
        form=["written"],
        domains=["Legal"],
        task_subtypes=[],
        license="cc-by-4.0",
        socioeconomic_status="high",
        annotations_creators="expert-annotated",
        dialect=[],
        text_creation="found",
        bibtex_citation="""
        @misc{guha2023legalbench,
            title={LegalBench: A Collaboratively Built Benchmark for Measuring Legal Reasoning in Large Language Models}, 
            author={Neel Guha and Julian Nyarko and Daniel E. Ho and Christopher Ré and Adam Chilton and Aditya Narayana and Alex Chohlas-Wood and Austin Peters and Brandon Waldon and Daniel N. Rockmore and Diego Zambrano and Dmitry Talisman and Enam Hoque and Faiz Surani and Frank Fagan and Galit Sarfaty and Gregory M. Dickinson and Haggai Porat and Jason Hegland and Jessica Wu and Joe Nudell and Joel Niklaus and John Nay and Jonathan H. Choi and Kevin Tobia and Margaret Hagan and Megan Ma and Michael Livermore and Nikon Rasumov-Rahe and Nils Holzenberger and Noam Kolt and Peter Henderson and Sean Rehaag and Sharad Goel and Shang Gao and Spencer Williams and Sunny Gandhi and Tom Zur and Varun Iyer and Zehua Li},
            year={2023},
            eprint={2308.11462},
            archivePrefix={arXiv},
            primaryClass={cs.CL}
        },
        @article{koreeda2021contractnli,
            title={ContractNLI: A dataset for document-level natural language inference for contracts},
            author={Koreeda, Yuta and Manning, Christopher D},
            journal={arXiv preprint arXiv:2110.01799},
            year={2021}
        }""",
        n_samples={"test": 180},
        avg_character_length={"test": 517.29},
    )

    def dataset_transform(self):
        mapping = {"yes": 1, "no": 0}
        self.dataset = self.dataset.map(
            lambda example: {
                "answer": mapping.get(example["answer"].lower(), example["answer"])
            }
        )
        self.dataset = self.dataset.rename_column("answer", "label")


class ContractNLISurvivalOfObligationsLegalBenchClassification(AbsTaskClassification):
    metadata = TaskMetadata(
        name="ContractNLISurvivalOfObligationsLegalBenchClassification",
        description="This task is a subset of ContractNLI, and consists of determining whether a clause from an NDA clause provides that some obligations of Agreement may survive termination of Agreement.",
        reference="https://huggingface.co/datasets/nguha/legalbench",
        dataset={
            "path": "nguha/legalbench",
            "name": "contract_nli_survival_of_obligations",
            "revision": "12ca3b695563788fead87a982ad1a068284413f4",
        },
        type="Classification",
        category="s2s",
        eval_splits=["test"],
        eval_langs=["eng-Latn"],
        main_score="accuracy",
        date=("1996-01-01", "2023-08-23"),
        form=["written"],
        domains=["Legal"],
        task_subtypes=[],
        license="cc-by-4.0",
        socioeconomic_status="high",
        annotations_creators="expert-annotated",
        dialect=[],
        text_creation="found",
        bibtex_citation="""
        @misc{guha2023legalbench,
            title={LegalBench: A Collaboratively Built Benchmark for Measuring Legal Reasoning in Large Language Models}, 
            author={Neel Guha and Julian Nyarko and Daniel E. Ho and Christopher Ré and Adam Chilton and Aditya Narayana and Alex Chohlas-Wood and Austin Peters and Brandon Waldon and Daniel N. Rockmore and Diego Zambrano and Dmitry Talisman and Enam Hoque and Faiz Surani and Frank Fagan and Galit Sarfaty and Gregory M. Dickinson and Haggai Porat and Jason Hegland and Jessica Wu and Joe Nudell and Joel Niklaus and John Nay and Jonathan H. Choi and Kevin Tobia and Margaret Hagan and Megan Ma and Michael Livermore and Nikon Rasumov-Rahe and Nils Holzenberger and Noam Kolt and Peter Henderson and Sean Rehaag and Sharad Goel and Shang Gao and Spencer Williams and Sunny Gandhi and Tom Zur and Varun Iyer and Zehua Li},
            year={2023},
            eprint={2308.11462},
            archivePrefix={arXiv},
            primaryClass={cs.CL}
        },
        @article{koreeda2021contractnli,
            title={ContractNLI: A dataset for document-level natural language inference for contracts},
            author={Koreeda, Yuta and Manning, Christopher D},
            journal={arXiv preprint arXiv:2110.01799},
            year={2021}
        }""",
        n_samples={"test": 157},
        avg_character_length={"test": 417.64},
    )

    def dataset_transform(self):
        mapping = {"yes": 1, "no": 0}
        self.dataset = self.dataset.map(
            lambda example: {
                "answer": mapping.get(example["answer"].lower(), example["answer"])
            }
        )
        self.dataset = self.dataset.rename_column("answer", "label")


class CorporateLobbyingLegalBenchClassification(AbsTaskClassification):
    metadata = TaskMetadata(
        name="CorporateLobbyingLegalBenchClassification",
        description="The Corporate Lobbying task cosists of determining whether a proposed Congressional bill may be relevant to a company based on a company's self-description in its SEC 10K filing.",
        reference="https://huggingface.co/datasets/nguha/legalbench",
        dataset={
            "path": "nguha/legalbench",
            "name": "corporate_lobbying",
            "revision": "12ca3b695563788fead87a982ad1a068284413f4",
        },
        type="Classification",
        category="s2s",
        eval_splits=["test"],
        eval_langs=["eng-Latn"],
        main_score="accuracy",
        date=("2023-08-23", "2023-08-23"),
        form=["written"],
        domains=["Legal"],
        task_subtypes=[],
        license="cc-by-4.0",
        socioeconomic_status="high",
        annotations_creators="expert-annotated",
        dialect=[],
        text_creation="found",
        bibtex_citation="""
        @misc{guha2023legalbench,
            title={LegalBench: A Collaboratively Built Benchmark for Measuring Legal Reasoning in Large Language Models}, 
            author={Neel Guha and Julian Nyarko and Daniel E. Ho and Christopher Ré and Adam Chilton and Aditya Narayana and Alex Chohlas-Wood and Austin Peters and Brandon Waldon and Daniel N. Rockmore and Diego Zambrano and Dmitry Talisman and Enam Hoque and Faiz Surani and Frank Fagan and Galit Sarfaty and Gregory M. Dickinson and Haggai Porat and Jason Hegland and Jessica Wu and Joe Nudell and Joel Niklaus and John Nay and Jonathan H. Choi and Kevin Tobia and Margaret Hagan and Megan Ma and Michael Livermore and Nikon Rasumov-Rahe and Nils Holzenberger and Noam Kolt and Peter Henderson and Sean Rehaag and Sharad Goel and Shang Gao and Spencer Williams and Sunny Gandhi and Tom Zur and Varun Iyer and Zehua Li},
            year={2023},
            eprint={2308.11462},
            archivePrefix={arXiv},
            primaryClass={cs.CL}
        }
        """,
        n_samples={"test": 490},
        avg_character_length={"test": 6039.85},
    )

    def dataset_transform(self):
        mapping = {"yes": 1, "no": 0}
        self.dataset = self.dataset.map(
            lambda example: {
                "answer": mapping.get(example["answer"].lower(), example["answer"])
            }
        )
        self.dataset = self.dataset.rename_column("answer", "label")

        self.dataset = self.dataset.map(
            lambda examples: {
                "text": examples["bill_title"]
                + "\n\n"
                + examples["bill_summary"]
                + "\n\n"
                + examples["company_name"]
                + "\n\n"
                + examples["company_description"]
            }
        )
        self.dataset = self.dataset.remove_columns(
            ["bill_title", "bill_summary", "company_name", "company_description"]
        )


class CUADAffiliateLicenseLicenseeLegalBenchClassification(AbsTaskClassification):
    metadata = TaskMetadata(
        name="CUADAffiliateLicenseLicenseeLegalBenchClassification",
        description="This task was constructed from the CUAD dataset. It consists of determining if a clause describes a license grant to a licensee (incl. sublicensor) and the affiliates of such licensee/sublicensor.",
        reference="https://huggingface.co/datasets/nguha/legalbench",
        dataset={
            "path": "nguha/legalbench",
            "name": "cuad_affiliate_license-licensee",
            "revision": "12ca3b695563788fead87a982ad1a068284413f4",
        },
        type="Classification",
        category="s2s",
        eval_splits=["test"],
        eval_langs=["eng-Latn"],
        main_score="accuracy",
        date=("2000-01-01", "2023-08-23"),
        form=["written"],
        domains=["Legal"],
        task_subtypes=[],
        license="cc-by-4.0",
        socioeconomic_status="high",
        annotations_creators="expert-annotated",
        dialect=[],
        text_creation="found",
        bibtex_citation="""
        @misc{guha2023legalbench,
            title={LegalBench: A Collaboratively Built Benchmark for Measuring Legal Reasoning in Large Language Models}, 
            author={Neel Guha and Julian Nyarko and Daniel E. Ho and Christopher Ré and Adam Chilton and Aditya Narayana and Alex Chohlas-Wood and Austin Peters and Brandon Waldon and Daniel N. Rockmore and Diego Zambrano and Dmitry Talisman and Enam Hoque and Faiz Surani and Frank Fagan and Galit Sarfaty and Gregory M. Dickinson and Haggai Porat and Jason Hegland and Jessica Wu and Joe Nudell and Joel Niklaus and John Nay and Jonathan H. Choi and Kevin Tobia and Margaret Hagan and Megan Ma and Michael Livermore and Nikon Rasumov-Rahe and Nils Holzenberger and Noam Kolt and Peter Henderson and Sean Rehaag and Sharad Goel and Shang Gao and Spencer Williams and Sunny Gandhi and Tom Zur and Varun Iyer and Zehua Li},
            year={2023},
            eprint={2308.11462},
            archivePrefix={arXiv},
            primaryClass={cs.CL}
        },
        @article{hendrycks2021cuad,
            title={Cuad: An expert-annotated nlp dataset for legal contract review},
            author={Hendrycks, Dan and Burns, Collin and Chen, Anya and Ball, Spencer},
            journal={arXiv preprint arXiv:2103.06268},
            year={2021}
        }
        """,
        n_samples={"test": 198},
        avg_character_length={"test": 484.11},
    )

    def dataset_transform(self):
        mapping = {"yes": 1, "no": 0}
        self.dataset = self.dataset.map(
            lambda example: {
                "answer": mapping.get(example["answer"].lower(), example["answer"])
            }
        )
        self.dataset = self.dataset.rename_column("answer", "label")


class CUADAffiliateLicenseLicensorLegalBenchClassification(AbsTaskClassification):
    metadata = TaskMetadata(
        name="CUADAffiliateLicenseLicensorLegalBenchClassification",
        description="This task was constructed from the CUAD dataset. It consists of determining if the clause describes a license grant by affiliates of the licensor or that includes intellectual property of affiliates of the licensor.",
        reference="https://huggingface.co/datasets/nguha/legalbench",
        dataset={
            "path": "nguha/legalbench",
            "name": "cuad_affiliate_license-licensor",
            "revision": "12ca3b695563788fead87a982ad1a068284413f4",
        },
        type="Classification",
        category="s2s",
        eval_splits=["test"],
        eval_langs=["eng-Latn"],
        main_score="accuracy",
        date=("2000-01-01", "2023-08-23"),
        form=["written"],
        domains=["Legal"],
        task_subtypes=[],
        license="cc-by-4.0",
        socioeconomic_status="high",
        annotations_creators="expert-annotated",
        dialect=[],
        text_creation="found",
        bibtex_citation="""
        @misc{guha2023legalbench,
            title={LegalBench: A Collaboratively Built Benchmark for Measuring Legal Reasoning in Large Language Models}, 
            author={Neel Guha and Julian Nyarko and Daniel E. Ho and Christopher Ré and Adam Chilton and Aditya Narayana and Alex Chohlas-Wood and Austin Peters and Brandon Waldon and Daniel N. Rockmore and Diego Zambrano and Dmitry Talisman and Enam Hoque and Faiz Surani and Frank Fagan and Galit Sarfaty and Gregory M. Dickinson and Haggai Porat and Jason Hegland and Jessica Wu and Joe Nudell and Joel Niklaus and John Nay and Jonathan H. Choi and Kevin Tobia and Margaret Hagan and Megan Ma and Michael Livermore and Nikon Rasumov-Rahe and Nils Holzenberger and Noam Kolt and Peter Henderson and Sean Rehaag and Sharad Goel and Shang Gao and Spencer Williams and Sunny Gandhi and Tom Zur and Varun Iyer and Zehua Li},
            year={2023},
            eprint={2308.11462},
            archivePrefix={arXiv},
            primaryClass={cs.CL}
        },
        @article{hendrycks2021cuad,
            title={Cuad: An expert-annotated nlp dataset for legal contract review},
            author={Hendrycks, Dan and Burns, Collin and Chen, Anya and Ball, Spencer},
            journal={arXiv preprint arXiv:2103.06268},
            year={2021}
        }
        """,
        n_samples={"test": 88},
        avg_character_length={"test": 633.40},
    )

    def dataset_transform(self):
        mapping = {"yes": 1, "no": 0}
        self.dataset = self.dataset.map(
            lambda example: {
                "answer": mapping.get(example["answer"].lower(), example["answer"])
            }
        )
        self.dataset = self.dataset.rename_column("answer", "label")


class CUADAntiAssignmentLegalBenchClassification(AbsTaskClassification):
    metadata = TaskMetadata(
        name="CUADAntiAssignmentLegalBenchClassification",
        description="This task was constructed from the CUAD dataset. It consists of determining if the clause requires consent or notice of a party if the contract is assigned to a third party.",
        reference="https://huggingface.co/datasets/nguha/legalbench",
        dataset={
            "path": "nguha/legalbench",
            "name": "cuad_anti-assignment",
            "revision": "12ca3b695563788fead87a982ad1a068284413f4",
        },
        type="Classification",
        category="s2s",
        eval_splits=["test"],
        eval_langs=["eng-Latn"],
        main_score="accuracy",
        date=("2000-01-01", "2023-08-23"),
        form=["written"],
        domains=["Legal"],
        task_subtypes=[],
        license="cc-by-4.0",
        socioeconomic_status="high",
        annotations_creators="expert-annotated",
        dialect=[],
        text_creation="found",
        bibtex_citation="""
        @misc{guha2023legalbench,
            title={LegalBench: A Collaboratively Built Benchmark for Measuring Legal Reasoning in Large Language Models}, 
            author={Neel Guha and Julian Nyarko and Daniel E. Ho and Christopher Ré and Adam Chilton and Aditya Narayana and Alex Chohlas-Wood and Austin Peters and Brandon Waldon and Daniel N. Rockmore and Diego Zambrano and Dmitry Talisman and Enam Hoque and Faiz Surani and Frank Fagan and Galit Sarfaty and Gregory M. Dickinson and Haggai Porat and Jason Hegland and Jessica Wu and Joe Nudell and Joel Niklaus and John Nay and Jonathan H. Choi and Kevin Tobia and Margaret Hagan and Megan Ma and Michael Livermore and Nikon Rasumov-Rahe and Nils Holzenberger and Noam Kolt and Peter Henderson and Sean Rehaag and Sharad Goel and Shang Gao and Spencer Williams and Sunny Gandhi and Tom Zur and Varun Iyer and Zehua Li},
            year={2023},
            eprint={2308.11462},
            archivePrefix={arXiv},
            primaryClass={cs.CL}
        },
        @article{hendrycks2021cuad,
            title={Cuad: An expert-annotated nlp dataset for legal contract review},
            author={Hendrycks, Dan and Burns, Collin and Chen, Anya and Ball, Spencer},
            journal={arXiv preprint arXiv:2103.06268},
            year={2021}
        }
        """,
        n_samples={"test": 1172},
        avg_character_length={"test": 340.81},
    )

    def dataset_transform(self):
        mapping = {"yes": 1, "no": 0}
        self.dataset = self.dataset.map(
            lambda example: {
                "answer": mapping.get(example["answer"].lower(), example["answer"])
            }
        )
        self.dataset = self.dataset.rename_column("answer", "label")


class CUADAuditRightsLegalBenchClassification(AbsTaskClassification):
    metadata = TaskMetadata(
        name="CUADAuditRightsLegalBenchClassification",
        description="This task was constructed from the CUAD dataset. It consists of determining if the clause gives a party the right to audit the books, records, or physical locations of the counterparty to ensure compliance with the contract.",
        reference="https://huggingface.co/datasets/nguha/legalbench",
        dataset={
            "path": "nguha/legalbench",
            "name": "cuad_audit_rights",
            "revision": "12ca3b695563788fead87a982ad1a068284413f4",
        },
        type="Classification",
        category="s2s",
        eval_splits=["test"],
        eval_langs=["eng-Latn"],
        main_score="accuracy",
        date=("2000-01-01", "2023-08-23"),
        form=["written"],
        domains=["Legal"],
        task_subtypes=[],
        license="cc-by-4.0",
        socioeconomic_status="high",
        annotations_creators="expert-annotated",
        dialect=[],
        text_creation="found",
        bibtex_citation="""
        @misc{guha2023legalbench,
            title={LegalBench: A Collaboratively Built Benchmark for Measuring Legal Reasoning in Large Language Models}, 
            author={Neel Guha and Julian Nyarko and Daniel E. Ho and Christopher Ré and Adam Chilton and Aditya Narayana and Alex Chohlas-Wood and Austin Peters and Brandon Waldon and Daniel N. Rockmore and Diego Zambrano and Dmitry Talisman and Enam Hoque and Faiz Surani and Frank Fagan and Galit Sarfaty and Gregory M. Dickinson and Haggai Porat and Jason Hegland and Jessica Wu and Joe Nudell and Joel Niklaus and John Nay and Jonathan H. Choi and Kevin Tobia and Margaret Hagan and Megan Ma and Michael Livermore and Nikon Rasumov-Rahe and Nils Holzenberger and Noam Kolt and Peter Henderson and Sean Rehaag and Sharad Goel and Shang Gao and Spencer Williams and Sunny Gandhi and Tom Zur and Varun Iyer and Zehua Li},
            year={2023},
            eprint={2308.11462},
            archivePrefix={arXiv},
            primaryClass={cs.CL}
        },
        @article{hendrycks2021cuad,
            title={Cuad: An expert-annotated nlp dataset for legal contract review},
            author={Hendrycks, Dan and Burns, Collin and Chen, Anya and Ball, Spencer},
            journal={arXiv preprint arXiv:2103.06268},
            year={2021}
        }
        """,
        n_samples={"test": 1216},
        avg_character_length={"test": 337.14},
    )

    def dataset_transform(self):
        mapping = {"yes": 1, "no": 0}
        self.dataset = self.dataset.map(
            lambda example: {
                "answer": mapping.get(example["answer"].lower(), example["answer"])
            }
        )
        self.dataset = self.dataset.rename_column("answer", "label")


class CUADCapOnLiabilityLegalBenchClassification(AbsTaskClassification):
    metadata = TaskMetadata(
        name="CUADCapOnLiabilityLegalBenchClassification",
        description="This task was constructed from the CUAD dataset. It consists of determining if the clause specifies a cap on liability upon the breach of a party's obligation. This includes time limitation for the counterparty to bring claims or maximum amount for recovery.",
        reference="https://huggingface.co/datasets/nguha/legalbench",
        dataset={
            "path": "nguha/legalbench",
            "name": "cuad_cap_on_liability",
            "revision": "12ca3b695563788fead87a982ad1a068284413f4",
        },
        type="Classification",
        category="s2s",
        eval_splits=["test"],
        eval_langs=["eng-Latn"],
        main_score="accuracy",
        date=("2000-01-01", "2023-08-23"),
        form=["written"],
        domains=["Legal"],
        task_subtypes=[],
        license="cc-by-4.0",
        socioeconomic_status="high",
        annotations_creators="expert-annotated",
        dialect=[],
        text_creation="found",
        bibtex_citation="""
        @misc{guha2023legalbench,
            title={LegalBench: A Collaboratively Built Benchmark for Measuring Legal Reasoning in Large Language Models}, 
            author={Neel Guha and Julian Nyarko and Daniel E. Ho and Christopher Ré and Adam Chilton and Aditya Narayana and Alex Chohlas-Wood and Austin Peters and Brandon Waldon and Daniel N. Rockmore and Diego Zambrano and Dmitry Talisman and Enam Hoque and Faiz Surani and Frank Fagan and Galit Sarfaty and Gregory M. Dickinson and Haggai Porat and Jason Hegland and Jessica Wu and Joe Nudell and Joel Niklaus and John Nay and Jonathan H. Choi and Kevin Tobia and Margaret Hagan and Megan Ma and Michael Livermore and Nikon Rasumov-Rahe and Nils Holzenberger and Noam Kolt and Peter Henderson and Sean Rehaag and Sharad Goel and Shang Gao and Spencer Williams and Sunny Gandhi and Tom Zur and Varun Iyer and Zehua Li},
            year={2023},
            eprint={2308.11462},
            archivePrefix={arXiv},
            primaryClass={cs.CL}
        },
        @article{hendrycks2021cuad,
            title={Cuad: An expert-annotated nlp dataset for legal contract review},
            author={Hendrycks, Dan and Burns, Collin and Chen, Anya and Ball, Spencer},
            journal={arXiv preprint arXiv:2103.06268},
            year={2021}
        }
        """,
        n_samples={"test": 1246},
        avg_character_length={"test": 375.74},
    )

    def dataset_transform(self):
        mapping = {"yes": 1, "no": 0}
        self.dataset = self.dataset.map(
            lambda example: {
                "answer": mapping.get(example["answer"].lower(), example["answer"])
            }
        )
        self.dataset = self.dataset.rename_column("answer", "label")


class CUADChangeOfControlLegalBenchClassification(AbsTaskClassification):
    metadata = TaskMetadata(
        name="CUADChangeOfControlLegalBenchClassification",
        description="This task was constructed from the CUAD dataset. It consists of determining if the clause gives one party the right to terminate or is consent or notice required of the counterparty if such party undergoes a change of control, such as a merger, stock sale, transfer of all or substantially all of its assets or business, or assignment by operation of law.",
        reference="https://huggingface.co/datasets/nguha/legalbench",
        dataset={
            "path": "nguha/legalbench",
            "name": "cuad_change_of_control",
            "revision": "12ca3b695563788fead87a982ad1a068284413f4",
        },
        type="Classification",
        category="s2s",
        eval_splits=["test"],
        eval_langs=["eng-Latn"],
        main_score="accuracy",
        date=("2000-01-01", "2023-08-23"),
        form=["written"],
        domains=["Legal"],
        task_subtypes=[],
        license="cc-by-4.0",
        socioeconomic_status="high",
        annotations_creators="expert-annotated",
        dialect=[],
        text_creation="found",
        bibtex_citation="""
        @misc{guha2023legalbench,
            title={LegalBench: A Collaboratively Built Benchmark for Measuring Legal Reasoning in Large Language Models}, 
            author={Neel Guha and Julian Nyarko and Daniel E. Ho and Christopher Ré and Adam Chilton and Aditya Narayana and Alex Chohlas-Wood and Austin Peters and Brandon Waldon and Daniel N. Rockmore and Diego Zambrano and Dmitry Talisman and Enam Hoque and Faiz Surani and Frank Fagan and Galit Sarfaty and Gregory M. Dickinson and Haggai Porat and Jason Hegland and Jessica Wu and Joe Nudell and Joel Niklaus and John Nay and Jonathan H. Choi and Kevin Tobia and Margaret Hagan and Megan Ma and Michael Livermore and Nikon Rasumov-Rahe and Nils Holzenberger and Noam Kolt and Peter Henderson and Sean Rehaag and Sharad Goel and Shang Gao and Spencer Williams and Sunny Gandhi and Tom Zur and Varun Iyer and Zehua Li},
            year={2023},
            eprint={2308.11462},
            archivePrefix={arXiv},
            primaryClass={cs.CL}
        },
        @article{hendrycks2021cuad,
            title={Cuad: An expert-annotated nlp dataset for legal contract review},
            author={Hendrycks, Dan and Burns, Collin and Chen, Anya and Ball, Spencer},
            journal={arXiv preprint arXiv:2103.06268},
            year={2021}
        }
        """,
        n_samples={"test": 416},
        avg_character_length={"test": 391.96},
    )

    def dataset_transform(self):
        mapping = {"yes": 1, "no": 0}
        self.dataset = self.dataset.map(
            lambda example: {
                "answer": mapping.get(example["answer"].lower(), example["answer"])
            }
        )
        self.dataset = self.dataset.rename_column("answer", "label")


class CUADCompetitiveRestrictionExceptionLegalBenchClassification(
    AbsTaskClassification
):
    metadata = TaskMetadata(
        name="CUADCompetitiveRestrictionExceptionLegalBenchClassification",
        description="This task was constructed from the CUAD dataset. It consists of determining if the clause mentions exceptions or carveouts to Non-Compete, Exclusivity and No-Solicit of Customers.",
        reference="https://huggingface.co/datasets/nguha/legalbench",
        dataset={
            "path": "nguha/legalbench",
            "name": "cuad_competitive_restriction_exception",
            "revision": "12ca3b695563788fead87a982ad1a068284413f4",
        },
        type="Classification",
        category="s2s",
        eval_splits=["test"],
        eval_langs=["eng-Latn"],
        main_score="accuracy",
        date=("2000-01-01", "2023-08-23"),
        form=["written"],
        domains=["Legal"],
        task_subtypes=[],
        license="cc-by-4.0",
        socioeconomic_status="high",
        annotations_creators="expert-annotated",
        dialect=[],
        text_creation="found",
        bibtex_citation="""
        @misc{guha2023legalbench,
            title={LegalBench: A Collaboratively Built Benchmark for Measuring Legal Reasoning in Large Language Models}, 
            author={Neel Guha and Julian Nyarko and Daniel E. Ho and Christopher Ré and Adam Chilton and Aditya Narayana and Alex Chohlas-Wood and Austin Peters and Brandon Waldon and Daniel N. Rockmore and Diego Zambrano and Dmitry Talisman and Enam Hoque and Faiz Surani and Frank Fagan and Galit Sarfaty and Gregory M. Dickinson and Haggai Porat and Jason Hegland and Jessica Wu and Joe Nudell and Joel Niklaus and John Nay and Jonathan H. Choi and Kevin Tobia and Margaret Hagan and Megan Ma and Michael Livermore and Nikon Rasumov-Rahe and Nils Holzenberger and Noam Kolt and Peter Henderson and Sean Rehaag and Sharad Goel and Shang Gao and Spencer Williams and Sunny Gandhi and Tom Zur and Varun Iyer and Zehua Li},
            year={2023},
            eprint={2308.11462},
            archivePrefix={arXiv},
            primaryClass={cs.CL}
        },
        @article{hendrycks2021cuad,
            title={Cuad: An expert-annotated nlp dataset for legal contract review},
            author={Hendrycks, Dan and Burns, Collin and Chen, Anya and Ball, Spencer},
            journal={arXiv preprint arXiv:2103.06268},
            year={2021}
        }
        """,
        n_samples={"test": 220},
        avg_character_length={"test": 433.04},
    )

    def dataset_transform(self):
        mapping = {"yes": 1, "no": 0}
        self.dataset = self.dataset.map(
            lambda example: {
                "answer": mapping.get(example["answer"].lower(), example["answer"])
            }
        )
        self.dataset = self.dataset.rename_column("answer", "label")


class CUADCovenantNotToSueLegalBenchClassification(AbsTaskClassification):
    metadata = TaskMetadata(
        name="CUADCovenantNotToSueLegalBenchClassification",
        description="This task was constructed from the CUAD dataset. It consists of determining if the clause specifies that a party is restricted from contesting the validity of the counterparty's ownership of intellectual property or otherwise bringing a claim against the counterparty for matters unrelated to the contract.",
        reference="https://huggingface.co/datasets/nguha/legalbench",
        dataset={
            "path": "nguha/legalbench",
            "name": "cuad_covenant_not_to_sue",
            "revision": "12ca3b695563788fead87a982ad1a068284413f4",
        },
        type="Classification",
        category="s2s",
        eval_splits=["test"],
        eval_langs=["eng-Latn"],
        main_score="accuracy",
        date=("2000-01-01", "2023-08-23"),
        form=["written"],
        domains=["Legal"],
        task_subtypes=[],
        license="cc-by-4.0",
        socioeconomic_status="high",
        annotations_creators="expert-annotated",
        dialect=[],
        text_creation="found",
        bibtex_citation="""
        @misc{guha2023legalbench,
            title={LegalBench: A Collaboratively Built Benchmark for Measuring Legal Reasoning in Large Language Models}, 
            author={Neel Guha and Julian Nyarko and Daniel E. Ho and Christopher Ré and Adam Chilton and Aditya Narayana and Alex Chohlas-Wood and Austin Peters and Brandon Waldon and Daniel N. Rockmore and Diego Zambrano and Dmitry Talisman and Enam Hoque and Faiz Surani and Frank Fagan and Galit Sarfaty and Gregory M. Dickinson and Haggai Porat and Jason Hegland and Jessica Wu and Joe Nudell and Joel Niklaus and John Nay and Jonathan H. Choi and Kevin Tobia and Margaret Hagan and Megan Ma and Michael Livermore and Nikon Rasumov-Rahe and Nils Holzenberger and Noam Kolt and Peter Henderson and Sean Rehaag and Sharad Goel and Shang Gao and Spencer Williams and Sunny Gandhi and Tom Zur and Varun Iyer and Zehua Li},
            year={2023},
            eprint={2308.11462},
            archivePrefix={arXiv},
            primaryClass={cs.CL}
        },
        @article{hendrycks2021cuad,
            title={Cuad: An expert-annotated nlp dataset for legal contract review},
            author={Hendrycks, Dan and Burns, Collin and Chen, Anya and Ball, Spencer},
            journal={arXiv preprint arXiv:2103.06268},
            year={2021}
        }
        """,
        n_samples={"test": 308},
        avg_character_length={"test": 402.97},
    )

    def dataset_transform(self):
        mapping = {"yes": 1, "no": 0}
        self.dataset = self.dataset.map(
            lambda example: {
                "answer": mapping.get(example["answer"].lower(), example["answer"])
            }
        )
        self.dataset = self.dataset.rename_column("answer", "label")


class CUADEffectiveDateLegalBenchClassification(AbsTaskClassification):
    metadata = TaskMetadata(
        name="CUADEffectiveDateLegalBenchClassification",
        description="This task was constructed from the CUAD dataset. It consists of determining if the clause specifies the date upon which the agreement becomes effective.",
        reference="https://huggingface.co/datasets/nguha/legalbench",
        dataset={
            "path": "nguha/legalbench",
            "name": "cuad_effective_date",
            "revision": "12ca3b695563788fead87a982ad1a068284413f4",
        },
        type="Classification",
        category="s2s",
        eval_splits=["test"],
        eval_langs=["eng-Latn"],
        main_score="accuracy",
        date=("2000-01-01", "2023-08-23"),
        form=["written"],
        domains=["Legal"],
        task_subtypes=[],
        license="cc-by-4.0",
        socioeconomic_status="high",
        annotations_creators="expert-annotated",
        dialect=[],
        text_creation="found",
        bibtex_citation="""
        @misc{guha2023legalbench,
            title={LegalBench: A Collaboratively Built Benchmark for Measuring Legal Reasoning in Large Language Models}, 
            author={Neel Guha and Julian Nyarko and Daniel E. Ho and Christopher Ré and Adam Chilton and Aditya Narayana and Alex Chohlas-Wood and Austin Peters and Brandon Waldon and Daniel N. Rockmore and Diego Zambrano and Dmitry Talisman and Enam Hoque and Faiz Surani and Frank Fagan and Galit Sarfaty and Gregory M. Dickinson and Haggai Porat and Jason Hegland and Jessica Wu and Joe Nudell and Joel Niklaus and John Nay and Jonathan H. Choi and Kevin Tobia and Margaret Hagan and Megan Ma and Michael Livermore and Nikon Rasumov-Rahe and Nils Holzenberger and Noam Kolt and Peter Henderson and Sean Rehaag and Sharad Goel and Shang Gao and Spencer Williams and Sunny Gandhi and Tom Zur and Varun Iyer and Zehua Li},
            year={2023},
            eprint={2308.11462},
            archivePrefix={arXiv},
            primaryClass={cs.CL}
        },
        @article{hendrycks2021cuad,
            title={Cuad: An expert-annotated nlp dataset for legal contract review},
            author={Hendrycks, Dan and Burns, Collin and Chen, Anya and Ball, Spencer},
            journal={arXiv preprint arXiv:2103.06268},
            year={2021}
        }
        """,
        n_samples={"test": 236},
        avg_character_length={"test": 277.62},
    )

    def dataset_transform(self):
        mapping = {"yes": 1, "no": 0}
        self.dataset = self.dataset.map(
            lambda example: {
                "answer": mapping.get(example["answer"].lower(), example["answer"])
            }
        )
        self.dataset = self.dataset.rename_column("answer", "label")


class CUADExclusivityLegalBenchClassification(AbsTaskClassification):
    metadata = TaskMetadata(
        name="CUADExclusivityLegalBenchClassification",
        description="This task was constructed from the CUAD dataset. It consists of determining if the clause specifies exclusive dealing commitment with the counterparty. This includes a commitment to procure all 'requirements' from one party of certain technology, goods, or services or a prohibition on licensing or selling technology, goods or services to third parties, or a prohibition on collaborating or working with other parties), whether during the contract or after the contract ends (or both).",
        reference="https://huggingface.co/datasets/nguha/legalbench",
        dataset={
            "path": "nguha/legalbench",
            "name": "cuad_exclusivity",
            "revision": "12ca3b695563788fead87a982ad1a068284413f4",
        },
        type="Classification",
        category="s2s",
        eval_splits=["test"],
        eval_langs=["eng-Latn"],
        main_score="accuracy",
        date=("2000-01-01", "2023-08-23"),
        form=["written"],
        domains=["Legal"],
        task_subtypes=[],
        license="cc-by-4.0",
        socioeconomic_status="high",
        annotations_creators="expert-annotated",
        dialect=[],
        text_creation="found",
        bibtex_citation="""
        @misc{guha2023legalbench,
            title={LegalBench: A Collaboratively Built Benchmark for Measuring Legal Reasoning in Large Language Models}, 
            author={Neel Guha and Julian Nyarko and Daniel E. Ho and Christopher Ré and Adam Chilton and Aditya Narayana and Alex Chohlas-Wood and Austin Peters and Brandon Waldon and Daniel N. Rockmore and Diego Zambrano and Dmitry Talisman and Enam Hoque and Faiz Surani and Frank Fagan and Galit Sarfaty and Gregory M. Dickinson and Haggai Porat and Jason Hegland and Jessica Wu and Joe Nudell and Joel Niklaus and John Nay and Jonathan H. Choi and Kevin Tobia and Margaret Hagan and Megan Ma and Michael Livermore and Nikon Rasumov-Rahe and Nils Holzenberger and Noam Kolt and Peter Henderson and Sean Rehaag and Sharad Goel and Shang Gao and Spencer Williams and Sunny Gandhi and Tom Zur and Varun Iyer and Zehua Li},
            year={2023},
            eprint={2308.11462},
            archivePrefix={arXiv},
            primaryClass={cs.CL}
        },
        @article{hendrycks2021cuad,
            title={Cuad: An expert-annotated nlp dataset for legal contract review},
            author={Hendrycks, Dan and Burns, Collin and Chen, Anya and Ball, Spencer},
            journal={arXiv preprint arXiv:2103.06268},
            year={2021}
        }
        """,
        n_samples={"test": 762},
        avg_character_length={"test": 369.17},
    )

    def dataset_transform(self):
        mapping = {"yes": 1, "no": 0}
        self.dataset = self.dataset.map(
            lambda example: {
                "answer": mapping.get(example["answer"].lower(), example["answer"])
            }
        )
        self.dataset = self.dataset.rename_column("answer", "label")


class CUADExpirationDateLegalBenchClassification(AbsTaskClassification):
    metadata = TaskMetadata(
        name="CUADExpirationDateLegalBenchClassification",
        description="This task was constructed from the CUAD dataset. It consists of determining if the clause specifies the date upon which the initial term expires.",
        reference="https://huggingface.co/datasets/nguha/legalbench",
        dataset={
            "path": "nguha/legalbench",
            "name": "cuad_expiration_date",
            "revision": "12ca3b695563788fead87a982ad1a068284413f4",
        },
        type="Classification",
        category="s2s",
        eval_splits=["test"],
        eval_langs=["eng-Latn"],
        main_score="accuracy",
        date=("2000-01-01", "2023-08-23"),
        form=["written"],
        domains=["Legal"],
        task_subtypes=[],
        license="cc-by-4.0",
        socioeconomic_status="high",
        annotations_creators="expert-annotated",
        dialect=[],
        text_creation="found",
        bibtex_citation="""
        @misc{guha2023legalbench,
            title={LegalBench: A Collaboratively Built Benchmark for Measuring Legal Reasoning in Large Language Models}, 
            author={Neel Guha and Julian Nyarko and Daniel E. Ho and Christopher Ré and Adam Chilton and Aditya Narayana and Alex Chohlas-Wood and Austin Peters and Brandon Waldon and Daniel N. Rockmore and Diego Zambrano and Dmitry Talisman and Enam Hoque and Faiz Surani and Frank Fagan and Galit Sarfaty and Gregory M. Dickinson and Haggai Porat and Jason Hegland and Jessica Wu and Joe Nudell and Joel Niklaus and John Nay and Jonathan H. Choi and Kevin Tobia and Margaret Hagan and Megan Ma and Michael Livermore and Nikon Rasumov-Rahe and Nils Holzenberger and Noam Kolt and Peter Henderson and Sean Rehaag and Sharad Goel and Shang Gao and Spencer Williams and Sunny Gandhi and Tom Zur and Varun Iyer and Zehua Li},
            year={2023},
            eprint={2308.11462},
            archivePrefix={arXiv},
            primaryClass={cs.CL}
        },
        @article{hendrycks2021cuad,
            title={Cuad: An expert-annotated nlp dataset for legal contract review},
            author={Hendrycks, Dan and Burns, Collin and Chen, Anya and Ball, Spencer},
            journal={arXiv preprint arXiv:2103.06268},
            year={2021}
        }
        """,
        n_samples={"test": 876},
        avg_character_length={"test": 309.27},
    )

    def dataset_transform(self):
        mapping = {"yes": 1, "no": 0}
        self.dataset = self.dataset.map(
            lambda example: {
                "answer": mapping.get(example["answer"].lower(), example["answer"])
            }
        )
        self.dataset = self.dataset.rename_column("answer", "label")


class CUADGoverningLawLegalBenchClassification(AbsTaskClassification):
    metadata = TaskMetadata(
        name="CUADGoverningLawLegalBenchClassification",
        description="This task was constructed from the CUAD dataset. It consists of determining if the clause specifies which state/country’s law governs the contract.",
        reference="https://huggingface.co/datasets/nguha/legalbench",
        dataset={
            "path": "nguha/legalbench",
            "name": "cuad_governing_law",
            "revision": "12ca3b695563788fead87a982ad1a068284413f4",
        },
        type="Classification",
        category="s2s",
        eval_splits=["test"],
        eval_langs=["eng-Latn"],
        main_score="accuracy",
        date=("2000-01-01", "2023-08-23"),
        form=["written"],
        domains=["Legal"],
        task_subtypes=[],
        license="cc-by-4.0",
        socioeconomic_status="high",
        annotations_creators="expert-annotated",
        dialect=[],
        text_creation="found",
        bibtex_citation="""
        @misc{guha2023legalbench,
            title={LegalBench: A Collaboratively Built Benchmark for Measuring Legal Reasoning in Large Language Models}, 
            author={Neel Guha and Julian Nyarko and Daniel E. Ho and Christopher Ré and Adam Chilton and Aditya Narayana and Alex Chohlas-Wood and Austin Peters and Brandon Waldon and Daniel N. Rockmore and Diego Zambrano and Dmitry Talisman and Enam Hoque and Faiz Surani and Frank Fagan and Galit Sarfaty and Gregory M. Dickinson and Haggai Porat and Jason Hegland and Jessica Wu and Joe Nudell and Joel Niklaus and John Nay and Jonathan H. Choi and Kevin Tobia and Margaret Hagan and Megan Ma and Michael Livermore and Nikon Rasumov-Rahe and Nils Holzenberger and Noam Kolt and Peter Henderson and Sean Rehaag and Sharad Goel and Shang Gao and Spencer Williams and Sunny Gandhi and Tom Zur and Varun Iyer and Zehua Li},
            year={2023},
            eprint={2308.11462},
            archivePrefix={arXiv},
            primaryClass={cs.CL}
        },
        @article{hendrycks2021cuad,
            title={Cuad: An expert-annotated nlp dataset for legal contract review},
            author={Hendrycks, Dan and Burns, Collin and Chen, Anya and Ball, Spencer},
            journal={arXiv preprint arXiv:2103.06268},
            year={2021}
        }
        """,
        n_samples={"test": 876},
        avg_character_length={"test": 289.87},
    )

    def dataset_transform(self):
        mapping = {"yes": 1, "no": 0}
        self.dataset = self.dataset.map(
            lambda example: {
                "answer": mapping.get(example["answer"].lower(), example["answer"])
            }
        )
        self.dataset = self.dataset.rename_column("answer", "label")


class CUADInsuranceLegalBenchClassification(AbsTaskClassification):
    metadata = TaskMetadata(
        name="CUADInsuranceLegalBenchClassification",
        description="This task was constructed from the CUAD dataset. It consists of determining if clause creates a requirement for insurance that must be maintained by one party for the benefit of the counterparty.",
        reference="https://huggingface.co/datasets/nguha/legalbench",
        dataset={
            "path": "nguha/legalbench",
            "name": "cuad_insurance",
            "revision": "12ca3b695563788fead87a982ad1a068284413f4",
        },
        type="Classification",
        category="s2s",
        eval_splits=["test"],
        eval_langs=["eng-Latn"],
        main_score="accuracy",
        date=("2000-01-01", "2023-08-23"),
        form=["written"],
        domains=["Legal"],
        task_subtypes=[],
        license="cc-by-4.0",
        socioeconomic_status="high",
        annotations_creators="expert-annotated",
        dialect=[],
        text_creation="found",
        bibtex_citation="""
        @misc{guha2023legalbench,
            title={LegalBench: A Collaboratively Built Benchmark for Measuring Legal Reasoning in Large Language Models}, 
            author={Neel Guha and Julian Nyarko and Daniel E. Ho and Christopher Ré and Adam Chilton and Aditya Narayana and Alex Chohlas-Wood and Austin Peters and Brandon Waldon and Daniel N. Rockmore and Diego Zambrano and Dmitry Talisman and Enam Hoque and Faiz Surani and Frank Fagan and Galit Sarfaty and Gregory M. Dickinson and Haggai Porat and Jason Hegland and Jessica Wu and Joe Nudell and Joel Niklaus and John Nay and Jonathan H. Choi and Kevin Tobia and Margaret Hagan and Megan Ma and Michael Livermore and Nikon Rasumov-Rahe and Nils Holzenberger and Noam Kolt and Peter Henderson and Sean Rehaag and Sharad Goel and Shang Gao and Spencer Williams and Sunny Gandhi and Tom Zur and Varun Iyer and Zehua Li},
            year={2023},
            eprint={2308.11462},
            archivePrefix={arXiv},
            primaryClass={cs.CL}
        },
        @article{hendrycks2021cuad,
            title={Cuad: An expert-annotated nlp dataset for legal contract review},
            author={Hendrycks, Dan and Burns, Collin and Chen, Anya and Ball, Spencer},
            journal={arXiv preprint arXiv:2103.06268},
            year={2021}
        }
        """,
        n_samples={"test": 1030},
        avg_character_length={"test": 365.54},
    )

    def dataset_transform(self):
        mapping = {"yes": 1, "no": 0}
        self.dataset = self.dataset.map(
            lambda example: {
                "answer": mapping.get(example["answer"].lower(), example["answer"])
            }
        )
        self.dataset = self.dataset.rename_column("answer", "label")


class CUADIPOwnershipAssignmentLegalBenchClassification(AbsTaskClassification):
    metadata = TaskMetadata(
        name="CUADIPOwnershipAssignmentLegalBenchClassification",
        description="This task was constructed from the CUAD dataset. It consists of determining if the clause specifies that intellectual property created by one party become the property of the counterparty, either per the terms of the contract or upon the occurrence of certain events.",
        reference="https://huggingface.co/datasets/nguha/legalbench",
        dataset={
            "path": "nguha/legalbench",
            "name": "cuad_ip_ownership_assignment",
            "revision": "12ca3b695563788fead87a982ad1a068284413f4",
        },
        type="Classification",
        category="s2s",
        eval_splits=["test"],
        eval_langs=["eng-Latn"],
        main_score="accuracy",
        date=("2000-01-01", "2023-08-23"),
        form=["written"],
        domains=["Legal"],
        task_subtypes=[],
        license="cc-by-4.0",
        socioeconomic_status="high",
        annotations_creators="expert-annotated",
        dialect=[],
        text_creation="found",
        bibtex_citation="""
        @misc{guha2023legalbench,
            title={LegalBench: A Collaboratively Built Benchmark for Measuring Legal Reasoning in Large Language Models}, 
            author={Neel Guha and Julian Nyarko and Daniel E. Ho and Christopher Ré and Adam Chilton and Aditya Narayana and Alex Chohlas-Wood and Austin Peters and Brandon Waldon and Daniel N. Rockmore and Diego Zambrano and Dmitry Talisman and Enam Hoque and Faiz Surani and Frank Fagan and Galit Sarfaty and Gregory M. Dickinson and Haggai Porat and Jason Hegland and Jessica Wu and Joe Nudell and Joel Niklaus and John Nay and Jonathan H. Choi and Kevin Tobia and Margaret Hagan and Megan Ma and Michael Livermore and Nikon Rasumov-Rahe and Nils Holzenberger and Noam Kolt and Peter Henderson and Sean Rehaag and Sharad Goel and Shang Gao and Spencer Williams and Sunny Gandhi and Tom Zur and Varun Iyer and Zehua Li},
            year={2023},
            eprint={2308.11462},
            archivePrefix={arXiv},
            primaryClass={cs.CL}
        },
        @article{hendrycks2021cuad,
            title={Cuad: An expert-annotated nlp dataset for legal contract review},
            author={Hendrycks, Dan and Burns, Collin and Chen, Anya and Ball, Spencer},
            journal={arXiv preprint arXiv:2103.06268},
            year={2021}
        }
        """,
        n_samples={"test": 576},
        avg_character_length={"test": 414.00},
    )

    def dataset_transform(self):
        mapping = {"yes": 1, "no": 0}
        self.dataset = self.dataset.map(
            lambda example: {
                "answer": mapping.get(example["answer"].lower(), example["answer"])
            }
        )
        self.dataset = self.dataset.rename_column("answer", "label")


class CUADIrrevocableOrPerpetualLicenseLegalBenchClassification(AbsTaskClassification):
    metadata = TaskMetadata(
        name="CUADIrrevocableOrPerpetualLicenseLegalBenchClassification",
        description="This task was constructed from the CUAD dataset. It consists of determining if the clause specifies a license grant that is irrevocable or perpetual.",
        reference="https://huggingface.co/datasets/nguha/legalbench",
        dataset={
            "path": "nguha/legalbench",
            "name": "cuad_irrevocable_or_perpetual_license",
            "revision": "12ca3b695563788fead87a982ad1a068284413f4",
        },
        type="Classification",
        category="s2s",
        eval_splits=["test"],
        eval_langs=["eng-Latn"],
        main_score="accuracy",
        date=("2000-01-01", "2023-08-23"),
        form=["written"],
        domains=["Legal"],
        task_subtypes=[],
        license="cc-by-4.0",
        socioeconomic_status="high",
        annotations_creators="expert-annotated",
        dialect=[],
        text_creation="found",
        bibtex_citation="""
        @misc{guha2023legalbench,
            title={LegalBench: A Collaboratively Built Benchmark for Measuring Legal Reasoning in Large Language Models}, 
            author={Neel Guha and Julian Nyarko and Daniel E. Ho and Christopher Ré and Adam Chilton and Aditya Narayana and Alex Chohlas-Wood and Austin Peters and Brandon Waldon and Daniel N. Rockmore and Diego Zambrano and Dmitry Talisman and Enam Hoque and Faiz Surani and Frank Fagan and Galit Sarfaty and Gregory M. Dickinson and Haggai Porat and Jason Hegland and Jessica Wu and Joe Nudell and Joel Niklaus and John Nay and Jonathan H. Choi and Kevin Tobia and Margaret Hagan and Megan Ma and Michael Livermore and Nikon Rasumov-Rahe and Nils Holzenberger and Noam Kolt and Peter Henderson and Sean Rehaag and Sharad Goel and Shang Gao and Spencer Williams and Sunny Gandhi and Tom Zur and Varun Iyer and Zehua Li},
            year={2023},
            eprint={2308.11462},
            archivePrefix={arXiv},
            primaryClass={cs.CL}
        },
        @article{hendrycks2021cuad,
            title={Cuad: An expert-annotated nlp dataset for legal contract review},
            author={Hendrycks, Dan and Burns, Collin and Chen, Anya and Ball, Spencer},
            journal={arXiv preprint arXiv:2103.06268},
            year={2021}
        }
        """,
        n_samples={"test": 280},
        avg_character_length={"test": 473.40},
    )

    def dataset_transform(self):
        mapping = {"yes": 1, "no": 0}
        self.dataset = self.dataset.map(
            lambda example: {
                "answer": mapping.get(example["answer"].lower(), example["answer"])
            }
        )
        self.dataset = self.dataset.rename_column("answer", "label")


class CUADJointIPOwnershipLegalBenchClassification(AbsTaskClassification):
    metadata = TaskMetadata(
        name="CUADJointIPOwnershipLegalBenchClassification",
        description="This task was constructed from the CUAD dataset. It consists of determining if the clause provides for joint or shared ownership of intellectual property between the parties to the contract.",
        reference="https://huggingface.co/datasets/nguha/legalbench",
        dataset={
            "path": "nguha/legalbench",
            "name": "cuad_joint_ip_ownership",
            "revision": "12ca3b695563788fead87a982ad1a068284413f4",
        },
        type="Classification",
        category="s2s",
        eval_splits=["test"],
        eval_langs=["eng-Latn"],
        main_score="accuracy",
        date=("2000-01-01", "2023-08-23"),
        form=["written"],
        domains=["Legal"],
        task_subtypes=[],
        license="cc-by-4.0",
        socioeconomic_status="high",
        annotations_creators="expert-annotated",
        dialect=[],
        text_creation="found",
        bibtex_citation="""
        @misc{guha2023legalbench,
            title={LegalBench: A Collaboratively Built Benchmark for Measuring Legal Reasoning in Large Language Models}, 
            author={Neel Guha and Julian Nyarko and Daniel E. Ho and Christopher Ré and Adam Chilton and Aditya Narayana and Alex Chohlas-Wood and Austin Peters and Brandon Waldon and Daniel N. Rockmore and Diego Zambrano and Dmitry Talisman and Enam Hoque and Faiz Surani and Frank Fagan and Galit Sarfaty and Gregory M. Dickinson and Haggai Porat and Jason Hegland and Jessica Wu and Joe Nudell and Joel Niklaus and John Nay and Jonathan H. Choi and Kevin Tobia and Margaret Hagan and Megan Ma and Michael Livermore and Nikon Rasumov-Rahe and Nils Holzenberger and Noam Kolt and Peter Henderson and Sean Rehaag and Sharad Goel and Shang Gao and Spencer Williams and Sunny Gandhi and Tom Zur and Varun Iyer and Zehua Li},
            year={2023},
            eprint={2308.11462},
            archivePrefix={arXiv},
            primaryClass={cs.CL}
        },
        @article{hendrycks2021cuad,
            title={Cuad: An expert-annotated nlp dataset for legal contract review},
            author={Hendrycks, Dan and Burns, Collin and Chen, Anya and Ball, Spencer},
            journal={arXiv preprint arXiv:2103.06268},
            year={2021}
        }
        """,
        n_samples={"test": 192},
        avg_character_length={"test": 374.17},
    )

    def dataset_transform(self):
        mapping = {"yes": 1, "no": 0}
        self.dataset = self.dataset.map(
            lambda example: {
                "answer": mapping.get(example["answer"].lower(), example["answer"])
            }
        )
        self.dataset = self.dataset.rename_column("answer", "label")


class CUADLicenseGrantLegalBenchClassification(AbsTaskClassification):
    metadata = TaskMetadata(
        name="CUADLicenseGrantLegalBenchClassification",
        description="This task was constructed from the CUAD dataset. It consists of determining if the clause contains a license granted by one party to its counterparty.",
        reference="https://huggingface.co/datasets/nguha/legalbench",
        dataset={
            "path": "nguha/legalbench",
            "name": "cuad_license_grant",
            "revision": "12ca3b695563788fead87a982ad1a068284413f4",
        },
        type="Classification",
        category="s2s",
        eval_splits=["test"],
        eval_langs=["eng-Latn"],
        main_score="accuracy",
        date=("2000-01-01", "2023-08-23"),
        form=["written"],
        domains=["Legal"],
        task_subtypes=[],
        license="cc-by-4.0",
        socioeconomic_status="high",
        annotations_creators="expert-annotated",
        dialect=[],
        text_creation="found",
        bibtex_citation="""
        @misc{guha2023legalbench,
            title={LegalBench: A Collaboratively Built Benchmark for Measuring Legal Reasoning in Large Language Models}, 
            author={Neel Guha and Julian Nyarko and Daniel E. Ho and Christopher Ré and Adam Chilton and Aditya Narayana and Alex Chohlas-Wood and Austin Peters and Brandon Waldon and Daniel N. Rockmore and Diego Zambrano and Dmitry Talisman and Enam Hoque and Faiz Surani and Frank Fagan and Galit Sarfaty and Gregory M. Dickinson and Haggai Porat and Jason Hegland and Jessica Wu and Joe Nudell and Joel Niklaus and John Nay and Jonathan H. Choi and Kevin Tobia and Margaret Hagan and Megan Ma and Michael Livermore and Nikon Rasumov-Rahe and Nils Holzenberger and Noam Kolt and Peter Henderson and Sean Rehaag and Sharad Goel and Shang Gao and Spencer Williams and Sunny Gandhi and Tom Zur and Varun Iyer and Zehua Li},
            year={2023},
            eprint={2308.11462},
            archivePrefix={arXiv},
            primaryClass={cs.CL}
        },
        @article{hendrycks2021cuad,
            title={Cuad: An expert-annotated nlp dataset for legal contract review},
            author={Hendrycks, Dan and Burns, Collin and Chen, Anya and Ball, Spencer},
            journal={arXiv preprint arXiv:2103.06268},
            year={2021}
        }
        """,
        n_samples={"test": 1396},
        avg_character_length={"test": 409.89},
    )

    def dataset_transform(self):
        mapping = {"yes": 1, "no": 0}
        self.dataset = self.dataset.map(
            lambda example: {
                "answer": mapping.get(example["answer"].lower(), example["answer"])
            }
        )
        self.dataset = self.dataset.rename_column("answer", "label")


class CUADLiquidatedDamagesLegalBenchClassification(AbsTaskClassification):
    metadata = TaskMetadata(
        name="CUADLiquidatedDamagesLegalBenchClassification",
        description="This task was constructed from the CUAD dataset. It consists of determining if the clause awards either party liquidated damages for breach or a fee upon the termination of a contract (termination fee).",
        reference="https://huggingface.co/datasets/nguha/legalbench",
        dataset={
            "path": "nguha/legalbench",
            "name": "cuad_liquidated_damages",
            "revision": "12ca3b695563788fead87a982ad1a068284413f4",
        },
        type="Classification",
        category="s2s",
        eval_splits=["test"],
        eval_langs=["eng-Latn"],
        main_score="accuracy",
        date=("2000-01-01", "2023-08-23"),
        form=["written"],
        domains=["Legal"],
        task_subtypes=[],
        license="cc-by-4.0",
        socioeconomic_status="high",
        annotations_creators="expert-annotated",
        dialect=[],
        text_creation="found",
        bibtex_citation="""
        @misc{guha2023legalbench,
            title={LegalBench: A Collaboratively Built Benchmark for Measuring Legal Reasoning in Large Language Models}, 
            author={Neel Guha and Julian Nyarko and Daniel E. Ho and Christopher Ré and Adam Chilton and Aditya Narayana and Alex Chohlas-Wood and Austin Peters and Brandon Waldon and Daniel N. Rockmore and Diego Zambrano and Dmitry Talisman and Enam Hoque and Faiz Surani and Frank Fagan and Galit Sarfaty and Gregory M. Dickinson and Haggai Porat and Jason Hegland and Jessica Wu and Joe Nudell and Joel Niklaus and John Nay and Jonathan H. Choi and Kevin Tobia and Margaret Hagan and Megan Ma and Michael Livermore and Nikon Rasumov-Rahe and Nils Holzenberger and Noam Kolt and Peter Henderson and Sean Rehaag and Sharad Goel and Shang Gao and Spencer Williams and Sunny Gandhi and Tom Zur and Varun Iyer and Zehua Li},
            year={2023},
            eprint={2308.11462},
            archivePrefix={arXiv},
            primaryClass={cs.CL}
        },
        @article{hendrycks2021cuad,
            title={Cuad: An expert-annotated nlp dataset for legal contract review},
            author={Hendrycks, Dan and Burns, Collin and Chen, Anya and Ball, Spencer},
            journal={arXiv preprint arXiv:2103.06268},
            year={2021}
        }
        """,
        n_samples={"test": 220},
        avg_character_length={"test": 351.76},
    )

    def dataset_transform(self):
        mapping = {"yes": 1, "no": 0}
        self.dataset = self.dataset.map(
            lambda example: {
                "answer": mapping.get(example["answer"].lower(), example["answer"])
            }
        )
        self.dataset = self.dataset.rename_column("answer", "label")


class CUADMinimumCommitmentLegalBenchClassification(AbsTaskClassification):
    metadata = TaskMetadata(
        name="CUADMinimumCommitmentLegalBenchClassification",
        description="This task was constructed from the CUAD dataset. It consists of determining if the clause specifies a minimum order size or minimum amount or units per time period that one party must buy from the counterparty.",
        reference="https://huggingface.co/datasets/nguha/legalbench",
        dataset={
            "path": "nguha/legalbench",
            "name": "cuad_minimum_commitment",
            "revision": "12ca3b695563788fead87a982ad1a068284413f4",
        },
        type="Classification",
        category="s2s",
        eval_splits=["test"],
        eval_langs=["eng-Latn"],
        main_score="accuracy",
        date=("2000-01-01", "2023-08-23"),
        form=["written"],
        domains=["Legal"],
        task_subtypes=[],
        license="cc-by-4.0",
        socioeconomic_status="high",
        annotations_creators="expert-annotated",
        dialect=[],
        text_creation="found",
        bibtex_citation="""
        @misc{guha2023legalbench,
            title={LegalBench: A Collaboratively Built Benchmark for Measuring Legal Reasoning in Large Language Models}, 
            author={Neel Guha and Julian Nyarko and Daniel E. Ho and Christopher Ré and Adam Chilton and Aditya Narayana and Alex Chohlas-Wood and Austin Peters and Brandon Waldon and Daniel N. Rockmore and Diego Zambrano and Dmitry Talisman and Enam Hoque and Faiz Surani and Frank Fagan and Galit Sarfaty and Gregory M. Dickinson and Haggai Porat and Jason Hegland and Jessica Wu and Joe Nudell and Joel Niklaus and John Nay and Jonathan H. Choi and Kevin Tobia and Margaret Hagan and Megan Ma and Michael Livermore and Nikon Rasumov-Rahe and Nils Holzenberger and Noam Kolt and Peter Henderson and Sean Rehaag and Sharad Goel and Shang Gao and Spencer Williams and Sunny Gandhi and Tom Zur and Varun Iyer and Zehua Li},
            year={2023},
            eprint={2308.11462},
            archivePrefix={arXiv},
            primaryClass={cs.CL}
        },
        @article{hendrycks2021cuad,
            title={Cuad: An expert-annotated nlp dataset for legal contract review},
            author={Hendrycks, Dan and Burns, Collin and Chen, Anya and Ball, Spencer},
            journal={arXiv preprint arXiv:2103.06268},
            year={2021}
        }
        """,
        n_samples={"test": 772},
        avg_character_length={"test": 364.16},
    )

    def dataset_transform(self):
        mapping = {"yes": 1, "no": 0}
        self.dataset = self.dataset.map(
            lambda example: {
                "answer": mapping.get(example["answer"].lower(), example["answer"])
            }
        )
        self.dataset = self.dataset.rename_column("answer", "label")


class CUADMostFavoredNationLegalBenchClassification(AbsTaskClassification):
    metadata = TaskMetadata(
        name="CUADMostFavoredNationLegalBenchClassification",
        description="This task was constructed from the CUAD dataset. It consists of determining if a third party gets better terms on the licensing or sale of technology/goods/services described in the contract, the buyer of such technology/goods/services under the contract shall be entitled to those better terms.",
        reference="https://huggingface.co/datasets/nguha/legalbench",
        dataset={
            "path": "nguha/legalbench",
            "name": "cuad_most_favored_nation",
            "revision": "12ca3b695563788fead87a982ad1a068284413f4",
        },
        type="Classification",
        category="s2s",
        eval_splits=["test"],
        eval_langs=["eng-Latn"],
        main_score="accuracy",
        date=("2000-01-01", "2023-08-23"),
        form=["written"],
        domains=["Legal"],
        task_subtypes=[],
        license="cc-by-4.0",
        socioeconomic_status="high",
        annotations_creators="expert-annotated",
        dialect=[],
        text_creation="found",
        bibtex_citation="""
        @misc{guha2023legalbench,
            title={LegalBench: A Collaboratively Built Benchmark for Measuring Legal Reasoning in Large Language Models}, 
            author={Neel Guha and Julian Nyarko and Daniel E. Ho and Christopher Ré and Adam Chilton and Aditya Narayana and Alex Chohlas-Wood and Austin Peters and Brandon Waldon and Daniel N. Rockmore and Diego Zambrano and Dmitry Talisman and Enam Hoque and Faiz Surani and Frank Fagan and Galit Sarfaty and Gregory M. Dickinson and Haggai Porat and Jason Hegland and Jessica Wu and Joe Nudell and Joel Niklaus and John Nay and Jonathan H. Choi and Kevin Tobia and Margaret Hagan and Megan Ma and Michael Livermore and Nikon Rasumov-Rahe and Nils Holzenberger and Noam Kolt and Peter Henderson and Sean Rehaag and Sharad Goel and Shang Gao and Spencer Williams and Sunny Gandhi and Tom Zur and Varun Iyer and Zehua Li},
            year={2023},
            eprint={2308.11462},
            archivePrefix={arXiv},
            primaryClass={cs.CL}
        },
        @article{hendrycks2021cuad,
            title={Cuad: An expert-annotated nlp dataset for legal contract review},
            author={Hendrycks, Dan and Burns, Collin and Chen, Anya and Ball, Spencer},
            journal={arXiv preprint arXiv:2103.06268},
            year={2021}
        }
        """,
        n_samples={"test": 64},
        avg_character_length={"test": 418.75},
    )

    def dataset_transform(self):
        mapping = {"yes": 1, "no": 0}
        self.dataset = self.dataset.map(
            lambda example: {
                "answer": mapping.get(example["answer"].lower(), example["answer"])
            }
        )
        self.dataset = self.dataset.rename_column("answer", "label")


class CUADNoSolicitOfCustomersLegalBenchClassification(AbsTaskClassification):
    metadata = TaskMetadata(
        name="CUADNoSolicitOfCustomersLegalBenchClassification",
        description="This task was constructed from the CUAD dataset. It consists of determining if the clause restricts a party from contracting or soliciting customers or partners of the counterparty, whether during the contract or after the contract ends (or both).",
        reference="https://huggingface.co/datasets/nguha/legalbench",
        dataset={
            "path": "nguha/legalbench",
            "name": "cuad_no-solicit_of_customers",
            "revision": "12ca3b695563788fead87a982ad1a068284413f4",
        },
        type="Classification",
        category="s2s",
        eval_splits=["test"],
        eval_langs=["eng-Latn"],
        main_score="accuracy",
        date=("2000-01-01", "2023-08-23"),
        form=["written"],
        domains=["Legal"],
        task_subtypes=[],
        license="cc-by-4.0",
        socioeconomic_status="high",
        annotations_creators="expert-annotated",
        dialect=[],
        text_creation="found",
        bibtex_citation="""
        @misc{guha2023legalbench,
            title={LegalBench: A Collaboratively Built Benchmark for Measuring Legal Reasoning in Large Language Models}, 
            author={Neel Guha and Julian Nyarko and Daniel E. Ho and Christopher Ré and Adam Chilton and Aditya Narayana and Alex Chohlas-Wood and Austin Peters and Brandon Waldon and Daniel N. Rockmore and Diego Zambrano and Dmitry Talisman and Enam Hoque and Faiz Surani and Frank Fagan and Galit Sarfaty and Gregory M. Dickinson and Haggai Porat and Jason Hegland and Jessica Wu and Joe Nudell and Joel Niklaus and John Nay and Jonathan H. Choi and Kevin Tobia and Margaret Hagan and Megan Ma and Michael Livermore and Nikon Rasumov-Rahe and Nils Holzenberger and Noam Kolt and Peter Henderson and Sean Rehaag and Sharad Goel and Shang Gao and Spencer Williams and Sunny Gandhi and Tom Zur and Varun Iyer and Zehua Li},
            year={2023},
            eprint={2308.11462},
            archivePrefix={arXiv},
            primaryClass={cs.CL}
        },
        @article{hendrycks2021cuad,
            title={Cuad: An expert-annotated nlp dataset for legal contract review},
            author={Hendrycks, Dan and Burns, Collin and Chen, Anya and Ball, Spencer},
            journal={arXiv preprint arXiv:2103.06268},
            year={2021}
        }
        """,
        n_samples={"test": 84},
        avg_character_length={"test": 392.89},
    )

    def dataset_transform(self):
        mapping = {"yes": 1, "no": 0}
        self.dataset = self.dataset.map(
            lambda example: {
                "answer": mapping.get(example["answer"].lower(), example["answer"])
            }
        )
        self.dataset = self.dataset.rename_column("answer", "label")


class CUADNoSolicitOfEmployeesLegalBenchClassification(AbsTaskClassification):
    metadata = TaskMetadata(
        name="CUADNoSolicitOfEmployeesLegalBenchClassification",
        description="This task was constructed from the CUAD dataset. It consists of determining if the clause restricts a party's soliciting or hiring employees and/or contractors from the counterparty, whether during the contract or after the contract ends (or both).",
        reference="https://huggingface.co/datasets/nguha/legalbench",
        dataset={
            "path": "nguha/legalbench",
            "name": "cuad_no-solicit_of_employees",
            "revision": "12ca3b695563788fead87a982ad1a068284413f4",
        },
        type="Classification",
        category="s2s",
        eval_splits=["test"],
        eval_langs=["eng-Latn"],
        main_score="accuracy",
        date=("2000-01-01", "2023-08-23"),
        form=["written"],
        domains=["Legal"],
        task_subtypes=[],
        license="cc-by-4.0",
        socioeconomic_status="high",
        annotations_creators="expert-annotated",
        dialect=[],
        text_creation="found",
        bibtex_citation="""
        @misc{guha2023legalbench,
            title={LegalBench: A Collaboratively Built Benchmark for Measuring Legal Reasoning in Large Language Models}, 
            author={Neel Guha and Julian Nyarko and Daniel E. Ho and Christopher Ré and Adam Chilton and Aditya Narayana and Alex Chohlas-Wood and Austin Peters and Brandon Waldon and Daniel N. Rockmore and Diego Zambrano and Dmitry Talisman and Enam Hoque and Faiz Surani and Frank Fagan and Galit Sarfaty and Gregory M. Dickinson and Haggai Porat and Jason Hegland and Jessica Wu and Joe Nudell and Joel Niklaus and John Nay and Jonathan H. Choi and Kevin Tobia and Margaret Hagan and Megan Ma and Michael Livermore and Nikon Rasumov-Rahe and Nils Holzenberger and Noam Kolt and Peter Henderson and Sean Rehaag and Sharad Goel and Shang Gao and Spencer Williams and Sunny Gandhi and Tom Zur and Varun Iyer and Zehua Li},
            year={2023},
            eprint={2308.11462},
            archivePrefix={arXiv},
            primaryClass={cs.CL}
        },
        @article{hendrycks2021cuad,
            title={Cuad: An expert-annotated nlp dataset for legal contract review},
            author={Hendrycks, Dan and Burns, Collin and Chen, Anya and Ball, Spencer},
            journal={arXiv preprint arXiv:2103.06268},
            year={2021}
        }
        """,
        n_samples={"test": 142},
        avg_character_length={"test": 417.94},
    )

    def dataset_transform(self):
        mapping = {"yes": 1, "no": 0}
        self.dataset = self.dataset.map(
            lambda example: {
                "answer": mapping.get(example["answer"].lower(), example["answer"])
            }
        )
        self.dataset = self.dataset.rename_column("answer", "label")


class CUADNonCompeteLegalBenchClassification(AbsTaskClassification):
    metadata = TaskMetadata(
        name="CUADNonCompeteLegalBenchClassification",
        description="This task was constructed from the CUAD dataset. It consists of determining if the clause restricts the ability of a party to compete with the counterparty or operate in a certain geography or business or technology sector.",
        reference="https://huggingface.co/datasets/nguha/legalbench",
        dataset={
            "path": "nguha/legalbench",
            "name": "cuad_non-compete",
            "revision": "12ca3b695563788fead87a982ad1a068284413f4",
        },
        type="Classification",
        category="s2s",
        eval_splits=["test"],
        eval_langs=["eng-Latn"],
        main_score="accuracy",
        date=("2000-01-01", "2023-08-23"),
        form=["written"],
        domains=["Legal"],
        task_subtypes=[],
        license="cc-by-4.0",
        socioeconomic_status="high",
        annotations_creators="expert-annotated",
        dialect=[],
        text_creation="found",
        bibtex_citation="""
        @misc{guha2023legalbench,
            title={LegalBench: A Collaboratively Built Benchmark for Measuring Legal Reasoning in Large Language Models}, 
            author={Neel Guha and Julian Nyarko and Daniel E. Ho and Christopher Ré and Adam Chilton and Aditya Narayana and Alex Chohlas-Wood and Austin Peters and Brandon Waldon and Daniel N. Rockmore and Diego Zambrano and Dmitry Talisman and Enam Hoque and Faiz Surani and Frank Fagan and Galit Sarfaty and Gregory M. Dickinson and Haggai Porat and Jason Hegland and Jessica Wu and Joe Nudell and Joel Niklaus and John Nay and Jonathan H. Choi and Kevin Tobia and Margaret Hagan and Megan Ma and Michael Livermore and Nikon Rasumov-Rahe and Nils Holzenberger and Noam Kolt and Peter Henderson and Sean Rehaag and Sharad Goel and Shang Gao and Spencer Williams and Sunny Gandhi and Tom Zur and Varun Iyer and Zehua Li},
            year={2023},
            eprint={2308.11462},
            archivePrefix={arXiv},
            primaryClass={cs.CL}
        },
        @article{hendrycks2021cuad,
            title={Cuad: An expert-annotated nlp dataset for legal contract review},
            author={Hendrycks, Dan and Burns, Collin and Chen, Anya and Ball, Spencer},
            journal={arXiv preprint arXiv:2103.06268},
            year={2021}
        }
        """,
        n_samples={"test": 442},
        avg_character_length={"test": 383.20},
    )

    def dataset_transform(self):
        mapping = {"yes": 1, "no": 0}
        self.dataset = self.dataset.map(
            lambda example: {
                "answer": mapping.get(example["answer"].lower(), example["answer"])
            }
        )
        self.dataset = self.dataset.rename_column("answer", "label")


class CUADNonDisparagementLegalBenchClassification(AbsTaskClassification):
    metadata = TaskMetadata(
        name="CUADNonDisparagementLegalBenchClassification",
        description="This task was constructed from the CUAD dataset. It consists of determining if the clause requires a party not to disparage the counterparty.",
        reference="https://huggingface.co/datasets/nguha/legalbench",
        dataset={
            "path": "nguha/legalbench",
            "name": "cuad_non-disparagement",
            "revision": "12ca3b695563788fead87a982ad1a068284413f4",
        },
        type="Classification",
        category="s2s",
        eval_splits=["test"],
        eval_langs=["eng-Latn"],
        main_score="accuracy",
        date=("2000-01-01", "2023-08-23"),
        form=["written"],
        domains=["Legal"],
        task_subtypes=[],
        license="cc-by-4.0",
        socioeconomic_status="high",
        annotations_creators="expert-annotated",
        dialect=[],
        text_creation="found",
        bibtex_citation="""
        @misc{guha2023legalbench,
            title={LegalBench: A Collaboratively Built Benchmark for Measuring Legal Reasoning in Large Language Models}, 
            author={Neel Guha and Julian Nyarko and Daniel E. Ho and Christopher Ré and Adam Chilton and Aditya Narayana and Alex Chohlas-Wood and Austin Peters and Brandon Waldon and Daniel N. Rockmore and Diego Zambrano and Dmitry Talisman and Enam Hoque and Faiz Surani and Frank Fagan and Galit Sarfaty and Gregory M. Dickinson and Haggai Porat and Jason Hegland and Jessica Wu and Joe Nudell and Joel Niklaus and John Nay and Jonathan H. Choi and Kevin Tobia and Margaret Hagan and Megan Ma and Michael Livermore and Nikon Rasumov-Rahe and Nils Holzenberger and Noam Kolt and Peter Henderson and Sean Rehaag and Sharad Goel and Shang Gao and Spencer Williams and Sunny Gandhi and Tom Zur and Varun Iyer and Zehua Li},
            year={2023},
            eprint={2308.11462},
            archivePrefix={arXiv},
            primaryClass={cs.CL}
        },
        @article{hendrycks2021cuad,
            title={Cuad: An expert-annotated nlp dataset for legal contract review},
            author={Hendrycks, Dan and Burns, Collin and Chen, Anya and Ball, Spencer},
            journal={arXiv preprint arXiv:2103.06268},
            year={2021}
        }
        """,
        n_samples={"test": 100},
        avg_character_length={"test": 403.08},
    )

    def dataset_transform(self):
        mapping = {"yes": 1, "no": 0}
        self.dataset = self.dataset.map(
            lambda example: {
                "answer": mapping.get(example["answer"].lower(), example["answer"])
            }
        )
        self.dataset = self.dataset.rename_column("answer", "label")


class CUADNonTransferableLicenseLegalBenchClassification(AbsTaskClassification):
    metadata = TaskMetadata(
        name="CUADNonTransferableLicenseLegalBenchClassification",
        description="This task was constructed from the CUAD dataset. It consists of determining if the clause limits the ability of a party to transfer the license being granted to a third party.",
        reference="https://huggingface.co/datasets/nguha/legalbench",
        dataset={
            "path": "nguha/legalbench",
            "name": "cuad_non-transferable_license",
            "revision": "12ca3b695563788fead87a982ad1a068284413f4",
        },
        type="Classification",
        category="s2s",
        eval_splits=["test"],
        eval_langs=["eng-Latn"],
        main_score="accuracy",
        date=("2000-01-01", "2023-08-23"),
        form=["written"],
        domains=["Legal"],
        task_subtypes=[],
        license="cc-by-4.0",
        socioeconomic_status="high",
        annotations_creators="expert-annotated",
        dialect=[],
        text_creation="found",
        bibtex_citation="""
        @misc{guha2023legalbench,
            title={LegalBench: A Collaboratively Built Benchmark for Measuring Legal Reasoning in Large Language Models}, 
            author={Neel Guha and Julian Nyarko and Daniel E. Ho and Christopher Ré and Adam Chilton and Aditya Narayana and Alex Chohlas-Wood and Austin Peters and Brandon Waldon and Daniel N. Rockmore and Diego Zambrano and Dmitry Talisman and Enam Hoque and Faiz Surani and Frank Fagan and Galit Sarfaty and Gregory M. Dickinson and Haggai Porat and Jason Hegland and Jessica Wu and Joe Nudell and Joel Niklaus and John Nay and Jonathan H. Choi and Kevin Tobia and Margaret Hagan and Megan Ma and Michael Livermore and Nikon Rasumov-Rahe and Nils Holzenberger and Noam Kolt and Peter Henderson and Sean Rehaag and Sharad Goel and Shang Gao and Spencer Williams and Sunny Gandhi and Tom Zur and Varun Iyer and Zehua Li},
            year={2023},
            eprint={2308.11462},
            archivePrefix={arXiv},
            primaryClass={cs.CL}
        },
        @article{hendrycks2021cuad,
            title={Cuad: An expert-annotated nlp dataset for legal contract review},
            author={Hendrycks, Dan and Burns, Collin and Chen, Anya and Ball, Spencer},
            journal={arXiv preprint arXiv:2103.06268},
            year={2021}
        }
        """,
        n_samples={"test": 542},
        avg_character_length={"test": 399.16},
    )

    def dataset_transform(self):
        mapping = {"yes": 1, "no": 0}
        self.dataset = self.dataset.map(
            lambda example: {
                "answer": mapping.get(example["answer"].lower(), example["answer"])
            }
        )
        self.dataset = self.dataset.rename_column("answer", "label")


class CUADNoticePeriodToTerminateRenewalLegalBenchClassification(AbsTaskClassification):
    metadata = TaskMetadata(
        name="CUADNoticePeriodToTerminateRenewalLegalBenchClassification",
        description="This task was constructed from the CUAD dataset. It consists of determining if the clause specifies a notice period required to terminate renewal.",
        reference="https://huggingface.co/datasets/nguha/legalbench",
        dataset={
            "path": "nguha/legalbench",
            "name": "cuad_notice_period_to_terminate_renewal",
            "revision": "12ca3b695563788fead87a982ad1a068284413f4",
        },
        type="Classification",
        category="s2s",
        eval_splits=["test"],
        eval_langs=["eng-Latn"],
        main_score="accuracy",
        date=("2000-01-01", "2023-08-23"),
        form=["written"],
        domains=["Legal"],
        task_subtypes=[],
        license="cc-by-4.0",
        socioeconomic_status="high",
        annotations_creators="expert-annotated",
        dialect=[],
        text_creation="found",
        bibtex_citation="""
        @misc{guha2023legalbench,
            title={LegalBench: A Collaboratively Built Benchmark for Measuring Legal Reasoning in Large Language Models}, 
            author={Neel Guha and Julian Nyarko and Daniel E. Ho and Christopher Ré and Adam Chilton and Aditya Narayana and Alex Chohlas-Wood and Austin Peters and Brandon Waldon and Daniel N. Rockmore and Diego Zambrano and Dmitry Talisman and Enam Hoque and Faiz Surani and Frank Fagan and Galit Sarfaty and Gregory M. Dickinson and Haggai Porat and Jason Hegland and Jessica Wu and Joe Nudell and Joel Niklaus and John Nay and Jonathan H. Choi and Kevin Tobia and Margaret Hagan and Megan Ma and Michael Livermore and Nikon Rasumov-Rahe and Nils Holzenberger and Noam Kolt and Peter Henderson and Sean Rehaag and Sharad Goel and Shang Gao and Spencer Williams and Sunny Gandhi and Tom Zur and Varun Iyer and Zehua Li},
            year={2023},
            eprint={2308.11462},
            archivePrefix={arXiv},
            primaryClass={cs.CL}
        },
        @article{hendrycks2021cuad,
            title={Cuad: An expert-annotated nlp dataset for legal contract review},
            author={Hendrycks, Dan and Burns, Collin and Chen, Anya and Ball, Spencer},
            journal={arXiv preprint arXiv:2103.06268},
            year={2021}
        }
        """,
        n_samples={"test": 222},
        avg_character_length={"test": 354.85},
    )

    def dataset_transform(self):
        mapping = {"yes": 1, "no": 0}
        self.dataset = self.dataset.map(
            lambda example: {
                "answer": mapping.get(example["answer"].lower(), example["answer"])
            }
        )
        self.dataset = self.dataset.rename_column("answer", "label")


class CUADPostTerminationServicesLegalBenchClassification(AbsTaskClassification):
    metadata = TaskMetadata(
        name="CUADPostTerminationServicesLegalBenchClassification",
        description="This task was constructed from the CUAD dataset. It consists of determining if the clause subjects a party to obligations after the termination or expiration of a contract, including any post-termination transition, payment, transfer of IP, wind-down, last-buy, or similar commitments.",
        reference="https://huggingface.co/datasets/nguha/legalbench",
        dataset={
            "path": "nguha/legalbench",
            "name": "cuad_post-termination_services",
            "revision": "12ca3b695563788fead87a982ad1a068284413f4",
        },
        type="Classification",
        category="s2s",
        eval_splits=["test"],
        eval_langs=["eng-Latn"],
        main_score="accuracy",
        date=("2000-01-01", "2023-08-23"),
        form=["written"],
        domains=["Legal"],
        task_subtypes=[],
        license="cc-by-4.0",
        socioeconomic_status="high",
        annotations_creators="expert-annotated",
        dialect=[],
        text_creation="found",
        bibtex_citation="""
        @misc{guha2023legalbench,
            title={LegalBench: A Collaboratively Built Benchmark for Measuring Legal Reasoning in Large Language Models}, 
            author={Neel Guha and Julian Nyarko and Daniel E. Ho and Christopher Ré and Adam Chilton and Aditya Narayana and Alex Chohlas-Wood and Austin Peters and Brandon Waldon and Daniel N. Rockmore and Diego Zambrano and Dmitry Talisman and Enam Hoque and Faiz Surani and Frank Fagan and Galit Sarfaty and Gregory M. Dickinson and Haggai Porat and Jason Hegland and Jessica Wu and Joe Nudell and Joel Niklaus and John Nay and Jonathan H. Choi and Kevin Tobia and Margaret Hagan and Megan Ma and Michael Livermore and Nikon Rasumov-Rahe and Nils Holzenberger and Noam Kolt and Peter Henderson and Sean Rehaag and Sharad Goel and Shang Gao and Spencer Williams and Sunny Gandhi and Tom Zur and Varun Iyer and Zehua Li},
            year={2023},
            eprint={2308.11462},
            archivePrefix={arXiv},
            primaryClass={cs.CL}
        },
        @article{hendrycks2021cuad,
            title={Cuad: An expert-annotated nlp dataset for legal contract review},
            author={Hendrycks, Dan and Burns, Collin and Chen, Anya and Ball, Spencer},
            journal={arXiv preprint arXiv:2103.06268},
            year={2021}
        }
        """,
        n_samples={"test": 808},
        avg_character_length={"test": 422.53},
    )

    def dataset_transform(self):
        mapping = {"yes": 1, "no": 0}
        self.dataset = self.dataset.map(
            lambda example: {
                "answer": mapping.get(example["answer"].lower(), example["answer"])
            }
        )
        self.dataset = self.dataset.rename_column("answer", "label")


class CUADPriceRestrictionsLegalBenchClassification(AbsTaskClassification):
    metadata = TaskMetadata(
        name="CUADPriceRestrictionsLegalBenchClassification",
        description="This task was constructed from the CUAD dataset. It consists of determining if the clause places a restriction on the ability of a party to raise or reduce prices of technology, goods, or services provided.",
        reference="https://huggingface.co/datasets/nguha/legalbench",
        dataset={
            "path": "nguha/legalbench",
            "name": "cuad_price_restrictions",
            "revision": "12ca3b695563788fead87a982ad1a068284413f4",
        },
        type="Classification",
        category="s2s",
        eval_splits=["test"],
        eval_langs=["eng-Latn"],
        main_score="accuracy",
        date=("2000-01-01", "2023-08-23"),
        form=["written"],
        domains=["Legal"],
        task_subtypes=[],
        license="cc-by-4.0",
        socioeconomic_status="high",
        annotations_creators="expert-annotated",
        dialect=[],
        text_creation="found",
        bibtex_citation="""
        @misc{guha2023legalbench,
            title={LegalBench: A Collaboratively Built Benchmark for Measuring Legal Reasoning in Large Language Models}, 
            author={Neel Guha and Julian Nyarko and Daniel E. Ho and Christopher Ré and Adam Chilton and Aditya Narayana and Alex Chohlas-Wood and Austin Peters and Brandon Waldon and Daniel N. Rockmore and Diego Zambrano and Dmitry Talisman and Enam Hoque and Faiz Surani and Frank Fagan and Galit Sarfaty and Gregory M. Dickinson and Haggai Porat and Jason Hegland and Jessica Wu and Joe Nudell and Joel Niklaus and John Nay and Jonathan H. Choi and Kevin Tobia and Margaret Hagan and Megan Ma and Michael Livermore and Nikon Rasumov-Rahe and Nils Holzenberger and Noam Kolt and Peter Henderson and Sean Rehaag and Sharad Goel and Shang Gao and Spencer Williams and Sunny Gandhi and Tom Zur and Varun Iyer and Zehua Li},
            year={2023},
            eprint={2308.11462},
            archivePrefix={arXiv},
            primaryClass={cs.CL}
        },
        @article{hendrycks2021cuad,
            title={Cuad: An expert-annotated nlp dataset for legal contract review},
            author={Hendrycks, Dan and Burns, Collin and Chen, Anya and Ball, Spencer},
            journal={arXiv preprint arXiv:2103.06268},
            year={2021}
        }
        """,
        n_samples={"test": 46},
        avg_character_length={"test": 324.71},
    )

    def dataset_transform(self):
        mapping = {"yes": 1, "no": 0}
        self.dataset = self.dataset.map(
            lambda example: {
                "answer": mapping.get(example["answer"].lower(), example["answer"])
            }
        )
        self.dataset = self.dataset.rename_column("answer", "label")


class CUADRenewalTermLegalBenchClassification(AbsTaskClassification):
    metadata = TaskMetadata(
        name="CUADRenewalTermLegalBenchClassification",
        description="This task was constructed from the CUAD dataset. It consists of determining if the clause specifies a renewal term.",
        reference="https://huggingface.co/datasets/nguha/legalbench",
        dataset={
            "path": "nguha/legalbench",
            "name": "cuad_renewal_term",
            "revision": "12ca3b695563788fead87a982ad1a068284413f4",
        },
        type="Classification",
        category="s2s",
        eval_splits=["test"],
        eval_langs=["eng-Latn"],
        main_score="accuracy",
        date=("2000-01-01", "2023-08-23"),
        form=["written"],
        domains=["Legal"],
        task_subtypes=[],
        license="cc-by-4.0",
        socioeconomic_status="high",
        annotations_creators="expert-annotated",
        dialect=[],
        text_creation="found",
        bibtex_citation="""
        @misc{guha2023legalbench,
            title={LegalBench: A Collaboratively Built Benchmark for Measuring Legal Reasoning in Large Language Models}, 
            author={Neel Guha and Julian Nyarko and Daniel E. Ho and Christopher Ré and Adam Chilton and Aditya Narayana and Alex Chohlas-Wood and Austin Peters and Brandon Waldon and Daniel N. Rockmore and Diego Zambrano and Dmitry Talisman and Enam Hoque and Faiz Surani and Frank Fagan and Galit Sarfaty and Gregory M. Dickinson and Haggai Porat and Jason Hegland and Jessica Wu and Joe Nudell and Joel Niklaus and John Nay and Jonathan H. Choi and Kevin Tobia and Margaret Hagan and Megan Ma and Michael Livermore and Nikon Rasumov-Rahe and Nils Holzenberger and Noam Kolt and Peter Henderson and Sean Rehaag and Sharad Goel and Shang Gao and Spencer Williams and Sunny Gandhi and Tom Zur and Varun Iyer and Zehua Li},
            year={2023},
            eprint={2308.11462},
            archivePrefix={arXiv},
            primaryClass={cs.CL}
        },
        @article{hendrycks2021cuad,
            title={Cuad: An expert-annotated nlp dataset for legal contract review},
            author={Hendrycks, Dan and Burns, Collin and Chen, Anya and Ball, Spencer},
            journal={arXiv preprint arXiv:2103.06268},
            year={2021}
        }
        """,
        n_samples={"test": 386},
        avg_character_length={"test": 340.87},
    )

    def dataset_transform(self):
        mapping = {"yes": 1, "no": 0}
        self.dataset = self.dataset.map(
            lambda example: {
                "answer": mapping.get(example["answer"].lower(), example["answer"])
            }
        )
        self.dataset = self.dataset.rename_column("answer", "label")


class CUADRevenueProfitSharingLegalBenchClassification(AbsTaskClassification):
    metadata = TaskMetadata(
        name="CUADRevenueProfitSharingLegalBenchClassification",
        description="This task was constructed from the CUAD dataset. It consists of determining if the clause require a party to share revenue or profit with the counterparty for any technology, goods, or services.",
        reference="https://huggingface.co/datasets/nguha/legalbench",
        dataset={
            "path": "nguha/legalbench",
            "name": "cuad_revenue-profit_sharing",
            "revision": "12ca3b695563788fead87a982ad1a068284413f4",
        },
        type="Classification",
        category="s2s",
        eval_splits=["test"],
        eval_langs=["eng-Latn"],
        main_score="accuracy",
        date=("2000-01-01", "2023-08-23"),
        form=["written"],
        domains=["Legal"],
        task_subtypes=[],
        license="cc-by-4.0",
        socioeconomic_status="high",
        annotations_creators="expert-annotated",
        dialect=[],
        text_creation="found",
        bibtex_citation="""
        @misc{guha2023legalbench,
            title={LegalBench: A Collaboratively Built Benchmark for Measuring Legal Reasoning in Large Language Models}, 
            author={Neel Guha and Julian Nyarko and Daniel E. Ho and Christopher Ré and Adam Chilton and Aditya Narayana and Alex Chohlas-Wood and Austin Peters and Brandon Waldon and Daniel N. Rockmore and Diego Zambrano and Dmitry Talisman and Enam Hoque and Faiz Surani and Frank Fagan and Galit Sarfaty and Gregory M. Dickinson and Haggai Porat and Jason Hegland and Jessica Wu and Joe Nudell and Joel Niklaus and John Nay and Jonathan H. Choi and Kevin Tobia and Margaret Hagan and Megan Ma and Michael Livermore and Nikon Rasumov-Rahe and Nils Holzenberger and Noam Kolt and Peter Henderson and Sean Rehaag and Sharad Goel and Shang Gao and Spencer Williams and Sunny Gandhi and Tom Zur and Varun Iyer and Zehua Li},
            year={2023},
            eprint={2308.11462},
            archivePrefix={arXiv},
            primaryClass={cs.CL}
        },
        @article{hendrycks2021cuad,
            title={Cuad: An expert-annotated nlp dataset for legal contract review},
            author={Hendrycks, Dan and Burns, Collin and Chen, Anya and Ball, Spencer},
            journal={arXiv preprint arXiv:2103.06268},
            year={2021}
        }
        """,
        n_samples={"test": 774},
        avg_character_length={"test": 371.55},
    )

    def dataset_transform(self):
        mapping = {"yes": 1, "no": 0}
        self.dataset = self.dataset.map(
            lambda example: {
                "answer": mapping.get(example["answer"].lower(), example["answer"])
            }
        )
        self.dataset = self.dataset.rename_column("answer", "label")


class CUADRofrRofoRofnLegalBenchClassification(AbsTaskClassification):
    metadata = TaskMetadata(
        name="CUADRofrRofoRofnLegalBenchClassification",
        description="This task was constructed from the CUAD dataset. It consists of determining if the clause grant one party a right of first refusal, right of first offer or right of first negotiation to purchase, license, market, or distribute equity interest, technology, assets, products or services.",
        reference="https://huggingface.co/datasets/nguha/legalbench",
        dataset={
            "path": "nguha/legalbench",
            "name": "cuad_rofr-rofo-rofn",
            "revision": "12ca3b695563788fead87a982ad1a068284413f4",
        },
        type="Classification",
        category="s2s",
        eval_splits=["test"],
        eval_langs=["eng-Latn"],
        main_score="accuracy",
        date=("2000-01-01", "2023-08-23"),
        form=["written"],
        domains=["Legal"],
        task_subtypes=[],
        license="cc-by-4.0",
        socioeconomic_status="high",
        annotations_creators="expert-annotated",
        dialect=[],
        text_creation="found",
        bibtex_citation="""
        @misc{guha2023legalbench,
            title={LegalBench: A Collaboratively Built Benchmark for Measuring Legal Reasoning in Large Language Models}, 
            author={Neel Guha and Julian Nyarko and Daniel E. Ho and Christopher Ré and Adam Chilton and Aditya Narayana and Alex Chohlas-Wood and Austin Peters and Brandon Waldon and Daniel N. Rockmore and Diego Zambrano and Dmitry Talisman and Enam Hoque and Faiz Surani and Frank Fagan and Galit Sarfaty and Gregory M. Dickinson and Haggai Porat and Jason Hegland and Jessica Wu and Joe Nudell and Joel Niklaus and John Nay and Jonathan H. Choi and Kevin Tobia and Margaret Hagan and Megan Ma and Michael Livermore and Nikon Rasumov-Rahe and Nils Holzenberger and Noam Kolt and Peter Henderson and Sean Rehaag and Sharad Goel and Shang Gao and Spencer Williams and Sunny Gandhi and Tom Zur and Varun Iyer and Zehua Li},
            year={2023},
            eprint={2308.11462},
            archivePrefix={arXiv},
            primaryClass={cs.CL}
        },
        @article{hendrycks2021cuad,
            title={Cuad: An expert-annotated nlp dataset for legal contract review},
            author={Hendrycks, Dan and Burns, Collin and Chen, Anya and Ball, Spencer},
            journal={arXiv preprint arXiv:2103.06268},
            year={2021}
        }
        """,
        n_samples={"test": 690},
        avg_character_length={"test": 395.46},
    )

    def dataset_transform(self):
        mapping = {"yes": 1, "no": 0}
        self.dataset = self.dataset.map(
            lambda example: {
                "answer": mapping.get(example["answer"].lower(), example["answer"])
            }
        )
        self.dataset = self.dataset.rename_column("answer", "label")


class CUADSourceCodeEscrowLegalBenchClassification(AbsTaskClassification):
    metadata = TaskMetadata(
        name="CUADSourceCodeEscrowLegalBenchClassification",
        description="This task was constructed from the CUAD dataset. It consists of determining if the clause requires one party to deposit its source code into escrow with a third party, which can be released to the counterparty upon the occurrence of certain events (bankruptcy, insolvency, etc.).",
        reference="https://huggingface.co/datasets/nguha/legalbench",
        dataset={
            "path": "nguha/legalbench",
            "name": "cuad_source_code_escrow",
            "revision": "12ca3b695563788fead87a982ad1a068284413f4",
        },
        type="Classification",
        category="s2s",
        eval_splits=["test"],
        eval_langs=["eng-Latn"],
        main_score="accuracy",
        date=("2000-01-01", "2023-08-23"),
        form=["written"],
        domains=["Legal"],
        task_subtypes=[],
        license="cc-by-4.0",
        socioeconomic_status="high",
        annotations_creators="expert-annotated",
        dialect=[],
        text_creation="found",
        bibtex_citation="""
        @misc{guha2023legalbench,
            title={LegalBench: A Collaboratively Built Benchmark for Measuring Legal Reasoning in Large Language Models}, 
            author={Neel Guha and Julian Nyarko and Daniel E. Ho and Christopher Ré and Adam Chilton and Aditya Narayana and Alex Chohlas-Wood and Austin Peters and Brandon Waldon and Daniel N. Rockmore and Diego Zambrano and Dmitry Talisman and Enam Hoque and Faiz Surani and Frank Fagan and Galit Sarfaty and Gregory M. Dickinson and Haggai Porat and Jason Hegland and Jessica Wu and Joe Nudell and Joel Niklaus and John Nay and Jonathan H. Choi and Kevin Tobia and Margaret Hagan and Megan Ma and Michael Livermore and Nikon Rasumov-Rahe and Nils Holzenberger and Noam Kolt and Peter Henderson and Sean Rehaag and Sharad Goel and Shang Gao and Spencer Williams and Sunny Gandhi and Tom Zur and Varun Iyer and Zehua Li},
            year={2023},
            eprint={2308.11462},
            archivePrefix={arXiv},
            primaryClass={cs.CL}
        },
        @article{hendrycks2021cuad,
            title={Cuad: An expert-annotated nlp dataset for legal contract review},
            author={Hendrycks, Dan and Burns, Collin and Chen, Anya and Ball, Spencer},
            journal={arXiv preprint arXiv:2103.06268},
            year={2021}
        }
        """,
        n_samples={"test": 118},
        avg_character_length={"test": 399.18},
    )

    def dataset_transform(self):
        mapping = {"yes": 1, "no": 0}
        self.dataset = self.dataset.map(
            lambda example: {
                "answer": mapping.get(example["answer"].lower(), example["answer"])
            }
        )
        self.dataset = self.dataset.rename_column("answer", "label")


class CUADTerminationForConvenienceLegalBenchClassification(AbsTaskClassification):
    metadata = TaskMetadata(
        name="CUADTerminationForConvenienceLegalBenchClassification",
        description="This task was constructed from the CUAD dataset. It consists of determining if the clause specifies that one party can terminate this contract without cause (solely by giving a notice and allowing a waiting period to expire).",
        reference="https://huggingface.co/datasets/nguha/legalbench",
        dataset={
            "path": "nguha/legalbench",
            "name": "cuad_termination_for_convenience",
            "revision": "12ca3b695563788fead87a982ad1a068284413f4",
        },
        type="Classification",
        category="s2s",
        eval_splits=["test"],
        eval_langs=["eng-Latn"],
        main_score="accuracy",
        date=("2000-01-01", "2023-08-23"),
        form=["written"],
        domains=["Legal"],
        task_subtypes=[],
        license="cc-by-4.0",
        socioeconomic_status="high",
        annotations_creators="expert-annotated",
        dialect=[],
        text_creation="found",
        bibtex_citation="""
        @misc{guha2023legalbench,
            title={LegalBench: A Collaboratively Built Benchmark for Measuring Legal Reasoning in Large Language Models}, 
            author={Neel Guha and Julian Nyarko and Daniel E. Ho and Christopher Ré and Adam Chilton and Aditya Narayana and Alex Chohlas-Wood and Austin Peters and Brandon Waldon and Daniel N. Rockmore and Diego Zambrano and Dmitry Talisman and Enam Hoque and Faiz Surani and Frank Fagan and Galit Sarfaty and Gregory M. Dickinson and Haggai Porat and Jason Hegland and Jessica Wu and Joe Nudell and Joel Niklaus and John Nay and Jonathan H. Choi and Kevin Tobia and Margaret Hagan and Megan Ma and Michael Livermore and Nikon Rasumov-Rahe and Nils Holzenberger and Noam Kolt and Peter Henderson and Sean Rehaag and Sharad Goel and Shang Gao and Spencer Williams and Sunny Gandhi and Tom Zur and Varun Iyer and Zehua Li},
            year={2023},
            eprint={2308.11462},
            archivePrefix={arXiv},
            primaryClass={cs.CL}
        },
        @article{hendrycks2021cuad,
            title={Cuad: An expert-annotated nlp dataset for legal contract review},
            author={Hendrycks, Dan and Burns, Collin and Chen, Anya and Ball, Spencer},
            journal={arXiv preprint arXiv:2103.06268},
            year={2021}
        }
        """,
        n_samples={"test": 430},
        avg_character_length={"test": 326.30},
    )

    def dataset_transform(self):
        mapping = {"yes": 1, "no": 0}
        self.dataset = self.dataset.map(
            lambda example: {
                "answer": mapping.get(example["answer"].lower(), example["answer"])
            }
        )
        self.dataset = self.dataset.rename_column("answer", "label")


class CUADThirdPartyBeneficiaryLegalBenchClassification(AbsTaskClassification):
    metadata = TaskMetadata(
        name="CUADThirdPartyBeneficiaryLegalBenchClassification",
        description="This task was constructed from the CUAD dataset. It consists of determining if the clause specifies that that there a non-contracting party who is a beneficiary to some or all of the clauses in the contract and therefore can enforce its rights against a contracting party.",
        reference="https://huggingface.co/datasets/nguha/legalbench",
        dataset={
            "path": "nguha/legalbench",
            "name": "cuad_third_party_beneficiary",
            "revision": "12ca3b695563788fead87a982ad1a068284413f4",
        },
        type="Classification",
        category="s2s",
        eval_splits=["test"],
        eval_langs=["eng-Latn"],
        main_score="accuracy",
        date=("2000-01-01", "2023-08-23"),
        form=["written"],
        domains=["Legal"],
        task_subtypes=[],
        license="cc-by-4.0",
        socioeconomic_status="high",
        annotations_creators="expert-annotated",
        dialect=[],
        text_creation="found",
        bibtex_citation="""
        @misc{guha2023legalbench,
            title={LegalBench: A Collaboratively Built Benchmark for Measuring Legal Reasoning in Large Language Models}, 
            author={Neel Guha and Julian Nyarko and Daniel E. Ho and Christopher Ré and Adam Chilton and Aditya Narayana and Alex Chohlas-Wood and Austin Peters and Brandon Waldon and Daniel N. Rockmore and Diego Zambrano and Dmitry Talisman and Enam Hoque and Faiz Surani and Frank Fagan and Galit Sarfaty and Gregory M. Dickinson and Haggai Porat and Jason Hegland and Jessica Wu and Joe Nudell and Joel Niklaus and John Nay and Jonathan H. Choi and Kevin Tobia and Margaret Hagan and Megan Ma and Michael Livermore and Nikon Rasumov-Rahe and Nils Holzenberger and Noam Kolt and Peter Henderson and Sean Rehaag and Sharad Goel and Shang Gao and Spencer Williams and Sunny Gandhi and Tom Zur and Varun Iyer and Zehua Li},
            year={2023},
            eprint={2308.11462},
            archivePrefix={arXiv},
            primaryClass={cs.CL}
        },
        @article{hendrycks2021cuad,
            title={Cuad: An expert-annotated nlp dataset for legal contract review},
            author={Hendrycks, Dan and Burns, Collin and Chen, Anya and Ball, Spencer},
            journal={arXiv preprint arXiv:2103.06268},
            year={2021}
        }
        """,
        n_samples={"test": 68},
        avg_character_length={"test": 261.04},
    )

    def dataset_transform(self):
        mapping = {"yes": 1, "no": 0}
        self.dataset = self.dataset.map(
            lambda example: {
                "answer": mapping.get(example["answer"].lower(), example["answer"])
            }
        )
        self.dataset = self.dataset.rename_column("answer", "label")


class CUADUncappedLiabilityLegalBenchClassification(AbsTaskClassification):
    metadata = TaskMetadata(
        name="CUADUncappedLiabilityLegalBenchClassification",
        description="This task was constructed from the CUAD dataset. It consists of determining if the clause specifies that a party's liability is uncapped upon the breach of its obligation in the contract. This also includes uncap liability for a particular type of breach such as IP infringement or breach of confidentiality obligation.",
        reference="https://huggingface.co/datasets/nguha/legalbench",
        dataset={
            "path": "nguha/legalbench",
            "name": "cuad_uncapped_liability",
            "revision": "12ca3b695563788fead87a982ad1a068284413f4",
        },
        type="Classification",
        category="s2s",
        eval_splits=["test"],
        eval_langs=["eng-Latn"],
        main_score="accuracy",
        date=("2000-01-01", "2023-08-23"),
        form=["written"],
        domains=["Legal"],
        task_subtypes=[],
        license="cc-by-4.0",
        socioeconomic_status="high",
        annotations_creators="expert-annotated",
        dialect=[],
        text_creation="found",
        bibtex_citation="""
        @misc{guha2023legalbench,
            title={LegalBench: A Collaboratively Built Benchmark for Measuring Legal Reasoning in Large Language Models}, 
            author={Neel Guha and Julian Nyarko and Daniel E. Ho and Christopher Ré and Adam Chilton and Aditya Narayana and Alex Chohlas-Wood and Austin Peters and Brandon Waldon and Daniel N. Rockmore and Diego Zambrano and Dmitry Talisman and Enam Hoque and Faiz Surani and Frank Fagan and Galit Sarfaty and Gregory M. Dickinson and Haggai Porat and Jason Hegland and Jessica Wu and Joe Nudell and Joel Niklaus and John Nay and Jonathan H. Choi and Kevin Tobia and Margaret Hagan and Megan Ma and Michael Livermore and Nikon Rasumov-Rahe and Nils Holzenberger and Noam Kolt and Peter Henderson and Sean Rehaag and Sharad Goel and Shang Gao and Spencer Williams and Sunny Gandhi and Tom Zur and Varun Iyer and Zehua Li},
            year={2023},
            eprint={2308.11462},
            archivePrefix={arXiv},
            primaryClass={cs.CL}
        },
        @article{hendrycks2021cuad,
            title={Cuad: An expert-annotated nlp dataset for legal contract review},
            author={Hendrycks, Dan and Burns, Collin and Chen, Anya and Ball, Spencer},
            journal={arXiv preprint arXiv:2103.06268},
            year={2021}
        }
        """,
        n_samples={"test": 294},
        avg_character_length={"test": 441.04},
    )

    def dataset_transform(self):
        mapping = {"yes": 1, "no": 0}
        self.dataset = self.dataset.map(
            lambda example: {
                "answer": mapping.get(example["answer"].lower(), example["answer"])
            }
        )
        self.dataset = self.dataset.rename_column("answer", "label")


class CUADUnlimitedAllYouCanEatLicenseLegalBenchClassification(AbsTaskClassification):
    metadata = TaskMetadata(
        name="CUADUnlimitedAllYouCanEatLicenseLegalBenchClassification",
        description="This task was constructed from the CUAD dataset. It consists of determining if the clause grants one party an “enterprise,” “all you can eat” or unlimited usage license.",
        reference="https://huggingface.co/datasets/nguha/legalbench",
        dataset={
            "path": "nguha/legalbench",
            "name": "cuad_unlimited-all-you-can-eat-license",
            "revision": "12ca3b695563788fead87a982ad1a068284413f4",
        },
        type="Classification",
        category="s2s",
        eval_splits=["test"],
        eval_langs=["eng-Latn"],
        main_score="accuracy",
        date=("2000-01-01", "2023-08-23"),
        form=["written"],
        domains=["Legal"],
        task_subtypes=[],
        license="cc-by-4.0",
        socioeconomic_status="high",
        annotations_creators="expert-annotated",
        dialect=[],
        text_creation="found",
        bibtex_citation="""
        @misc{guha2023legalbench,
            title={LegalBench: A Collaboratively Built Benchmark for Measuring Legal Reasoning in Large Language Models}, 
            author={Neel Guha and Julian Nyarko and Daniel E. Ho and Christopher Ré and Adam Chilton and Aditya Narayana and Alex Chohlas-Wood and Austin Peters and Brandon Waldon and Daniel N. Rockmore and Diego Zambrano and Dmitry Talisman and Enam Hoque and Faiz Surani and Frank Fagan and Galit Sarfaty and Gregory M. Dickinson and Haggai Porat and Jason Hegland and Jessica Wu and Joe Nudell and Joel Niklaus and John Nay and Jonathan H. Choi and Kevin Tobia and Margaret Hagan and Megan Ma and Michael Livermore and Nikon Rasumov-Rahe and Nils Holzenberger and Noam Kolt and Peter Henderson and Sean Rehaag and Sharad Goel and Shang Gao and Spencer Williams and Sunny Gandhi and Tom Zur and Varun Iyer and Zehua Li},
            year={2023},
            eprint={2308.11462},
            archivePrefix={arXiv},
            primaryClass={cs.CL}
        },
        @article{hendrycks2021cuad,
            title={Cuad: An expert-annotated nlp dataset for legal contract review},
            author={Hendrycks, Dan and Burns, Collin and Chen, Anya and Ball, Spencer},
            journal={arXiv preprint arXiv:2103.06268},
            year={2021}
        }
        """,
        n_samples={"test": 48},
        avg_character_length={"test": 368.08},
    )

    def dataset_transform(self):
        mapping = {"yes": 1, "no": 0}
        self.dataset = self.dataset.map(
            lambda example: {
                "answer": mapping.get(example["answer"].lower(), example["answer"])
            }
        )
        self.dataset = self.dataset.rename_column("answer", "label")


class CUADVolumeRestrictionLegalBenchClassification(AbsTaskClassification):
    metadata = TaskMetadata(
        name="CUADVolumeRestrictionLegalBenchClassification",
        description="This task was constructed from the CUAD dataset. It consists of determining if the clause specifies a fee increase or consent requirement, etc. if one party's use of the product/services exceeds certain threshold.",
        reference="https://huggingface.co/datasets/nguha/legalbench",
        dataset={
            "path": "nguha/legalbench",
            "name": "cuad_volume_restriction",
            "revision": "12ca3b695563788fead87a982ad1a068284413f4",
        },
        type="Classification",
        category="s2s",
        eval_splits=["test"],
        eval_langs=["eng-Latn"],
        main_score="accuracy",
        date=("2000-01-01", "2023-08-23"),
        form=["written"],
        domains=["Legal"],
        task_subtypes=[],
        license="cc-by-4.0",
        socioeconomic_status="high",
        annotations_creators="expert-annotated",
        dialect=[],
        text_creation="found",
        bibtex_citation="""
        @misc{guha2023legalbench,
            title={LegalBench: A Collaboratively Built Benchmark for Measuring Legal Reasoning in Large Language Models}, 
            author={Neel Guha and Julian Nyarko and Daniel E. Ho and Christopher Ré and Adam Chilton and Aditya Narayana and Alex Chohlas-Wood and Austin Peters and Brandon Waldon and Daniel N. Rockmore and Diego Zambrano and Dmitry Talisman and Enam Hoque and Faiz Surani and Frank Fagan and Galit Sarfaty and Gregory M. Dickinson and Haggai Porat and Jason Hegland and Jessica Wu and Joe Nudell and Joel Niklaus and John Nay and Jonathan H. Choi and Kevin Tobia and Margaret Hagan and Megan Ma and Michael Livermore and Nikon Rasumov-Rahe and Nils Holzenberger and Noam Kolt and Peter Henderson and Sean Rehaag and Sharad Goel and Shang Gao and Spencer Williams and Sunny Gandhi and Tom Zur and Varun Iyer and Zehua Li},
            year={2023},
            eprint={2308.11462},
            archivePrefix={arXiv},
            primaryClass={cs.CL}
        },
        @article{hendrycks2021cuad,
            title={Cuad: An expert-annotated nlp dataset for legal contract review},
            author={Hendrycks, Dan and Burns, Collin and Chen, Anya and Ball, Spencer},
            journal={arXiv preprint arXiv:2103.06268},
            year={2021}
        }
        """,
        n_samples={"test": 322},
        avg_character_length={"test": 306.27},
    )

    def dataset_transform(self):
        mapping = {"yes": 1, "no": 0}
        self.dataset = self.dataset.map(
            lambda example: {
                "answer": mapping.get(example["answer"].lower(), example["answer"])
            }
        )
        self.dataset = self.dataset.rename_column("answer", "label")


class CUADWarrantyDurationLegalBenchClassification(AbsTaskClassification):
    metadata = TaskMetadata(
        name="CUADWarrantyDurationLegalBenchClassification",
        description="This task was constructed from the CUAD dataset. It consists of determining if the clause specifies a duration of any warranty against defects or errors in technology, products, or services provided under the contract.",
        reference="https://huggingface.co/datasets/nguha/legalbench",
        dataset={
            "path": "nguha/legalbench",
            "name": "cuad_warranty_duration",
            "revision": "12ca3b695563788fead87a982ad1a068284413f4",
        },
        type="Classification",
        category="s2s",
        eval_splits=["test"],
        eval_langs=["eng-Latn"],
        main_score="accuracy",
        date=("2000-01-01", "2023-08-23"),
        form=["written"],
        domains=["Legal"],
        task_subtypes=[],
        license="cc-by-4.0",
        socioeconomic_status="high",
        annotations_creators="expert-annotated",
        dialect=[],
        text_creation="found",
        bibtex_citation="""
        @misc{guha2023legalbench,
            title={LegalBench: A Collaboratively Built Benchmark for Measuring Legal Reasoning in Large Language Models}, 
            author={Neel Guha and Julian Nyarko and Daniel E. Ho and Christopher Ré and Adam Chilton and Aditya Narayana and Alex Chohlas-Wood and Austin Peters and Brandon Waldon and Daniel N. Rockmore and Diego Zambrano and Dmitry Talisman and Enam Hoque and Faiz Surani and Frank Fagan and Galit Sarfaty and Gregory M. Dickinson and Haggai Porat and Jason Hegland and Jessica Wu and Joe Nudell and Joel Niklaus and John Nay and Jonathan H. Choi and Kevin Tobia and Margaret Hagan and Megan Ma and Michael Livermore and Nikon Rasumov-Rahe and Nils Holzenberger and Noam Kolt and Peter Henderson and Sean Rehaag and Sharad Goel and Shang Gao and Spencer Williams and Sunny Gandhi and Tom Zur and Varun Iyer and Zehua Li},
            year={2023},
            eprint={2308.11462},
            archivePrefix={arXiv},
            primaryClass={cs.CL}
        },
        @article{hendrycks2021cuad,
            title={Cuad: An expert-annotated nlp dataset for legal contract review},
            author={Hendrycks, Dan and Burns, Collin and Chen, Anya and Ball, Spencer},
            journal={arXiv preprint arXiv:2103.06268},
            year={2021}
        }
        """,
        n_samples={"test": 320},
        avg_character_length={"test": 352.27},
    )

    def dataset_transform(self):
        mapping = {"yes": 1, "no": 0}
        self.dataset = self.dataset.map(
            lambda example: {
                "answer": mapping.get(example["answer"].lower(), example["answer"])
            }
        )
        self.dataset = self.dataset.rename_column("answer", "label")


<<<<<<< HEAD
class LearnedHandsEmploymentLegalBenchClassification(AbsTaskClassification):
    metadata = TaskMetadata(
        name="LearnedHandsEmploymentLegalBenchClassification",
        description="This is a binary classification task in which the model must determine if a user's post discusses issues related to working at a job, including discrimination and harassment, worker's compensation, workers rights, unions, getting paid, pensions, being fired, and more.",
        reference="https://huggingface.co/datasets/nguha/legalbench",
        dataset={
            "path": "nguha/legalbench",
            "name": "learned_hands_employment",
=======
class InternationalCitizenshipQuestionsLegalBenchClassification(AbsTaskClassification):
    metadata = TaskMetadata(
        name="InternationalCitizenshipQuestionsLegalBenchClassification",
        description="Answer questions about citizenship law from across the world. Dataset was made using the GLOBALCIT citizenship law dataset, by constructing questions about citizenship law as Yes or No questions.",
        reference="https://huggingface.co/datasets/nguha/legalbench",
        dataset={
            "path": "nguha/legalbench",
            "name": "international_citizenship_questions",
>>>>>>> 99e1f24a
            "revision": "12ca3b695563788fead87a982ad1a068284413f4",
        },
        type="Classification",
        category="s2s",
        eval_splits=["test"],
        eval_langs=["eng-Latn"],
        main_score="accuracy",
<<<<<<< HEAD
        date=("2022-05-21", "2023-08-23"),
        form=["written"],
        domains=["Legal"],
        task_subtypes=[],
        license="cc-by-nc-sa-4.0",
=======
        date=("1960-01-01", "2023-08-23"),
        form=["written"],
        domains=["Legal"],
        task_subtypes=[],
        license="cc-by-4.0",
>>>>>>> 99e1f24a
        socioeconomic_status="high",
        annotations_creators="expert-annotated",
        dialect=[],
        text_creation="found",
        bibtex_citation="""
        @misc{guha2023legalbench,
            title={LegalBench: A Collaboratively Built Benchmark for Measuring Legal Reasoning in Large Language Models}, 
            author={Neel Guha and Julian Nyarko and Daniel E. Ho and Christopher Ré and Adam Chilton and Aditya Narayana and Alex Chohlas-Wood and Austin Peters and Brandon Waldon and Daniel N. Rockmore and Diego Zambrano and Dmitry Talisman and Enam Hoque and Faiz Surani and Frank Fagan and Galit Sarfaty and Gregory M. Dickinson and Haggai Porat and Jason Hegland and Jessica Wu and Joe Nudell and Joel Niklaus and John Nay and Jonathan H. Choi and Kevin Tobia and Margaret Hagan and Megan Ma and Michael Livermore and Nikon Rasumov-Rahe and Nils Holzenberger and Noam Kolt and Peter Henderson and Sean Rehaag and Sharad Goel and Shang Gao and Spencer Williams and Sunny Gandhi and Tom Zur and Varun Iyer and Zehua Li},
            year={2023},
            eprint={2308.11462},
            archivePrefix={arXiv},
            primaryClass={cs.CL}
        },
<<<<<<< HEAD
        @dataset{learned_hands,
            title = {LearnedHands Dataset},
            author = {{Suffolk University Law School} and {Stanford Legal Design Lab}},
            year = {2022},
            url = {https://spot.suffolklitlab.org/data/#learnedhands},
            note = {The LearnedHands dataset is licensed under CC BY-NC-SA 4.0},
            urldate = {2022-05-21}
        }
        """,
        n_samples={"test": 710},
        avg_character_length={"test": 1262.74},
=======
        @misc{vink2023globalcit,
            author = {Vink, Maarten and van der Baaren, Luuk and Bauböck, Rainer and Džankić, Jelena and Honohan, Iseult and Manby, Bronwen},
            title = {GLOBALCIT Citizenship Law Dataset, v2.0, Country-Year-Mode Data (Acquisition)},
            howpublished = {https://hdl.handle.net/1814/73190},
            year = {2023},
            publisher = {Global Citizenship Observatory}
        }
        """,
        n_samples={"test": 2048},
        avg_character_length={"test": 206.18},
    )

    def dataset_transform(self):
        mapping = {"yes": 1, "no": 0}
        self.dataset = self.dataset.map(
            lambda example: {
                "answer": mapping.get(example["answer"].lower(), example["answer"])
            }
        )
        self.dataset = self.dataset.rename_columns(
            {"question": "text", "answer": "label"}
        )
        self.dataset = self.stratified_subsampling(
            self.dataset, seed=self.seed, splits=["test"]
        )


class JCrewBlockerLegalBenchClassification(AbsTaskClassification):
    metadata = TaskMetadata(
        name="JCrewBlockerLegalBenchClassification",
        description="The J.Crew Blocker, also known as the J.Crew Protection, is a provision included in leveraged loan documents to prevent companies from removing security by transferring intellectual property (IP) into new subsidiaries and raising additional debt. The task consists of detemining whether the J.Crew Blocker is present in the document.",
        reference="https://huggingface.co/datasets/nguha/legalbench",
        dataset={
            "path": "nguha/legalbench",
            "name": "jcrew_blocker",
            "revision": "12ca3b695563788fead87a982ad1a068284413f4",
        },
        type="Classification",
        category="s2s",
        eval_splits=["test"],
        eval_langs=["eng-Latn"],
        main_score="accuracy",
        date=("2016-01-01", "2023-08-23"),  # best guess
        form=["written"],
        domains=["Legal"],
        task_subtypes=[],
        license="cc-by-4.0",
        socioeconomic_status="high",
        annotations_creators="expert-annotated",
        dialect=[],
        text_creation="found",
        bibtex_citation="""
        @misc{guha2023legalbench,
            title={LegalBench: A Collaboratively Built Benchmark for Measuring Legal Reasoning in Large Language Models}, 
            author={Neel Guha and Julian Nyarko and Daniel E. Ho and Christopher Ré and Adam Chilton and Aditya Narayana and Alex Chohlas-Wood and Austin Peters and Brandon Waldon and Daniel N. Rockmore and Diego Zambrano and Dmitry Talisman and Enam Hoque and Faiz Surani and Frank Fagan and Galit Sarfaty and Gregory M. Dickinson and Haggai Porat and Jason Hegland and Jessica Wu and Joe Nudell and Joel Niklaus and John Nay and Jonathan H. Choi and Kevin Tobia and Margaret Hagan and Megan Ma and Michael Livermore and Nikon Rasumov-Rahe and Nils Holzenberger and Noam Kolt and Peter Henderson and Sean Rehaag and Sharad Goel and Shang Gao and Spencer Williams and Sunny Gandhi and Tom Zur and Varun Iyer and Zehua Li},
            year={2023},
            eprint={2308.11462},
            archivePrefix={arXiv},
            primaryClass={cs.CL}
        },
        """,
        n_samples={"test": 54},
        avg_character_length={"test": 1092.22},
>>>>>>> 99e1f24a
    )

    def dataset_transform(self):
        mapping = {"yes": 1, "no": 0}
        self.dataset = self.dataset.map(
            lambda example: {
                "answer": mapping.get(example["answer"].lower(), example["answer"])
            }
        )
        self.dataset = self.dataset.rename_column("answer", "label")


<<<<<<< HEAD
class LearnedHandsEstatesLegalBenchClassification(AbsTaskClassification):
    metadata = TaskMetadata(
        name="LearnedHandsEstatesLegalBenchClassification",
        description="This is a binary classification task in which the model must determine if a user's post discusses planning for end-of-life, possible incapacitation, and other special circumstances that would prevent a person from making decisions about their own well-being, finances, and property. This includes issues around wills, powers of attorney, advance directives, trusts, guardianships, conservatorships, and other estate issues that people and families deal with.",
        reference="https://huggingface.co/datasets/nguha/legalbench",
        dataset={
            "path": "nguha/legalbench",
            "name": "learned_hands_estates",
=======
class LearnedHandsBenefitsLegalBenchClassification(AbsTaskClassification):
    metadata = TaskMetadata(
        name="LearnedHandsBenefitsLegalBenchClassification",
        description="This is a binary classification task in which the model must determine if a user's legal post discusses public benefits and social services that people can get from the government, like for food, disability, old age, housing, medical help, unemployment, child care, or other social needs.",
        reference="https://huggingface.co/datasets/nguha/legalbench",
        dataset={
            "path": "nguha/legalbench",
            "name": "learned_hands_benefits",
>>>>>>> 99e1f24a
            "revision": "12ca3b695563788fead87a982ad1a068284413f4",
        },
        type="Classification",
        category="s2s",
        eval_splits=["test"],
        eval_langs=["eng-Latn"],
        main_score="accuracy",
        date=("2022-05-21", "2023-08-23"),
        form=["written"],
        domains=["Legal"],
        task_subtypes=[],
        license="cc-by-nc-sa-4.0",
        socioeconomic_status="high",
        annotations_creators="expert-annotated",
        dialect=[],
        text_creation="found",
        bibtex_citation="""
        @misc{guha2023legalbench,
            title={LegalBench: A Collaboratively Built Benchmark for Measuring Legal Reasoning in Large Language Models}, 
            author={Neel Guha and Julian Nyarko and Daniel E. Ho and Christopher Ré and Adam Chilton and Aditya Narayana and Alex Chohlas-Wood and Austin Peters and Brandon Waldon and Daniel N. Rockmore and Diego Zambrano and Dmitry Talisman and Enam Hoque and Faiz Surani and Frank Fagan and Galit Sarfaty and Gregory M. Dickinson and Haggai Porat and Jason Hegland and Jessica Wu and Joe Nudell and Joel Niklaus and John Nay and Jonathan H. Choi and Kevin Tobia and Margaret Hagan and Megan Ma and Michael Livermore and Nikon Rasumov-Rahe and Nils Holzenberger and Noam Kolt and Peter Henderson and Sean Rehaag and Sharad Goel and Shang Gao and Spencer Williams and Sunny Gandhi and Tom Zur and Varun Iyer and Zehua Li},
            year={2023},
            eprint={2308.11462},
            archivePrefix={arXiv},
            primaryClass={cs.CL}
        },
        @dataset{learned_hands,
            title = {LearnedHands Dataset},
            author = {{Suffolk University Law School} and {Stanford Legal Design Lab}},
            year = {2022},
            url = {https://spot.suffolklitlab.org/data/#learnedhands},
            note = {The LearnedHands dataset is licensed under CC BY-NC-SA 4.0},
            urldate = {2022-05-21}
        }
        """,
<<<<<<< HEAD
        n_samples={"test": 178},
        avg_character_length={"test": 1200.70},
=======
        n_samples={"test": 66},
        avg_character_length={"test": 1308.44},
>>>>>>> 99e1f24a
    )

    def dataset_transform(self):
        mapping = {"yes": 1, "no": 0}
        self.dataset = self.dataset.map(
            lambda example: {
                "answer": mapping.get(example["answer"].lower(), example["answer"])
            }
        )
        self.dataset = self.dataset.rename_column("answer", "label")


<<<<<<< HEAD
class LearnedHandsFamilyLegalBenchClassification(AbsTaskClassification):
    metadata = TaskMetadata(
        name="LearnedHandsFamilyLegalBenchClassification",
        description="This is a binary classification task in which the model must determine if a user's post discusses issues that arise within a family, like divorce, adoption, name change, guardianship, domestic violence, child custody, and other issues.",
        reference="https://huggingface.co/datasets/nguha/legalbench",
        dataset={
            "path": "nguha/legalbench",
            "name": "learned_hands_family",
=======
class LearnedHandsBusinessLegalBenchClassification(AbsTaskClassification):
    metadata = TaskMetadata(
        name="LearnedHandsBusinessLegalBenchClassification",
        description="This is a binary classification task in which the model must determine if a user's legal question discusses issues faced by people who run small businesses or nonprofits, including around incorporation, licenses, taxes, regulations, and other concerns. It also includes options when there are disasters, bankruptcies, or other problems.",
        reference="https://huggingface.co/datasets/nguha/legalbench",
        dataset={
            "path": "nguha/legalbench",
            "name": "learned_hands_business",
>>>>>>> 99e1f24a
            "revision": "12ca3b695563788fead87a982ad1a068284413f4",
        },
        type="Classification",
        category="s2s",
        eval_splits=["test"],
        eval_langs=["eng-Latn"],
        main_score="accuracy",
        date=("2022-05-21", "2023-08-23"),
        form=["written"],
        domains=["Legal"],
        task_subtypes=[],
        license="cc-by-nc-sa-4.0",
        socioeconomic_status="high",
        annotations_creators="expert-annotated",
        dialect=[],
        text_creation="found",
        bibtex_citation="""
        @misc{guha2023legalbench,
            title={LegalBench: A Collaboratively Built Benchmark for Measuring Legal Reasoning in Large Language Models}, 
            author={Neel Guha and Julian Nyarko and Daniel E. Ho and Christopher Ré and Adam Chilton and Aditya Narayana and Alex Chohlas-Wood and Austin Peters and Brandon Waldon and Daniel N. Rockmore and Diego Zambrano and Dmitry Talisman and Enam Hoque and Faiz Surani and Frank Fagan and Galit Sarfaty and Gregory M. Dickinson and Haggai Porat and Jason Hegland and Jessica Wu and Joe Nudell and Joel Niklaus and John Nay and Jonathan H. Choi and Kevin Tobia and Margaret Hagan and Megan Ma and Michael Livermore and Nikon Rasumov-Rahe and Nils Holzenberger and Noam Kolt and Peter Henderson and Sean Rehaag and Sharad Goel and Shang Gao and Spencer Williams and Sunny Gandhi and Tom Zur and Varun Iyer and Zehua Li},
            year={2023},
            eprint={2308.11462},
            archivePrefix={arXiv},
            primaryClass={cs.CL}
        },
        @dataset{learned_hands,
            title = {LearnedHands Dataset},
            author = {{Suffolk University Law School} and {Stanford Legal Design Lab}},
            year = {2022},
            url = {https://spot.suffolklitlab.org/data/#learnedhands},
            note = {The LearnedHands dataset is licensed under CC BY-NC-SA 4.0},
            urldate = {2022-05-21}
        }
        """,
<<<<<<< HEAD
        n_samples={"test": 2048},
        avg_character_length={"test": 1338.27},
=======
        n_samples={"test": 174},
        avg_character_length={"test": 1144.51},
>>>>>>> 99e1f24a
    )

    def dataset_transform(self):
        mapping = {"yes": 1, "no": 0}
        self.dataset = self.dataset.map(
            lambda example: {
                "answer": mapping.get(example["answer"].lower(), example["answer"])
            }
        )
        self.dataset = self.dataset.rename_column("answer", "label")
<<<<<<< HEAD
        self.dataset = self.stratified_subsampling(
            self.dataset, seed=self.seed, splits=["test"]
        )


class LearnedHandsHealthLegalBenchClassification(AbsTaskClassification):
    metadata = TaskMetadata(
        name="LearnedHandsHealthLegalBenchClassification",
        description="This is a binary classification task in which the model must determine if a user's post discusses issues with accessing health services, paying for medical care, getting public benefits for health care, protecting one's rights in medical settings, and other issues related to health.",
        reference="https://huggingface.co/datasets/nguha/legalbench",
        dataset={
            "path": "nguha/legalbench",
            "name": "learned_hands_health",
=======


class LearnedHandsConsumerLegalBenchClassification(AbsTaskClassification):
    metadata = TaskMetadata(
        name="LearnedHandsConsumerLegalBenchClassification",
        description="This is a binary classification task in which the model must determine if a user's post discusses issues people face regarding money, insurance, consumer goods and contracts, taxes, and small claims about quality of service.",
        reference="https://huggingface.co/datasets/nguha/legalbench",
        dataset={
            "path": "nguha/legalbench",
            "name": "learned_hands_consumer",
>>>>>>> 99e1f24a
            "revision": "12ca3b695563788fead87a982ad1a068284413f4",
        },
        type="Classification",
        category="s2s",
        eval_splits=["test"],
        eval_langs=["eng-Latn"],
        main_score="accuracy",
        date=("2022-05-21", "2023-08-23"),
        form=["written"],
        domains=["Legal"],
        task_subtypes=[],
        license="cc-by-nc-sa-4.0",
        socioeconomic_status="high",
        annotations_creators="expert-annotated",
        dialect=[],
        text_creation="found",
        bibtex_citation="""
        @misc{guha2023legalbench,
            title={LegalBench: A Collaboratively Built Benchmark for Measuring Legal Reasoning in Large Language Models}, 
            author={Neel Guha and Julian Nyarko and Daniel E. Ho and Christopher Ré and Adam Chilton and Aditya Narayana and Alex Chohlas-Wood and Austin Peters and Brandon Waldon and Daniel N. Rockmore and Diego Zambrano and Dmitry Talisman and Enam Hoque and Faiz Surani and Frank Fagan and Galit Sarfaty and Gregory M. Dickinson and Haggai Porat and Jason Hegland and Jessica Wu and Joe Nudell and Joel Niklaus and John Nay and Jonathan H. Choi and Kevin Tobia and Margaret Hagan and Megan Ma and Michael Livermore and Nikon Rasumov-Rahe and Nils Holzenberger and Noam Kolt and Peter Henderson and Sean Rehaag and Sharad Goel and Shang Gao and Spencer Williams and Sunny Gandhi and Tom Zur and Varun Iyer and Zehua Li},
            year={2023},
            eprint={2308.11462},
            archivePrefix={arXiv},
            primaryClass={cs.CL}
        },
        @dataset{learned_hands,
            title = {LearnedHands Dataset},
            author = {{Suffolk University Law School} and {Stanford Legal Design Lab}},
            year = {2022},
            url = {https://spot.suffolklitlab.org/data/#learnedhands},
            note = {The LearnedHands dataset is licensed under CC BY-NC-SA 4.0},
            urldate = {2022-05-21}
        }
        """,
<<<<<<< HEAD
        n_samples={"test": 226},
        avg_character_length={"test": 1472.59},
=======
        n_samples={"test": 614},
        avg_character_length={"test": 1277.45},
>>>>>>> 99e1f24a
    )

    def dataset_transform(self):
        mapping = {"yes": 1, "no": 0}
        self.dataset = self.dataset.map(
            lambda example: {
                "answer": mapping.get(example["answer"].lower(), example["answer"])
            }
        )
        self.dataset = self.dataset.rename_column("answer", "label")


<<<<<<< HEAD
class LearnedHandsHousingLegalBenchClassification(AbsTaskClassification):
    metadata = TaskMetadata(
        name="LearnedHandsHousingLegalBenchClassification",
        description="This is a binary classification task in which the model must determine if a user's post discusses issues with paying your rent or mortgage, landlord-tenant issues, housing subsidies and public housing, eviction, and other problems with your apartment, mobile home, or house.",
        reference="https://huggingface.co/datasets/nguha/legalbench",
        dataset={
            "path": "nguha/legalbench",
            "name": "learned_hands_housing",
=======
class LearnedHandsCourtsLegalBenchClassification(AbsTaskClassification):
    metadata = TaskMetadata(
        name="LearnedHandsCourtsLegalBenchClassification",
        description="This is a binary classification task in which the model must determine if a user's post discusses the logistics of how a person can interact with a lawyer or the court system. It applies to situations about procedure, rules, how to file lawsuits, how to hire lawyers, how to represent oneself, and other practical matters about dealing with these systems.",
        reference="https://huggingface.co/datasets/nguha/legalbench",
        dataset={
            "path": "nguha/legalbench",
            "name": "learned_hands_courts",
>>>>>>> 99e1f24a
            "revision": "12ca3b695563788fead87a982ad1a068284413f4",
        },
        type="Classification",
        category="s2s",
        eval_splits=["test"],
        eval_langs=["eng-Latn"],
        main_score="accuracy",
        date=("2022-05-21", "2023-08-23"),
        form=["written"],
        domains=["Legal"],
        task_subtypes=[],
        license="cc-by-nc-sa-4.0",
        socioeconomic_status="high",
        annotations_creators="expert-annotated",
        dialect=[],
        text_creation="found",
        bibtex_citation="""
        @misc{guha2023legalbench,
            title={LegalBench: A Collaboratively Built Benchmark for Measuring Legal Reasoning in Large Language Models}, 
            author={Neel Guha and Julian Nyarko and Daniel E. Ho and Christopher Ré and Adam Chilton and Aditya Narayana and Alex Chohlas-Wood and Austin Peters and Brandon Waldon and Daniel N. Rockmore and Diego Zambrano and Dmitry Talisman and Enam Hoque and Faiz Surani and Frank Fagan and Galit Sarfaty and Gregory M. Dickinson and Haggai Porat and Jason Hegland and Jessica Wu and Joe Nudell and Joel Niklaus and John Nay and Jonathan H. Choi and Kevin Tobia and Margaret Hagan and Megan Ma and Michael Livermore and Nikon Rasumov-Rahe and Nils Holzenberger and Noam Kolt and Peter Henderson and Sean Rehaag and Sharad Goel and Shang Gao and Spencer Williams and Sunny Gandhi and Tom Zur and Varun Iyer and Zehua Li},
            year={2023},
            eprint={2308.11462},
            archivePrefix={arXiv},
            primaryClass={cs.CL}
        },
        @dataset{learned_hands,
            title = {LearnedHands Dataset},
            author = {{Suffolk University Law School} and {Stanford Legal Design Lab}},
            year = {2022},
            url = {https://spot.suffolklitlab.org/data/#learnedhands},
            note = {The LearnedHands dataset is licensed under CC BY-NC-SA 4.0},
            urldate = {2022-05-21}
        }
        """,
<<<<<<< HEAD
        n_samples={"test": 2048},
        avg_character_length={"test": 1322.54},
=======
        n_samples={"test": 192},
        avg_character_length={"test": 1171.02},
>>>>>>> 99e1f24a
    )

    def dataset_transform(self):
        mapping = {"yes": 1, "no": 0}
        self.dataset = self.dataset.map(
            lambda example: {
                "answer": mapping.get(example["answer"].lower(), example["answer"])
            }
        )
        self.dataset = self.dataset.rename_column("answer", "label")
<<<<<<< HEAD
        self.dataset = self.stratified_subsampling(
            self.dataset, seed=self.seed, splits=["test"]
        )


class LearnedHandsImmigrationLegalBenchClassification(AbsTaskClassification):
    metadata = TaskMetadata(
        name="LearnedHandsImmigrationLegalBenchClassification",
        description="This is a binary classification task in which the model must determine if a user's post discusses visas, asylum, green cards, citizenship, migrant work and benefits, and other issues faced by people who are not full citizens in the US.",
        reference="https://huggingface.co/datasets/nguha/legalbench",
        dataset={
            "path": "nguha/legalbench",
            "name": "learned_hands_immigration",
=======


class LearnedHandsCrimeLegalBenchClassification(AbsTaskClassification):
    metadata = TaskMetadata(
        name="LearnedHandsCrimeLegalBenchClassification",
        description="This is a binary classification task in which the model must determine if a user's post discusses issues in the criminal system including when people are charged with crimes, go to a criminal trial, go to prison, or are a victim of a crime.",
        reference="https://huggingface.co/datasets/nguha/legalbench",
        dataset={
            "path": "nguha/legalbench",
            "name": "learned_hands_crime",
>>>>>>> 99e1f24a
            "revision": "12ca3b695563788fead87a982ad1a068284413f4",
        },
        type="Classification",
        category="s2s",
        eval_splits=["test"],
        eval_langs=["eng-Latn"],
        main_score="accuracy",
        date=("2022-05-21", "2023-08-23"),
        form=["written"],
        domains=["Legal"],
        task_subtypes=[],
        license="cc-by-nc-sa-4.0",
        socioeconomic_status="high",
        annotations_creators="expert-annotated",
        dialect=[],
        text_creation="found",
        bibtex_citation="""
        @misc{guha2023legalbench,
            title={LegalBench: A Collaboratively Built Benchmark for Measuring Legal Reasoning in Large Language Models}, 
            author={Neel Guha and Julian Nyarko and Daniel E. Ho and Christopher Ré and Adam Chilton and Aditya Narayana and Alex Chohlas-Wood and Austin Peters and Brandon Waldon and Daniel N. Rockmore and Diego Zambrano and Dmitry Talisman and Enam Hoque and Faiz Surani and Frank Fagan and Galit Sarfaty and Gregory M. Dickinson and Haggai Porat and Jason Hegland and Jessica Wu and Joe Nudell and Joel Niklaus and John Nay and Jonathan H. Choi and Kevin Tobia and Margaret Hagan and Megan Ma and Michael Livermore and Nikon Rasumov-Rahe and Nils Holzenberger and Noam Kolt and Peter Henderson and Sean Rehaag and Sharad Goel and Shang Gao and Spencer Williams and Sunny Gandhi and Tom Zur and Varun Iyer and Zehua Li},
            year={2023},
            eprint={2308.11462},
            archivePrefix={arXiv},
            primaryClass={cs.CL}
        },
        @dataset{learned_hands,
            title = {LearnedHands Dataset},
            author = {{Suffolk University Law School} and {Stanford Legal Design Lab}},
            year = {2022},
            url = {https://spot.suffolklitlab.org/data/#learnedhands},
            note = {The LearnedHands dataset is licensed under CC BY-NC-SA 4.0},
            urldate = {2022-05-21}
        }
        """,
<<<<<<< HEAD
        n_samples={"test": 134},
        avg_character_length={"test": 1216.31},
=======
        n_samples={"test": 688},
        avg_character_length={"test": 1212.90},
>>>>>>> 99e1f24a
    )

    def dataset_transform(self):
        mapping = {"yes": 1, "no": 0}
        self.dataset = self.dataset.map(
            lambda example: {
                "answer": mapping.get(example["answer"].lower(), example["answer"])
            }
        )
        self.dataset = self.dataset.rename_column("answer", "label")


<<<<<<< HEAD
class LearnedHandsTortsLegalBenchClassification(AbsTaskClassification):
    metadata = TaskMetadata(
        name="LearnedHandsTortsLegalBenchClassification",
        description="This is a binary classification task in which the model must determine if a user's legal question discusses problems that one person has with another person (or animal), like when there is a car accident, a dog bite, bullying or possible harassment, or neighbors treating each other badly.",
        reference="https://huggingface.co/datasets/nguha/legalbench",
        dataset={
            "path": "nguha/legalbench",
            "name": "learned_hands_torts",
=======
class LearnedHandsDivorceLegalBenchClassification(AbsTaskClassification):
    metadata = TaskMetadata(
        name="LearnedHandsDivorceLegalBenchClassification",
        description="This is a binary classification task in which the model must determine if a user's post discusses issues around filing for divorce, separation, or annulment, getting spousal support, splitting money and property, and following the court processes.",
        reference="https://huggingface.co/datasets/nguha/legalbench",
        dataset={
            "path": "nguha/legalbench",
            "name": "learned_hands_divorce",
>>>>>>> 99e1f24a
            "revision": "12ca3b695563788fead87a982ad1a068284413f4",
        },
        type="Classification",
        category="s2s",
        eval_splits=["test"],
        eval_langs=["eng-Latn"],
        main_score="accuracy",
        date=("2022-05-21", "2023-08-23"),
        form=["written"],
        domains=["Legal"],
        task_subtypes=[],
        license="cc-by-nc-sa-4.0",
        socioeconomic_status="high",
        annotations_creators="expert-annotated",
        dialect=[],
        text_creation="found",
        bibtex_citation="""
        @misc{guha2023legalbench,
            title={LegalBench: A Collaboratively Built Benchmark for Measuring Legal Reasoning in Large Language Models}, 
            author={Neel Guha and Julian Nyarko and Daniel E. Ho and Christopher Ré and Adam Chilton and Aditya Narayana and Alex Chohlas-Wood and Austin Peters and Brandon Waldon and Daniel N. Rockmore and Diego Zambrano and Dmitry Talisman and Enam Hoque and Faiz Surani and Frank Fagan and Galit Sarfaty and Gregory M. Dickinson and Haggai Porat and Jason Hegland and Jessica Wu and Joe Nudell and Joel Niklaus and John Nay and Jonathan H. Choi and Kevin Tobia and Margaret Hagan and Megan Ma and Michael Livermore and Nikon Rasumov-Rahe and Nils Holzenberger and Noam Kolt and Peter Henderson and Sean Rehaag and Sharad Goel and Shang Gao and Spencer Williams and Sunny Gandhi and Tom Zur and Varun Iyer and Zehua Li},
            year={2023},
            eprint={2308.11462},
            archivePrefix={arXiv},
            primaryClass={cs.CL}
        },
        @dataset{learned_hands,
            title = {LearnedHands Dataset},
            author = {{Suffolk University Law School} and {Stanford Legal Design Lab}},
            year = {2022},
            url = {https://spot.suffolklitlab.org/data/#learnedhands},
            note = {The LearnedHands dataset is licensed under CC BY-NC-SA 4.0},
            urldate = {2022-05-21}
        }
        """,
<<<<<<< HEAD
        n_samples={"test": 432},
        avg_character_length={"test": 1406.97},
=======
        n_samples={"test": 150},
        avg_character_length={"test": 1242.43},
>>>>>>> 99e1f24a
    )

    def dataset_transform(self):
        mapping = {"yes": 1, "no": 0}
        self.dataset = self.dataset.map(
            lambda example: {
                "answer": mapping.get(example["answer"].lower(), example["answer"])
            }
        )
        self.dataset = self.dataset.rename_column("answer", "label")


<<<<<<< HEAD
class LearnedHandsTrafficLegalBenchClassification(AbsTaskClassification):
    metadata = TaskMetadata(
        name="LearnedHandsTrafficLegalBenchClassification",
        description="This is a binary classification task in which the model must determine if a user's legal post discusses problems with traffic and parking tickets, fees, driver's licenses, and other issues experienced with the traffic system. It also concerns issues with car accidents and injuries, cars' quality, repairs, purchases, and other contracts.",
        reference="https://huggingface.co/datasets/nguha/legalbench",
        dataset={
            "path": "nguha/legalbench",
            "name": "learned_hands_traffic",
=======
class LearnedHandsDomesticViolenceLegalBenchClassification(AbsTaskClassification):
    metadata = TaskMetadata(
        name="LearnedHandsDomesticViolenceLegalBenchClassification",
        description="This is a binary classification task in which the model must determine if a user's post discusses dealing with domestic violence and abuse, including getting protective orders, enforcing them, understanding abuse, reporting abuse, and getting resources and status if there is abuse.",
        reference="https://huggingface.co/datasets/nguha/legalbench",
        dataset={
            "path": "nguha/legalbench",
            "name": "learned_hands_domestic_violence",
>>>>>>> 99e1f24a
            "revision": "12ca3b695563788fead87a982ad1a068284413f4",
        },
        type="Classification",
        category="s2s",
        eval_splits=["test"],
        eval_langs=["eng-Latn"],
        main_score="accuracy",
        date=("2022-05-21", "2023-08-23"),
        form=["written"],
        domains=["Legal"],
        task_subtypes=[],
        license="cc-by-nc-sa-4.0",
        socioeconomic_status="high",
        annotations_creators="expert-annotated",
        dialect=[],
        text_creation="found",
        bibtex_citation="""
        @misc{guha2023legalbench,
            title={LegalBench: A Collaboratively Built Benchmark for Measuring Legal Reasoning in Large Language Models}, 
            author={Neel Guha and Julian Nyarko and Daniel E. Ho and Christopher Ré and Adam Chilton and Aditya Narayana and Alex Chohlas-Wood and Austin Peters and Brandon Waldon and Daniel N. Rockmore and Diego Zambrano and Dmitry Talisman and Enam Hoque and Faiz Surani and Frank Fagan and Galit Sarfaty and Gregory M. Dickinson and Haggai Porat and Jason Hegland and Jessica Wu and Joe Nudell and Joel Niklaus and John Nay and Jonathan H. Choi and Kevin Tobia and Margaret Hagan and Megan Ma and Michael Livermore and Nikon Rasumov-Rahe and Nils Holzenberger and Noam Kolt and Peter Henderson and Sean Rehaag and Sharad Goel and Shang Gao and Spencer Williams and Sunny Gandhi and Tom Zur and Varun Iyer and Zehua Li},
            year={2023},
            eprint={2308.11462},
            archivePrefix={arXiv},
            primaryClass={cs.CL}
        },
        @dataset{learned_hands,
            title = {LearnedHands Dataset},
            author = {{Suffolk University Law School} and {Stanford Legal Design Lab}},
            year = {2022},
            url = {https://spot.suffolklitlab.org/data/#learnedhands},
            note = {The LearnedHands dataset is licensed under CC BY-NC-SA 4.0},
            urldate = {2022-05-21}
        }
        """,
<<<<<<< HEAD
        n_samples={"test": 556},
        avg_character_length={"test": 1182.91},
=======
        n_samples={"test": 174},
        avg_character_length={"test": 1360.83},
>>>>>>> 99e1f24a
    )

    def dataset_transform(self):
        mapping = {"yes": 1, "no": 0}
        self.dataset = self.dataset.map(
            lambda example: {
                "answer": mapping.get(example["answer"].lower(), example["answer"])
            }
        )
        self.dataset = self.dataset.rename_column("answer", "label")


<<<<<<< HEAD
class LegalReasoningCausalityLegalBenchClassification(AbsTaskClassification):
    metadata = TaskMetadata(
        name="LegalReasoningCausalityLegalBenchClassification",
        description="Given an excerpt from a district court opinion, classify if it relies on statistical evidence in its reasoning.",
        reference="https://huggingface.co/datasets/nguha/legalbench",
        dataset={
            "path": "nguha/legalbench",
            "name": "legal_reasoning_causality",
=======
class LearnedHandsEducationLegalBenchClassification(AbsTaskClassification):
    metadata = TaskMetadata(
        name="LearnedHandsEducationLegalBenchClassification",
        description="This is a binary classification task in which the model must determine if a user's post discusses issues around school, including accommodations for special needs, discrimination, student debt, discipline, and other issues in education.",
        reference="https://huggingface.co/datasets/nguha/legalbench",
        dataset={
            "path": "nguha/legalbench",
            "name": "learned_hands_education",
>>>>>>> 99e1f24a
            "revision": "12ca3b695563788fead87a982ad1a068284413f4",
        },
        type="Classification",
        category="s2s",
        eval_splits=["test"],
        eval_langs=["eng-Latn"],
        main_score="accuracy",
<<<<<<< HEAD
        date=("2020-01-01", "2023-08-23"),  # best guess
=======
        date=("2022-05-21", "2023-08-23"),
>>>>>>> 99e1f24a
        form=["written"],
        domains=["Legal"],
        task_subtypes=[],
        license="cc-by-nc-sa-4.0",
        socioeconomic_status="high",
        annotations_creators="expert-annotated",
        dialect=[],
        text_creation="found",
        bibtex_citation="""
        @misc{guha2023legalbench,
            title={LegalBench: A Collaboratively Built Benchmark for Measuring Legal Reasoning in Large Language Models}, 
            author={Neel Guha and Julian Nyarko and Daniel E. Ho and Christopher Ré and Adam Chilton and Aditya Narayana and Alex Chohlas-Wood and Austin Peters and Brandon Waldon and Daniel N. Rockmore and Diego Zambrano and Dmitry Talisman and Enam Hoque and Faiz Surani and Frank Fagan and Galit Sarfaty and Gregory M. Dickinson and Haggai Porat and Jason Hegland and Jessica Wu and Joe Nudell and Joel Niklaus and John Nay and Jonathan H. Choi and Kevin Tobia and Margaret Hagan and Megan Ma and Michael Livermore and Nikon Rasumov-Rahe and Nils Holzenberger and Noam Kolt and Peter Henderson and Sean Rehaag and Sharad Goel and Shang Gao and Spencer Williams and Sunny Gandhi and Tom Zur and Varun Iyer and Zehua Li},
            year={2023},
            eprint={2308.11462},
            archivePrefix={arXiv},
            primaryClass={cs.CL}
<<<<<<< HEAD
        }
        """,
        n_samples={"test": 55},
        avg_character_length={"test": 1563.76},
=======
        },
        @dataset{learned_hands,
            title = {LearnedHands Dataset},
            author = {{Suffolk University Law School} and {Stanford Legal Design Lab}},
            year = {2022},
            url = {https://spot.suffolklitlab.org/data/#learnedhands},
            note = {The LearnedHands dataset is licensed under CC BY-NC-SA 4.0},
            urldate = {2022-05-21}
        }
        """,
        n_samples={"test": 56},
        avg_character_length={"test": 1397.44},
>>>>>>> 99e1f24a
    )

    def dataset_transform(self):
        mapping = {"yes": 1, "no": 0}
        self.dataset = self.dataset.map(
            lambda example: {
                "answer": mapping.get(example["answer"].lower(), example["answer"])
            }
        )
        self.dataset = self.dataset.rename_column("answer", "label")<|MERGE_RESOLUTION|>--- conflicted
+++ resolved
@@ -2918,16 +2918,6 @@
         self.dataset = self.dataset.rename_column("answer", "label")
 
 
-<<<<<<< HEAD
-class LearnedHandsEmploymentLegalBenchClassification(AbsTaskClassification):
-    metadata = TaskMetadata(
-        name="LearnedHandsEmploymentLegalBenchClassification",
-        description="This is a binary classification task in which the model must determine if a user's post discusses issues related to working at a job, including discrimination and harassment, worker's compensation, workers rights, unions, getting paid, pensions, being fired, and more.",
-        reference="https://huggingface.co/datasets/nguha/legalbench",
-        dataset={
-            "path": "nguha/legalbench",
-            "name": "learned_hands_employment",
-=======
 class InternationalCitizenshipQuestionsLegalBenchClassification(AbsTaskClassification):
     metadata = TaskMetadata(
         name="InternationalCitizenshipQuestionsLegalBenchClassification",
@@ -2936,41 +2926,139 @@
         dataset={
             "path": "nguha/legalbench",
             "name": "international_citizenship_questions",
->>>>>>> 99e1f24a
-            "revision": "12ca3b695563788fead87a982ad1a068284413f4",
-        },
-        type="Classification",
-        category="s2s",
-        eval_splits=["test"],
-        eval_langs=["eng-Latn"],
-        main_score="accuracy",
-<<<<<<< HEAD
+            "revision": "12ca3b695563788fead87a982ad1a068284413f4",
+        },
+        type="Classification",
+        category="s2s",
+        eval_splits=["test"],
+        eval_langs=["eng-Latn"],
+        main_score="accuracy",
+        date=("1960-01-01", "2023-08-23"),
+        form=["written"],
+        domains=["Legal"],
+        task_subtypes=[],
+        license="cc-by-4.0",
+        socioeconomic_status="high",
+        annotations_creators="expert-annotated",
+        dialect=[],
+        text_creation="found",
+        bibtex_citation="""
+        @misc{guha2023legalbench,
+            title={LegalBench: A Collaboratively Built Benchmark for Measuring Legal Reasoning in Large Language Models}, 
+            author={Neel Guha and Julian Nyarko and Daniel E. Ho and Christopher Ré and Adam Chilton and Aditya Narayana and Alex Chohlas-Wood and Austin Peters and Brandon Waldon and Daniel N. Rockmore and Diego Zambrano and Dmitry Talisman and Enam Hoque and Faiz Surani and Frank Fagan and Galit Sarfaty and Gregory M. Dickinson and Haggai Porat and Jason Hegland and Jessica Wu and Joe Nudell and Joel Niklaus and John Nay and Jonathan H. Choi and Kevin Tobia and Margaret Hagan and Megan Ma and Michael Livermore and Nikon Rasumov-Rahe and Nils Holzenberger and Noam Kolt and Peter Henderson and Sean Rehaag and Sharad Goel and Shang Gao and Spencer Williams and Sunny Gandhi and Tom Zur and Varun Iyer and Zehua Li},
+            year={2023},
+            eprint={2308.11462},
+            archivePrefix={arXiv},
+            primaryClass={cs.CL}
+        },
+        @misc{vink2023globalcit,
+            author = {Vink, Maarten and van der Baaren, Luuk and Bauböck, Rainer and Džankić, Jelena and Honohan, Iseult and Manby, Bronwen},
+            title = {GLOBALCIT Citizenship Law Dataset, v2.0, Country-Year-Mode Data (Acquisition)},
+            howpublished = {https://hdl.handle.net/1814/73190},
+            year = {2023},
+            publisher = {Global Citizenship Observatory}
+        }
+        """,
+        n_samples={"test": 2048},
+        avg_character_length={"test": 206.18},
+    )
+
+    def dataset_transform(self):
+        mapping = {"yes": 1, "no": 0}
+        self.dataset = self.dataset.map(
+            lambda example: {
+                "answer": mapping.get(example["answer"].lower(), example["answer"])
+            }
+        )
+        self.dataset = self.dataset.rename_columns(
+            {"question": "text", "answer": "label"}
+        )
+        self.dataset = self.stratified_subsampling(
+            self.dataset, seed=self.seed, splits=["test"]
+        )
+
+
+class JCrewBlockerLegalBenchClassification(AbsTaskClassification):
+    metadata = TaskMetadata(
+        name="JCrewBlockerLegalBenchClassification",
+        description="The J.Crew Blocker, also known as the J.Crew Protection, is a provision included in leveraged loan documents to prevent companies from removing security by transferring intellectual property (IP) into new subsidiaries and raising additional debt. The task consists of detemining whether the J.Crew Blocker is present in the document.",
+        reference="https://huggingface.co/datasets/nguha/legalbench",
+        dataset={
+            "path": "nguha/legalbench",
+            "name": "jcrew_blocker",
+            "revision": "12ca3b695563788fead87a982ad1a068284413f4",
+        },
+        type="Classification",
+        category="s2s",
+        eval_splits=["test"],
+        eval_langs=["eng-Latn"],
+        main_score="accuracy",
+        date=("2016-01-01", "2023-08-23"),  # best guess
+        form=["written"],
+        domains=["Legal"],
+        task_subtypes=[],
+        license="cc-by-4.0",
+        socioeconomic_status="high",
+        annotations_creators="expert-annotated",
+        dialect=[],
+        text_creation="found",
+        bibtex_citation="""
+        @misc{guha2023legalbench,
+            title={LegalBench: A Collaboratively Built Benchmark for Measuring Legal Reasoning in Large Language Models}, 
+            author={Neel Guha and Julian Nyarko and Daniel E. Ho and Christopher Ré and Adam Chilton and Aditya Narayana and Alex Chohlas-Wood and Austin Peters and Brandon Waldon and Daniel N. Rockmore and Diego Zambrano and Dmitry Talisman and Enam Hoque and Faiz Surani and Frank Fagan and Galit Sarfaty and Gregory M. Dickinson and Haggai Porat and Jason Hegland and Jessica Wu and Joe Nudell and Joel Niklaus and John Nay and Jonathan H. Choi and Kevin Tobia and Margaret Hagan and Megan Ma and Michael Livermore and Nikon Rasumov-Rahe and Nils Holzenberger and Noam Kolt and Peter Henderson and Sean Rehaag and Sharad Goel and Shang Gao and Spencer Williams and Sunny Gandhi and Tom Zur and Varun Iyer and Zehua Li},
+            year={2023},
+            eprint={2308.11462},
+            archivePrefix={arXiv},
+            primaryClass={cs.CL}
+        },
+        """,
+        n_samples={"test": 54},
+        avg_character_length={"test": 1092.22},
+    )
+
+    def dataset_transform(self):
+        mapping = {"yes": 1, "no": 0}
+        self.dataset = self.dataset.map(
+            lambda example: {
+                "answer": mapping.get(example["answer"].lower(), example["answer"])
+            }
+        )
+        self.dataset = self.dataset.rename_column("answer", "label")
+
+
+class LearnedHandsBenefitsLegalBenchClassification(AbsTaskClassification):
+    metadata = TaskMetadata(
+        name="LearnedHandsBenefitsLegalBenchClassification",
+        description="This is a binary classification task in which the model must determine if a user's legal post discusses public benefits and social services that people can get from the government, like for food, disability, old age, housing, medical help, unemployment, child care, or other social needs.",
+        reference="https://huggingface.co/datasets/nguha/legalbench",
+        dataset={
+            "path": "nguha/legalbench",
+            "name": "learned_hands_benefits",
+            "revision": "12ca3b695563788fead87a982ad1a068284413f4",
+        },
+        type="Classification",
+        category="s2s",
+        eval_splits=["test"],
+        eval_langs=["eng-Latn"],
+        main_score="accuracy",
         date=("2022-05-21", "2023-08-23"),
         form=["written"],
         domains=["Legal"],
         task_subtypes=[],
         license="cc-by-nc-sa-4.0",
-=======
-        date=("1960-01-01", "2023-08-23"),
-        form=["written"],
-        domains=["Legal"],
-        task_subtypes=[],
-        license="cc-by-4.0",
->>>>>>> 99e1f24a
-        socioeconomic_status="high",
-        annotations_creators="expert-annotated",
-        dialect=[],
-        text_creation="found",
-        bibtex_citation="""
-        @misc{guha2023legalbench,
-            title={LegalBench: A Collaboratively Built Benchmark for Measuring Legal Reasoning in Large Language Models}, 
-            author={Neel Guha and Julian Nyarko and Daniel E. Ho and Christopher Ré and Adam Chilton and Aditya Narayana and Alex Chohlas-Wood and Austin Peters and Brandon Waldon and Daniel N. Rockmore and Diego Zambrano and Dmitry Talisman and Enam Hoque and Faiz Surani and Frank Fagan and Galit Sarfaty and Gregory M. Dickinson and Haggai Porat and Jason Hegland and Jessica Wu and Joe Nudell and Joel Niklaus and John Nay and Jonathan H. Choi and Kevin Tobia and Margaret Hagan and Megan Ma and Michael Livermore and Nikon Rasumov-Rahe and Nils Holzenberger and Noam Kolt and Peter Henderson and Sean Rehaag and Sharad Goel and Shang Gao and Spencer Williams and Sunny Gandhi and Tom Zur and Varun Iyer and Zehua Li},
-            year={2023},
-            eprint={2308.11462},
-            archivePrefix={arXiv},
-            primaryClass={cs.CL}
-        },
-<<<<<<< HEAD
+        socioeconomic_status="high",
+        annotations_creators="expert-annotated",
+        dialect=[],
+        text_creation="found",
+        bibtex_citation="""
+        @misc{guha2023legalbench,
+            title={LegalBench: A Collaboratively Built Benchmark for Measuring Legal Reasoning in Large Language Models}, 
+            author={Neel Guha and Julian Nyarko and Daniel E. Ho and Christopher Ré and Adam Chilton and Aditya Narayana and Alex Chohlas-Wood and Austin Peters and Brandon Waldon and Daniel N. Rockmore and Diego Zambrano and Dmitry Talisman and Enam Hoque and Faiz Surani and Frank Fagan and Galit Sarfaty and Gregory M. Dickinson and Haggai Porat and Jason Hegland and Jessica Wu and Joe Nudell and Joel Niklaus and John Nay and Jonathan H. Choi and Kevin Tobia and Margaret Hagan and Megan Ma and Michael Livermore and Nikon Rasumov-Rahe and Nils Holzenberger and Noam Kolt and Peter Henderson and Sean Rehaag and Sharad Goel and Shang Gao and Spencer Williams and Sunny Gandhi and Tom Zur and Varun Iyer and Zehua Li},
+            year={2023},
+            eprint={2308.11462},
+            archivePrefix={arXiv},
+            primaryClass={cs.CL}
+        },
         @dataset{learned_hands,
             title = {LearnedHands Dataset},
             author = {{Suffolk University Law School} and {Stanford Legal Design Lab}},
@@ -2980,104 +3068,28 @@
             urldate = {2022-05-21}
         }
         """,
-        n_samples={"test": 710},
-        avg_character_length={"test": 1262.74},
-=======
-        @misc{vink2023globalcit,
-            author = {Vink, Maarten and van der Baaren, Luuk and Bauböck, Rainer and Džankić, Jelena and Honohan, Iseult and Manby, Bronwen},
-            title = {GLOBALCIT Citizenship Law Dataset, v2.0, Country-Year-Mode Data (Acquisition)},
-            howpublished = {https://hdl.handle.net/1814/73190},
-            year = {2023},
-            publisher = {Global Citizenship Observatory}
-        }
-        """,
-        n_samples={"test": 2048},
-        avg_character_length={"test": 206.18},
-    )
-
-    def dataset_transform(self):
-        mapping = {"yes": 1, "no": 0}
-        self.dataset = self.dataset.map(
-            lambda example: {
-                "answer": mapping.get(example["answer"].lower(), example["answer"])
-            }
-        )
-        self.dataset = self.dataset.rename_columns(
-            {"question": "text", "answer": "label"}
-        )
-        self.dataset = self.stratified_subsampling(
-            self.dataset, seed=self.seed, splits=["test"]
-        )
-
-
-class JCrewBlockerLegalBenchClassification(AbsTaskClassification):
-    metadata = TaskMetadata(
-        name="JCrewBlockerLegalBenchClassification",
-        description="The J.Crew Blocker, also known as the J.Crew Protection, is a provision included in leveraged loan documents to prevent companies from removing security by transferring intellectual property (IP) into new subsidiaries and raising additional debt. The task consists of detemining whether the J.Crew Blocker is present in the document.",
-        reference="https://huggingface.co/datasets/nguha/legalbench",
-        dataset={
-            "path": "nguha/legalbench",
-            "name": "jcrew_blocker",
-            "revision": "12ca3b695563788fead87a982ad1a068284413f4",
-        },
-        type="Classification",
-        category="s2s",
-        eval_splits=["test"],
-        eval_langs=["eng-Latn"],
-        main_score="accuracy",
-        date=("2016-01-01", "2023-08-23"),  # best guess
-        form=["written"],
-        domains=["Legal"],
-        task_subtypes=[],
-        license="cc-by-4.0",
-        socioeconomic_status="high",
-        annotations_creators="expert-annotated",
-        dialect=[],
-        text_creation="found",
-        bibtex_citation="""
-        @misc{guha2023legalbench,
-            title={LegalBench: A Collaboratively Built Benchmark for Measuring Legal Reasoning in Large Language Models}, 
-            author={Neel Guha and Julian Nyarko and Daniel E. Ho and Christopher Ré and Adam Chilton and Aditya Narayana and Alex Chohlas-Wood and Austin Peters and Brandon Waldon and Daniel N. Rockmore and Diego Zambrano and Dmitry Talisman and Enam Hoque and Faiz Surani and Frank Fagan and Galit Sarfaty and Gregory M. Dickinson and Haggai Porat and Jason Hegland and Jessica Wu and Joe Nudell and Joel Niklaus and John Nay and Jonathan H. Choi and Kevin Tobia and Margaret Hagan and Megan Ma and Michael Livermore and Nikon Rasumov-Rahe and Nils Holzenberger and Noam Kolt and Peter Henderson and Sean Rehaag and Sharad Goel and Shang Gao and Spencer Williams and Sunny Gandhi and Tom Zur and Varun Iyer and Zehua Li},
-            year={2023},
-            eprint={2308.11462},
-            archivePrefix={arXiv},
-            primaryClass={cs.CL}
-        },
-        """,
-        n_samples={"test": 54},
-        avg_character_length={"test": 1092.22},
->>>>>>> 99e1f24a
-    )
-
-    def dataset_transform(self):
-        mapping = {"yes": 1, "no": 0}
-        self.dataset = self.dataset.map(
-            lambda example: {
-                "answer": mapping.get(example["answer"].lower(), example["answer"])
-            }
-        )
-        self.dataset = self.dataset.rename_column("answer", "label")
-
-
-<<<<<<< HEAD
-class LearnedHandsEstatesLegalBenchClassification(AbsTaskClassification):
-    metadata = TaskMetadata(
-        name="LearnedHandsEstatesLegalBenchClassification",
-        description="This is a binary classification task in which the model must determine if a user's post discusses planning for end-of-life, possible incapacitation, and other special circumstances that would prevent a person from making decisions about their own well-being, finances, and property. This includes issues around wills, powers of attorney, advance directives, trusts, guardianships, conservatorships, and other estate issues that people and families deal with.",
-        reference="https://huggingface.co/datasets/nguha/legalbench",
-        dataset={
-            "path": "nguha/legalbench",
-            "name": "learned_hands_estates",
-=======
-class LearnedHandsBenefitsLegalBenchClassification(AbsTaskClassification):
-    metadata = TaskMetadata(
-        name="LearnedHandsBenefitsLegalBenchClassification",
-        description="This is a binary classification task in which the model must determine if a user's legal post discusses public benefits and social services that people can get from the government, like for food, disability, old age, housing, medical help, unemployment, child care, or other social needs.",
-        reference="https://huggingface.co/datasets/nguha/legalbench",
-        dataset={
-            "path": "nguha/legalbench",
-            "name": "learned_hands_benefits",
->>>>>>> 99e1f24a
+        n_samples={"test": 66},
+        avg_character_length={"test": 1308.44},
+    )
+
+    def dataset_transform(self):
+        mapping = {"yes": 1, "no": 0}
+        self.dataset = self.dataset.map(
+            lambda example: {
+                "answer": mapping.get(example["answer"].lower(), example["answer"])
+            }
+        )
+        self.dataset = self.dataset.rename_column("answer", "label")
+
+
+class LearnedHandsBusinessLegalBenchClassification(AbsTaskClassification):
+    metadata = TaskMetadata(
+        name="LearnedHandsBusinessLegalBenchClassification",
+        description="This is a binary classification task in which the model must determine if a user's legal question discusses issues faced by people who run small businesses or nonprofits, including around incorporation, licenses, taxes, regulations, and other concerns. It also includes options when there are disasters, bankruptcies, or other problems.",
+        reference="https://huggingface.co/datasets/nguha/legalbench",
+        dataset={
+            "path": "nguha/legalbench",
+            "name": "learned_hands_business",
             "revision": "12ca3b695563788fead87a982ad1a068284413f4",
         },
         type="Classification",
@@ -3112,44 +3124,28 @@
             urldate = {2022-05-21}
         }
         """,
-<<<<<<< HEAD
-        n_samples={"test": 178},
-        avg_character_length={"test": 1200.70},
-=======
-        n_samples={"test": 66},
-        avg_character_length={"test": 1308.44},
->>>>>>> 99e1f24a
-    )
-
-    def dataset_transform(self):
-        mapping = {"yes": 1, "no": 0}
-        self.dataset = self.dataset.map(
-            lambda example: {
-                "answer": mapping.get(example["answer"].lower(), example["answer"])
-            }
-        )
-        self.dataset = self.dataset.rename_column("answer", "label")
-
-
-<<<<<<< HEAD
-class LearnedHandsFamilyLegalBenchClassification(AbsTaskClassification):
-    metadata = TaskMetadata(
-        name="LearnedHandsFamilyLegalBenchClassification",
-        description="This is a binary classification task in which the model must determine if a user's post discusses issues that arise within a family, like divorce, adoption, name change, guardianship, domestic violence, child custody, and other issues.",
-        reference="https://huggingface.co/datasets/nguha/legalbench",
-        dataset={
-            "path": "nguha/legalbench",
-            "name": "learned_hands_family",
-=======
-class LearnedHandsBusinessLegalBenchClassification(AbsTaskClassification):
-    metadata = TaskMetadata(
-        name="LearnedHandsBusinessLegalBenchClassification",
-        description="This is a binary classification task in which the model must determine if a user's legal question discusses issues faced by people who run small businesses or nonprofits, including around incorporation, licenses, taxes, regulations, and other concerns. It also includes options when there are disasters, bankruptcies, or other problems.",
-        reference="https://huggingface.co/datasets/nguha/legalbench",
-        dataset={
-            "path": "nguha/legalbench",
-            "name": "learned_hands_business",
->>>>>>> 99e1f24a
+        n_samples={"test": 174},
+        avg_character_length={"test": 1144.51},
+    )
+
+    def dataset_transform(self):
+        mapping = {"yes": 1, "no": 0}
+        self.dataset = self.dataset.map(
+            lambda example: {
+                "answer": mapping.get(example["answer"].lower(), example["answer"])
+            }
+        )
+        self.dataset = self.dataset.rename_column("answer", "label")
+
+
+class LearnedHandsConsumerLegalBenchClassification(AbsTaskClassification):
+    metadata = TaskMetadata(
+        name="LearnedHandsConsumerLegalBenchClassification",
+        description="This is a binary classification task in which the model must determine if a user's post discusses issues people face regarding money, insurance, consumer goods and contracts, taxes, and small claims about quality of service.",
+        reference="https://huggingface.co/datasets/nguha/legalbench",
+        dataset={
+            "path": "nguha/legalbench",
+            "name": "learned_hands_consumer",
             "revision": "12ca3b695563788fead87a982ad1a068284413f4",
         },
         type="Classification",
@@ -3184,49 +3180,28 @@
             urldate = {2022-05-21}
         }
         """,
-<<<<<<< HEAD
-        n_samples={"test": 2048},
-        avg_character_length={"test": 1338.27},
-=======
-        n_samples={"test": 174},
-        avg_character_length={"test": 1144.51},
->>>>>>> 99e1f24a
-    )
-
-    def dataset_transform(self):
-        mapping = {"yes": 1, "no": 0}
-        self.dataset = self.dataset.map(
-            lambda example: {
-                "answer": mapping.get(example["answer"].lower(), example["answer"])
-            }
-        )
-        self.dataset = self.dataset.rename_column("answer", "label")
-<<<<<<< HEAD
-        self.dataset = self.stratified_subsampling(
-            self.dataset, seed=self.seed, splits=["test"]
-        )
-
-
-class LearnedHandsHealthLegalBenchClassification(AbsTaskClassification):
-    metadata = TaskMetadata(
-        name="LearnedHandsHealthLegalBenchClassification",
-        description="This is a binary classification task in which the model must determine if a user's post discusses issues with accessing health services, paying for medical care, getting public benefits for health care, protecting one's rights in medical settings, and other issues related to health.",
-        reference="https://huggingface.co/datasets/nguha/legalbench",
-        dataset={
-            "path": "nguha/legalbench",
-            "name": "learned_hands_health",
-=======
-
-
-class LearnedHandsConsumerLegalBenchClassification(AbsTaskClassification):
-    metadata = TaskMetadata(
-        name="LearnedHandsConsumerLegalBenchClassification",
-        description="This is a binary classification task in which the model must determine if a user's post discusses issues people face regarding money, insurance, consumer goods and contracts, taxes, and small claims about quality of service.",
-        reference="https://huggingface.co/datasets/nguha/legalbench",
-        dataset={
-            "path": "nguha/legalbench",
-            "name": "learned_hands_consumer",
->>>>>>> 99e1f24a
+        n_samples={"test": 614},
+        avg_character_length={"test": 1277.45},
+    )
+
+    def dataset_transform(self):
+        mapping = {"yes": 1, "no": 0}
+        self.dataset = self.dataset.map(
+            lambda example: {
+                "answer": mapping.get(example["answer"].lower(), example["answer"])
+            }
+        )
+        self.dataset = self.dataset.rename_column("answer", "label")
+
+
+class LearnedHandsCourtsLegalBenchClassification(AbsTaskClassification):
+    metadata = TaskMetadata(
+        name="LearnedHandsCourtsLegalBenchClassification",
+        description="This is a binary classification task in which the model must determine if a user's post discusses the logistics of how a person can interact with a lawyer or the court system. It applies to situations about procedure, rules, how to file lawsuits, how to hire lawyers, how to represent oneself, and other practical matters about dealing with these systems.",
+        reference="https://huggingface.co/datasets/nguha/legalbench",
+        dataset={
+            "path": "nguha/legalbench",
+            "name": "learned_hands_courts",
             "revision": "12ca3b695563788fead87a982ad1a068284413f4",
         },
         type="Classification",
@@ -3261,44 +3236,28 @@
             urldate = {2022-05-21}
         }
         """,
-<<<<<<< HEAD
-        n_samples={"test": 226},
-        avg_character_length={"test": 1472.59},
-=======
-        n_samples={"test": 614},
-        avg_character_length={"test": 1277.45},
->>>>>>> 99e1f24a
-    )
-
-    def dataset_transform(self):
-        mapping = {"yes": 1, "no": 0}
-        self.dataset = self.dataset.map(
-            lambda example: {
-                "answer": mapping.get(example["answer"].lower(), example["answer"])
-            }
-        )
-        self.dataset = self.dataset.rename_column("answer", "label")
-
-
-<<<<<<< HEAD
-class LearnedHandsHousingLegalBenchClassification(AbsTaskClassification):
-    metadata = TaskMetadata(
-        name="LearnedHandsHousingLegalBenchClassification",
-        description="This is a binary classification task in which the model must determine if a user's post discusses issues with paying your rent or mortgage, landlord-tenant issues, housing subsidies and public housing, eviction, and other problems with your apartment, mobile home, or house.",
-        reference="https://huggingface.co/datasets/nguha/legalbench",
-        dataset={
-            "path": "nguha/legalbench",
-            "name": "learned_hands_housing",
-=======
-class LearnedHandsCourtsLegalBenchClassification(AbsTaskClassification):
-    metadata = TaskMetadata(
-        name="LearnedHandsCourtsLegalBenchClassification",
-        description="This is a binary classification task in which the model must determine if a user's post discusses the logistics of how a person can interact with a lawyer or the court system. It applies to situations about procedure, rules, how to file lawsuits, how to hire lawyers, how to represent oneself, and other practical matters about dealing with these systems.",
-        reference="https://huggingface.co/datasets/nguha/legalbench",
-        dataset={
-            "path": "nguha/legalbench",
-            "name": "learned_hands_courts",
->>>>>>> 99e1f24a
+        n_samples={"test": 192},
+        avg_character_length={"test": 1171.02},
+    )
+
+    def dataset_transform(self):
+        mapping = {"yes": 1, "no": 0}
+        self.dataset = self.dataset.map(
+            lambda example: {
+                "answer": mapping.get(example["answer"].lower(), example["answer"])
+            }
+        )
+        self.dataset = self.dataset.rename_column("answer", "label")
+
+
+class LearnedHandsCrimeLegalBenchClassification(AbsTaskClassification):
+    metadata = TaskMetadata(
+        name="LearnedHandsCrimeLegalBenchClassification",
+        description="This is a binary classification task in which the model must determine if a user's post discusses issues in the criminal system including when people are charged with crimes, go to a criminal trial, go to prison, or are a victim of a crime.",
+        reference="https://huggingface.co/datasets/nguha/legalbench",
+        dataset={
+            "path": "nguha/legalbench",
+            "name": "learned_hands_crime",
             "revision": "12ca3b695563788fead87a982ad1a068284413f4",
         },
         type="Classification",
@@ -3333,49 +3292,28 @@
             urldate = {2022-05-21}
         }
         """,
-<<<<<<< HEAD
-        n_samples={"test": 2048},
-        avg_character_length={"test": 1322.54},
-=======
-        n_samples={"test": 192},
-        avg_character_length={"test": 1171.02},
->>>>>>> 99e1f24a
-    )
-
-    def dataset_transform(self):
-        mapping = {"yes": 1, "no": 0}
-        self.dataset = self.dataset.map(
-            lambda example: {
-                "answer": mapping.get(example["answer"].lower(), example["answer"])
-            }
-        )
-        self.dataset = self.dataset.rename_column("answer", "label")
-<<<<<<< HEAD
-        self.dataset = self.stratified_subsampling(
-            self.dataset, seed=self.seed, splits=["test"]
-        )
-
-
-class LearnedHandsImmigrationLegalBenchClassification(AbsTaskClassification):
-    metadata = TaskMetadata(
-        name="LearnedHandsImmigrationLegalBenchClassification",
-        description="This is a binary classification task in which the model must determine if a user's post discusses visas, asylum, green cards, citizenship, migrant work and benefits, and other issues faced by people who are not full citizens in the US.",
-        reference="https://huggingface.co/datasets/nguha/legalbench",
-        dataset={
-            "path": "nguha/legalbench",
-            "name": "learned_hands_immigration",
-=======
-
-
-class LearnedHandsCrimeLegalBenchClassification(AbsTaskClassification):
-    metadata = TaskMetadata(
-        name="LearnedHandsCrimeLegalBenchClassification",
-        description="This is a binary classification task in which the model must determine if a user's post discusses issues in the criminal system including when people are charged with crimes, go to a criminal trial, go to prison, or are a victim of a crime.",
-        reference="https://huggingface.co/datasets/nguha/legalbench",
-        dataset={
-            "path": "nguha/legalbench",
-            "name": "learned_hands_crime",
->>>>>>> 99e1f24a
+        n_samples={"test": 688},
+        avg_character_length={"test": 1212.90},
+    )
+
+    def dataset_transform(self):
+        mapping = {"yes": 1, "no": 0}
+        self.dataset = self.dataset.map(
+            lambda example: {
+                "answer": mapping.get(example["answer"].lower(), example["answer"])
+            }
+        )
+        self.dataset = self.dataset.rename_column("answer", "label")
+
+
+class LearnedHandsDivorceLegalBenchClassification(AbsTaskClassification):
+    metadata = TaskMetadata(
+        name="LearnedHandsDivorceLegalBenchClassification",
+        description="This is a binary classification task in which the model must determine if a user's post discusses issues around filing for divorce, separation, or annulment, getting spousal support, splitting money and property, and following the court processes.",
+        reference="https://huggingface.co/datasets/nguha/legalbench",
+        dataset={
+            "path": "nguha/legalbench",
+            "name": "learned_hands_divorce",
             "revision": "12ca3b695563788fead87a982ad1a068284413f4",
         },
         type="Classification",
@@ -3410,44 +3348,28 @@
             urldate = {2022-05-21}
         }
         """,
-<<<<<<< HEAD
-        n_samples={"test": 134},
-        avg_character_length={"test": 1216.31},
-=======
-        n_samples={"test": 688},
-        avg_character_length={"test": 1212.90},
->>>>>>> 99e1f24a
-    )
-
-    def dataset_transform(self):
-        mapping = {"yes": 1, "no": 0}
-        self.dataset = self.dataset.map(
-            lambda example: {
-                "answer": mapping.get(example["answer"].lower(), example["answer"])
-            }
-        )
-        self.dataset = self.dataset.rename_column("answer", "label")
-
-
-<<<<<<< HEAD
-class LearnedHandsTortsLegalBenchClassification(AbsTaskClassification):
-    metadata = TaskMetadata(
-        name="LearnedHandsTortsLegalBenchClassification",
-        description="This is a binary classification task in which the model must determine if a user's legal question discusses problems that one person has with another person (or animal), like when there is a car accident, a dog bite, bullying or possible harassment, or neighbors treating each other badly.",
-        reference="https://huggingface.co/datasets/nguha/legalbench",
-        dataset={
-            "path": "nguha/legalbench",
-            "name": "learned_hands_torts",
-=======
-class LearnedHandsDivorceLegalBenchClassification(AbsTaskClassification):
-    metadata = TaskMetadata(
-        name="LearnedHandsDivorceLegalBenchClassification",
-        description="This is a binary classification task in which the model must determine if a user's post discusses issues around filing for divorce, separation, or annulment, getting spousal support, splitting money and property, and following the court processes.",
-        reference="https://huggingface.co/datasets/nguha/legalbench",
-        dataset={
-            "path": "nguha/legalbench",
-            "name": "learned_hands_divorce",
->>>>>>> 99e1f24a
+        n_samples={"test": 150},
+        avg_character_length={"test": 1242.43},
+    )
+
+    def dataset_transform(self):
+        mapping = {"yes": 1, "no": 0}
+        self.dataset = self.dataset.map(
+            lambda example: {
+                "answer": mapping.get(example["answer"].lower(), example["answer"])
+            }
+        )
+        self.dataset = self.dataset.rename_column("answer", "label")
+
+
+class LearnedHandsDomesticViolenceLegalBenchClassification(AbsTaskClassification):
+    metadata = TaskMetadata(
+        name="LearnedHandsDomesticViolenceLegalBenchClassification",
+        description="This is a binary classification task in which the model must determine if a user's post discusses dealing with domestic violence and abuse, including getting protective orders, enforcing them, understanding abuse, reporting abuse, and getting resources and status if there is abuse.",
+        reference="https://huggingface.co/datasets/nguha/legalbench",
+        dataset={
+            "path": "nguha/legalbench",
+            "name": "learned_hands_domestic_violence",
             "revision": "12ca3b695563788fead87a982ad1a068284413f4",
         },
         type="Classification",
@@ -3482,44 +3404,28 @@
             urldate = {2022-05-21}
         }
         """,
-<<<<<<< HEAD
-        n_samples={"test": 432},
-        avg_character_length={"test": 1406.97},
-=======
-        n_samples={"test": 150},
-        avg_character_length={"test": 1242.43},
->>>>>>> 99e1f24a
-    )
-
-    def dataset_transform(self):
-        mapping = {"yes": 1, "no": 0}
-        self.dataset = self.dataset.map(
-            lambda example: {
-                "answer": mapping.get(example["answer"].lower(), example["answer"])
-            }
-        )
-        self.dataset = self.dataset.rename_column("answer", "label")
-
-
-<<<<<<< HEAD
-class LearnedHandsTrafficLegalBenchClassification(AbsTaskClassification):
-    metadata = TaskMetadata(
-        name="LearnedHandsTrafficLegalBenchClassification",
-        description="This is a binary classification task in which the model must determine if a user's legal post discusses problems with traffic and parking tickets, fees, driver's licenses, and other issues experienced with the traffic system. It also concerns issues with car accidents and injuries, cars' quality, repairs, purchases, and other contracts.",
-        reference="https://huggingface.co/datasets/nguha/legalbench",
-        dataset={
-            "path": "nguha/legalbench",
-            "name": "learned_hands_traffic",
-=======
-class LearnedHandsDomesticViolenceLegalBenchClassification(AbsTaskClassification):
-    metadata = TaskMetadata(
-        name="LearnedHandsDomesticViolenceLegalBenchClassification",
-        description="This is a binary classification task in which the model must determine if a user's post discusses dealing with domestic violence and abuse, including getting protective orders, enforcing them, understanding abuse, reporting abuse, and getting resources and status if there is abuse.",
-        reference="https://huggingface.co/datasets/nguha/legalbench",
-        dataset={
-            "path": "nguha/legalbench",
-            "name": "learned_hands_domestic_violence",
->>>>>>> 99e1f24a
+        n_samples={"test": 174},
+        avg_character_length={"test": 1360.83},
+    )
+
+    def dataset_transform(self):
+        mapping = {"yes": 1, "no": 0}
+        self.dataset = self.dataset.map(
+            lambda example: {
+                "answer": mapping.get(example["answer"].lower(), example["answer"])
+            }
+        )
+        self.dataset = self.dataset.rename_column("answer", "label")
+
+
+class LearnedHandsEducationLegalBenchClassification(AbsTaskClassification):
+    metadata = TaskMetadata(
+        name="LearnedHandsEducationLegalBenchClassification",
+        description="This is a binary classification task in which the model must determine if a user's post discusses issues around school, including accommodations for special needs, discrimination, student debt, discipline, and other issues in education.",
+        reference="https://huggingface.co/datasets/nguha/legalbench",
+        dataset={
+            "path": "nguha/legalbench",
+            "name": "learned_hands_education",
             "revision": "12ca3b695563788fead87a982ad1a068284413f4",
         },
         type="Classification",
@@ -3554,56 +3460,36 @@
             urldate = {2022-05-21}
         }
         """,
-<<<<<<< HEAD
-        n_samples={"test": 556},
-        avg_character_length={"test": 1182.91},
-=======
-        n_samples={"test": 174},
-        avg_character_length={"test": 1360.83},
->>>>>>> 99e1f24a
-    )
-
-    def dataset_transform(self):
-        mapping = {"yes": 1, "no": 0}
-        self.dataset = self.dataset.map(
-            lambda example: {
-                "answer": mapping.get(example["answer"].lower(), example["answer"])
-            }
-        )
-        self.dataset = self.dataset.rename_column("answer", "label")
-
-
-<<<<<<< HEAD
-class LegalReasoningCausalityLegalBenchClassification(AbsTaskClassification):
-    metadata = TaskMetadata(
-        name="LegalReasoningCausalityLegalBenchClassification",
-        description="Given an excerpt from a district court opinion, classify if it relies on statistical evidence in its reasoning.",
-        reference="https://huggingface.co/datasets/nguha/legalbench",
-        dataset={
-            "path": "nguha/legalbench",
-            "name": "legal_reasoning_causality",
-=======
-class LearnedHandsEducationLegalBenchClassification(AbsTaskClassification):
-    metadata = TaskMetadata(
-        name="LearnedHandsEducationLegalBenchClassification",
-        description="This is a binary classification task in which the model must determine if a user's post discusses issues around school, including accommodations for special needs, discrimination, student debt, discipline, and other issues in education.",
-        reference="https://huggingface.co/datasets/nguha/legalbench",
-        dataset={
-            "path": "nguha/legalbench",
-            "name": "learned_hands_education",
->>>>>>> 99e1f24a
-            "revision": "12ca3b695563788fead87a982ad1a068284413f4",
-        },
-        type="Classification",
-        category="s2s",
-        eval_splits=["test"],
-        eval_langs=["eng-Latn"],
-        main_score="accuracy",
-<<<<<<< HEAD
-        date=("2020-01-01", "2023-08-23"),  # best guess
-=======
+        n_samples={"test": 56},
+        avg_character_length={"test": 1397.44},
+    )
+
+    def dataset_transform(self):
+        mapping = {"yes": 1, "no": 0}
+        self.dataset = self.dataset.map(
+            lambda example: {
+                "answer": mapping.get(example["answer"].lower(), example["answer"])
+            }
+        )
+        self.dataset = self.dataset.rename_column("answer", "label")
+
+        
+class LearnedHandsEmploymentLegalBenchClassification(AbsTaskClassification):
+    metadata = TaskMetadata(
+        name="LearnedHandsEmploymentLegalBenchClassification",
+        description="This is a binary classification task in which the model must determine if a user's post discusses issues related to working at a job, including discrimination and harassment, worker's compensation, workers rights, unions, getting paid, pensions, being fired, and more.",
+        reference="https://huggingface.co/datasets/nguha/legalbench",
+        dataset={
+            "path": "nguha/legalbench",
+            "name": "learned_hands_employment",
+            "revision": "12ca3b695563788fead87a982ad1a068284413f4",
+        },
+        type="Classification",
+        category="s2s",
+        eval_splits=["test"],
+        eval_langs=["eng-Latn"],
+        main_score="accuracy",
         date=("2022-05-21", "2023-08-23"),
->>>>>>> 99e1f24a
         form=["written"],
         domains=["Legal"],
         task_subtypes=[],
@@ -3620,12 +3506,6 @@
             eprint={2308.11462},
             archivePrefix={arXiv},
             primaryClass={cs.CL}
-<<<<<<< HEAD
-        }
-        """,
-        n_samples={"test": 55},
-        avg_character_length={"test": 1563.76},
-=======
         },
         @dataset{learned_hands,
             title = {LearnedHands Dataset},
@@ -3636,16 +3516,462 @@
             urldate = {2022-05-21}
         }
         """,
-        n_samples={"test": 56},
-        avg_character_length={"test": 1397.44},
->>>>>>> 99e1f24a
-    )
-
-    def dataset_transform(self):
-        mapping = {"yes": 1, "no": 0}
-        self.dataset = self.dataset.map(
-            lambda example: {
-                "answer": mapping.get(example["answer"].lower(), example["answer"])
-            }
-        )
-        self.dataset = self.dataset.rename_column("answer", "label")+        n_samples={"test": 710},
+        avg_character_length={"test": 1262.74},
+    )
+
+    def dataset_transform(self):
+        mapping = {"yes": 1, "no": 0}
+        self.dataset = self.dataset.map(
+            lambda example: {
+                "answer": mapping.get(example["answer"].lower(), example["answer"])
+            }
+        )
+        self.dataset = self.dataset.rename_column("answer", "label")
+
+
+class LearnedHandsEstatesLegalBenchClassification(AbsTaskClassification):
+    metadata = TaskMetadata(
+        name="LearnedHandsEstatesLegalBenchClassification",
+        description="This is a binary classification task in which the model must determine if a user's post discusses planning for end-of-life, possible incapacitation, and other special circumstances that would prevent a person from making decisions about their own well-being, finances, and property. This includes issues around wills, powers of attorney, advance directives, trusts, guardianships, conservatorships, and other estate issues that people and families deal with.",
+        reference="https://huggingface.co/datasets/nguha/legalbench",
+        dataset={
+            "path": "nguha/legalbench",
+            "name": "learned_hands_estates",
+            "revision": "12ca3b695563788fead87a982ad1a068284413f4",
+        },
+        type="Classification",
+        category="s2s",
+        eval_splits=["test"],
+        eval_langs=["eng-Latn"],
+        main_score="accuracy",
+        date=("2022-05-21", "2023-08-23"),
+        form=["written"],
+        domains=["Legal"],
+        task_subtypes=[],
+        license="cc-by-nc-sa-4.0",
+        socioeconomic_status="high",
+        annotations_creators="expert-annotated",
+        dialect=[],
+        text_creation="found",
+        bibtex_citation="""
+        @misc{guha2023legalbench,
+            title={LegalBench: A Collaboratively Built Benchmark for Measuring Legal Reasoning in Large Language Models}, 
+            author={Neel Guha and Julian Nyarko and Daniel E. Ho and Christopher Ré and Adam Chilton and Aditya Narayana and Alex Chohlas-Wood and Austin Peters and Brandon Waldon and Daniel N. Rockmore and Diego Zambrano and Dmitry Talisman and Enam Hoque and Faiz Surani and Frank Fagan and Galit Sarfaty and Gregory M. Dickinson and Haggai Porat and Jason Hegland and Jessica Wu and Joe Nudell and Joel Niklaus and John Nay and Jonathan H. Choi and Kevin Tobia and Margaret Hagan and Megan Ma and Michael Livermore and Nikon Rasumov-Rahe and Nils Holzenberger and Noam Kolt and Peter Henderson and Sean Rehaag and Sharad Goel and Shang Gao and Spencer Williams and Sunny Gandhi and Tom Zur and Varun Iyer and Zehua Li},
+            year={2023},
+            eprint={2308.11462},
+            archivePrefix={arXiv},
+            primaryClass={cs.CL}
+        },
+        @dataset{learned_hands,
+            title = {LearnedHands Dataset},
+            author = {{Suffolk University Law School} and {Stanford Legal Design Lab}},
+            year = {2022},
+            url = {https://spot.suffolklitlab.org/data/#learnedhands},
+            note = {The LearnedHands dataset is licensed under CC BY-NC-SA 4.0},
+            urldate = {2022-05-21}
+        }
+        """,
+        n_samples={"test": 178},
+        avg_character_length={"test": 1200.70},
+    )
+
+    def dataset_transform(self):
+        mapping = {"yes": 1, "no": 0}
+        self.dataset = self.dataset.map(
+            lambda example: {
+                "answer": mapping.get(example["answer"].lower(), example["answer"])
+            }
+        )
+        self.dataset = self.dataset.rename_column("answer", "label")
+
+
+class LearnedHandsFamilyLegalBenchClassification(AbsTaskClassification):
+    metadata = TaskMetadata(
+        name="LearnedHandsFamilyLegalBenchClassification",
+        description="This is a binary classification task in which the model must determine if a user's post discusses issues that arise within a family, like divorce, adoption, name change, guardianship, domestic violence, child custody, and other issues.",
+        reference="https://huggingface.co/datasets/nguha/legalbench",
+        dataset={
+            "path": "nguha/legalbench",
+            "name": "learned_hands_family",
+            "revision": "12ca3b695563788fead87a982ad1a068284413f4",
+        },
+        type="Classification",
+        category="s2s",
+        eval_splits=["test"],
+        eval_langs=["eng-Latn"],
+        main_score="accuracy",
+        date=("2022-05-21", "2023-08-23"),
+        form=["written"],
+        domains=["Legal"],
+        task_subtypes=[],
+        license="cc-by-nc-sa-4.0",
+        socioeconomic_status="high",
+        annotations_creators="expert-annotated",
+        dialect=[],
+        text_creation="found",
+        bibtex_citation="""
+        @misc{guha2023legalbench,
+            title={LegalBench: A Collaboratively Built Benchmark for Measuring Legal Reasoning in Large Language Models}, 
+            author={Neel Guha and Julian Nyarko and Daniel E. Ho and Christopher Ré and Adam Chilton and Aditya Narayana and Alex Chohlas-Wood and Austin Peters and Brandon Waldon and Daniel N. Rockmore and Diego Zambrano and Dmitry Talisman and Enam Hoque and Faiz Surani and Frank Fagan and Galit Sarfaty and Gregory M. Dickinson and Haggai Porat and Jason Hegland and Jessica Wu and Joe Nudell and Joel Niklaus and John Nay and Jonathan H. Choi and Kevin Tobia and Margaret Hagan and Megan Ma and Michael Livermore and Nikon Rasumov-Rahe and Nils Holzenberger and Noam Kolt and Peter Henderson and Sean Rehaag and Sharad Goel and Shang Gao and Spencer Williams and Sunny Gandhi and Tom Zur and Varun Iyer and Zehua Li},
+            year={2023},
+            eprint={2308.11462},
+            archivePrefix={arXiv},
+            primaryClass={cs.CL}
+        },
+        @dataset{learned_hands,
+            title = {LearnedHands Dataset},
+            author = {{Suffolk University Law School} and {Stanford Legal Design Lab}},
+            year = {2022},
+            url = {https://spot.suffolklitlab.org/data/#learnedhands},
+            note = {The LearnedHands dataset is licensed under CC BY-NC-SA 4.0},
+            urldate = {2022-05-21}
+        }
+        """,
+        n_samples={"test": 2048},
+        avg_character_length={"test": 1338.27},
+    )
+
+    def dataset_transform(self):
+        mapping = {"yes": 1, "no": 0}
+        self.dataset = self.dataset.map(
+            lambda example: {
+                "answer": mapping.get(example["answer"].lower(), example["answer"])
+            }
+        )
+        self.dataset = self.dataset.rename_column("answer", "label")
+        self.dataset = self.stratified_subsampling(
+            self.dataset, seed=self.seed, splits=["test"]
+        )
+
+
+class LearnedHandsHealthLegalBenchClassification(AbsTaskClassification):
+    metadata = TaskMetadata(
+        name="LearnedHandsHealthLegalBenchClassification",
+        description="This is a binary classification task in which the model must determine if a user's post discusses issues with accessing health services, paying for medical care, getting public benefits for health care, protecting one's rights in medical settings, and other issues related to health.",
+        reference="https://huggingface.co/datasets/nguha/legalbench",
+        dataset={
+            "path": "nguha/legalbench",
+            "name": "learned_hands_health",
+            "revision": "12ca3b695563788fead87a982ad1a068284413f4",
+        },
+        type="Classification",
+        category="s2s",
+        eval_splits=["test"],
+        eval_langs=["eng-Latn"],
+        main_score="accuracy",
+        date=("2022-05-21", "2023-08-23"),
+        form=["written"],
+        domains=["Legal"],
+        task_subtypes=[],
+        license="cc-by-nc-sa-4.0",
+        socioeconomic_status="high",
+        annotations_creators="expert-annotated",
+        dialect=[],
+        text_creation="found",
+        bibtex_citation="""
+        @misc{guha2023legalbench,
+            title={LegalBench: A Collaboratively Built Benchmark for Measuring Legal Reasoning in Large Language Models}, 
+            author={Neel Guha and Julian Nyarko and Daniel E. Ho and Christopher Ré and Adam Chilton and Aditya Narayana and Alex Chohlas-Wood and Austin Peters and Brandon Waldon and Daniel N. Rockmore and Diego Zambrano and Dmitry Talisman and Enam Hoque and Faiz Surani and Frank Fagan and Galit Sarfaty and Gregory M. Dickinson and Haggai Porat and Jason Hegland and Jessica Wu and Joe Nudell and Joel Niklaus and John Nay and Jonathan H. Choi and Kevin Tobia and Margaret Hagan and Megan Ma and Michael Livermore and Nikon Rasumov-Rahe and Nils Holzenberger and Noam Kolt and Peter Henderson and Sean Rehaag and Sharad Goel and Shang Gao and Spencer Williams and Sunny Gandhi and Tom Zur and Varun Iyer and Zehua Li},
+            year={2023},
+            eprint={2308.11462},
+            archivePrefix={arXiv},
+            primaryClass={cs.CL}
+        },
+        @dataset{learned_hands,
+            title = {LearnedHands Dataset},
+            author = {{Suffolk University Law School} and {Stanford Legal Design Lab}},
+            year = {2022},
+            url = {https://spot.suffolklitlab.org/data/#learnedhands},
+            note = {The LearnedHands dataset is licensed under CC BY-NC-SA 4.0},
+            urldate = {2022-05-21}
+        }
+        """,
+        n_samples={"test": 226},
+        avg_character_length={"test": 1472.59},
+    )
+
+    def dataset_transform(self):
+        mapping = {"yes": 1, "no": 0}
+        self.dataset = self.dataset.map(
+            lambda example: {
+                "answer": mapping.get(example["answer"].lower(), example["answer"])
+            }
+        )
+        self.dataset = self.dataset.rename_column("answer", "label")
+
+
+class LearnedHandsHousingLegalBenchClassification(AbsTaskClassification):
+    metadata = TaskMetadata(
+        name="LearnedHandsHousingLegalBenchClassification",
+        description="This is a binary classification task in which the model must determine if a user's post discusses issues with paying your rent or mortgage, landlord-tenant issues, housing subsidies and public housing, eviction, and other problems with your apartment, mobile home, or house.",
+        reference="https://huggingface.co/datasets/nguha/legalbench",
+        dataset={
+            "path": "nguha/legalbench",
+            "name": "learned_hands_housing",
+            "revision": "12ca3b695563788fead87a982ad1a068284413f4",
+        },
+        type="Classification",
+        category="s2s",
+        eval_splits=["test"],
+        eval_langs=["eng-Latn"],
+        main_score="accuracy",
+        date=("2022-05-21", "2023-08-23"),
+        form=["written"],
+        domains=["Legal"],
+        task_subtypes=[],
+        license="cc-by-nc-sa-4.0",
+        socioeconomic_status="high",
+        annotations_creators="expert-annotated",
+        dialect=[],
+        text_creation="found",
+        bibtex_citation="""
+        @misc{guha2023legalbench,
+            title={LegalBench: A Collaboratively Built Benchmark for Measuring Legal Reasoning in Large Language Models}, 
+            author={Neel Guha and Julian Nyarko and Daniel E. Ho and Christopher Ré and Adam Chilton and Aditya Narayana and Alex Chohlas-Wood and Austin Peters and Brandon Waldon and Daniel N. Rockmore and Diego Zambrano and Dmitry Talisman and Enam Hoque and Faiz Surani and Frank Fagan and Galit Sarfaty and Gregory M. Dickinson and Haggai Porat and Jason Hegland and Jessica Wu and Joe Nudell and Joel Niklaus and John Nay and Jonathan H. Choi and Kevin Tobia and Margaret Hagan and Megan Ma and Michael Livermore and Nikon Rasumov-Rahe and Nils Holzenberger and Noam Kolt and Peter Henderson and Sean Rehaag and Sharad Goel and Shang Gao and Spencer Williams and Sunny Gandhi and Tom Zur and Varun Iyer and Zehua Li},
+            year={2023},
+            eprint={2308.11462},
+            archivePrefix={arXiv},
+            primaryClass={cs.CL}
+        },
+        @dataset{learned_hands,
+            title = {LearnedHands Dataset},
+            author = {{Suffolk University Law School} and {Stanford Legal Design Lab}},
+            year = {2022},
+            url = {https://spot.suffolklitlab.org/data/#learnedhands},
+            note = {The LearnedHands dataset is licensed under CC BY-NC-SA 4.0},
+            urldate = {2022-05-21}
+        }
+        """,
+        n_samples={"test": 2048},
+        avg_character_length={"test": 1322.54},
+    )
+
+    def dataset_transform(self):
+        mapping = {"yes": 1, "no": 0}
+        self.dataset = self.dataset.map(
+            lambda example: {
+                "answer": mapping.get(example["answer"].lower(), example["answer"])
+            }
+        )
+        self.dataset = self.dataset.rename_column("answer", "label")
+        self.dataset = self.stratified_subsampling(
+            self.dataset, seed=self.seed, splits=["test"]
+        )
+
+
+class LearnedHandsImmigrationLegalBenchClassification(AbsTaskClassification):
+    metadata = TaskMetadata(
+        name="LearnedHandsImmigrationLegalBenchClassification",
+        description="This is a binary classification task in which the model must determine if a user's post discusses visas, asylum, green cards, citizenship, migrant work and benefits, and other issues faced by people who are not full citizens in the US.",
+        reference="https://huggingface.co/datasets/nguha/legalbench",
+        dataset={
+            "path": "nguha/legalbench",
+            "name": "learned_hands_immigration",
+            "revision": "12ca3b695563788fead87a982ad1a068284413f4",
+        },
+        type="Classification",
+        category="s2s",
+        eval_splits=["test"],
+        eval_langs=["eng-Latn"],
+        main_score="accuracy",
+        date=("2022-05-21", "2023-08-23"),
+        form=["written"],
+        domains=["Legal"],
+        task_subtypes=[],
+        license="cc-by-nc-sa-4.0",
+        socioeconomic_status="high",
+        annotations_creators="expert-annotated",
+        dialect=[],
+        text_creation="found",
+        bibtex_citation="""
+        @misc{guha2023legalbench,
+            title={LegalBench: A Collaboratively Built Benchmark for Measuring Legal Reasoning in Large Language Models}, 
+            author={Neel Guha and Julian Nyarko and Daniel E. Ho and Christopher Ré and Adam Chilton and Aditya Narayana and Alex Chohlas-Wood and Austin Peters and Brandon Waldon and Daniel N. Rockmore and Diego Zambrano and Dmitry Talisman and Enam Hoque and Faiz Surani and Frank Fagan and Galit Sarfaty and Gregory M. Dickinson and Haggai Porat and Jason Hegland and Jessica Wu and Joe Nudell and Joel Niklaus and John Nay and Jonathan H. Choi and Kevin Tobia and Margaret Hagan and Megan Ma and Michael Livermore and Nikon Rasumov-Rahe and Nils Holzenberger and Noam Kolt and Peter Henderson and Sean Rehaag and Sharad Goel and Shang Gao and Spencer Williams and Sunny Gandhi and Tom Zur and Varun Iyer and Zehua Li},
+            year={2023},
+            eprint={2308.11462},
+            archivePrefix={arXiv},
+            primaryClass={cs.CL}
+        },
+        @dataset{learned_hands,
+            title = {LearnedHands Dataset},
+            author = {{Suffolk University Law School} and {Stanford Legal Design Lab}},
+            year = {2022},
+            url = {https://spot.suffolklitlab.org/data/#learnedhands},
+            note = {The LearnedHands dataset is licensed under CC BY-NC-SA 4.0},
+            urldate = {2022-05-21}
+        }
+        """,
+        n_samples={"test": 134},
+        avg_character_length={"test": 1216.31},
+    )
+
+    def dataset_transform(self):
+        mapping = {"yes": 1, "no": 0}
+        self.dataset = self.dataset.map(
+            lambda example: {
+                "answer": mapping.get(example["answer"].lower(), example["answer"])
+            }
+        )
+        self.dataset = self.dataset.rename_column("answer", "label")
+
+
+class LearnedHandsTortsLegalBenchClassification(AbsTaskClassification):
+    metadata = TaskMetadata(
+        name="LearnedHandsTortsLegalBenchClassification",
+        description="This is a binary classification task in which the model must determine if a user's legal question discusses problems that one person has with another person (or animal), like when there is a car accident, a dog bite, bullying or possible harassment, or neighbors treating each other badly.",
+        reference="https://huggingface.co/datasets/nguha/legalbench",
+        dataset={
+            "path": "nguha/legalbench",
+            "name": "learned_hands_torts",
+            "revision": "12ca3b695563788fead87a982ad1a068284413f4",
+        },
+        type="Classification",
+        category="s2s",
+        eval_splits=["test"],
+        eval_langs=["eng-Latn"],
+        main_score="accuracy",
+        date=("2022-05-21", "2023-08-23"),
+        form=["written"],
+        domains=["Legal"],
+        task_subtypes=[],
+        license="cc-by-nc-sa-4.0",
+        socioeconomic_status="high",
+        annotations_creators="expert-annotated",
+        dialect=[],
+        text_creation="found",
+        bibtex_citation="""
+        @misc{guha2023legalbench,
+            title={LegalBench: A Collaboratively Built Benchmark for Measuring Legal Reasoning in Large Language Models}, 
+            author={Neel Guha and Julian Nyarko and Daniel E. Ho and Christopher Ré and Adam Chilton and Aditya Narayana and Alex Chohlas-Wood and Austin Peters and Brandon Waldon and Daniel N. Rockmore and Diego Zambrano and Dmitry Talisman and Enam Hoque and Faiz Surani and Frank Fagan and Galit Sarfaty and Gregory M. Dickinson and Haggai Porat and Jason Hegland and Jessica Wu and Joe Nudell and Joel Niklaus and John Nay and Jonathan H. Choi and Kevin Tobia and Margaret Hagan and Megan Ma and Michael Livermore and Nikon Rasumov-Rahe and Nils Holzenberger and Noam Kolt and Peter Henderson and Sean Rehaag and Sharad Goel and Shang Gao and Spencer Williams and Sunny Gandhi and Tom Zur and Varun Iyer and Zehua Li},
+            year={2023},
+            eprint={2308.11462},
+            archivePrefix={arXiv},
+            primaryClass={cs.CL}
+        },
+        @dataset{learned_hands,
+            title = {LearnedHands Dataset},
+            author = {{Suffolk University Law School} and {Stanford Legal Design Lab}},
+            year = {2022},
+            url = {https://spot.suffolklitlab.org/data/#learnedhands},
+            note = {The LearnedHands dataset is licensed under CC BY-NC-SA 4.0},
+            urldate = {2022-05-21}
+        }
+        """,
+        n_samples={"test": 432},
+        avg_character_length={"test": 1406.97},
+    )
+
+    def dataset_transform(self):
+        mapping = {"yes": 1, "no": 0}
+        self.dataset = self.dataset.map(
+            lambda example: {
+                "answer": mapping.get(example["answer"].lower(), example["answer"])
+            }
+        )
+        self.dataset = self.dataset.rename_column("answer", "label")
+
+
+class LearnedHandsTrafficLegalBenchClassification(AbsTaskClassification):
+    metadata = TaskMetadata(
+        name="LearnedHandsTrafficLegalBenchClassification",
+        description="This is a binary classification task in which the model must determine if a user's legal post discusses problems with traffic and parking tickets, fees, driver's licenses, and other issues experienced with the traffic system. It also concerns issues with car accidents and injuries, cars' quality, repairs, purchases, and other contracts.",
+        reference="https://huggingface.co/datasets/nguha/legalbench",
+        dataset={
+            "path": "nguha/legalbench",
+            "name": "learned_hands_traffic",
+            "revision": "12ca3b695563788fead87a982ad1a068284413f4",
+        },
+        type="Classification",
+        category="s2s",
+        eval_splits=["test"],
+        eval_langs=["eng-Latn"],
+        main_score="accuracy",
+        date=("2022-05-21", "2023-08-23"),
+        form=["written"],
+        domains=["Legal"],
+        task_subtypes=[],
+        license="cc-by-nc-sa-4.0",
+        socioeconomic_status="high",
+        annotations_creators="expert-annotated",
+        dialect=[],
+        text_creation="found",
+        bibtex_citation="""
+        @misc{guha2023legalbench,
+            title={LegalBench: A Collaboratively Built Benchmark for Measuring Legal Reasoning in Large Language Models}, 
+            author={Neel Guha and Julian Nyarko and Daniel E. Ho and Christopher Ré and Adam Chilton and Aditya Narayana and Alex Chohlas-Wood and Austin Peters and Brandon Waldon and Daniel N. Rockmore and Diego Zambrano and Dmitry Talisman and Enam Hoque and Faiz Surani and Frank Fagan and Galit Sarfaty and Gregory M. Dickinson and Haggai Porat and Jason Hegland and Jessica Wu and Joe Nudell and Joel Niklaus and John Nay and Jonathan H. Choi and Kevin Tobia and Margaret Hagan and Megan Ma and Michael Livermore and Nikon Rasumov-Rahe and Nils Holzenberger and Noam Kolt and Peter Henderson and Sean Rehaag and Sharad Goel and Shang Gao and Spencer Williams and Sunny Gandhi and Tom Zur and Varun Iyer and Zehua Li},
+            year={2023},
+            eprint={2308.11462},
+            archivePrefix={arXiv},
+            primaryClass={cs.CL}
+        },
+        @dataset{learned_hands,
+            title = {LearnedHands Dataset},
+            author = {{Suffolk University Law School} and {Stanford Legal Design Lab}},
+            year = {2022},
+            url = {https://spot.suffolklitlab.org/data/#learnedhands},
+            note = {The LearnedHands dataset is licensed under CC BY-NC-SA 4.0},
+            urldate = {2022-05-21}
+        }
+        """,
+        n_samples={"test": 556},
+        avg_character_length={"test": 1182.91},
+    )
+
+    def dataset_transform(self):
+        mapping = {"yes": 1, "no": 0}
+        self.dataset = self.dataset.map(
+            lambda example: {
+                "answer": mapping.get(example["answer"].lower(), example["answer"])
+            }
+        )
+        self.dataset = self.dataset.rename_column("answer", "label")
+
+
+class LegalReasoningCausalityLegalBenchClassification(AbsTaskClassification):
+    metadata = TaskMetadata(
+        name="LegalReasoningCausalityLegalBenchClassification",
+        description="Given an excerpt from a district court opinion, classify if it relies on statistical evidence in its reasoning.",
+        reference="https://huggingface.co/datasets/nguha/legalbench",
+        dataset={
+            "path": "nguha/legalbench",
+            "name": "legal_reasoning_causality",
+            "revision": "12ca3b695563788fead87a982ad1a068284413f4",
+        },
+        type="Classification",
+        category="s2s",
+        eval_splits=["test"],
+        eval_langs=["eng-Latn"],
+        main_score="accuracy",
+        date=("2020-01-01", "2023-08-23"),  # best guess
+        form=["written"],
+        domains=["Legal"],
+        task_subtypes=[],
+        license="cc-by-nc-sa-4.0",
+        socioeconomic_status="high",
+        annotations_creators="expert-annotated",
+        dialect=[],
+        text_creation="found",
+        bibtex_citation="""
+        @misc{guha2023legalbench,
+            title={LegalBench: A Collaboratively Built Benchmark for Measuring Legal Reasoning in Large Language Models}, 
+            author={Neel Guha and Julian Nyarko and Daniel E. Ho and Christopher Ré and Adam Chilton and Aditya Narayana and Alex Chohlas-Wood and Austin Peters and Brandon Waldon and Daniel N. Rockmore and Diego Zambrano and Dmitry Talisman and Enam Hoque and Faiz Surani and Frank Fagan and Galit Sarfaty and Gregory M. Dickinson and Haggai Porat and Jason Hegland and Jessica Wu and Joe Nudell and Joel Niklaus and John Nay and Jonathan H. Choi and Kevin Tobia and Margaret Hagan and Megan Ma and Michael Livermore and Nikon Rasumov-Rahe and Nils Holzenberger and Noam Kolt and Peter Henderson and Sean Rehaag and Sharad Goel and Shang Gao and Spencer Williams and Sunny Gandhi and Tom Zur and Varun Iyer and Zehua Li},
+            year={2023},
+            eprint={2308.11462},
+            archivePrefix={arXiv},
+            primaryClass={cs.CL}
+        }
+        """,
+        n_samples={"test": 55},
+        avg_character_length={"test": 1563.76},
+    )
+
+    def dataset_transform(self):
+        mapping = {"yes": 1, "no": 0}
+        self.dataset = self.dataset.map(
+            lambda example: {
+                "answer": mapping.get(example["answer"].lower(), example["answer"])
+            }
+        )
+        self.dataset = self.dataset.rename_column("answer", "label")
+        