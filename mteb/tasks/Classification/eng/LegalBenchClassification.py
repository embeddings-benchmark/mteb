--- conflicted
+++ resolved
@@ -4563,16 +4563,6 @@
         self.dataset = self.dataset.rename_column("answer", "label")
 
 
-<<<<<<< HEAD
-class TelemarketingSalesRuleLegalBenchClassification(AbsTaskClassification):
-    metadata = TaskMetadata(
-        name="TelemarketingSalesRuleLegalBenchClassification",
-        description="Determine how 16 C.F.R. § 310.3(a)(1) and 16 C.F.R. § 310.3(a)(2) (governing deceptive practices) apply to different fact patterns. This dataset is designed to test a model’s ability to apply 16 C.F.R. § 310.3(a)(1) and 16 C.F.R. § 310.3(a)(2) of the Telemarketing Sales Rule to a simple fact pattern with a clear outcome. Each fact pattern ends with the question: “Is this a violation of the Telemarketing Sales Rule?” Each fact pattern is paired with the answer “Yes” or the answer “No.” Fact patterns are listed in the column “text,” and answers are listed in the column “label.”",
-        reference="https://huggingface.co/datasets/nguha/legalbench",
-        dataset={
-            "path": "nguha/legalbench",
-            "name": "telemarketing_sales_rule",
-=======
 class SCDBPAccountabilityLegalBenchClassification(AbsTaskClassification):
     metadata = TaskMetadata(
         name="SCDBPAccountabilityLegalBenchClassification",
@@ -4581,41 +4571,30 @@
         dataset={
             "path": "nguha/legalbench",
             "name": "supply_chain_disclosure_best_practice_accountability",
->>>>>>> 0c2258ad
-            "revision": "12ca3b695563788fead87a982ad1a068284413f4",
-        },
-        type="Classification",
-        category="s2s",
-        eval_splits=["test"],
-        eval_langs=["eng-Latn"],
-        main_score="accuracy",
-<<<<<<< HEAD
-        date=("2020-01-01", "2023-08-23"),  # best guess
-=======
+            "revision": "12ca3b695563788fead87a982ad1a068284413f4",
+        },
+        type="Classification",
+        category="s2s",
+        eval_splits=["test"],
+        eval_langs=["eng-Latn"],
+        main_score="accuracy",
         date=("2010-01-01", "2015-06-30"),
->>>>>>> 0c2258ad
-        form=["written"],
-        domains=["Legal"],
-        task_subtypes=[],
-        license="cc-by-4.0",
-        socioeconomic_status="high",
-        annotations_creators="expert-annotated",
-        dialect=[],
-        text_creation="found",
-        bibtex_citation="""
-        @misc{guha2023legalbench,
-            title={LegalBench: A Collaboratively Built Benchmark for Measuring Legal Reasoning in Large Language Models}, 
-            author={Neel Guha and Julian Nyarko and Daniel E. Ho and Christopher Ré and Adam Chilton and Aditya Narayana and Alex Chohlas-Wood and Austin Peters and Brandon Waldon and Daniel N. Rockmore and Diego Zambrano and Dmitry Talisman and Enam Hoque and Faiz Surani and Frank Fagan and Galit Sarfaty and Gregory M. Dickinson and Haggai Porat and Jason Hegland and Jessica Wu and Joe Nudell and Joel Niklaus and John Nay and Jonathan H. Choi and Kevin Tobia and Margaret Hagan and Megan Ma and Michael Livermore and Nikon Rasumov-Rahe and Nils Holzenberger and Noam Kolt and Peter Henderson and Sean Rehaag and Sharad Goel and Shang Gao and Spencer Williams and Sunny Gandhi and Tom Zur and Varun Iyer and Zehua Li},
-            year={2023},
-            eprint={2308.11462},
-            archivePrefix={arXiv},
-            primaryClass={cs.CL}
-<<<<<<< HEAD
-        }
-        """,
-        n_samples={"test": 47},
-        avg_character_length={"test": 348.29},
-=======
+        form=["written"],
+        domains=["Legal"],
+        task_subtypes=[],
+        license="cc-by-4.0",
+        socioeconomic_status="high",
+        annotations_creators="expert-annotated",
+        dialect=[],
+        text_creation="found",
+        bibtex_citation="""
+        @misc{guha2023legalbench,
+            title={LegalBench: A Collaboratively Built Benchmark for Measuring Legal Reasoning in Large Language Models}, 
+            author={Neel Guha and Julian Nyarko and Daniel E. Ho and Christopher Ré and Adam Chilton and Aditya Narayana and Alex Chohlas-Wood and Austin Peters and Brandon Waldon and Daniel N. Rockmore and Diego Zambrano and Dmitry Talisman and Enam Hoque and Faiz Surani and Frank Fagan and Galit Sarfaty and Gregory M. Dickinson and Haggai Porat and Jason Hegland and Jessica Wu and Joe Nudell and Joel Niklaus and John Nay and Jonathan H. Choi and Kevin Tobia and Margaret Hagan and Megan Ma and Michael Livermore and Nikon Rasumov-Rahe and Nils Holzenberger and Noam Kolt and Peter Henderson and Sean Rehaag and Sharad Goel and Shang Gao and Spencer Williams and Sunny Gandhi and Tom Zur and Varun Iyer and Zehua Li},
+            year={2023},
+            eprint={2308.11462},
+            archivePrefix={arXiv},
+            primaryClass={cs.CL}
         },
         @article{chilton2017limitations,
         title={The limitations of supply chain disclosure regimes},
@@ -4743,29 +4722,18 @@
         """,
         n_samples={"test": 378},
         avg_character_length={"test": 3507},
->>>>>>> 0c2258ad
-    )
-
-    def dataset_transform(self):
-        mapping = {"yes": 1, "no": 0}
-        self.dataset = self.dataset.map(
-            lambda example: {
-                "answer": mapping.get(example["answer"].lower(), example["answer"])
-            }
-        )
-        self.dataset = self.dataset.rename_column("answer", "label")
-
-
-<<<<<<< HEAD
-class TextualismToolDictionariesLegalBenchClassification(AbsTaskClassification):
-    metadata = TaskMetadata(
-        name="TextualismToolDictionariesLegalBenchClassification",
-        description="Determine if a paragraph from a judicial opinion is applying a form textualism that relies on the dictionary meaning of terms.",
-        reference="https://huggingface.co/datasets/nguha/legalbench",
-        dataset={
-            "path": "nguha/legalbench",
-            "name": "textualism_tool_dictionaries",
-=======
+    )
+
+    def dataset_transform(self):
+        mapping = {"yes": 1, "no": 0}
+        self.dataset = self.dataset.map(
+            lambda example: {
+                "answer": mapping.get(example["answer"].lower(), example["answer"])
+            }
+        )
+        self.dataset = self.dataset.rename_column("answer", "label")
+
+
 class SCDBPTrainingLegalBenchClassification(AbsTaskClassification):
     metadata = TaskMetadata(
         name="SCDBPTrainingLegalBenchClassification",
@@ -4774,41 +4742,30 @@
         dataset={
             "path": "nguha/legalbench",
             "name": "supply_chain_disclosure_best_practice_training",
->>>>>>> 0c2258ad
-            "revision": "12ca3b695563788fead87a982ad1a068284413f4",
-        },
-        type="Classification",
-        category="s2s",
-        eval_splits=["test"],
-        eval_langs=["eng-Latn"],
-        main_score="accuracy",
-<<<<<<< HEAD
-        date=("2020-01-01", "2023-08-23"),  # best guess
-=======
+            "revision": "12ca3b695563788fead87a982ad1a068284413f4",
+        },
+        type="Classification",
+        category="s2s",
+        eval_splits=["test"],
+        eval_langs=["eng-Latn"],
+        main_score="accuracy",
         date=("2010-01-01", "2015-06-30"),
->>>>>>> 0c2258ad
-        form=["written"],
-        domains=["Legal"],
-        task_subtypes=[],
-        license="cc-by-4.0",
-        socioeconomic_status="high",
-        annotations_creators="expert-annotated",
-        dialect=[],
-        text_creation="found",
-        bibtex_citation="""
-        @misc{guha2023legalbench,
-            title={LegalBench: A Collaboratively Built Benchmark for Measuring Legal Reasoning in Large Language Models}, 
-            author={Neel Guha and Julian Nyarko and Daniel E. Ho and Christopher Ré and Adam Chilton and Aditya Narayana and Alex Chohlas-Wood and Austin Peters and Brandon Waldon and Daniel N. Rockmore and Diego Zambrano and Dmitry Talisman and Enam Hoque and Faiz Surani and Frank Fagan and Galit Sarfaty and Gregory M. Dickinson and Haggai Porat and Jason Hegland and Jessica Wu and Joe Nudell and Joel Niklaus and John Nay and Jonathan H. Choi and Kevin Tobia and Margaret Hagan and Megan Ma and Michael Livermore and Nikon Rasumov-Rahe and Nils Holzenberger and Noam Kolt and Peter Henderson and Sean Rehaag and Sharad Goel and Shang Gao and Spencer Williams and Sunny Gandhi and Tom Zur and Varun Iyer and Zehua Li},
-            year={2023},
-            eprint={2308.11462},
-            archivePrefix={arXiv},
-            primaryClass={cs.CL}
-<<<<<<< HEAD
-        }
-        """,
-        n_samples={"test": 107},
-        avg_character_length={"test": 943.23},
-=======
+        form=["written"],
+        domains=["Legal"],
+        task_subtypes=[],
+        license="cc-by-4.0",
+        socioeconomic_status="high",
+        annotations_creators="expert-annotated",
+        dialect=[],
+        text_creation="found",
+        bibtex_citation="""
+        @misc{guha2023legalbench,
+            title={LegalBench: A Collaboratively Built Benchmark for Measuring Legal Reasoning in Large Language Models}, 
+            author={Neel Guha and Julian Nyarko and Daniel E. Ho and Christopher Ré and Adam Chilton and Aditya Narayana and Alex Chohlas-Wood and Austin Peters and Brandon Waldon and Daniel N. Rockmore and Diego Zambrano and Dmitry Talisman and Enam Hoque and Faiz Surani and Frank Fagan and Galit Sarfaty and Gregory M. Dickinson and Haggai Porat and Jason Hegland and Jessica Wu and Joe Nudell and Joel Niklaus and John Nay and Jonathan H. Choi and Kevin Tobia and Margaret Hagan and Megan Ma and Michael Livermore and Nikon Rasumov-Rahe and Nils Holzenberger and Noam Kolt and Peter Henderson and Sean Rehaag and Sharad Goel and Shang Gao and Spencer Williams and Sunny Gandhi and Tom Zur and Varun Iyer and Zehua Li},
+            year={2023},
+            eprint={2308.11462},
+            archivePrefix={arXiv},
+            primaryClass={cs.CL}
         },
         @article{chilton2017limitations,
         title={The limitations of supply chain disclosure regimes},
@@ -4822,29 +4779,18 @@
         """,
         n_samples={"test": 379},
         avg_character_length={"test": 3506},
->>>>>>> 0c2258ad
-    )
-
-    def dataset_transform(self):
-        mapping = {"yes": 1, "no": 0}
-        self.dataset = self.dataset.map(
-            lambda example: {
-                "answer": mapping.get(example["answer"].lower(), example["answer"])
-            }
-        )
-        self.dataset = self.dataset.rename_column("answer", "label")
-
-
-<<<<<<< HEAD
-class TextualismToolPlainLegalBenchClassification(AbsTaskClassification):
-    metadata = TaskMetadata(
-        name="TextualismToolPlainLegalBenchClassification",
-        description="Determine if a paragraph from a judicial opinion is applying a form textualism that relies on the ordinary (“plain”) meaning of terms.",
-        reference="https://huggingface.co/datasets/nguha/legalbench",
-        dataset={
-            "path": "nguha/legalbench",
-            "name": "textualism_tool_plain",
-=======
+    )
+
+    def dataset_transform(self):
+        mapping = {"yes": 1, "no": 0}
+        self.dataset = self.dataset.map(
+            lambda example: {
+                "answer": mapping.get(example["answer"].lower(), example["answer"])
+            }
+        )
+        self.dataset = self.dataset.rename_column("answer", "label")
+
+
 class SCDBPVerificationLegalBenchClassification(AbsTaskClassification):
     metadata = TaskMetadata(
         name="SCDBPVerificationLegalBenchClassification",
@@ -4853,41 +4799,30 @@
         dataset={
             "path": "nguha/legalbench",
             "name": "supply_chain_disclosure_best_practice_verification",
->>>>>>> 0c2258ad
-            "revision": "12ca3b695563788fead87a982ad1a068284413f4",
-        },
-        type="Classification",
-        category="s2s",
-        eval_splits=["test"],
-        eval_langs=["eng-Latn"],
-        main_score="accuracy",
-<<<<<<< HEAD
-        date=("2020-01-01", "2023-08-23"),  # best guess
-=======
+            "revision": "12ca3b695563788fead87a982ad1a068284413f4",
+        },
+        type="Classification",
+        category="s2s",
+        eval_splits=["test"],
+        eval_langs=["eng-Latn"],
+        main_score="accuracy",
         date=("2010-01-01", "2023-08-23"),
->>>>>>> 0c2258ad
-        form=["written"],
-        domains=["Legal"],
-        task_subtypes=[],
-        license="cc-by-4.0",
-        socioeconomic_status="high",
-        annotations_creators="expert-annotated",
-        dialect=[],
-        text_creation="found",
-        bibtex_citation="""
-        @misc{guha2023legalbench,
-            title={LegalBench: A Collaboratively Built Benchmark for Measuring Legal Reasoning in Large Language Models}, 
-            author={Neel Guha and Julian Nyarko and Daniel E. Ho and Christopher Ré and Adam Chilton and Aditya Narayana and Alex Chohlas-Wood and Austin Peters and Brandon Waldon and Daniel N. Rockmore and Diego Zambrano and Dmitry Talisman and Enam Hoque and Faiz Surani and Frank Fagan and Galit Sarfaty and Gregory M. Dickinson and Haggai Porat and Jason Hegland and Jessica Wu and Joe Nudell and Joel Niklaus and John Nay and Jonathan H. Choi and Kevin Tobia and Margaret Hagan and Megan Ma and Michael Livermore and Nikon Rasumov-Rahe and Nils Holzenberger and Noam Kolt and Peter Henderson and Sean Rehaag and Sharad Goel and Shang Gao and Spencer Williams and Sunny Gandhi and Tom Zur and Varun Iyer and Zehua Li},
-            year={2023},
-            eprint={2308.11462},
-            archivePrefix={arXiv},
-            primaryClass={cs.CL}
-<<<<<<< HEAD
-        }
-        """,
-        n_samples={"test": 165},
-        avg_character_length={"test": 997.97},
-=======
+        form=["written"],
+        domains=["Legal"],
+        task_subtypes=[],
+        license="cc-by-4.0",
+        socioeconomic_status="high",
+        annotations_creators="expert-annotated",
+        dialect=[],
+        text_creation="found",
+        bibtex_citation="""
+        @misc{guha2023legalbench,
+            title={LegalBench: A Collaboratively Built Benchmark for Measuring Legal Reasoning in Large Language Models}, 
+            author={Neel Guha and Julian Nyarko and Daniel E. Ho and Christopher Ré and Adam Chilton and Aditya Narayana and Alex Chohlas-Wood and Austin Peters and Brandon Waldon and Daniel N. Rockmore and Diego Zambrano and Dmitry Talisman and Enam Hoque and Faiz Surani and Frank Fagan and Galit Sarfaty and Gregory M. Dickinson and Haggai Porat and Jason Hegland and Jessica Wu and Joe Nudell and Joel Niklaus and John Nay and Jonathan H. Choi and Kevin Tobia and Margaret Hagan and Megan Ma and Michael Livermore and Nikon Rasumov-Rahe and Nils Holzenberger and Noam Kolt and Peter Henderson and Sean Rehaag and Sharad Goel and Shang Gao and Spencer Williams and Sunny Gandhi and Tom Zur and Varun Iyer and Zehua Li},
+            year={2023},
+            eprint={2308.11462},
+            archivePrefix={arXiv},
+            primaryClass={cs.CL}
         },
         @article{chilton2017limitations,
         title={The limitations of supply chain disclosure regimes},
@@ -4901,29 +4836,18 @@
         """,
         n_samples={"test": 379},
         avg_character_length={"test": 3498},
->>>>>>> 0c2258ad
-    )
-
-    def dataset_transform(self):
-        mapping = {"yes": 1, "no": 0}
-        self.dataset = self.dataset.map(
-            lambda example: {
-                "answer": mapping.get(example["answer"].lower(), example["answer"])
-            }
-        )
-        self.dataset = self.dataset.rename_column("answer", "label")
-
-
-<<<<<<< HEAD
-class UCCVCommonLawLegalBenchClassification(AbsTaskClassification):
-    metadata = TaskMetadata(
-        name="UCCVCommonLawLegalBenchClassification",
-        description="Determine if a contract is governed by the Uniform Commercial Code (UCC) or the common law of contracts.",
-        reference="https://huggingface.co/datasets/nguha/legalbench",
-        dataset={
-            "path": "nguha/legalbench",
-            "name": "ucc_v_common_law",
-=======
+    )
+
+    def dataset_transform(self):
+        mapping = {"yes": 1, "no": 0}
+        self.dataset = self.dataset.map(
+            lambda example: {
+                "answer": mapping.get(example["answer"].lower(), example["answer"])
+            }
+        )
+        self.dataset = self.dataset.rename_column("answer", "label")
+
+
 class SCDDAccountabilityLegalBenchClassification(AbsTaskClassification):
     metadata = TaskMetadata(
         name="SCDDAccountabilityLegalBenchClassification",
@@ -4932,45 +4856,30 @@
         dataset={
             "path": "nguha/legalbench",
             "name": "supply_chain_disclosure_disclosed_accountability",
->>>>>>> 0c2258ad
-            "revision": "12ca3b695563788fead87a982ad1a068284413f4",
-        },
-        type="Classification",
-        category="s2s",
-        eval_splits=["test"],
-        eval_langs=["eng-Latn"],
-        main_score="accuracy",
-<<<<<<< HEAD
-        date=("2020-01-01", "2023-08-23"),  # best guess
-=======
+            "revision": "12ca3b695563788fead87a982ad1a068284413f4",
+        },
+        type="Classification",
+        category="s2s",
+        eval_splits=["test"],
+        eval_langs=["eng-Latn"],
+        main_score="accuracy",
         date=("2010-01-01", "2015-06-30"),
->>>>>>> 0c2258ad
-        form=["written"],
-        domains=["Legal"],
-        task_subtypes=[],
-        license="cc-by-4.0",
-        socioeconomic_status="high",
-        annotations_creators="expert-annotated",
-        dialect=[],
-        text_creation="found",
-        bibtex_citation="""
-        @misc{guha2023legalbench,
-            title={LegalBench: A Collaboratively Built Benchmark for Measuring Legal Reasoning in Large Language Models}, 
-            author={Neel Guha and Julian Nyarko and Daniel E. Ho and Christopher Ré and Adam Chilton and Aditya Narayana and Alex Chohlas-Wood and Austin Peters and Brandon Waldon and Daniel N. Rockmore and Diego Zambrano and Dmitry Talisman and Enam Hoque and Faiz Surani and Frank Fagan and Galit Sarfaty and Gregory M. Dickinson and Haggai Porat and Jason Hegland and Jessica Wu and Joe Nudell and Joel Niklaus and John Nay and Jonathan H. Choi and Kevin Tobia and Margaret Hagan and Megan Ma and Michael Livermore and Nikon Rasumov-Rahe and Nils Holzenberger and Noam Kolt and Peter Henderson and Sean Rehaag and Sharad Goel and Shang Gao and Spencer Williams and Sunny Gandhi and Tom Zur and Varun Iyer and Zehua Li},
-            year={2023},
-            eprint={2308.11462},
-            archivePrefix={arXiv},
-            primaryClass={cs.CL}
-<<<<<<< HEAD
-        }
-        """,
-        n_samples={"test": 94},
-        avg_character_length={"test": 114.127},
-    )
-
-    def dataset_transform(self):
-        mapping = {"ucc": 1, "common law": 0}
-=======
+        form=["written"],
+        domains=["Legal"],
+        task_subtypes=[],
+        license="cc-by-4.0",
+        socioeconomic_status="high",
+        annotations_creators="expert-annotated",
+        dialect=[],
+        text_creation="found",
+        bibtex_citation="""
+        @misc{guha2023legalbench,
+            title={LegalBench: A Collaboratively Built Benchmark for Measuring Legal Reasoning in Large Language Models}, 
+            author={Neel Guha and Julian Nyarko and Daniel E. Ho and Christopher Ré and Adam Chilton and Aditya Narayana and Alex Chohlas-Wood and Austin Peters and Brandon Waldon and Daniel N. Rockmore and Diego Zambrano and Dmitry Talisman and Enam Hoque and Faiz Surani and Frank Fagan and Galit Sarfaty and Gregory M. Dickinson and Haggai Porat and Jason Hegland and Jessica Wu and Joe Nudell and Joel Niklaus and John Nay and Jonathan H. Choi and Kevin Tobia and Margaret Hagan and Megan Ma and Michael Livermore and Nikon Rasumov-Rahe and Nils Holzenberger and Noam Kolt and Peter Henderson and Sean Rehaag and Sharad Goel and Shang Gao and Spencer Williams and Sunny Gandhi and Tom Zur and Varun Iyer and Zehua Li},
+            year={2023},
+            eprint={2308.11462},
+            archivePrefix={arXiv},
+            primaryClass={cs.CL}
         },
         @article{chilton2017limitations,
         title={The limitations of supply chain disclosure regimes},
@@ -4988,27 +4897,11 @@
 
     def dataset_transform(self):
         mapping = {"yes": 1, "no": 0}
->>>>>>> 0c2258ad
-        self.dataset = self.dataset.map(
-            lambda example: {
-                "answer": mapping.get(example["answer"].lower(), example["answer"])
-            }
-        )
-<<<<<<< HEAD
-        self.dataset = self.dataset.rename_columns(
-            {"answer": "label", "contract": "text"}
-        )
-
-
-class UnfairTOSLegalBenchClassification(AbsTaskClassification):
-    metadata = TaskMetadata(
-        name="UnfairTOSLegalBenchClassification",
-        description="Given a clause from a terms-of-service contract, determine the category the clause belongs to. The purpose of this task is classifying clauses in Terms of Service agreements. Clauses have been annotated by into nine categories: ['Arbitration', 'Unilateral change', 'Content removal', 'Jurisdiction', 'Choice of law', 'Limitation of liability', 'Unilateral termination', 'Contract by using', 'Other']. The first eight categories correspond to clauses that would potentially be deemed potentially unfair. The last category (Other) corresponds to clauses in agreements which don’t fit into these categories.",
-        reference="https://huggingface.co/datasets/nguha/legalbench",
-        dataset={
-            "path": "nguha/legalbench",
-            "name": "unfair_tos",
-=======
+        self.dataset = self.dataset.map(
+            lambda example: {
+                "answer": mapping.get(example["answer"].lower(), example["answer"])
+            }
+        )
         self.dataset = self.dataset.rename_column("answer", "label")
 
 
@@ -5077,36 +4970,395 @@
         dataset={
             "path": "nguha/legalbench",
             "name": "supply_chain_disclosure_disclosed_certification",
->>>>>>> 0c2258ad
-            "revision": "12ca3b695563788fead87a982ad1a068284413f4",
-        },
-        type="Classification",
-        category="s2s",
-        eval_splits=["test"],
-        eval_langs=["eng-Latn"],
-        main_score="accuracy",
-<<<<<<< HEAD
+            "revision": "12ca3b695563788fead87a982ad1a068284413f4",
+        },
+        type="Classification",
+        category="s2s",
+        eval_splits=["test"],
+        eval_langs=["eng-Latn"],
+        main_score="accuracy",
+        date=("2010-01-01", "2015-06-30"),
+        form=["written"],
+        domains=["Legal"],
+        task_subtypes=[],
+        license="cc-by-4.0",
+        socioeconomic_status="high",
+        annotations_creators="expert-annotated",
+        dialect=[],
+        text_creation="found",
+        bibtex_citation="""
+        @misc{guha2023legalbench,
+            title={LegalBench: A Collaboratively Built Benchmark for Measuring Legal Reasoning in Large Language Models}, 
+            author={Neel Guha and Julian Nyarko and Daniel E. Ho and Christopher Ré and Adam Chilton and Aditya Narayana and Alex Chohlas-Wood and Austin Peters and Brandon Waldon and Daniel N. Rockmore and Diego Zambrano and Dmitry Talisman and Enam Hoque and Faiz Surani and Frank Fagan and Galit Sarfaty and Gregory M. Dickinson and Haggai Porat and Jason Hegland and Jessica Wu and Joe Nudell and Joel Niklaus and John Nay and Jonathan H. Choi and Kevin Tobia and Margaret Hagan and Megan Ma and Michael Livermore and Nikon Rasumov-Rahe and Nils Holzenberger and Noam Kolt and Peter Henderson and Sean Rehaag and Sharad Goel and Shang Gao and Spencer Williams and Sunny Gandhi and Tom Zur and Varun Iyer and Zehua Li},
+            year={2023},
+            eprint={2308.11462},
+            archivePrefix={arXiv},
+            primaryClass={cs.CL}
+        },
+        @article{chilton2017limitations,
+        title={The limitations of supply chain disclosure regimes},
+        author={Chilton, Adam S and Sarfaty, Galit A},
+        journal={Stan. J. Int'l L.},
+        volume={53},
+        pages={1},
+        year={2017},
+        publisher={HeinOnline}
+        }
+        """,
+        n_samples={"test": 378},
+        avg_character_length={"test": 3518},
+    )
+
+    def dataset_transform(self):
+        mapping = {"yes": 1, "no": 0}
+        self.dataset = self.dataset.map(
+            lambda example: {
+                "answer": mapping.get(example["answer"].lower(), example["answer"])
+            }
+        )
+        self.dataset = self.dataset.rename_column("answer", "label")
+
+
+class SCDDTrainingLegalBenchClassification(AbsTaskClassification):
+    metadata = TaskMetadata(
+        name="SCDDTrainingLegalBenchClassification",
+        description="This is a binary classification task in which the LLM must determine if a supply chain disclosure meets the following coding criteria: 'Does the above statement disclose to what extent, if any, that the retail seller or manufacturer provides company employees and management, who have direct responsibility for supply chain management, training on human trafficking and slavery, particularly with respect to mitigating risks within the supply chains of products?'",
+        reference="https://huggingface.co/datasets/nguha/legalbench",
+        dataset={
+            "path": "nguha/legalbench",
+            "name": "supply_chain_disclosure_disclosed_training",
+            "revision": "12ca3b695563788fead87a982ad1a068284413f4",
+        },
+        type="Classification",
+        category="s2s",
+        eval_splits=["test"],
+        eval_langs=["eng-Latn"],
+        main_score="accuracy",
+        date=("2010-01-01", "2015-06-30"),
+        form=["written"],
+        domains=["Legal"],
+        task_subtypes=[],
+        license="cc-by-4.0",
+        socioeconomic_status="high",
+        annotations_creators="expert-annotated",
+        dialect=[],
+        text_creation="found",
+        bibtex_citation="""
+        @misc{guha2023legalbench,
+            title={LegalBench: A Collaboratively Built Benchmark for Measuring Legal Reasoning in Large Language Models}, 
+            author={Neel Guha and Julian Nyarko and Daniel E. Ho and Christopher Ré and Adam Chilton and Aditya Narayana and Alex Chohlas-Wood and Austin Peters and Brandon Waldon and Daniel N. Rockmore and Diego Zambrano and Dmitry Talisman and Enam Hoque and Faiz Surani and Frank Fagan and Galit Sarfaty and Gregory M. Dickinson and Haggai Porat and Jason Hegland and Jessica Wu and Joe Nudell and Joel Niklaus and John Nay and Jonathan H. Choi and Kevin Tobia and Margaret Hagan and Megan Ma and Michael Livermore and Nikon Rasumov-Rahe and Nils Holzenberger and Noam Kolt and Peter Henderson and Sean Rehaag and Sharad Goel and Shang Gao and Spencer Williams and Sunny Gandhi and Tom Zur and Varun Iyer and Zehua Li},
+            year={2023},
+            eprint={2308.11462},
+            archivePrefix={arXiv},
+            primaryClass={cs.CL}
+        },
+        @article{chilton2017limitations,
+        title={The limitations of supply chain disclosure regimes},
+        author={Chilton, Adam S and Sarfaty, Galit A},
+        journal={Stan. J. Int'l L.},
+        volume={53},
+        pages={1},
+        year={2017},
+        publisher={HeinOnline}
+        }
+        """,
+        n_samples={"test": 379},
+        avg_character_length={"test": 3499},
+    )
+
+    def dataset_transform(self):
+        mapping = {"yes": 1, "no": 0}
+        self.dataset = self.dataset.map(
+            lambda example: {
+                "answer": mapping.get(example["answer"].lower(), example["answer"])
+            }
+        )
+        self.dataset = self.dataset.rename_column("answer", "label")
+
+
+class SCDDVerificationLegalBenchClassification(AbsTaskClassification):
+    metadata = TaskMetadata(
+        name="SCDDVerificationLegalBenchClassification",
+        description="This is a binary classification task in which the LLM must determine if a supply chain disclosure meets the following coding criteria: 'Does the above statement disclose to what extent, if any, that the retail seller or manufacturer engages in verification of product supply chains to evaluate and address risks of human trafficking and slavery? If the company conducts verification], the disclosure shall specify if the verification was not conducted by a third party.'",
+        reference="https://huggingface.co/datasets/nguha/legalbench",
+        dataset={
+            "path": "nguha/legalbench",
+            "name": "supply_chain_disclosure_disclosed_verification",
+            "revision": "12ca3b695563788fead87a982ad1a068284413f4",
+        },
+        type="Classification",
+        category="s2s",
+        eval_splits=["test"],
+        eval_langs=["eng-Latn"],
+        main_score="accuracy",
+        date=("2010-01-01", "2015-06-30"),
+        form=["written"],
+        domains=["Legal"],
+        task_subtypes=[],
+        license="cc-by-4.0",
+        socioeconomic_status="high",
+        annotations_creators="expert-annotated",
+        dialect=[],
+        text_creation="found",
+        bibtex_citation="""
+        @misc{guha2023legalbench,
+            title={LegalBench: A Collaboratively Built Benchmark for Measuring Legal Reasoning in Large Language Models}, 
+            author={Neel Guha and Julian Nyarko and Daniel E. Ho and Christopher Ré and Adam Chilton and Aditya Narayana and Alex Chohlas-Wood and Austin Peters and Brandon Waldon and Daniel N. Rockmore and Diego Zambrano and Dmitry Talisman and Enam Hoque and Faiz Surani and Frank Fagan and Galit Sarfaty and Gregory M. Dickinson and Haggai Porat and Jason Hegland and Jessica Wu and Joe Nudell and Joel Niklaus and John Nay and Jonathan H. Choi and Kevin Tobia and Margaret Hagan and Megan Ma and Michael Livermore and Nikon Rasumov-Rahe and Nils Holzenberger and Noam Kolt and Peter Henderson and Sean Rehaag and Sharad Goel and Shang Gao and Spencer Williams and Sunny Gandhi and Tom Zur and Varun Iyer and Zehua Li},
+            year={2023},
+            eprint={2308.11462},
+            archivePrefix={arXiv},
+            primaryClass={cs.CL}
+        },
+        @article{chilton2017limitations,
+        title={The limitations of supply chain disclosure regimes},
+        author={Chilton, Adam S and Sarfaty, Galit A},
+        journal={Stan. J. Int'l L.},
+        volume={53},
+        pages={1},
+        year={2017},
+        publisher={HeinOnline}
+        }
+        """,
+        n_samples={"test": 379},
+        avg_character_length={"test": 3503},
+    )
+
+    def dataset_transform(self):
+        mapping = {"yes": 1, "no": 0}
+        self.dataset = self.dataset.map(
+            lambda example: {
+                "answer": mapping.get(example["answer"].lower(), example["answer"])
+            }
+        )
+        self.dataset = self.dataset.rename_column("answer", "label")
+
+
+class TelemarketingSalesRuleLegalBenchClassification(AbsTaskClassification):
+    metadata = TaskMetadata(
+        name="TelemarketingSalesRuleLegalBenchClassification",
+        description="Determine how 16 C.F.R. § 310.3(a)(1) and 16 C.F.R. § 310.3(a)(2) (governing deceptive practices) apply to different fact patterns. This dataset is designed to test a model’s ability to apply 16 C.F.R. § 310.3(a)(1) and 16 C.F.R. § 310.3(a)(2) of the Telemarketing Sales Rule to a simple fact pattern with a clear outcome. Each fact pattern ends with the question: “Is this a violation of the Telemarketing Sales Rule?” Each fact pattern is paired with the answer “Yes” or the answer “No.” Fact patterns are listed in the column “text,” and answers are listed in the column “label.”",
+        reference="https://huggingface.co/datasets/nguha/legalbench",
+        dataset={
+            "path": "nguha/legalbench",
+            "name": "telemarketing_sales_rule",
+            "revision": "12ca3b695563788fead87a982ad1a068284413f4",
+        },
+        type="Classification",
+        category="s2s",
+        eval_splits=["test"],
+        eval_langs=["eng-Latn"],
+        main_score="accuracy",
+        date=("2020-01-01", "2023-08-23"),  # best guess
+        form=["written"],
+        domains=["Legal"],
+        task_subtypes=[],
+        license="cc-by-4.0",
+        socioeconomic_status="high",
+        annotations_creators="expert-annotated",
+        dialect=[],
+        text_creation="found",
+        bibtex_citation="""
+        @misc{guha2023legalbench,
+            title={LegalBench: A Collaboratively Built Benchmark for Measuring Legal Reasoning in Large Language Models}, 
+            author={Neel Guha and Julian Nyarko and Daniel E. Ho and Christopher Ré and Adam Chilton and Aditya Narayana and Alex Chohlas-Wood and Austin Peters and Brandon Waldon and Daniel N. Rockmore and Diego Zambrano and Dmitry Talisman and Enam Hoque and Faiz Surani and Frank Fagan and Galit Sarfaty and Gregory M. Dickinson and Haggai Porat and Jason Hegland and Jessica Wu and Joe Nudell and Joel Niklaus and John Nay and Jonathan H. Choi and Kevin Tobia and Margaret Hagan and Megan Ma and Michael Livermore and Nikon Rasumov-Rahe and Nils Holzenberger and Noam Kolt and Peter Henderson and Sean Rehaag and Sharad Goel and Shang Gao and Spencer Williams and Sunny Gandhi and Tom Zur and Varun Iyer and Zehua Li},
+            year={2023},
+            eprint={2308.11462},
+            archivePrefix={arXiv},
+            primaryClass={cs.CL}
+        }
+        """,
+        n_samples={"test": 47},
+        avg_character_length={"test": 348.29},
+    )
+
+    def dataset_transform(self):
+        mapping = {"yes": 1, "no": 0}
+        self.dataset = self.dataset.map(
+            lambda example: {
+                "answer": mapping.get(example["answer"].lower(), example["answer"])
+            }
+        )
+        self.dataset = self.dataset.rename_column("answer", "label")
+
+
+class TextualismToolDictionariesLegalBenchClassification(AbsTaskClassification):
+    metadata = TaskMetadata(
+        name="TextualismToolDictionariesLegalBenchClassification",
+        description="Determine if a paragraph from a judicial opinion is applying a form textualism that relies on the dictionary meaning of terms.",
+        reference="https://huggingface.co/datasets/nguha/legalbench",
+        dataset={
+            "path": "nguha/legalbench",
+            "name": "textualism_tool_dictionaries",
+            "revision": "12ca3b695563788fead87a982ad1a068284413f4",
+        },
+        type="Classification",
+        category="s2s",
+        eval_splits=["test"],
+        eval_langs=["eng-Latn"],
+        main_score="accuracy",
+        date=("2020-01-01", "2023-08-23"),  # best guess
+        form=["written"],
+        domains=["Legal"],
+        task_subtypes=[],
+        license="cc-by-4.0",
+        socioeconomic_status="high",
+        annotations_creators="expert-annotated",
+        dialect=[],
+        text_creation="found",
+        bibtex_citation="""
+        @misc{guha2023legalbench,
+            title={LegalBench: A Collaboratively Built Benchmark for Measuring Legal Reasoning in Large Language Models}, 
+            author={Neel Guha and Julian Nyarko and Daniel E. Ho and Christopher Ré and Adam Chilton and Aditya Narayana and Alex Chohlas-Wood and Austin Peters and Brandon Waldon and Daniel N. Rockmore and Diego Zambrano and Dmitry Talisman and Enam Hoque and Faiz Surani and Frank Fagan and Galit Sarfaty and Gregory M. Dickinson and Haggai Porat and Jason Hegland and Jessica Wu and Joe Nudell and Joel Niklaus and John Nay and Jonathan H. Choi and Kevin Tobia and Margaret Hagan and Megan Ma and Michael Livermore and Nikon Rasumov-Rahe and Nils Holzenberger and Noam Kolt and Peter Henderson and Sean Rehaag and Sharad Goel and Shang Gao and Spencer Williams and Sunny Gandhi and Tom Zur and Varun Iyer and Zehua Li},
+            year={2023},
+            eprint={2308.11462},
+            archivePrefix={arXiv},
+            primaryClass={cs.CL}
+        }
+        """,
+        n_samples={"test": 107},
+        avg_character_length={"test": 943.23},
+    )
+
+    def dataset_transform(self):
+        mapping = {"yes": 1, "no": 0}
+        self.dataset = self.dataset.map(
+            lambda example: {
+                "answer": mapping.get(example["answer"].lower(), example["answer"])
+            }
+        )
+        self.dataset = self.dataset.rename_column("answer", "label")
+
+
+class TextualismToolPlainLegalBenchClassification(AbsTaskClassification):
+    metadata = TaskMetadata(
+        name="TextualismToolPlainLegalBenchClassification",
+        description="Determine if a paragraph from a judicial opinion is applying a form textualism that relies on the ordinary (“plain”) meaning of terms.",
+        reference="https://huggingface.co/datasets/nguha/legalbench",
+        dataset={
+            "path": "nguha/legalbench",
+            "name": "textualism_tool_plain",
+            "revision": "12ca3b695563788fead87a982ad1a068284413f4",
+        },
+        type="Classification",
+        category="s2s",
+        eval_splits=["test"],
+        eval_langs=["eng-Latn"],
+        main_score="accuracy",
+        date=("2020-01-01", "2023-08-23"),  # best guess
+        form=["written"],
+        domains=["Legal"],
+        task_subtypes=[],
+        license="cc-by-4.0",
+        socioeconomic_status="high",
+        annotations_creators="expert-annotated",
+        dialect=[],
+        text_creation="found",
+        bibtex_citation="""
+        @misc{guha2023legalbench,
+            title={LegalBench: A Collaboratively Built Benchmark for Measuring Legal Reasoning in Large Language Models}, 
+            author={Neel Guha and Julian Nyarko and Daniel E. Ho and Christopher Ré and Adam Chilton and Aditya Narayana and Alex Chohlas-Wood and Austin Peters and Brandon Waldon and Daniel N. Rockmore and Diego Zambrano and Dmitry Talisman and Enam Hoque and Faiz Surani and Frank Fagan and Galit Sarfaty and Gregory M. Dickinson and Haggai Porat and Jason Hegland and Jessica Wu and Joe Nudell and Joel Niklaus and John Nay and Jonathan H. Choi and Kevin Tobia and Margaret Hagan and Megan Ma and Michael Livermore and Nikon Rasumov-Rahe and Nils Holzenberger and Noam Kolt and Peter Henderson and Sean Rehaag and Sharad Goel and Shang Gao and Spencer Williams and Sunny Gandhi and Tom Zur and Varun Iyer and Zehua Li},
+            year={2023},
+            eprint={2308.11462},
+            archivePrefix={arXiv},
+            primaryClass={cs.CL}
+        }
+        """,
+        n_samples={"test": 165},
+        avg_character_length={"test": 997.97},
+    )
+
+    def dataset_transform(self):
+        mapping = {"yes": 1, "no": 0}
+        self.dataset = self.dataset.map(
+            lambda example: {
+                "answer": mapping.get(example["answer"].lower(), example["answer"])
+            }
+        )
+        self.dataset = self.dataset.rename_column("answer", "label")
+
+
+class UCCVCommonLawLegalBenchClassification(AbsTaskClassification):
+    metadata = TaskMetadata(
+        name="UCCVCommonLawLegalBenchClassification",
+        description="Determine if a contract is governed by the Uniform Commercial Code (UCC) or the common law of contracts.",
+        reference="https://huggingface.co/datasets/nguha/legalbench",
+        dataset={
+            "path": "nguha/legalbench",
+            "name": "ucc_v_common_law",
+            "revision": "12ca3b695563788fead87a982ad1a068284413f4",
+        },
+        type="Classification",
+        category="s2s",
+        eval_splits=["test"],
+        eval_langs=["eng-Latn"],
+        main_score="accuracy",
+        date=("2020-01-01", "2023-08-23"),  # best guess
+        form=["written"],
+        domains=["Legal"],
+        task_subtypes=[],
+        license="cc-by-4.0",
+        socioeconomic_status="high",
+        annotations_creators="expert-annotated",
+        dialect=[],
+        text_creation="found",
+        bibtex_citation="""
+        @misc{guha2023legalbench,
+            title={LegalBench: A Collaboratively Built Benchmark for Measuring Legal Reasoning in Large Language Models}, 
+            author={Neel Guha and Julian Nyarko and Daniel E. Ho and Christopher Ré and Adam Chilton and Aditya Narayana and Alex Chohlas-Wood and Austin Peters and Brandon Waldon and Daniel N. Rockmore and Diego Zambrano and Dmitry Talisman and Enam Hoque and Faiz Surani and Frank Fagan and Galit Sarfaty and Gregory M. Dickinson and Haggai Porat and Jason Hegland and Jessica Wu and Joe Nudell and Joel Niklaus and John Nay and Jonathan H. Choi and Kevin Tobia and Margaret Hagan and Megan Ma and Michael Livermore and Nikon Rasumov-Rahe and Nils Holzenberger and Noam Kolt and Peter Henderson and Sean Rehaag and Sharad Goel and Shang Gao and Spencer Williams and Sunny Gandhi and Tom Zur and Varun Iyer and Zehua Li},
+            year={2023},
+            eprint={2308.11462},
+            archivePrefix={arXiv},
+            primaryClass={cs.CL}
+        }
+        """,
+        n_samples={"test": 94},
+        avg_character_length={"test": 114.127},
+    )
+
+    def dataset_transform(self):
+        mapping = {"ucc": 1, "common law": 0}
+        self.dataset = self.dataset.map(
+            lambda example: {
+                "answer": mapping.get(example["answer"].lower(), example["answer"])
+            }
+        )
+        self.dataset = self.dataset.rename_columns(
+            {"answer": "label", "contract": "text"}
+        )
+
+
+class UnfairTOSLegalBenchClassification(AbsTaskClassification):
+    metadata = TaskMetadata(
+        name="UnfairTOSLegalBenchClassification",
+        description="Given a clause from a terms-of-service contract, determine the category the clause belongs to. The purpose of this task is classifying clauses in Terms of Service agreements. Clauses have been annotated by into nine categories: ['Arbitration', 'Unilateral change', 'Content removal', 'Jurisdiction', 'Choice of law', 'Limitation of liability', 'Unilateral termination', 'Contract by using', 'Other']. The first eight categories correspond to clauses that would potentially be deemed potentially unfair. The last category (Other) corresponds to clauses in agreements which don’t fit into these categories.",
+        reference="https://huggingface.co/datasets/nguha/legalbench",
+        dataset={
+            "path": "nguha/legalbench",
+            "name": "unfair_tos",
+            "revision": "12ca3b695563788fead87a982ad1a068284413f4",
+        },
+        type="Classification",
+        category="s2s",
+        eval_splits=["test"],
+        eval_langs=["eng-Latn"],
+        main_score="accuracy",
         date=("2006-01-01", "2023-08-23"),
-=======
-        date=("2010-01-01", "2015-06-30"),
->>>>>>> 0c2258ad
-        form=["written"],
-        domains=["Legal"],
-        task_subtypes=[],
-        license="cc-by-4.0",
-        socioeconomic_status="high",
-        annotations_creators="expert-annotated",
-        dialect=[],
-        text_creation="found",
-        bibtex_citation="""
-        @misc{guha2023legalbench,
-            title={LegalBench: A Collaboratively Built Benchmark for Measuring Legal Reasoning in Large Language Models}, 
-            author={Neel Guha and Julian Nyarko and Daniel E. Ho and Christopher Ré and Adam Chilton and Aditya Narayana and Alex Chohlas-Wood and Austin Peters and Brandon Waldon and Daniel N. Rockmore and Diego Zambrano and Dmitry Talisman and Enam Hoque and Faiz Surani and Frank Fagan and Galit Sarfaty and Gregory M. Dickinson and Haggai Porat and Jason Hegland and Jessica Wu and Joe Nudell and Joel Niklaus and John Nay and Jonathan H. Choi and Kevin Tobia and Margaret Hagan and Megan Ma and Michael Livermore and Nikon Rasumov-Rahe and Nils Holzenberger and Noam Kolt and Peter Henderson and Sean Rehaag and Sharad Goel and Shang Gao and Spencer Williams and Sunny Gandhi and Tom Zur and Varun Iyer and Zehua Li},
-            year={2023},
-            eprint={2308.11462},
-            archivePrefix={arXiv},
-            primaryClass={cs.CL}
-<<<<<<< HEAD
+        form=["written"],
+        domains=["Legal"],
+        task_subtypes=[],
+        license="cc-by-4.0",
+        socioeconomic_status="high",
+        annotations_creators="expert-annotated",
+        dialect=[],
+        text_creation="found",
+        bibtex_citation="""
+        @misc{guha2023legalbench,
+            title={LegalBench: A Collaboratively Built Benchmark for Measuring Legal Reasoning in Large Language Models}, 
+            author={Neel Guha and Julian Nyarko and Daniel E. Ho and Christopher Ré and Adam Chilton and Aditya Narayana and Alex Chohlas-Wood and Austin Peters and Brandon Waldon and Daniel N. Rockmore and Diego Zambrano and Dmitry Talisman and Enam Hoque and Faiz Surani and Frank Fagan and Galit Sarfaty and Gregory M. Dickinson and Haggai Porat and Jason Hegland and Jessica Wu and Joe Nudell and Joel Niklaus and John Nay and Jonathan H. Choi and Kevin Tobia and Margaret Hagan and Megan Ma and Michael Livermore and Nikon Rasumov-Rahe and Nils Holzenberger and Noam Kolt and Peter Henderson and Sean Rehaag and Sharad Goel and Shang Gao and Spencer Williams and Sunny Gandhi and Tom Zur and Varun Iyer and Zehua Li},
+            year={2023},
+            eprint={2308.11462},
+            archivePrefix={arXiv},
+            primaryClass={cs.CL}
         }
         @article{lippi2019claudette,
             title={CLAUDETTE: an automated detector of potentially unfair clauses in online terms of service},
@@ -5126,143 +5378,4 @@
         self.dataset = self.dataset.rename_column("answer", "label")
         self.dataset = self.stratified_subsampling(
             self.dataset, seed=self.seed, splits=["test"]
-        )
-=======
-        },
-        @article{chilton2017limitations,
-        title={The limitations of supply chain disclosure regimes},
-        author={Chilton, Adam S and Sarfaty, Galit A},
-        journal={Stan. J. Int'l L.},
-        volume={53},
-        pages={1},
-        year={2017},
-        publisher={HeinOnline}
-        }
-        """,
-        n_samples={"test": 378},
-        avg_character_length={"test": 3518},
-    )
-
-    def dataset_transform(self):
-        mapping = {"yes": 1, "no": 0}
-        self.dataset = self.dataset.map(
-            lambda example: {
-                "answer": mapping.get(example["answer"].lower(), example["answer"])
-            }
-        )
-        self.dataset = self.dataset.rename_column("answer", "label")
-
-
-class SCDDTrainingLegalBenchClassification(AbsTaskClassification):
-    metadata = TaskMetadata(
-        name="SCDDTrainingLegalBenchClassification",
-        description="This is a binary classification task in which the LLM must determine if a supply chain disclosure meets the following coding criteria: 'Does the above statement disclose to what extent, if any, that the retail seller or manufacturer provides company employees and management, who have direct responsibility for supply chain management, training on human trafficking and slavery, particularly with respect to mitigating risks within the supply chains of products?'",
-        reference="https://huggingface.co/datasets/nguha/legalbench",
-        dataset={
-            "path": "nguha/legalbench",
-            "name": "supply_chain_disclosure_disclosed_training",
-            "revision": "12ca3b695563788fead87a982ad1a068284413f4",
-        },
-        type="Classification",
-        category="s2s",
-        eval_splits=["test"],
-        eval_langs=["eng-Latn"],
-        main_score="accuracy",
-        date=("2010-01-01", "2015-06-30"),
-        form=["written"],
-        domains=["Legal"],
-        task_subtypes=[],
-        license="cc-by-4.0",
-        socioeconomic_status="high",
-        annotations_creators="expert-annotated",
-        dialect=[],
-        text_creation="found",
-        bibtex_citation="""
-        @misc{guha2023legalbench,
-            title={LegalBench: A Collaboratively Built Benchmark for Measuring Legal Reasoning in Large Language Models}, 
-            author={Neel Guha and Julian Nyarko and Daniel E. Ho and Christopher Ré and Adam Chilton and Aditya Narayana and Alex Chohlas-Wood and Austin Peters and Brandon Waldon and Daniel N. Rockmore and Diego Zambrano and Dmitry Talisman and Enam Hoque and Faiz Surani and Frank Fagan and Galit Sarfaty and Gregory M. Dickinson and Haggai Porat and Jason Hegland and Jessica Wu and Joe Nudell and Joel Niklaus and John Nay and Jonathan H. Choi and Kevin Tobia and Margaret Hagan and Megan Ma and Michael Livermore and Nikon Rasumov-Rahe and Nils Holzenberger and Noam Kolt and Peter Henderson and Sean Rehaag and Sharad Goel and Shang Gao and Spencer Williams and Sunny Gandhi and Tom Zur and Varun Iyer and Zehua Li},
-            year={2023},
-            eprint={2308.11462},
-            archivePrefix={arXiv},
-            primaryClass={cs.CL}
-        },
-        @article{chilton2017limitations,
-        title={The limitations of supply chain disclosure regimes},
-        author={Chilton, Adam S and Sarfaty, Galit A},
-        journal={Stan. J. Int'l L.},
-        volume={53},
-        pages={1},
-        year={2017},
-        publisher={HeinOnline}
-        }
-        """,
-        n_samples={"test": 379},
-        avg_character_length={"test": 3499},
-    )
-
-    def dataset_transform(self):
-        mapping = {"yes": 1, "no": 0}
-        self.dataset = self.dataset.map(
-            lambda example: {
-                "answer": mapping.get(example["answer"].lower(), example["answer"])
-            }
-        )
-        self.dataset = self.dataset.rename_column("answer", "label")
-
-
-class SCDDVerificationLegalBenchClassification(AbsTaskClassification):
-    metadata = TaskMetadata(
-        name="SCDDVerificationLegalBenchClassification",
-        description="This is a binary classification task in which the LLM must determine if a supply chain disclosure meets the following coding criteria: 'Does the above statement disclose to what extent, if any, that the retail seller or manufacturer engages in verification of product supply chains to evaluate and address risks of human trafficking and slavery? If the company conducts verification], the disclosure shall specify if the verification was not conducted by a third party.'",
-        reference="https://huggingface.co/datasets/nguha/legalbench",
-        dataset={
-            "path": "nguha/legalbench",
-            "name": "supply_chain_disclosure_disclosed_verification",
-            "revision": "12ca3b695563788fead87a982ad1a068284413f4",
-        },
-        type="Classification",
-        category="s2s",
-        eval_splits=["test"],
-        eval_langs=["eng-Latn"],
-        main_score="accuracy",
-        date=("2010-01-01", "2015-06-30"),
-        form=["written"],
-        domains=["Legal"],
-        task_subtypes=[],
-        license="cc-by-4.0",
-        socioeconomic_status="high",
-        annotations_creators="expert-annotated",
-        dialect=[],
-        text_creation="found",
-        bibtex_citation="""
-        @misc{guha2023legalbench,
-            title={LegalBench: A Collaboratively Built Benchmark for Measuring Legal Reasoning in Large Language Models}, 
-            author={Neel Guha and Julian Nyarko and Daniel E. Ho and Christopher Ré and Adam Chilton and Aditya Narayana and Alex Chohlas-Wood and Austin Peters and Brandon Waldon and Daniel N. Rockmore and Diego Zambrano and Dmitry Talisman and Enam Hoque and Faiz Surani and Frank Fagan and Galit Sarfaty and Gregory M. Dickinson and Haggai Porat and Jason Hegland and Jessica Wu and Joe Nudell and Joel Niklaus and John Nay and Jonathan H. Choi and Kevin Tobia and Margaret Hagan and Megan Ma and Michael Livermore and Nikon Rasumov-Rahe and Nils Holzenberger and Noam Kolt and Peter Henderson and Sean Rehaag and Sharad Goel and Shang Gao and Spencer Williams and Sunny Gandhi and Tom Zur and Varun Iyer and Zehua Li},
-            year={2023},
-            eprint={2308.11462},
-            archivePrefix={arXiv},
-            primaryClass={cs.CL}
-        },
-        @article{chilton2017limitations,
-        title={The limitations of supply chain disclosure regimes},
-        author={Chilton, Adam S and Sarfaty, Galit A},
-        journal={Stan. J. Int'l L.},
-        volume={53},
-        pages={1},
-        year={2017},
-        publisher={HeinOnline}
-        }
-        """,
-        n_samples={"test": 379},
-        avg_character_length={"test": 3503},
-    )
-
-    def dataset_transform(self):
-        mapping = {"yes": 1, "no": 0}
-        self.dataset = self.dataset.map(
-            lambda example: {
-                "answer": mapping.get(example["answer"].lower(), example["answer"])
-            }
-        )
-        self.dataset = self.dataset.rename_column("answer", "label")
->>>>>>> 0c2258ad
+        )