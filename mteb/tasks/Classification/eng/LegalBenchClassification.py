--- conflicted
+++ resolved
@@ -4563,7 +4563,6 @@
         self.dataset = self.dataset.rename_column("answer", "label")
 
 
-<<<<<<< HEAD
 class OPP115PolicyChangeLegalBenchClassification(AbsTaskClassification):
     metadata = TaskMetadata(
         name="OPP115PolicyChangeLegalBenchClassification",
@@ -4572,49 +4571,30 @@
         dataset={
             "path": "nguha/legalbench",
             "name": "opp115_policy_change",
-=======
-class SCDBPAccountabilityLegalBenchClassification(AbsTaskClassification):
-    metadata = TaskMetadata(
-        name="SCDBPAccountabilityLegalBenchClassification",
-        description="This is a binary classification task in which the LLM must determine if a supply chain disclosure meets the following coding criteria: 'Does the above statement disclose whether the retail seller or manufacturer maintains internal compliance procedures on company standards regarding human trafficking and slavery? This includes any type of internal accountability mechanism. Requiring independently of the supply to comply with laws does not qualify or asking for documentary evidence of compliance does not count either.'",
-        reference="https://huggingface.co/datasets/nguha/legalbench",
-        dataset={
-            "path": "nguha/legalbench",
-            "name": "supply_chain_disclosure_best_practice_accountability",
->>>>>>> 0c2258ad
-            "revision": "12ca3b695563788fead87a982ad1a068284413f4",
-        },
-        type="Classification",
-        category="s2s",
-        eval_splits=["test"],
-        eval_langs=["eng-Latn"],
-        main_score="accuracy",
-<<<<<<< HEAD
+            "revision": "12ca3b695563788fead87a982ad1a068284413f4",
+        },
+        type="Classification",
+        category="s2s",
+        eval_splits=["test"],
+        eval_langs=["eng-Latn"],
+        main_score="accuracy",
         date=("2015-01-01", "2023-08-23"),
         form=["written"],
         domains=["Legal"],
         task_subtypes=[],
         license="cc-by-nc-4.0",
-=======
-        date=("2010-01-01", "2015-06-30"),
-        form=["written"],
-        domains=["Legal"],
-        task_subtypes=[],
-        license="cc-by-4.0",
->>>>>>> 0c2258ad
-        socioeconomic_status="high",
-        annotations_creators="expert-annotated",
-        dialect=[],
-        text_creation="found",
-        bibtex_citation="""
-        @misc{guha2023legalbench,
-            title={LegalBench: A Collaboratively Built Benchmark for Measuring Legal Reasoning in Large Language Models}, 
-            author={Neel Guha and Julian Nyarko and Daniel E. Ho and Christopher Ré and Adam Chilton and Aditya Narayana and Alex Chohlas-Wood and Austin Peters and Brandon Waldon and Daniel N. Rockmore and Diego Zambrano and Dmitry Talisman and Enam Hoque and Faiz Surani and Frank Fagan and Galit Sarfaty and Gregory M. Dickinson and Haggai Porat and Jason Hegland and Jessica Wu and Joe Nudell and Joel Niklaus and John Nay and Jonathan H. Choi and Kevin Tobia and Margaret Hagan and Megan Ma and Michael Livermore and Nikon Rasumov-Rahe and Nils Holzenberger and Noam Kolt and Peter Henderson and Sean Rehaag and Sharad Goel and Shang Gao and Spencer Williams and Sunny Gandhi and Tom Zur and Varun Iyer and Zehua Li},
-            year={2023},
-            eprint={2308.11462},
-            archivePrefix={arXiv},
-            primaryClass={cs.CL}
-<<<<<<< HEAD
+        socioeconomic_status="high",
+        annotations_creators="expert-annotated",
+        dialect=[],
+        text_creation="found",
+        bibtex_citation="""
+        @misc{guha2023legalbench,
+            title={LegalBench: A Collaboratively Built Benchmark for Measuring Legal Reasoning in Large Language Models}, 
+            author={Neel Guha and Julian Nyarko and Daniel E. Ho and Christopher Ré and Adam Chilton and Aditya Narayana and Alex Chohlas-Wood and Austin Peters and Brandon Waldon and Daniel N. Rockmore and Diego Zambrano and Dmitry Talisman and Enam Hoque and Faiz Surani and Frank Fagan and Galit Sarfaty and Gregory M. Dickinson and Haggai Porat and Jason Hegland and Jessica Wu and Joe Nudell and Joel Niklaus and John Nay and Jonathan H. Choi and Kevin Tobia and Margaret Hagan and Megan Ma and Michael Livermore and Nikon Rasumov-Rahe and Nils Holzenberger and Noam Kolt and Peter Henderson and Sean Rehaag and Sharad Goel and Shang Gao and Spencer Williams and Sunny Gandhi and Tom Zur and Varun Iyer and Zehua Li},
+            year={2023},
+            eprint={2308.11462},
+            archivePrefix={arXiv},
+            primaryClass={cs.CL}
         }
         @inproceedings{wilson2016creation,
             title={The creation and analysis of a website privacy policy corpus},
@@ -4626,34 +4606,18 @@
         """,
         n_samples={"test": 431},
         avg_character_length={"test": 200.99},
-=======
-        },
-        @article{chilton2017limitations,
-        title={The limitations of supply chain disclosure regimes},
-        author={Chilton, Adam S and Sarfaty, Galit A},
-        journal={Stan. J. Int'l L.},
-        volume={53},
-        pages={1},
-        year={2017},
-        publisher={HeinOnline}
-        }
-        """,
-        n_samples={"test": 379},
-        avg_character_length={"test": 3520},
->>>>>>> 0c2258ad
-    )
-
-    def dataset_transform(self):
-        mapping = {"yes": 1, "no": 0}
-        self.dataset = self.dataset.map(
-            lambda example: {
-                "answer": mapping.get(example["answer"].lower(), example["answer"])
-            }
-        )
-        self.dataset = self.dataset.rename_column("answer", "label")
-
-
-<<<<<<< HEAD
+    )
+
+    def dataset_transform(self):
+        mapping = {"yes": 1, "no": 0}
+        self.dataset = self.dataset.map(
+            lambda example: {
+                "answer": mapping.get(example["answer"].lower(), example["answer"])
+            }
+        )
+        self.dataset = self.dataset.rename_column("answer", "label")
+
+
 class OPP115ThirdPartySharingCollectionLegalBenchClassification(AbsTaskClassification):
     metadata = TaskMetadata(
         name="OPP115ThirdPartySharingCollectionLegalBenchClassification",
@@ -4662,49 +4626,30 @@
         dataset={
             "path": "nguha/legalbench",
             "name": "opp115_third_party_sharing_collection",
-=======
-class SCDBPAuditsLegalBenchClassification(AbsTaskClassification):
-    metadata = TaskMetadata(
-        name="SCDBPAuditsLegalBenchClassification",
-        description="This is a binary classification task in which the LLM must determine if a supply chain disclosure meets the following coding criteria: 'Does the above statement disclose whether the retail seller or manufacturer  performs any type of audit, or reserves the right to audit?'",
-        reference="https://huggingface.co/datasets/nguha/legalbench",
-        dataset={
-            "path": "nguha/legalbench",
-            "name": "supply_chain_disclosure_best_practice_audits",
->>>>>>> 0c2258ad
-            "revision": "12ca3b695563788fead87a982ad1a068284413f4",
-        },
-        type="Classification",
-        category="s2s",
-        eval_splits=["test"],
-        eval_langs=["eng-Latn"],
-        main_score="accuracy",
-<<<<<<< HEAD
+            "revision": "12ca3b695563788fead87a982ad1a068284413f4",
+        },
+        type="Classification",
+        category="s2s",
+        eval_splits=["test"],
+        eval_langs=["eng-Latn"],
+        main_score="accuracy",
         date=("2015-01-01", "2023-08-23"),
         form=["written"],
         domains=["Legal"],
         task_subtypes=[],
         license="cc-by-nc-4.0",
-=======
-        date=("2010-01-01", "2015-06-30"),
-        form=["written"],
-        domains=["Legal"],
-        task_subtypes=[],
-        license="cc-by-4.0",
->>>>>>> 0c2258ad
-        socioeconomic_status="high",
-        annotations_creators="expert-annotated",
-        dialect=[],
-        text_creation="found",
-        bibtex_citation="""
-        @misc{guha2023legalbench,
-            title={LegalBench: A Collaboratively Built Benchmark for Measuring Legal Reasoning in Large Language Models}, 
-            author={Neel Guha and Julian Nyarko and Daniel E. Ho and Christopher Ré and Adam Chilton and Aditya Narayana and Alex Chohlas-Wood and Austin Peters and Brandon Waldon and Daniel N. Rockmore and Diego Zambrano and Dmitry Talisman and Enam Hoque and Faiz Surani and Frank Fagan and Galit Sarfaty and Gregory M. Dickinson and Haggai Porat and Jason Hegland and Jessica Wu and Joe Nudell and Joel Niklaus and John Nay and Jonathan H. Choi and Kevin Tobia and Margaret Hagan and Megan Ma and Michael Livermore and Nikon Rasumov-Rahe and Nils Holzenberger and Noam Kolt and Peter Henderson and Sean Rehaag and Sharad Goel and Shang Gao and Spencer Williams and Sunny Gandhi and Tom Zur and Varun Iyer and Zehua Li},
-            year={2023},
-            eprint={2308.11462},
-            archivePrefix={arXiv},
-            primaryClass={cs.CL}
-<<<<<<< HEAD
+        socioeconomic_status="high",
+        annotations_creators="expert-annotated",
+        dialect=[],
+        text_creation="found",
+        bibtex_citation="""
+        @misc{guha2023legalbench,
+            title={LegalBench: A Collaboratively Built Benchmark for Measuring Legal Reasoning in Large Language Models}, 
+            author={Neel Guha and Julian Nyarko and Daniel E. Ho and Christopher Ré and Adam Chilton and Aditya Narayana and Alex Chohlas-Wood and Austin Peters and Brandon Waldon and Daniel N. Rockmore and Diego Zambrano and Dmitry Talisman and Enam Hoque and Faiz Surani and Frank Fagan and Galit Sarfaty and Gregory M. Dickinson and Haggai Porat and Jason Hegland and Jessica Wu and Joe Nudell and Joel Niklaus and John Nay and Jonathan H. Choi and Kevin Tobia and Margaret Hagan and Megan Ma and Michael Livermore and Nikon Rasumov-Rahe and Nils Holzenberger and Noam Kolt and Peter Henderson and Sean Rehaag and Sharad Goel and Shang Gao and Spencer Williams and Sunny Gandhi and Tom Zur and Varun Iyer and Zehua Li},
+            year={2023},
+            eprint={2308.11462},
+            archivePrefix={arXiv},
+            primaryClass={cs.CL}
         }
         @inproceedings{wilson2016creation,
             title={The creation and analysis of a website privacy policy corpus},
@@ -4716,34 +4661,18 @@
         """,
         n_samples={"test": 1590},
         avg_character_length={"test": 223.64},
-=======
-        },
-        @article{chilton2017limitations,
-        title={The limitations of supply chain disclosure regimes},
-        author={Chilton, Adam S and Sarfaty, Galit A},
-        journal={Stan. J. Int'l L.},
-        volume={53},
-        pages={1},
-        year={2017},
-        publisher={HeinOnline}
-        }
-        """,
-        n_samples={"test": 379},
-        avg_character_length={"test": 3507},
->>>>>>> 0c2258ad
-    )
-
-    def dataset_transform(self):
-        mapping = {"yes": 1, "no": 0}
-        self.dataset = self.dataset.map(
-            lambda example: {
-                "answer": mapping.get(example["answer"].lower(), example["answer"])
-            }
-        )
-        self.dataset = self.dataset.rename_column("answer", "label")
-
-
-<<<<<<< HEAD
+    )
+
+    def dataset_transform(self):
+        mapping = {"yes": 1, "no": 0}
+        self.dataset = self.dataset.map(
+            lambda example: {
+                "answer": mapping.get(example["answer"].lower(), example["answer"])
+            }
+        )
+        self.dataset = self.dataset.rename_column("answer", "label")
+
+
 class OPP115UserAccessEditAndDeletionLegalBenchClassification(AbsTaskClassification):
     metadata = TaskMetadata(
         name="OPP115UserAccessEditAndDeletionLegalBenchClassification",
@@ -4752,49 +4681,30 @@
         dataset={
             "path": "nguha/legalbench",
             "name": "opp115_user_access,_edit_and_deletion",
-=======
-class SCDBPCertificationLegalBenchClassification(AbsTaskClassification):
-    metadata = TaskMetadata(
-        name="SCDBPCertificationLegalBenchClassification",
-        description="This is a binary classification task in which the LLM must determine if a supply chain disclosure meets the following coding criteria: 'Does the above statement disclose whether the retail seller or manufacturer  performs any type of audit, or reserves the right to audit?'",
-        reference="https://huggingface.co/datasets/nguha/legalbench",
-        dataset={
-            "path": "nguha/legalbench",
-            "name": "supply_chain_disclosure_best_practice_certification",
->>>>>>> 0c2258ad
-            "revision": "12ca3b695563788fead87a982ad1a068284413f4",
-        },
-        type="Classification",
-        category="s2s",
-        eval_splits=["test"],
-        eval_langs=["eng-Latn"],
-        main_score="accuracy",
-<<<<<<< HEAD
+            "revision": "12ca3b695563788fead87a982ad1a068284413f4",
+        },
+        type="Classification",
+        category="s2s",
+        eval_splits=["test"],
+        eval_langs=["eng-Latn"],
+        main_score="accuracy",
         date=("2015-01-01", "2023-08-23"),
         form=["written"],
         domains=["Legal"],
         task_subtypes=[],
         license="cc-by-nc-4.0",
-=======
-        date=("2010-01-01", "2015-06-30"),
-        form=["written"],
-        domains=["Legal"],
-        task_subtypes=[],
-        license="cc-by-4.0",
->>>>>>> 0c2258ad
-        socioeconomic_status="high",
-        annotations_creators="expert-annotated",
-        dialect=[],
-        text_creation="found",
-        bibtex_citation="""
-        @misc{guha2023legalbench,
-            title={LegalBench: A Collaboratively Built Benchmark for Measuring Legal Reasoning in Large Language Models}, 
-            author={Neel Guha and Julian Nyarko and Daniel E. Ho and Christopher Ré and Adam Chilton and Aditya Narayana and Alex Chohlas-Wood and Austin Peters and Brandon Waldon and Daniel N. Rockmore and Diego Zambrano and Dmitry Talisman and Enam Hoque and Faiz Surani and Frank Fagan and Galit Sarfaty and Gregory M. Dickinson and Haggai Porat and Jason Hegland and Jessica Wu and Joe Nudell and Joel Niklaus and John Nay and Jonathan H. Choi and Kevin Tobia and Margaret Hagan and Megan Ma and Michael Livermore and Nikon Rasumov-Rahe and Nils Holzenberger and Noam Kolt and Peter Henderson and Sean Rehaag and Sharad Goel and Shang Gao and Spencer Williams and Sunny Gandhi and Tom Zur and Varun Iyer and Zehua Li},
-            year={2023},
-            eprint={2308.11462},
-            archivePrefix={arXiv},
-            primaryClass={cs.CL}
-<<<<<<< HEAD
+        socioeconomic_status="high",
+        annotations_creators="expert-annotated",
+        dialect=[],
+        text_creation="found",
+        bibtex_citation="""
+        @misc{guha2023legalbench,
+            title={LegalBench: A Collaboratively Built Benchmark for Measuring Legal Reasoning in Large Language Models}, 
+            author={Neel Guha and Julian Nyarko and Daniel E. Ho and Christopher Ré and Adam Chilton and Aditya Narayana and Alex Chohlas-Wood and Austin Peters and Brandon Waldon and Daniel N. Rockmore and Diego Zambrano and Dmitry Talisman and Enam Hoque and Faiz Surani and Frank Fagan and Galit Sarfaty and Gregory M. Dickinson and Haggai Porat and Jason Hegland and Jessica Wu and Joe Nudell and Joel Niklaus and John Nay and Jonathan H. Choi and Kevin Tobia and Margaret Hagan and Megan Ma and Michael Livermore and Nikon Rasumov-Rahe and Nils Holzenberger and Noam Kolt and Peter Henderson and Sean Rehaag and Sharad Goel and Shang Gao and Spencer Williams and Sunny Gandhi and Tom Zur and Varun Iyer and Zehua Li},
+            year={2023},
+            eprint={2308.11462},
+            archivePrefix={arXiv},
+            primaryClass={cs.CL}
         }
         @inproceedings{wilson2016creation,
             title={The creation and analysis of a website privacy policy corpus},
@@ -4806,34 +4716,18 @@
         """,
         n_samples={"test": 462},
         avg_character_length={"test": 218.59},
-=======
-        },
-        @article{chilton2017limitations,
-        title={The limitations of supply chain disclosure regimes},
-        author={Chilton, Adam S and Sarfaty, Galit A},
-        journal={Stan. J. Int'l L.},
-        volume={53},
-        pages={1},
-        year={2017},
-        publisher={HeinOnline}
-        }
-        """,
-        n_samples={"test": 378},
-        avg_character_length={"test": 3507},
->>>>>>> 0c2258ad
-    )
-
-    def dataset_transform(self):
-        mapping = {"yes": 1, "no": 0}
-        self.dataset = self.dataset.map(
-            lambda example: {
-                "answer": mapping.get(example["answer"].lower(), example["answer"])
-            }
-        )
-        self.dataset = self.dataset.rename_column("answer", "label")
-
-
-<<<<<<< HEAD
+    )
+
+    def dataset_transform(self):
+        mapping = {"yes": 1, "no": 0}
+        self.dataset = self.dataset.map(
+            lambda example: {
+                "answer": mapping.get(example["answer"].lower(), example["answer"])
+            }
+        )
+        self.dataset = self.dataset.rename_column("answer", "label")
+
+
 class OPP115UserChoiceControlLegalBenchClassification(AbsTaskClassification):
     metadata = TaskMetadata(
         name="OPP115UserChoiceControlLegalBenchClassification",
@@ -4842,49 +4736,30 @@
         dataset={
             "path": "nguha/legalbench",
             "name": "opp115_user_choice_control",
-=======
-class SCDBPTrainingLegalBenchClassification(AbsTaskClassification):
-    metadata = TaskMetadata(
-        name="SCDBPTrainingLegalBenchClassification",
-        description="This is a binary classification task in which the LLM must determine if a supply chain disclosure meets the following coding criteria: 'Does the above statement disclose whether the retail seller or manufacturer  provides training to employees on human trafficking and slavery? Broad policies such as ongoing dialogue on mitigating risks of human trafficking and slavery or increasing managers and purchasers knowledge about health, safety and labor practices qualify as training. Providing training to contractors who failed to comply with human trafficking laws counts as training.'",
-        reference="https://huggingface.co/datasets/nguha/legalbench",
-        dataset={
-            "path": "nguha/legalbench",
-            "name": "supply_chain_disclosure_best_practice_training",
->>>>>>> 0c2258ad
-            "revision": "12ca3b695563788fead87a982ad1a068284413f4",
-        },
-        type="Classification",
-        category="s2s",
-        eval_splits=["test"],
-        eval_langs=["eng-Latn"],
-        main_score="accuracy",
-<<<<<<< HEAD
+            "revision": "12ca3b695563788fead87a982ad1a068284413f4",
+        },
+        type="Classification",
+        category="s2s",
+        eval_splits=["test"],
+        eval_langs=["eng-Latn"],
+        main_score="accuracy",
         date=("2015-01-01", "2023-08-23"),
         form=["written"],
         domains=["Legal"],
         task_subtypes=[],
         license="cc-by-nc-4.0",
-=======
-        date=("2010-01-01", "2015-06-30"),
-        form=["written"],
-        domains=["Legal"],
-        task_subtypes=[],
-        license="cc-by-4.0",
->>>>>>> 0c2258ad
-        socioeconomic_status="high",
-        annotations_creators="expert-annotated",
-        dialect=[],
-        text_creation="found",
-        bibtex_citation="""
-        @misc{guha2023legalbench,
-            title={LegalBench: A Collaboratively Built Benchmark for Measuring Legal Reasoning in Large Language Models}, 
-            author={Neel Guha and Julian Nyarko and Daniel E. Ho and Christopher Ré and Adam Chilton and Aditya Narayana and Alex Chohlas-Wood and Austin Peters and Brandon Waldon and Daniel N. Rockmore and Diego Zambrano and Dmitry Talisman and Enam Hoque and Faiz Surani and Frank Fagan and Galit Sarfaty and Gregory M. Dickinson and Haggai Porat and Jason Hegland and Jessica Wu and Joe Nudell and Joel Niklaus and John Nay and Jonathan H. Choi and Kevin Tobia and Margaret Hagan and Megan Ma and Michael Livermore and Nikon Rasumov-Rahe and Nils Holzenberger and Noam Kolt and Peter Henderson and Sean Rehaag and Sharad Goel and Shang Gao and Spencer Williams and Sunny Gandhi and Tom Zur and Varun Iyer and Zehua Li},
-            year={2023},
-            eprint={2308.11462},
-            archivePrefix={arXiv},
-            primaryClass={cs.CL}
-<<<<<<< HEAD
+        socioeconomic_status="high",
+        annotations_creators="expert-annotated",
+        dialect=[],
+        text_creation="found",
+        bibtex_citation="""
+        @misc{guha2023legalbench,
+            title={LegalBench: A Collaboratively Built Benchmark for Measuring Legal Reasoning in Large Language Models}, 
+            author={Neel Guha and Julian Nyarko and Daniel E. Ho and Christopher Ré and Adam Chilton and Aditya Narayana and Alex Chohlas-Wood and Austin Peters and Brandon Waldon and Daniel N. Rockmore and Diego Zambrano and Dmitry Talisman and Enam Hoque and Faiz Surani and Frank Fagan and Galit Sarfaty and Gregory M. Dickinson and Haggai Porat and Jason Hegland and Jessica Wu and Joe Nudell and Joel Niklaus and John Nay and Jonathan H. Choi and Kevin Tobia and Margaret Hagan and Megan Ma and Michael Livermore and Nikon Rasumov-Rahe and Nils Holzenberger and Noam Kolt and Peter Henderson and Sean Rehaag and Sharad Goel and Shang Gao and Spencer Williams and Sunny Gandhi and Tom Zur and Varun Iyer and Zehua Li},
+            year={2023},
+            eprint={2308.11462},
+            archivePrefix={arXiv},
+            primaryClass={cs.CL}
         }
         @inproceedings{wilson2016creation,
             title={The creation and analysis of a website privacy policy corpus},
@@ -4896,34 +4771,18 @@
         """,
         n_samples={"test": 1546},
         avg_character_length={"test": 210.62},
-=======
-        },
-        @article{chilton2017limitations,
-        title={The limitations of supply chain disclosure regimes},
-        author={Chilton, Adam S and Sarfaty, Galit A},
-        journal={Stan. J. Int'l L.},
-        volume={53},
-        pages={1},
-        year={2017},
-        publisher={HeinOnline}
-        }
-        """,
-        n_samples={"test": 379},
-        avg_character_length={"test": 3506},
->>>>>>> 0c2258ad
-    )
-
-    def dataset_transform(self):
-        mapping = {"yes": 1, "no": 0}
-        self.dataset = self.dataset.map(
-            lambda example: {
-                "answer": mapping.get(example["answer"].lower(), example["answer"])
-            }
-        )
-        self.dataset = self.dataset.rename_column("answer", "label")
-
-
-<<<<<<< HEAD
+    )
+
+    def dataset_transform(self):
+        mapping = {"yes": 1, "no": 0}
+        self.dataset = self.dataset.map(
+            lambda example: {
+                "answer": mapping.get(example["answer"].lower(), example["answer"])
+            }
+        )
+        self.dataset = self.dataset.rename_column("answer", "label")
+
+
 class OralArgumentQuestionPurposeLegalBenchClassification(AbsTaskClassification):
     metadata = TaskMetadata(
         name="OralArgumentQuestionPurposeLegalBenchClassification",
@@ -4940,7 +4799,424 @@
         dataset={
             "path": "nguha/legalbench",
             "name": "oral_argument_question_purpose",
-=======
+            "revision": "12ca3b695563788fead87a982ad1a068284413f4",
+        },
+        type="Classification",
+        category="s2s",
+        eval_splits=["test"],
+        eval_langs=["eng-Latn"],
+        main_score="accuracy",
+        date=("2021-01-01", "2023-08-23"),  # best guess
+        form=["written"],
+        domains=["Legal"],
+        task_subtypes=[],
+        license="cc-by-4.0",
+        socioeconomic_status="high",
+        annotations_creators="expert-annotated",
+        dialect=[],
+        text_creation="found",
+        bibtex_citation="""
+        @misc{guha2023legalbench,
+            title={LegalBench: A Collaboratively Built Benchmark for Measuring Legal Reasoning in Large Language Models}, 
+            author={Neel Guha and Julian Nyarko and Daniel E. Ho and Christopher Ré and Adam Chilton and Aditya Narayana and Alex Chohlas-Wood and Austin Peters and Brandon Waldon and Daniel N. Rockmore and Diego Zambrano and Dmitry Talisman and Enam Hoque and Faiz Surani and Frank Fagan and Galit Sarfaty and Gregory M. Dickinson and Haggai Porat and Jason Hegland and Jessica Wu and Joe Nudell and Joel Niklaus and John Nay and Jonathan H. Choi and Kevin Tobia and Margaret Hagan and Megan Ma and Michael Livermore and Nikon Rasumov-Rahe and Nils Holzenberger and Noam Kolt and Peter Henderson and Sean Rehaag and Sharad Goel and Shang Gao and Spencer Williams and Sunny Gandhi and Tom Zur and Varun Iyer and Zehua Li},
+            year={2023},
+            eprint={2308.11462},
+            archivePrefix={arXiv},
+            primaryClass={cs.CL}
+        },
+        """,
+        n_samples={"test": 312},
+        avg_character_length={"test": 269.71},
+    )
+
+    def dataset_transform(self):
+        self.dataset = self.dataset.rename_columns(
+            {"answer": "label", "question": "text"}
+        )
+
+
+class OverrulingLegalBenchClassification(AbsTaskClassification):
+    metadata = TaskMetadata(
+        name="OverrulingLegalBenchClassification",
+        description="""This task consists of classifying whether or not a particular sentence of case law overturns the decision of a previous case.""",
+        reference="https://huggingface.co/datasets/nguha/legalbench",
+        dataset={
+            "path": "nguha/legalbench",
+            "name": "overruling",
+            "revision": "12ca3b695563788fead87a982ad1a068284413f4",
+        },
+        type="Classification",
+        category="s2s",
+        eval_splits=["test"],
+        eval_langs=["eng-Latn"],
+        main_score="accuracy",
+        date=("1965-01-01", "2023-08-23"),
+        form=["written"],
+        domains=["Legal"],
+        task_subtypes=[],
+        license="cc-by-4.0",
+        socioeconomic_status="high",
+        annotations_creators="expert-annotated",
+        dialect=[],
+        text_creation="found",
+        bibtex_citation="""
+        @misc{guha2023legalbench,
+            title={LegalBench: A Collaboratively Built Benchmark for Measuring Legal Reasoning in Large Language Models}, 
+            author={Neel Guha and Julian Nyarko and Daniel E. Ho and Christopher Ré and Adam Chilton and Aditya Narayana and Alex Chohlas-Wood and Austin Peters and Brandon Waldon and Daniel N. Rockmore and Diego Zambrano and Dmitry Talisman and Enam Hoque and Faiz Surani and Frank Fagan and Galit Sarfaty and Gregory M. Dickinson and Haggai Porat and Jason Hegland and Jessica Wu and Joe Nudell and Joel Niklaus and John Nay and Jonathan H. Choi and Kevin Tobia and Margaret Hagan and Megan Ma and Michael Livermore and Nikon Rasumov-Rahe and Nils Holzenberger and Noam Kolt and Peter Henderson and Sean Rehaag and Sharad Goel and Shang Gao and Spencer Williams and Sunny Gandhi and Tom Zur and Varun Iyer and Zehua Li},
+            year={2023},
+            eprint={2308.11462},
+            archivePrefix={arXiv},
+            primaryClass={cs.CL}
+        },
+        @inproceedings{zheng2021does,
+            title={When does pretraining help? assessing self-supervised learning for law and the casehold dataset of 53,000+ legal holdings},
+            author={Zheng, Lucia and Guha, Neel and Anderson, Brandon R and Henderson, Peter and Ho, Daniel E},
+            booktitle={Proceedings of the eighteenth international conference on artificial intelligence and law},
+            pages={159--168},
+            year={2021}
+        }
+        """,
+        n_samples={"test": 2048},
+        avg_character_length={"test": 167.20},
+    )
+
+    def dataset_transform(self):
+        mapping = {"yes": 1, "no": 0}
+        self.dataset = self.dataset.map(
+            lambda example: {
+                "answer": mapping.get(example["answer"].lower(), example["answer"])
+            }
+        )
+        self.dataset = self.dataset.rename_column("answer", "label")
+        self.dataset = self.stratified_subsampling(
+            self.dataset, seed=self.seed, splits=["test"]
+        )
+
+
+class PersonalJurisdictionLegalBenchClassification(AbsTaskClassification):
+    metadata = TaskMetadata(
+        name="PersonalJurisdictionLegalBenchClassification",
+        description="""Given a fact pattern describing the set of contacts between a plaintiff, defendant, and forum, determine if a court in that forum could excercise personal jurisdiction over the defendant.""",
+        reference="https://huggingface.co/datasets/nguha/legalbench",
+        dataset={
+            "path": "nguha/legalbench",
+            "name": "personal_jurisdiction",
+            "revision": "12ca3b695563788fead87a982ad1a068284413f4",
+        },
+        type="Classification",
+        category="s2s",
+        eval_splits=["test"],
+        eval_langs=["eng-Latn"],
+        main_score="accuracy",
+        date=("2000-01-01", "2023-08-23"),  # best guess
+        form=["written"],
+        domains=["Legal"],
+        task_subtypes=[],
+        license="cc-by-4.0",
+        socioeconomic_status="high",
+        annotations_creators="expert-annotated",
+        dialect=[],
+        text_creation="found",
+        bibtex_citation="""
+        @misc{guha2023legalbench,
+            title={LegalBench: A Collaboratively Built Benchmark for Measuring Legal Reasoning in Large Language Models}, 
+            author={Neel Guha and Julian Nyarko and Daniel E. Ho and Christopher Ré and Adam Chilton and Aditya Narayana and Alex Chohlas-Wood and Austin Peters and Brandon Waldon and Daniel N. Rockmore and Diego Zambrano and Dmitry Talisman and Enam Hoque and Faiz Surani and Frank Fagan and Galit Sarfaty and Gregory M. Dickinson and Haggai Porat and Jason Hegland and Jessica Wu and Joe Nudell and Joel Niklaus and John Nay and Jonathan H. Choi and Kevin Tobia and Margaret Hagan and Megan Ma and Michael Livermore and Nikon Rasumov-Rahe and Nils Holzenberger and Noam Kolt and Peter Henderson and Sean Rehaag and Sharad Goel and Shang Gao and Spencer Williams and Sunny Gandhi and Tom Zur and Varun Iyer and Zehua Li},
+            year={2023},
+            eprint={2308.11462},
+            archivePrefix={arXiv},
+            primaryClass={cs.CL}
+        },
+        """,
+        n_samples={"test": 50},
+        avg_character_length={"test": 381.14},
+    )
+
+    def dataset_transform(self):
+        mapping = {"yes": 1, "no": 0}
+        self.dataset = self.dataset.map(
+            lambda example: {
+                "answer": mapping.get(example["answer"].lower(), example["answer"])
+            }
+        )
+        self.dataset = self.dataset.rename_column("answer", "label")
+
+
+class PROALegalBenchClassification(AbsTaskClassification):
+    metadata = TaskMetadata(
+        name="PROALegalBenchClassification",
+        description="""Given a statute, determine if the text contains an explicit private right of action. Given a privacy policy clause and a description of the clause, determine if the description is correct. A private right of action (PROA) exists when a statute empowers an ordinary individual (i.e., a private person) to legally enforce their rights by bringing an action in court. In short, a PROA creates the ability for an individual to sue someone in order to recover damages or halt some offending conduct. PROAs are ubiquitous in antitrust law (in which individuals harmed by anti-competitive behavior can sue offending firms for compensation) and environmental law (in which individuals can sue entities which release hazardous substances for damages).""",
+        reference="https://huggingface.co/datasets/nguha/legalbench",
+        dataset={
+            "path": "nguha/legalbench",
+            "name": "proa",
+            "revision": "12ca3b695563788fead87a982ad1a068284413f4",
+        },
+        type="Classification",
+        category="s2s",
+        eval_splits=["test"],
+        eval_langs=["eng-Latn"],
+        main_score="accuracy",
+        date=("2000-01-01", "2023-08-23"),  # best guess
+        form=["written"],
+        domains=["Legal"],
+        task_subtypes=[],
+        license="cc-by-4.0",
+        socioeconomic_status="high",
+        annotations_creators="expert-annotated",
+        dialect=[],
+        text_creation="found",
+        bibtex_citation="""
+        @misc{guha2023legalbench,
+            title={LegalBench: A Collaboratively Built Benchmark for Measuring Legal Reasoning in Large Language Models}, 
+            author={Neel Guha and Julian Nyarko and Daniel E. Ho and Christopher Ré and Adam Chilton and Aditya Narayana and Alex Chohlas-Wood and Austin Peters and Brandon Waldon and Daniel N. Rockmore and Diego Zambrano and Dmitry Talisman and Enam Hoque and Faiz Surani and Frank Fagan and Galit Sarfaty and Gregory M. Dickinson and Haggai Porat and Jason Hegland and Jessica Wu and Joe Nudell and Joel Niklaus and John Nay and Jonathan H. Choi and Kevin Tobia and Margaret Hagan and Megan Ma and Michael Livermore and Nikon Rasumov-Rahe and Nils Holzenberger and Noam Kolt and Peter Henderson and Sean Rehaag and Sharad Goel and Shang Gao and Spencer Williams and Sunny Gandhi and Tom Zur and Varun Iyer and Zehua Li},
+            year={2023},
+            eprint={2308.11462},
+            archivePrefix={arXiv},
+            primaryClass={cs.CL}
+        },
+        """,
+        n_samples={"test": 95},
+        avg_character_length={"test": 251.73},
+    )
+
+    def dataset_transform(self):
+        mapping = {"yes": 1, "no": 0}
+        self.dataset = self.dataset.map(
+            lambda example: {
+                "answer": mapping.get(example["answer"].lower(), example["answer"])
+            }
+        )
+        self.dataset = self.dataset.rename_column("answer", "label")
+
+
+class SCDBPAccountabilityLegalBenchClassification(AbsTaskClassification):
+    metadata = TaskMetadata(
+        name="SCDBPAccountabilityLegalBenchClassification",
+        description="This is a binary classification task in which the LLM must determine if a supply chain disclosure meets the following coding criteria: 'Does the above statement disclose whether the retail seller or manufacturer maintains internal compliance procedures on company standards regarding human trafficking and slavery? This includes any type of internal accountability mechanism. Requiring independently of the supply to comply with laws does not qualify or asking for documentary evidence of compliance does not count either.'",
+        reference="https://huggingface.co/datasets/nguha/legalbench",
+        dataset={
+            "path": "nguha/legalbench",
+            "name": "supply_chain_disclosure_best_practice_accountability",
+            "revision": "12ca3b695563788fead87a982ad1a068284413f4",
+        },
+        type="Classification",
+        category="s2s",
+        eval_splits=["test"],
+        eval_langs=["eng-Latn"],
+        main_score="accuracy",
+        date=("2010-01-01", "2015-06-30"),
+        form=["written"],
+        domains=["Legal"],
+        task_subtypes=[],
+        license="cc-by-4.0",
+        socioeconomic_status="high",
+        annotations_creators="expert-annotated",
+        dialect=[],
+        text_creation="found",
+        bibtex_citation="""
+        @misc{guha2023legalbench,
+            title={LegalBench: A Collaboratively Built Benchmark for Measuring Legal Reasoning in Large Language Models}, 
+            author={Neel Guha and Julian Nyarko and Daniel E. Ho and Christopher Ré and Adam Chilton and Aditya Narayana and Alex Chohlas-Wood and Austin Peters and Brandon Waldon and Daniel N. Rockmore and Diego Zambrano and Dmitry Talisman and Enam Hoque and Faiz Surani and Frank Fagan and Galit Sarfaty and Gregory M. Dickinson and Haggai Porat and Jason Hegland and Jessica Wu and Joe Nudell and Joel Niklaus and John Nay and Jonathan H. Choi and Kevin Tobia and Margaret Hagan and Megan Ma and Michael Livermore and Nikon Rasumov-Rahe and Nils Holzenberger and Noam Kolt and Peter Henderson and Sean Rehaag and Sharad Goel and Shang Gao and Spencer Williams and Sunny Gandhi and Tom Zur and Varun Iyer and Zehua Li},
+            year={2023},
+            eprint={2308.11462},
+            archivePrefix={arXiv},
+            primaryClass={cs.CL}
+        },
+        @article{chilton2017limitations,
+        title={The limitations of supply chain disclosure regimes},
+        author={Chilton, Adam S and Sarfaty, Galit A},
+        journal={Stan. J. Int'l L.},
+        volume={53},
+        pages={1},
+        year={2017},
+        publisher={HeinOnline}
+        }
+        """,
+        n_samples={"test": 379},
+        avg_character_length={"test": 3520},
+    )
+
+    def dataset_transform(self):
+        mapping = {"yes": 1, "no": 0}
+        self.dataset = self.dataset.map(
+            lambda example: {
+                "answer": mapping.get(example["answer"].lower(), example["answer"])
+            }
+        )
+        self.dataset = self.dataset.rename_column("answer", "label")
+
+
+class SCDBPAuditsLegalBenchClassification(AbsTaskClassification):
+    metadata = TaskMetadata(
+        name="SCDBPAuditsLegalBenchClassification",
+        description="This is a binary classification task in which the LLM must determine if a supply chain disclosure meets the following coding criteria: 'Does the above statement disclose whether the retail seller or manufacturer  performs any type of audit, or reserves the right to audit?'",
+        reference="https://huggingface.co/datasets/nguha/legalbench",
+        dataset={
+            "path": "nguha/legalbench",
+            "name": "supply_chain_disclosure_best_practice_audits",
+            "revision": "12ca3b695563788fead87a982ad1a068284413f4",
+        },
+        type="Classification",
+        category="s2s",
+        eval_splits=["test"],
+        eval_langs=["eng-Latn"],
+        main_score="accuracy",
+        date=("2010-01-01", "2015-06-30"),
+        form=["written"],
+        domains=["Legal"],
+        task_subtypes=[],
+        license="cc-by-4.0",
+        socioeconomic_status="high",
+        annotations_creators="expert-annotated",
+        dialect=[],
+        text_creation="found",
+        bibtex_citation="""
+        @misc{guha2023legalbench,
+            title={LegalBench: A Collaboratively Built Benchmark for Measuring Legal Reasoning in Large Language Models}, 
+            author={Neel Guha and Julian Nyarko and Daniel E. Ho and Christopher Ré and Adam Chilton and Aditya Narayana and Alex Chohlas-Wood and Austin Peters and Brandon Waldon and Daniel N. Rockmore and Diego Zambrano and Dmitry Talisman and Enam Hoque and Faiz Surani and Frank Fagan and Galit Sarfaty and Gregory M. Dickinson and Haggai Porat and Jason Hegland and Jessica Wu and Joe Nudell and Joel Niklaus and John Nay and Jonathan H. Choi and Kevin Tobia and Margaret Hagan and Megan Ma and Michael Livermore and Nikon Rasumov-Rahe and Nils Holzenberger and Noam Kolt and Peter Henderson and Sean Rehaag and Sharad Goel and Shang Gao and Spencer Williams and Sunny Gandhi and Tom Zur and Varun Iyer and Zehua Li},
+            year={2023},
+            eprint={2308.11462},
+            archivePrefix={arXiv},
+            primaryClass={cs.CL}
+        },
+        @article{chilton2017limitations,
+        title={The limitations of supply chain disclosure regimes},
+        author={Chilton, Adam S and Sarfaty, Galit A},
+        journal={Stan. J. Int'l L.},
+        volume={53},
+        pages={1},
+        year={2017},
+        publisher={HeinOnline}
+        }
+        """,
+        n_samples={"test": 379},
+        avg_character_length={"test": 3507},
+    )
+
+    def dataset_transform(self):
+        mapping = {"yes": 1, "no": 0}
+        self.dataset = self.dataset.map(
+            lambda example: {
+                "answer": mapping.get(example["answer"].lower(), example["answer"])
+            }
+        )
+        self.dataset = self.dataset.rename_column("answer", "label")
+
+
+class SCDBPCertificationLegalBenchClassification(AbsTaskClassification):
+    metadata = TaskMetadata(
+        name="SCDBPCertificationLegalBenchClassification",
+        description="This is a binary classification task in which the LLM must determine if a supply chain disclosure meets the following coding criteria: 'Does the above statement disclose whether the retail seller or manufacturer  performs any type of audit, or reserves the right to audit?'",
+        reference="https://huggingface.co/datasets/nguha/legalbench",
+        dataset={
+            "path": "nguha/legalbench",
+            "name": "supply_chain_disclosure_best_practice_certification",
+            "revision": "12ca3b695563788fead87a982ad1a068284413f4",
+        },
+        type="Classification",
+        category="s2s",
+        eval_splits=["test"],
+        eval_langs=["eng-Latn"],
+        main_score="accuracy",
+        date=("2010-01-01", "2015-06-30"),
+        form=["written"],
+        domains=["Legal"],
+        task_subtypes=[],
+        license="cc-by-4.0",
+        socioeconomic_status="high",
+        annotations_creators="expert-annotated",
+        dialect=[],
+        text_creation="found",
+        bibtex_citation="""
+        @misc{guha2023legalbench,
+            title={LegalBench: A Collaboratively Built Benchmark for Measuring Legal Reasoning in Large Language Models}, 
+            author={Neel Guha and Julian Nyarko and Daniel E. Ho and Christopher Ré and Adam Chilton and Aditya Narayana and Alex Chohlas-Wood and Austin Peters and Brandon Waldon and Daniel N. Rockmore and Diego Zambrano and Dmitry Talisman and Enam Hoque and Faiz Surani and Frank Fagan and Galit Sarfaty and Gregory M. Dickinson and Haggai Porat and Jason Hegland and Jessica Wu and Joe Nudell and Joel Niklaus and John Nay and Jonathan H. Choi and Kevin Tobia and Margaret Hagan and Megan Ma and Michael Livermore and Nikon Rasumov-Rahe and Nils Holzenberger and Noam Kolt and Peter Henderson and Sean Rehaag and Sharad Goel and Shang Gao and Spencer Williams and Sunny Gandhi and Tom Zur and Varun Iyer and Zehua Li},
+            year={2023},
+            eprint={2308.11462},
+            archivePrefix={arXiv},
+            primaryClass={cs.CL}
+        },
+        @article{chilton2017limitations,
+        title={The limitations of supply chain disclosure regimes},
+        author={Chilton, Adam S and Sarfaty, Galit A},
+        journal={Stan. J. Int'l L.},
+        volume={53},
+        pages={1},
+        year={2017},
+        publisher={HeinOnline}
+        }
+        """,
+        n_samples={"test": 378},
+        avg_character_length={"test": 3507},
+    )
+
+    def dataset_transform(self):
+        mapping = {"yes": 1, "no": 0}
+        self.dataset = self.dataset.map(
+            lambda example: {
+                "answer": mapping.get(example["answer"].lower(), example["answer"])
+            }
+        )
+        self.dataset = self.dataset.rename_column("answer", "label")
+
+
+class SCDBPTrainingLegalBenchClassification(AbsTaskClassification):
+    metadata = TaskMetadata(
+        name="SCDBPTrainingLegalBenchClassification",
+        description="This is a binary classification task in which the LLM must determine if a supply chain disclosure meets the following coding criteria: 'Does the above statement disclose whether the retail seller or manufacturer  provides training to employees on human trafficking and slavery? Broad policies such as ongoing dialogue on mitigating risks of human trafficking and slavery or increasing managers and purchasers knowledge about health, safety and labor practices qualify as training. Providing training to contractors who failed to comply with human trafficking laws counts as training.'",
+        reference="https://huggingface.co/datasets/nguha/legalbench",
+        dataset={
+            "path": "nguha/legalbench",
+            "name": "supply_chain_disclosure_best_practice_training",
+            "revision": "12ca3b695563788fead87a982ad1a068284413f4",
+        },
+        type="Classification",
+        category="s2s",
+        eval_splits=["test"],
+        eval_langs=["eng-Latn"],
+        main_score="accuracy",
+        date=("2010-01-01", "2015-06-30"),
+        form=["written"],
+        domains=["Legal"],
+        task_subtypes=[],
+        license="cc-by-4.0",
+        socioeconomic_status="high",
+        annotations_creators="expert-annotated",
+        dialect=[],
+        text_creation="found",
+        bibtex_citation="""
+        @misc{guha2023legalbench,
+            title={LegalBench: A Collaboratively Built Benchmark for Measuring Legal Reasoning in Large Language Models}, 
+            author={Neel Guha and Julian Nyarko and Daniel E. Ho and Christopher Ré and Adam Chilton and Aditya Narayana and Alex Chohlas-Wood and Austin Peters and Brandon Waldon and Daniel N. Rockmore and Diego Zambrano and Dmitry Talisman and Enam Hoque and Faiz Surani and Frank Fagan and Galit Sarfaty and Gregory M. Dickinson and Haggai Porat and Jason Hegland and Jessica Wu and Joe Nudell and Joel Niklaus and John Nay and Jonathan H. Choi and Kevin Tobia and Margaret Hagan and Megan Ma and Michael Livermore and Nikon Rasumov-Rahe and Nils Holzenberger and Noam Kolt and Peter Henderson and Sean Rehaag and Sharad Goel and Shang Gao and Spencer Williams and Sunny Gandhi and Tom Zur and Varun Iyer and Zehua Li},
+            year={2023},
+            eprint={2308.11462},
+            archivePrefix={arXiv},
+            primaryClass={cs.CL}
+        },
+        @article{chilton2017limitations,
+        title={The limitations of supply chain disclosure regimes},
+        author={Chilton, Adam S and Sarfaty, Galit A},
+        journal={Stan. J. Int'l L.},
+        volume={53},
+        pages={1},
+        year={2017},
+        publisher={HeinOnline}
+        }
+        """,
+        n_samples={"test": 379},
+        avg_character_length={"test": 3506},
+    )
+
+    def dataset_transform(self):
+        mapping = {"yes": 1, "no": 0}
+        self.dataset = self.dataset.map(
+            lambda example: {
+                "answer": mapping.get(example["answer"].lower(), example["answer"])
+            }
+        )
+        self.dataset = self.dataset.rename_column("answer", "label")
+
+
 class SCDBPVerificationLegalBenchClassification(AbsTaskClassification):
     metadata = TaskMetadata(
         name="SCDBPVerificationLegalBenchClassification",
@@ -5006,57 +5282,31 @@
         dataset={
             "path": "nguha/legalbench",
             "name": "supply_chain_disclosure_disclosed_accountability",
->>>>>>> 0c2258ad
-            "revision": "12ca3b695563788fead87a982ad1a068284413f4",
-        },
-        type="Classification",
-        category="s2s",
-        eval_splits=["test"],
-        eval_langs=["eng-Latn"],
-        main_score="accuracy",
-<<<<<<< HEAD
-        date=("2021-01-01", "2023-08-23"),  # best guess
-=======
+            "revision": "12ca3b695563788fead87a982ad1a068284413f4",
+        },
+        type="Classification",
+        category="s2s",
+        eval_splits=["test"],
+        eval_langs=["eng-Latn"],
+        main_score="accuracy",
         date=("2010-01-01", "2015-06-30"),
->>>>>>> 0c2258ad
-        form=["written"],
-        domains=["Legal"],
-        task_subtypes=[],
-        license="cc-by-4.0",
-        socioeconomic_status="high",
-        annotations_creators="expert-annotated",
-        dialect=[],
-        text_creation="found",
-        bibtex_citation="""
-        @misc{guha2023legalbench,
-            title={LegalBench: A Collaboratively Built Benchmark for Measuring Legal Reasoning in Large Language Models}, 
-            author={Neel Guha and Julian Nyarko and Daniel E. Ho and Christopher Ré and Adam Chilton and Aditya Narayana and Alex Chohlas-Wood and Austin Peters and Brandon Waldon and Daniel N. Rockmore and Diego Zambrano and Dmitry Talisman and Enam Hoque and Faiz Surani and Frank Fagan and Galit Sarfaty and Gregory M. Dickinson and Haggai Porat and Jason Hegland and Jessica Wu and Joe Nudell and Joel Niklaus and John Nay and Jonathan H. Choi and Kevin Tobia and Margaret Hagan and Megan Ma and Michael Livermore and Nikon Rasumov-Rahe and Nils Holzenberger and Noam Kolt and Peter Henderson and Sean Rehaag and Sharad Goel and Shang Gao and Spencer Williams and Sunny Gandhi and Tom Zur and Varun Iyer and Zehua Li},
-            year={2023},
-            eprint={2308.11462},
-            archivePrefix={arXiv},
-            primaryClass={cs.CL}
-        },
-<<<<<<< HEAD
-        """,
-        n_samples={"test": 312},
-        avg_character_length={"test": 269.71},
-    )
-
-    def dataset_transform(self):
-        self.dataset = self.dataset.rename_columns(
-            {"answer": "label", "question": "text"}
-        )
-
-
-class OverrulingLegalBenchClassification(AbsTaskClassification):
-    metadata = TaskMetadata(
-        name="OverrulingLegalBenchClassification",
-        description="""This task consists of classifying whether or not a particular sentence of case law overturns the decision of a previous case.""",
-        reference="https://huggingface.co/datasets/nguha/legalbench",
-        dataset={
-            "path": "nguha/legalbench",
-            "name": "overruling",
-=======
+        form=["written"],
+        domains=["Legal"],
+        task_subtypes=[],
+        license="cc-by-4.0",
+        socioeconomic_status="high",
+        annotations_creators="expert-annotated",
+        dialect=[],
+        text_creation="found",
+        bibtex_citation="""
+        @misc{guha2023legalbench,
+            title={LegalBench: A Collaboratively Built Benchmark for Measuring Legal Reasoning in Large Language Models}, 
+            author={Neel Guha and Julian Nyarko and Daniel E. Ho and Christopher Ré and Adam Chilton and Aditya Narayana and Alex Chohlas-Wood and Austin Peters and Brandon Waldon and Daniel N. Rockmore and Diego Zambrano and Dmitry Talisman and Enam Hoque and Faiz Surani and Frank Fagan and Galit Sarfaty and Gregory M. Dickinson and Haggai Porat and Jason Hegland and Jessica Wu and Joe Nudell and Joel Niklaus and John Nay and Jonathan H. Choi and Kevin Tobia and Margaret Hagan and Megan Ma and Michael Livermore and Nikon Rasumov-Rahe and Nils Holzenberger and Noam Kolt and Peter Henderson and Sean Rehaag and Sharad Goel and Shang Gao and Spencer Williams and Sunny Gandhi and Tom Zur and Varun Iyer and Zehua Li},
+            year={2023},
+            eprint={2308.11462},
+            archivePrefix={arXiv},
+            primaryClass={cs.CL}
+        },
         @article{chilton2017limitations,
         title={The limitations of supply chain disclosure regimes},
         author={Chilton, Adam S and Sarfaty, Galit A},
@@ -5089,48 +5339,31 @@
         dataset={
             "path": "nguha/legalbench",
             "name": "supply_chain_disclosure_disclosed_audits",
->>>>>>> 0c2258ad
-            "revision": "12ca3b695563788fead87a982ad1a068284413f4",
-        },
-        type="Classification",
-        category="s2s",
-        eval_splits=["test"],
-        eval_langs=["eng-Latn"],
-        main_score="accuracy",
-<<<<<<< HEAD
-        date=("1965-01-01", "2023-08-23"),
-=======
+            "revision": "12ca3b695563788fead87a982ad1a068284413f4",
+        },
+        type="Classification",
+        category="s2s",
+        eval_splits=["test"],
+        eval_langs=["eng-Latn"],
+        main_score="accuracy",
         date=("2010-01-01", "2015-06-30"),
->>>>>>> 0c2258ad
-        form=["written"],
-        domains=["Legal"],
-        task_subtypes=[],
-        license="cc-by-4.0",
-        socioeconomic_status="high",
-        annotations_creators="expert-annotated",
-        dialect=[],
-        text_creation="found",
-        bibtex_citation="""
-        @misc{guha2023legalbench,
-            title={LegalBench: A Collaboratively Built Benchmark for Measuring Legal Reasoning in Large Language Models}, 
-            author={Neel Guha and Julian Nyarko and Daniel E. Ho and Christopher Ré and Adam Chilton and Aditya Narayana and Alex Chohlas-Wood and Austin Peters and Brandon Waldon and Daniel N. Rockmore and Diego Zambrano and Dmitry Talisman and Enam Hoque and Faiz Surani and Frank Fagan and Galit Sarfaty and Gregory M. Dickinson and Haggai Porat and Jason Hegland and Jessica Wu and Joe Nudell and Joel Niklaus and John Nay and Jonathan H. Choi and Kevin Tobia and Margaret Hagan and Megan Ma and Michael Livermore and Nikon Rasumov-Rahe and Nils Holzenberger and Noam Kolt and Peter Henderson and Sean Rehaag and Sharad Goel and Shang Gao and Spencer Williams and Sunny Gandhi and Tom Zur and Varun Iyer and Zehua Li},
-            year={2023},
-            eprint={2308.11462},
-            archivePrefix={arXiv},
-            primaryClass={cs.CL}
-        },
-<<<<<<< HEAD
-        @inproceedings{zheng2021does,
-            title={When does pretraining help? assessing self-supervised learning for law and the casehold dataset of 53,000+ legal holdings},
-            author={Zheng, Lucia and Guha, Neel and Anderson, Brandon R and Henderson, Peter and Ho, Daniel E},
-            booktitle={Proceedings of the eighteenth international conference on artificial intelligence and law},
-            pages={159--168},
-            year={2021}
-        }
-        """,
-        n_samples={"test": 2048},
-        avg_character_length={"test": 167.20},
-=======
+        form=["written"],
+        domains=["Legal"],
+        task_subtypes=[],
+        license="cc-by-4.0",
+        socioeconomic_status="high",
+        annotations_creators="expert-annotated",
+        dialect=[],
+        text_creation="found",
+        bibtex_citation="""
+        @misc{guha2023legalbench,
+            title={LegalBench: A Collaboratively Built Benchmark for Measuring Legal Reasoning in Large Language Models}, 
+            author={Neel Guha and Julian Nyarko and Daniel E. Ho and Christopher Ré and Adam Chilton and Aditya Narayana and Alex Chohlas-Wood and Austin Peters and Brandon Waldon and Daniel N. Rockmore and Diego Zambrano and Dmitry Talisman and Enam Hoque and Faiz Surani and Frank Fagan and Galit Sarfaty and Gregory M. Dickinson and Haggai Porat and Jason Hegland and Jessica Wu and Joe Nudell and Joel Niklaus and John Nay and Jonathan H. Choi and Kevin Tobia and Margaret Hagan and Megan Ma and Michael Livermore and Nikon Rasumov-Rahe and Nils Holzenberger and Noam Kolt and Peter Henderson and Sean Rehaag and Sharad Goel and Shang Gao and Spencer Williams and Sunny Gandhi and Tom Zur and Varun Iyer and Zehua Li},
+            year={2023},
+            eprint={2308.11462},
+            archivePrefix={arXiv},
+            primaryClass={cs.CL}
+        },
         @article{chilton2017limitations,
         title={The limitations of supply chain disclosure regimes},
         author={Chilton, Adam S and Sarfaty, Galit A},
@@ -5143,32 +5376,16 @@
         """,
         n_samples={"test": 379},
         avg_character_length={"test": 3506},
->>>>>>> 0c2258ad
-    )
-
-    def dataset_transform(self):
-        mapping = {"yes": 1, "no": 0}
-        self.dataset = self.dataset.map(
-            lambda example: {
-                "answer": mapping.get(example["answer"].lower(), example["answer"])
-            }
-        )
-        self.dataset = self.dataset.rename_column("answer", "label")
-<<<<<<< HEAD
-        self.dataset = self.stratified_subsampling(
-            self.dataset, seed=self.seed, splits=["test"]
-        )
-
-
-class PersonalJurisdictionLegalBenchClassification(AbsTaskClassification):
-    metadata = TaskMetadata(
-        name="PersonalJurisdictionLegalBenchClassification",
-        description="""Given a fact pattern describing the set of contacts between a plaintiff, defendant, and forum, determine if a court in that forum could excercise personal jurisdiction over the defendant.""",
-        reference="https://huggingface.co/datasets/nguha/legalbench",
-        dataset={
-            "path": "nguha/legalbench",
-            "name": "personal_jurisdiction",
-=======
+    )
+
+    def dataset_transform(self):
+        mapping = {"yes": 1, "no": 0}
+        self.dataset = self.dataset.map(
+            lambda example: {
+                "answer": mapping.get(example["answer"].lower(), example["answer"])
+            }
+        )
+        self.dataset = self.dataset.rename_column("answer", "label")
 
 
 class SCDDCertificationLegalBenchClassification(AbsTaskClassification):
@@ -5236,41 +5453,31 @@
         dataset={
             "path": "nguha/legalbench",
             "name": "supply_chain_disclosure_disclosed_training",
->>>>>>> 0c2258ad
-            "revision": "12ca3b695563788fead87a982ad1a068284413f4",
-        },
-        type="Classification",
-        category="s2s",
-        eval_splits=["test"],
-        eval_langs=["eng-Latn"],
-        main_score="accuracy",
-<<<<<<< HEAD
-        date=("2000-01-01", "2023-08-23"),  # best guess
-=======
+            "revision": "12ca3b695563788fead87a982ad1a068284413f4",
+        },
+        type="Classification",
+        category="s2s",
+        eval_splits=["test"],
+        eval_langs=["eng-Latn"],
+        main_score="accuracy",
         date=("2010-01-01", "2015-06-30"),
->>>>>>> 0c2258ad
-        form=["written"],
-        domains=["Legal"],
-        task_subtypes=[],
-        license="cc-by-4.0",
-        socioeconomic_status="high",
-        annotations_creators="expert-annotated",
-        dialect=[],
-        text_creation="found",
-        bibtex_citation="""
-        @misc{guha2023legalbench,
-            title={LegalBench: A Collaboratively Built Benchmark for Measuring Legal Reasoning in Large Language Models}, 
-            author={Neel Guha and Julian Nyarko and Daniel E. Ho and Christopher Ré and Adam Chilton and Aditya Narayana and Alex Chohlas-Wood and Austin Peters and Brandon Waldon and Daniel N. Rockmore and Diego Zambrano and Dmitry Talisman and Enam Hoque and Faiz Surani and Frank Fagan and Galit Sarfaty and Gregory M. Dickinson and Haggai Porat and Jason Hegland and Jessica Wu and Joe Nudell and Joel Niklaus and John Nay and Jonathan H. Choi and Kevin Tobia and Margaret Hagan and Megan Ma and Michael Livermore and Nikon Rasumov-Rahe and Nils Holzenberger and Noam Kolt and Peter Henderson and Sean Rehaag and Sharad Goel and Shang Gao and Spencer Williams and Sunny Gandhi and Tom Zur and Varun Iyer and Zehua Li},
-            year={2023},
-            eprint={2308.11462},
-            archivePrefix={arXiv},
-            primaryClass={cs.CL}
-        },
-<<<<<<< HEAD
-        """,
-        n_samples={"test": 50},
-        avg_character_length={"test": 381.14},
-=======
+        form=["written"],
+        domains=["Legal"],
+        task_subtypes=[],
+        license="cc-by-4.0",
+        socioeconomic_status="high",
+        annotations_creators="expert-annotated",
+        dialect=[],
+        text_creation="found",
+        bibtex_citation="""
+        @misc{guha2023legalbench,
+            title={LegalBench: A Collaboratively Built Benchmark for Measuring Legal Reasoning in Large Language Models}, 
+            author={Neel Guha and Julian Nyarko and Daniel E. Ho and Christopher Ré and Adam Chilton and Aditya Narayana and Alex Chohlas-Wood and Austin Peters and Brandon Waldon and Daniel N. Rockmore and Diego Zambrano and Dmitry Talisman and Enam Hoque and Faiz Surani and Frank Fagan and Galit Sarfaty and Gregory M. Dickinson and Haggai Porat and Jason Hegland and Jessica Wu and Joe Nudell and Joel Niklaus and John Nay and Jonathan H. Choi and Kevin Tobia and Margaret Hagan and Megan Ma and Michael Livermore and Nikon Rasumov-Rahe and Nils Holzenberger and Noam Kolt and Peter Henderson and Sean Rehaag and Sharad Goel and Shang Gao and Spencer Williams and Sunny Gandhi and Tom Zur and Varun Iyer and Zehua Li},
+            year={2023},
+            eprint={2308.11462},
+            archivePrefix={arXiv},
+            primaryClass={cs.CL}
+        },
         @article{chilton2017limitations,
         title={The limitations of supply chain disclosure regimes},
         author={Chilton, Adam S and Sarfaty, Galit A},
@@ -5283,29 +5490,18 @@
         """,
         n_samples={"test": 379},
         avg_character_length={"test": 3499},
->>>>>>> 0c2258ad
-    )
-
-    def dataset_transform(self):
-        mapping = {"yes": 1, "no": 0}
-        self.dataset = self.dataset.map(
-            lambda example: {
-                "answer": mapping.get(example["answer"].lower(), example["answer"])
-            }
-        )
-        self.dataset = self.dataset.rename_column("answer", "label")
-
-
-<<<<<<< HEAD
-class PROALegalBenchClassification(AbsTaskClassification):
-    metadata = TaskMetadata(
-        name="PROALegalBenchClassification",
-        description="""Given a statute, determine if the text contains an explicit private right of action. Given a privacy policy clause and a description of the clause, determine if the description is correct. A private right of action (PROA) exists when a statute empowers an ordinary individual (i.e., a private person) to legally enforce their rights by bringing an action in court. In short, a PROA creates the ability for an individual to sue someone in order to recover damages or halt some offending conduct. PROAs are ubiquitous in antitrust law (in which individuals harmed by anti-competitive behavior can sue offending firms for compensation) and environmental law (in which individuals can sue entities which release hazardous substances for damages).""",
-        reference="https://huggingface.co/datasets/nguha/legalbench",
-        dataset={
-            "path": "nguha/legalbench",
-            "name": "proa",
-=======
+    )
+
+    def dataset_transform(self):
+        mapping = {"yes": 1, "no": 0}
+        self.dataset = self.dataset.map(
+            lambda example: {
+                "answer": mapping.get(example["answer"].lower(), example["answer"])
+            }
+        )
+        self.dataset = self.dataset.rename_column("answer", "label")
+
+
 class SCDDVerificationLegalBenchClassification(AbsTaskClassification):
     metadata = TaskMetadata(
         name="SCDDVerificationLegalBenchClassification",
@@ -5314,41 +5510,31 @@
         dataset={
             "path": "nguha/legalbench",
             "name": "supply_chain_disclosure_disclosed_verification",
->>>>>>> 0c2258ad
-            "revision": "12ca3b695563788fead87a982ad1a068284413f4",
-        },
-        type="Classification",
-        category="s2s",
-        eval_splits=["test"],
-        eval_langs=["eng-Latn"],
-        main_score="accuracy",
-<<<<<<< HEAD
-        date=("2000-01-01", "2023-08-23"),  # best guess
-=======
+            "revision": "12ca3b695563788fead87a982ad1a068284413f4",
+        },
+        type="Classification",
+        category="s2s",
+        eval_splits=["test"],
+        eval_langs=["eng-Latn"],
+        main_score="accuracy",
         date=("2010-01-01", "2015-06-30"),
->>>>>>> 0c2258ad
-        form=["written"],
-        domains=["Legal"],
-        task_subtypes=[],
-        license="cc-by-4.0",
-        socioeconomic_status="high",
-        annotations_creators="expert-annotated",
-        dialect=[],
-        text_creation="found",
-        bibtex_citation="""
-        @misc{guha2023legalbench,
-            title={LegalBench: A Collaboratively Built Benchmark for Measuring Legal Reasoning in Large Language Models}, 
-            author={Neel Guha and Julian Nyarko and Daniel E. Ho and Christopher Ré and Adam Chilton and Aditya Narayana and Alex Chohlas-Wood and Austin Peters and Brandon Waldon and Daniel N. Rockmore and Diego Zambrano and Dmitry Talisman and Enam Hoque and Faiz Surani and Frank Fagan and Galit Sarfaty and Gregory M. Dickinson and Haggai Porat and Jason Hegland and Jessica Wu and Joe Nudell and Joel Niklaus and John Nay and Jonathan H. Choi and Kevin Tobia and Margaret Hagan and Megan Ma and Michael Livermore and Nikon Rasumov-Rahe and Nils Holzenberger and Noam Kolt and Peter Henderson and Sean Rehaag and Sharad Goel and Shang Gao and Spencer Williams and Sunny Gandhi and Tom Zur and Varun Iyer and Zehua Li},
-            year={2023},
-            eprint={2308.11462},
-            archivePrefix={arXiv},
-            primaryClass={cs.CL}
-        },
-<<<<<<< HEAD
-        """,
-        n_samples={"test": 95},
-        avg_character_length={"test": 251.73},
-=======
+        form=["written"],
+        domains=["Legal"],
+        task_subtypes=[],
+        license="cc-by-4.0",
+        socioeconomic_status="high",
+        annotations_creators="expert-annotated",
+        dialect=[],
+        text_creation="found",
+        bibtex_citation="""
+        @misc{guha2023legalbench,
+            title={LegalBench: A Collaboratively Built Benchmark for Measuring Legal Reasoning in Large Language Models}, 
+            author={Neel Guha and Julian Nyarko and Daniel E. Ho and Christopher Ré and Adam Chilton and Aditya Narayana and Alex Chohlas-Wood and Austin Peters and Brandon Waldon and Daniel N. Rockmore and Diego Zambrano and Dmitry Talisman and Enam Hoque and Faiz Surani and Frank Fagan and Galit Sarfaty and Gregory M. Dickinson and Haggai Porat and Jason Hegland and Jessica Wu and Joe Nudell and Joel Niklaus and John Nay and Jonathan H. Choi and Kevin Tobia and Margaret Hagan and Megan Ma and Michael Livermore and Nikon Rasumov-Rahe and Nils Holzenberger and Noam Kolt and Peter Henderson and Sean Rehaag and Sharad Goel and Shang Gao and Spencer Williams and Sunny Gandhi and Tom Zur and Varun Iyer and Zehua Li},
+            year={2023},
+            eprint={2308.11462},
+            archivePrefix={arXiv},
+            primaryClass={cs.CL}
+        },
         @article{chilton2017limitations,
         title={The limitations of supply chain disclosure regimes},
         author={Chilton, Adam S and Sarfaty, Galit A},
@@ -5361,7 +5547,6 @@
         """,
         n_samples={"test": 379},
         avg_character_length={"test": 3503},
->>>>>>> 0c2258ad
     )
 
     def dataset_transform(self):
