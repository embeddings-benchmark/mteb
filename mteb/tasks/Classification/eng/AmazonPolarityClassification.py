--- conflicted
+++ resolved
@@ -1,15 +1,11 @@
 from __future__ import annotations
 
-from mteb.abstasks.AbsTaskAnyClassification import AbsTaskAnyClassification
-from mteb.abstasks.task_metadata import TaskMetadata
+from mteb.abstasks.AbsTaskClassification import AbsTaskClassification
+from mteb.abstasks.TaskMetadata import TaskMetadata
 
 
-<<<<<<< HEAD
-class AmazonPolarityClassification(AbsTaskAnyClassification):
-=======
 class AmazonPolarityClassification(AbsTaskClassification):
     superseded_by = "AmazonPolarityClassification.v2"
->>>>>>> 9586697f
     metadata = TaskMetadata(
         name="AmazonPolarityClassification",
         description="Amazon Polarity Classification Dataset.",
@@ -19,7 +15,7 @@
             "revision": "e2d317d38cd51312af73b3d32a06d1a08b442046",
         },
         type="Classification",
-        category="t2c",
+        category="p2p",
         modalities=["text"],
         eval_splits=["test"],
         eval_langs=["eng-Latn"],
