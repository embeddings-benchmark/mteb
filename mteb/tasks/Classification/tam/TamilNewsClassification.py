--- conflicted
+++ resolved
@@ -1,15 +1,11 @@
 from __future__ import annotations
 
-from mteb.abstasks.AbsTaskAnyClassification import AbsTaskAnyClassification
-from mteb.abstasks.task_metadata import TaskMetadata
+from mteb.abstasks.AbsTaskClassification import AbsTaskClassification
+from mteb.abstasks.TaskMetadata import TaskMetadata
 
 
-<<<<<<< HEAD
-class TamilNewsClassification(AbsTaskAnyClassification):
-=======
 class TamilNewsClassification(AbsTaskClassification):
     superseded_by = "TamilNewsClassification.v2"
->>>>>>> 9586697f
     metadata = TaskMetadata(
         name="TamilNewsClassification",
         description="A Tamil dataset for 6-class classification of Tamil news articles",
@@ -19,7 +15,7 @@
             "revision": "bb34dd6690cf17aa731d75d45388c5801b8c4e4b",
         },
         type="Classification",
-        category="t2c",
+        category="s2s",
         modalities=["text"],
         date=("2014-01-01", "2018-01-01"),
         eval_splits=["test"],
