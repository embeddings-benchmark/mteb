from __future__ import annotations

from mteb.abstasks.AbsTaskAnyClassification import AbsTaskAnyClassification
from mteb.abstasks.task_metadata import TaskMetadata


<<<<<<< HEAD
class AngryTweetsClassification(AbsTaskAnyClassification):
=======
class AngryTweetsClassification(AbsTaskClassification):
    superseded_by = "AngryTweetsClassification.v2"
>>>>>>> 9586697f
    metadata = TaskMetadata(
        name="AngryTweetsClassification",
        dataset={
            "path": "DDSC/angry-tweets",
            "revision": "20b0e6081892e78179356fada741b7afa381443d",
        },
        description="A sentiment dataset with 3 classes (positiv, negativ, neutral) for Danish tweets",
        reference="https://aclanthology.org/2021.nodalida-main.53/",
        type="Classification",
        category="t2c",
        modalities=["text"],
        eval_splits=["test"],
        eval_langs=["dan-Latn"],
        main_score="accuracy",
        date=("2021-01-01", "2021-12-31"),
        domains=["Social", "Written"],
        task_subtypes=["Sentiment/Hate speech"],
        license="cc-by-4.0",
        annotations_creators="human-annotated",
        dialect=[],
        sample_creation="found",
        bibtex_citation=r"""
@inproceedings{pauli2021danlp,
  author = {Pauli, Amalie Brogaard and Barrett, Maria and Lacroix, Oph{\'e}lie and Hvingelby, Rasmus},
  booktitle = {Proceedings of the 23rd Nordic Conference on Computational Linguistics (NoDaLiDa)},
  pages = {460--466},
  title = {DaNLP: An open-source toolkit for Danish Natural Language Processing},
  year = {2021},
}
""",
        prompt="Classify Danish tweets by sentiment. (positive, negative, neutral).",
    )

    samples_per_label = 16


class AngryTweetsClassificationV2(AbsTaskClassification):
    metadata = TaskMetadata(
        name="AngryTweetsClassification.v2",
        dataset={
            "path": "mteb/angry_tweets",
            "revision": "b9475fb66a13befda4fa9871cd92343bb2c0eb77",
        },
        description="""A sentiment dataset with 3 classes (positiv, negativ, neutral) for Danish tweets
        This version corrects errors found in the original data. For details, see [pull request](https://github.com/embeddings-benchmark/mteb/pull/2900)""",
        reference="https://aclanthology.org/2021.nodalida-main.53/",
        type="Classification",
        category="s2s",
        modalities=["text"],
        eval_splits=["test"],
        eval_langs=["dan-Latn"],
        main_score="accuracy",
        date=("2021-01-01", "2021-12-31"),
        domains=["Social", "Written"],
        task_subtypes=["Sentiment/Hate speech"],
        license="cc-by-4.0",
        annotations_creators="human-annotated",
        dialect=[],
        sample_creation="found",
        bibtex_citation=r"""
@inproceedings{pauli2021danlp,
  author = {Pauli, Amalie Brogaard and Barrett, Maria and Lacroix, Oph{\'e}lie and Hvingelby, Rasmus},
  booktitle = {Proceedings of the 23rd Nordic Conference on Computational Linguistics (NoDaLiDa)},
  pages = {460--466},
  title = {DaNLP: An open-source toolkit for Danish Natural Language Processing},
  year = {2021},
}
""",
        prompt="Classify Danish tweets by sentiment. (positive, negative, neutral).",
        adapted_from=["AngryTweetsClassification"],
    )

    samples_per_label = 16<|MERGE_RESOLUTION|>--- conflicted
+++ resolved
@@ -4,12 +4,8 @@
 from mteb.abstasks.task_metadata import TaskMetadata
 
 
-<<<<<<< HEAD
 class AngryTweetsClassification(AbsTaskAnyClassification):
-=======
-class AngryTweetsClassification(AbsTaskClassification):
     superseded_by = "AngryTweetsClassification.v2"
->>>>>>> 9586697f
     metadata = TaskMetadata(
         name="AngryTweetsClassification",
         dataset={
