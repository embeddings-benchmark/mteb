from __future__ import annotations

from mteb.abstasks.AbsTaskAnyClassification import AbsTaskAnyClassification
from mteb.abstasks.task_metadata import TaskMetadata


<<<<<<< HEAD
class TeluguAndhraJyotiNewsClassification(AbsTaskAnyClassification):
=======
class TeluguAndhraJyotiNewsClassification(AbsTaskClassification):
    superseded_by = "TeluguAndhraJyotiNewsClassification.v2"
>>>>>>> 9586697f
    metadata = TaskMetadata(
        name="TeluguAndhraJyotiNewsClassification",
        description="A Telugu dataset for 5-class classification of Telugu news articles",
        reference="https://github.com/AnushaMotamarri/Telugu-Newspaper-Article-Dataset",
        dataset={
            "path": "mlexplorer008/telugu_news_classification",
            "revision": "3821aa93aa461c9263071e0897234e8d775ad616",
        },
        type="Classification",
        category="t2c",
        modalities=["text"],
        date=("2014-01-01", "2018-01-01"),
        eval_splits=["test"],
        eval_langs=["tel-Telu"],
        main_score="f1",
        domains=["News", "Written"],
        task_subtypes=["Topic classification"],
        license="mit",
        annotations_creators="derived",
        dialect=[],
        sample_creation="found",
        bibtex_citation="",
    )

    def dataset_transform(self):
        self.dataset = self.dataset.rename_columns({"body": "text", "topic": "label"})
        self.dataset = self.stratified_subsampling(self.dataset, seed=self.seed)


class TeluguAndhraJyotiNewsClassificationV2(AbsTaskClassification):
    metadata = TaskMetadata(
        name="TeluguAndhraJyotiNewsClassification.v2",
        description="""A Telugu dataset for 5-class classification of Telugu news articles
        This version corrects errors found in the original data. For details, see [pull request](https://github.com/embeddings-benchmark/mteb/pull/2900)""",
        reference="https://github.com/AnushaMotamarri/Telugu-Newspaper-Article-Dataset",
        dataset={
            "path": "mteb/telugu_andhra_jyoti_news",
            "revision": "032752fb5f3a8c5b0814061c6502e0e8d58ec77c",
        },
        type="Classification",
        category="s2s",
        modalities=["text"],
        date=("2014-01-01", "2018-01-01"),
        eval_splits=["test"],
        eval_langs=["tel-Telu"],
        main_score="f1",
        domains=["News", "Written"],
        task_subtypes=["Topic classification"],
        license="mit",
        annotations_creators="derived",
        dialect=[],
        sample_creation="found",
        bibtex_citation="",
        adapted_from=["TeluguAndhraJyotiNewsClassification"],
    )

    def dataset_transform(self):
        self.dataset = self.stratified_subsampling(self.dataset, seed=self.seed)<|MERGE_RESOLUTION|>--- conflicted
+++ resolved
@@ -1,15 +1,11 @@
 from __future__ import annotations
 
-from mteb.abstasks.AbsTaskAnyClassification import AbsTaskAnyClassification
-from mteb.abstasks.task_metadata import TaskMetadata
+from mteb.abstasks.AbsTaskClassification import AbsTaskClassification
+from mteb.abstasks.TaskMetadata import TaskMetadata
 
 
-<<<<<<< HEAD
-class TeluguAndhraJyotiNewsClassification(AbsTaskAnyClassification):
-=======
 class TeluguAndhraJyotiNewsClassification(AbsTaskClassification):
     superseded_by = "TeluguAndhraJyotiNewsClassification.v2"
->>>>>>> 9586697f
     metadata = TaskMetadata(
         name="TeluguAndhraJyotiNewsClassification",
         description="A Telugu dataset for 5-class classification of Telugu news articles",
@@ -19,7 +15,7 @@
             "revision": "3821aa93aa461c9263071e0897234e8d775ad616",
         },
         type="Classification",
-        category="t2c",
+        category="s2s",
         modalities=["text"],
         date=("2014-01-01", "2018-01-01"),
         eval_splits=["test"],
