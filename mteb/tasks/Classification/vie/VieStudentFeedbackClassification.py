--- conflicted
+++ resolved
@@ -1,17 +1,13 @@
 from __future__ import annotations
 
-from mteb.abstasks.AbsTaskAnyClassification import AbsTaskAnyClassification
-from mteb.abstasks.task_metadata import TaskMetadata
+from mteb.abstasks.AbsTaskClassification import AbsTaskClassification
+from mteb.abstasks.TaskMetadata import TaskMetadata
 
 TEST_SAMPLES = 2048
 
 
-<<<<<<< HEAD
-class VieStudentFeedbackClassification(AbsTaskAnyClassification):
-=======
 class VieStudentFeedbackClassification(AbsTaskClassification):
     superseded_by = "VieStudentFeedbackClassification.v2"
->>>>>>> 9586697f
     metadata = TaskMetadata(
         name="VieStudentFeedbackClassification",
         description="A Vietnamese dataset for classification of student feedback",
@@ -22,7 +18,7 @@
             "trust_remote_code": True,
         },
         type="Classification",
-        category="t2c",
+        category="s2s",
         modalities=["text"],
         eval_splits=["test"],
         eval_langs=["vie-Latn"],
