--- conflicted
+++ resolved
@@ -1,15 +1,11 @@
 from __future__ import annotations
 
-from mteb.abstasks.AbsTaskAnyClassification import AbsTaskAnyClassification
-from mteb.abstasks.task_metadata import TaskMetadata
+from mteb.abstasks.AbsTaskClassification import AbsTaskClassification
+from mteb.abstasks.TaskMetadata import TaskMetadata
 
 
-<<<<<<< HEAD
-class MacedonianTweetSentimentClassification(AbsTaskAnyClassification):
-=======
 class MacedonianTweetSentimentClassification(AbsTaskClassification):
     superseded_by = "MacedonianTweetSentimentClassification.v2"
->>>>>>> 9586697f
     metadata = TaskMetadata(
         name="MacedonianTweetSentimentClassification",
         description="An Macedonian dataset for tweet sentiment classification.",
@@ -19,7 +15,7 @@
             "revision": "957e075ba35e4417ba7837987fd7053a6533a1a2",
         },
         type="Classification",
-        category="t2c",
+        category="s2s",
         modalities=["text"],
         date=["2014-11-01", "2015-04-01"],
         eval_splits=["test"],
