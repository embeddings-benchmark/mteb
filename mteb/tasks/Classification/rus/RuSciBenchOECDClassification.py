--- conflicted
+++ resolved
@@ -1,16 +1,12 @@
 from __future__ import annotations
 
-from mteb.abstasks.AbsTaskAnyClassification import AbsTaskAnyClassification
-from mteb.abstasks.task_metadata import TaskMetadata
+from mteb.abstasks.AbsTaskClassification import AbsTaskClassification
+from mteb.abstasks.TaskMetadata import TaskMetadata
 
 
-<<<<<<< HEAD
-class RuSciBenchOECDClassification(AbsTaskAnyClassification):
-=======
 class RuSciBenchOECDClassification(AbsTaskClassification):
     superseded_by = "RuSciBenchOECDClassification.v2"
 
->>>>>>> 9586697f
     metadata = TaskMetadata(
         name="RuSciBenchOECDClassification",
         dataset={
@@ -20,7 +16,7 @@
         description="Classification of scientific papers (title+abstract) by rubric",
         reference="https://github.com/mlsa-iai-msu-lab/ru_sci_bench/",
         type="Classification",
-        category="t2c",
+        category="p2p",
         modalities=["text"],
         eval_splits=["test"],
         eval_langs=["rus-Cyrl"],
