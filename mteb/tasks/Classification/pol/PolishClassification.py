from __future__ import annotations

from mteb.abstasks.AbsTaskAnyClassification import AbsTaskAnyClassification
from mteb.abstasks.task_metadata import TaskMetadata


<<<<<<< HEAD
class CbdClassification(AbsTaskAnyClassification):
=======
class CbdClassification(AbsTaskClassification):
    superseded_by = "CBD.v2"
>>>>>>> 9586697f
    metadata = TaskMetadata(
        name="CBD",
        description="Polish Tweets annotated for cyberbullying detection.",
        reference="http://2019.poleval.pl/files/poleval2019.pdf",
        dataset={
            "path": "PL-MTEB/cbd",
            "revision": "36ddb419bcffe6a5374c3891957912892916f28d",
        },
        type="Classification",
        category="t2c",
        modalities=["text"],
        eval_splits=["test"],
        eval_langs=["pol-Latn"],
        main_score="accuracy",
        date=("2019-01-01", "2019-12-31"),  # best guess: based on publication date
        domains=["Written", "Social"],
        task_subtypes=["Sentiment/Hate speech"],
        license="bsd-3-clause",
        annotations_creators="human-annotated",  # guess
        dialect=[],
        sample_creation="found",
        bibtex_citation=r"""
@proceedings{ogr:kob:19:poleval,
  address = {Warsaw, Poland},
  editor = {Maciej Ogrodniczuk and Łukasz Kobyliński},
  isbn = {978-83-63159-28-3},
  publisher = {Institute of Computer Science, Polish Academy of Sciences},
  title = {{Proceedings of the PolEval 2019 Workshop}},
  url = {http://2019.poleval.pl/files/poleval2019.pdf},
  year = {2019},
}
""",
    )


<<<<<<< HEAD
class PolEmo2InClassification(AbsTaskAnyClassification):
=======
class CbdClassificationV2(AbsTaskClassification):
    metadata = TaskMetadata(
        name="CBD.v2",
        description="""Polish Tweets annotated for cyberbullying detection.
        This version corrects errors found in the original data. For details, see [pull request](https://github.com/embeddings-benchmark/mteb/pull/2900)""",
        reference="http://2019.poleval.pl/files/poleval2019.pdf",
        dataset={
            "path": "mteb/cbd",
            "revision": "d962699e284a173179a05052b49d0a9001a25bc0",
        },
        type="Classification",
        category="s2s",
        modalities=["text"],
        eval_splits=["test"],
        eval_langs=["pol-Latn"],
        main_score="accuracy",
        date=("2019-01-01", "2019-12-31"),  # best guess: based on publication date
        domains=["Written", "Social"],
        task_subtypes=["Sentiment/Hate speech"],
        license="bsd-3-clause",
        annotations_creators="human-annotated",  # guess
        dialect=[],
        sample_creation="found",
        bibtex_citation=r"""
@proceedings{ogr:kob:19:poleval,
  address = {Warsaw, Poland},
  editor = {Maciej Ogrodniczuk and Łukasz Kobyliński},
  isbn = {978-83-63159-28-3},
  publisher = {Institute of Computer Science, Polish Academy of Sciences},
  title = {{Proceedings of the PolEval 2019 Workshop}},
  url = {http://2019.poleval.pl/files/poleval2019.pdf},
  year = {2019},
}
""",
        adapted_from=["CbdClassification"],
    )


class PolEmo2InClassification(AbsTaskClassification):
    superseded_by = "PolEmo2.0-IN.v2"
>>>>>>> 9586697f
    metadata = TaskMetadata(
        name="PolEmo2.0-IN",
        description="A collection of Polish online reviews from four domains: medicine, hotels, products and "
        + "school. The PolEmo2.0-IN task is to predict the sentiment of in-domain (medicine and hotels) reviews.",
        reference="https://aclanthology.org/K19-1092.pdf",
        dataset={
            "path": "PL-MTEB/polemo2_in",
            "revision": "d90724373c70959f17d2331ad51fb60c71176b03",
        },
        type="Classification",
        category="t2c",
        modalities=["text"],
        eval_splits=["test"],
        eval_langs=["pol-Latn"],
        main_score="accuracy",
        date=("2004-01-01", "2019-05-30"),  # based on plot in paper
        domains=["Written", "Social"],
        task_subtypes=["Sentiment/Hate speech"],
        license="cc-by-sa-4.0",
        annotations_creators="derived",
        dialect=[],
        sample_creation="found",
        bibtex_citation=r"""
@inproceedings{kocon-etal-2019-multi,
  abstract = {In this article we present an extended version of PolEmo {--} a corpus of consumer reviews from 4 domains: medicine, hotels, products and school. Current version (PolEmo 2.0) contains 8,216 reviews having 57,466 sentences. Each text and sentence was manually annotated with sentiment in 2+1 scheme, which gives a total of 197,046 annotations. We obtained a high value of Positive Specific Agreement, which is 0.91 for texts and 0.88 for sentences. PolEmo 2.0 is publicly available under a Creative Commons copyright license. We explored recent deep learning approaches for the recognition of sentiment, such as Bi-directional Long Short-Term Memory (BiLSTM) and Bidirectional Encoder Representations from Transformers (BERT).},
  address = {Hong Kong, China},
  author = {Koco{\'n}, Jan  and
Mi{\l}kowski, Piotr  and
Za{\'s}ko-Zieli{\'n}ska, Monika},
  booktitle = {Proceedings of the 23rd Conference on Computational Natural Language Learning (CoNLL)},
  doi = {10.18653/v1/K19-1092},
  month = nov,
  pages = {980--991},
  publisher = {Association for Computational Linguistics},
  title = {Multi-Level Sentiment Analysis of {P}ol{E}mo 2.0: Extended Corpus of Multi-Domain Consumer Reviews},
  url = {https://aclanthology.org/K19-1092},
  year = {2019},
}
""",
    )


<<<<<<< HEAD
class PolEmo2OutClassification(AbsTaskAnyClassification):
=======
class PolEmo2InClassificationV2(AbsTaskClassification):
    metadata = TaskMetadata(
        name="PolEmo2.0-IN.v2",
        description="A collection of Polish online reviews from four domains: medicine, hotels, products and "
        + "school. The PolEmo2.0-IN task is to predict the sentiment of in-domain (medicine and hotels) reviews.",
        reference="https://aclanthology.org/K19-1092.pdf",
        dataset={
            "path": "mteb/pol_emo2_in",
            "revision": "15f86f0432cd7c91437cf7c673993527e2f53fd8",
        },
        type="Classification",
        category="s2s",
        modalities=["text"],
        eval_splits=["test"],
        eval_langs=["pol-Latn"],
        main_score="accuracy",
        date=("2004-01-01", "2019-05-30"),  # based on plot in paper
        domains=["Written", "Social"],
        task_subtypes=["Sentiment/Hate speech"],
        license="cc-by-sa-4.0",
        annotations_creators="derived",
        dialect=[],
        sample_creation="found",
        bibtex_citation=r"""
@inproceedings{kocon-etal-2019-multi,
  abstract = {In this article we present an extended version of PolEmo {--} a corpus of consumer reviews from 4 domains: medicine, hotels, products and school. Current version (PolEmo 2.0) contains 8,216 reviews having 57,466 sentences. Each text and sentence was manually annotated with sentiment in 2+1 scheme, which gives a total of 197,046 annotations. We obtained a high value of Positive Specific Agreement, which is 0.91 for texts and 0.88 for sentences. PolEmo 2.0 is publicly available under a Creative Commons copyright license. We explored recent deep learning approaches for the recognition of sentiment, such as Bi-directional Long Short-Term Memory (BiLSTM) and Bidirectional Encoder Representations from Transformers (BERT).},
  address = {Hong Kong, China},
  author = {Koco{\'n}, Jan  and
Mi{\l}kowski, Piotr  and
Za{\'s}ko-Zieli{\'n}ska, Monika},
  booktitle = {Proceedings of the 23rd Conference on Computational Natural Language Learning (CoNLL)},
  doi = {10.18653/v1/K19-1092},
  month = nov,
  pages = {980--991},
  publisher = {Association for Computational Linguistics},
  title = {Multi-Level Sentiment Analysis of {P}ol{E}mo 2.0: Extended Corpus of Multi-Domain Consumer Reviews},
  url = {https://aclanthology.org/K19-1092},
  year = {2019},
}
""",
        adapted_from=["PolEmo2InClassification"],
    )


class PolEmo2OutClassification(AbsTaskClassification):
    superseded_by = "PolEmo2.0-OUT.v2"
>>>>>>> 9586697f
    metadata = TaskMetadata(
        name="PolEmo2.0-OUT",
        description="A collection of Polish online reviews from four domains: medicine, hotels, products and "
        + "school. The PolEmo2.0-OUT task is to predict the sentiment of out-of-domain (products and "
        + "school) reviews using models train on reviews from medicine and hotels domains.",
        reference="https://aclanthology.org/K19-1092.pdf",
        dataset={
            "path": "PL-MTEB/polemo2_out",
            "revision": "6a21ab8716e255ab1867265f8b396105e8aa63d4",
        },
        type="Classification",
        category="t2c",
        modalities=["text"],
        eval_splits=["test"],
        eval_langs=["pol-Latn"],
        main_score="accuracy",
        date=("2004-01-01", "2019-05-30"),  # based on plot in paper
        domains=["Written", "Social"],
        task_subtypes=["Sentiment/Hate speech"],
        license="cc-by-sa-4.0",
        annotations_creators=None,
        dialect=None,
        sample_creation=None,
        bibtex_citation=None,
    )


<<<<<<< HEAD
class AllegroReviewsClassification(AbsTaskAnyClassification):
=======
class PolEmo2OutClassificationV2(AbsTaskClassification):
    metadata = TaskMetadata(
        name="PolEmo2.0-OUT.v2",
        description="A collection of Polish online reviews from four domains: medicine, hotels, products and "
        + "school. The PolEmo2.0-OUT task is to predict the sentiment of out-of-domain (products and "
        + "school) reviews using models train on reviews from medicine and hotels domains.",
        reference="https://aclanthology.org/K19-1092.pdf",
        dataset={
            "path": "mteb/pol_emo2_out",
            "revision": "f7f3752b56dcbc4c84077274dfa687efa38476fb",
        },
        type="Classification",
        category="s2s",
        modalities=["text"],
        eval_splits=["test"],
        eval_langs=["pol-Latn"],
        main_score="accuracy",
        date=("2004-01-01", "2019-05-30"),  # based on plot in paper
        domains=["Written", "Social"],
        task_subtypes=["Sentiment/Hate speech"],
        license="cc-by-sa-4.0",
        annotations_creators=None,
        dialect=None,
        sample_creation=None,
        bibtex_citation=None,
        adapted_from=["PolEmo2OutClassification"],
    )


class AllegroReviewsClassification(AbsTaskClassification):
    superseded_by = "AllegroReviews.v2"
>>>>>>> 9586697f
    metadata = TaskMetadata(
        name="AllegroReviews",
        description="A Polish dataset for sentiment classification on reviews from e-commerce marketplace Allegro.",
        reference="https://aclanthology.org/2020.acl-main.111.pdf",
        dataset={
            "path": "PL-MTEB/allegro-reviews",
            "revision": "b89853e6de927b0e3bfa8ecc0e56fe4e02ceafc6",
        },
        type="Classification",
        category="t2c",
        modalities=["text"],
        eval_splits=["test"],
        eval_langs=["pol-Latn"],
        main_score="accuracy",
        date=(
            "2020-06-22",
            "2020-07-07",
        ),  # best guess: based on commit dates in https://github.com/allegro/klejbenchmark-baselines
        domains=["Reviews"],
        task_subtypes=["Sentiment/Hate speech"],
        license="cc-by-sa-4.0",
        annotations_creators="derived",
        dialect=[],
        sample_creation="found",
        bibtex_citation=r"""
@inproceedings{rybak-etal-2020-klej,
  abstract = {In recent years, a series of Transformer-based models unlocked major improvements in general natural language understanding (NLU) tasks. Such a fast pace of research would not be possible without general NLU benchmarks, which allow for a fair comparison of the proposed methods. However, such benchmarks are available only for a handful of languages. To alleviate this issue, we introduce a comprehensive multi-task benchmark for the Polish language understanding, accompanied by an online leaderboard. It consists of a diverse set of tasks, adopted from existing datasets for named entity recognition, question-answering, textual entailment, and others. We also introduce a new sentiment analysis task for the e-commerce domain, named Allegro Reviews (AR). To ensure a common evaluation scheme and promote models that generalize to different NLU tasks, the benchmark includes datasets from varying domains and applications. Additionally, we release HerBERT, a Transformer-based model trained specifically for the Polish language, which has the best average performance and obtains the best results for three out of nine tasks. Finally, we provide an extensive evaluation, including several standard baselines and recently proposed, multilingual Transformer-based models.},
  address = {Online},
  author = {Rybak, Piotr  and
Mroczkowski, Robert  and
Tracz, Janusz  and
Gawlik, Ireneusz},
  booktitle = {Proceedings of the 58th Annual Meeting of the Association for Computational Linguistics},
  doi = {10.18653/v1/2020.acl-main.111},
  editor = {Jurafsky, Dan  and
Chai, Joyce  and
Schluter, Natalie  and
Tetreault, Joel},
  month = jul,
  pages = {1191--1201},
  publisher = {Association for Computational Linguistics},
  title = {{KLEJ}: Comprehensive Benchmark for {P}olish Language Understanding},
  url = {https://aclanthology.org/2020.acl-main.111/},
  year = {2020},
}
""",
    )


<<<<<<< HEAD
class PacClassification(AbsTaskAnyClassification):
=======
class AllegroReviewsClassificationV2(AbsTaskClassification):
    metadata = TaskMetadata(
        name="AllegroReviews.v2",
        description="""A Polish dataset for sentiment classification on reviews from e-commerce marketplace Allegro.
        This version corrects errors found in the original data. For details, see [pull request](https://github.com/embeddings-benchmark/mteb/pull/2900)""",
        reference="https://aclanthology.org/2020.acl-main.111.pdf",
        dataset={
            "path": "mteb/allegro_reviews",
            "revision": "5233456d195235bf93f45b8ef54d72f72957dbf1",
        },
        type="Classification",
        category="s2s",
        modalities=["text"],
        eval_splits=["test"],
        eval_langs=["pol-Latn"],
        main_score="accuracy",
        date=(
            "2020-06-22",
            "2020-07-07",
        ),  # best guess: based on commit dates in https://github.com/allegro/klejbenchmark-baselines
        domains=["Reviews"],
        task_subtypes=["Sentiment/Hate speech"],
        license="cc-by-sa-4.0",
        annotations_creators="derived",
        dialect=[],
        sample_creation="found",
        bibtex_citation=r"""
@inproceedings{rybak-etal-2020-klej,
  abstract = {In recent years, a series of Transformer-based models unlocked major improvements in general natural language understanding (NLU) tasks. Such a fast pace of research would not be possible without general NLU benchmarks, which allow for a fair comparison of the proposed methods. However, such benchmarks are available only for a handful of languages. To alleviate this issue, we introduce a comprehensive multi-task benchmark for the Polish language understanding, accompanied by an online leaderboard. It consists of a diverse set of tasks, adopted from existing datasets for named entity recognition, question-answering, textual entailment, and others. We also introduce a new sentiment analysis task for the e-commerce domain, named Allegro Reviews (AR). To ensure a common evaluation scheme and promote models that generalize to different NLU tasks, the benchmark includes datasets from varying domains and applications. Additionally, we release HerBERT, a Transformer-based model trained specifically for the Polish language, which has the best average performance and obtains the best results for three out of nine tasks. Finally, we provide an extensive evaluation, including several standard baselines and recently proposed, multilingual Transformer-based models.},
  address = {Online},
  author = {Rybak, Piotr  and
Mroczkowski, Robert  and
Tracz, Janusz  and
Gawlik, Ireneusz},
  booktitle = {Proceedings of the 58th Annual Meeting of the Association for Computational Linguistics},
  doi = {10.18653/v1/2020.acl-main.111},
  editor = {Jurafsky, Dan  and
Chai, Joyce  and
Schluter, Natalie  and
Tetreault, Joel},
  month = jul,
  pages = {1191--1201},
  publisher = {Association for Computational Linguistics},
  title = {{KLEJ}: Comprehensive Benchmark for {P}olish Language Understanding},
  url = {https://aclanthology.org/2020.acl-main.111/},
  year = {2020},
}
""",
        adapted_from=["AllegroReviewsClassification"],
    )


class PacClassification(AbsTaskClassification):
    superseded_by = "PAC.v2"
>>>>>>> 9586697f
    metadata = TaskMetadata(
        name="PAC",
        description="Polish Paraphrase Corpus",
        reference="https://arxiv.org/pdf/2211.13112.pdf",
        dataset={
            "path": "laugustyniak/abusive-clauses-pl",
            "revision": "fc69d1c153a8ccdcf1eef52f4e2a27f88782f543",
            "trust_remote_code": True,
        },
        type="Classification",
        category="t2c",
        modalities=["text"],
        eval_splits=["test"],
        eval_langs=["pol-Latn"],
        main_score="accuracy",
        date=("2021-01-01", "2021-12-31"),  # best guess: based on publication date
        domains=["Legal", "Written"],
        task_subtypes=[],
        license="cc-by-nc-sa-4.0",
        annotations_creators=None,
        dialect=[],
        sample_creation=None,
        bibtex_citation=r"""
@misc{augustyniak2022waydesigningcompilinglepiszcze,
  archiveprefix = {arXiv},
  author = {Łukasz Augustyniak and Kamil Tagowski and Albert Sawczyn and Denis Janiak and Roman Bartusiak and Adrian Szymczak and Marcin Wątroba and Arkadiusz Janz and Piotr Szymański and Mikołaj Morzy and Tomasz Kajdanowicz and Maciej Piasecki},
  eprint = {2211.13112},
  primaryclass = {cs.CL},
  title = {This is the way: designing and compiling LEPISZCZE, a comprehensive NLP benchmark for Polish},
  url = {https://arxiv.org/abs/2211.13112},
  year = {2022},
}
""",
    )


class PacClassificationV2(AbsTaskClassification):
    metadata = TaskMetadata(
        name="PAC.v2",
        description="""Polish Paraphrase Corpus
        This version corrects errors found in the original data. For details, see [pull request](https://github.com/embeddings-benchmark/mteb/pull/2900)""",
        reference="https://arxiv.org/pdf/2211.13112.pdf",
        dataset={
            "path": "mteb/pac",
            "revision": "53c98e6a9173c550f1b60f0da9152e67e9618897",
        },
        type="Classification",
        category="p2p",
        modalities=["text"],
        eval_splits=["test"],
        eval_langs=["pol-Latn"],
        main_score="accuracy",
        date=("2021-01-01", "2021-12-31"),  # best guess: based on publication date
        domains=["Legal", "Written"],
        task_subtypes=[],
        license="cc-by-nc-sa-4.0",
        annotations_creators=None,
        dialect=[],
        sample_creation=None,
        bibtex_citation=r"""
@misc{augustyniak2022waydesigningcompilinglepiszcze,
  archiveprefix = {arXiv},
  author = {Łukasz Augustyniak and Kamil Tagowski and Albert Sawczyn and Denis Janiak and Roman Bartusiak and Adrian Szymczak and Marcin Wątroba and Arkadiusz Janz and Piotr Szymański and Mikołaj Morzy and Tomasz Kajdanowicz and Maciej Piasecki},
  eprint = {2211.13112},
  primaryclass = {cs.CL},
  title = {This is the way: designing and compiling LEPISZCZE, a comprehensive NLP benchmark for Polish},
  url = {https://arxiv.org/abs/2211.13112},
  year = {2022},
}
""",
        adapted_from=["PacClassification"],
    )<|MERGE_RESOLUTION|>--- conflicted
+++ resolved
@@ -1,15 +1,11 @@
 from __future__ import annotations
 
-from mteb.abstasks.AbsTaskAnyClassification import AbsTaskAnyClassification
-from mteb.abstasks.task_metadata import TaskMetadata
-
-
-<<<<<<< HEAD
-class CbdClassification(AbsTaskAnyClassification):
-=======
+from mteb.abstasks.AbsTaskClassification import AbsTaskClassification
+from mteb.abstasks.TaskMetadata import TaskMetadata
+
+
 class CbdClassification(AbsTaskClassification):
     superseded_by = "CBD.v2"
->>>>>>> 9586697f
     metadata = TaskMetadata(
         name="CBD",
         description="Polish Tweets annotated for cyberbullying detection.",
@@ -19,7 +15,7 @@
             "revision": "36ddb419bcffe6a5374c3891957912892916f28d",
         },
         type="Classification",
-        category="t2c",
+        category="s2s",
         modalities=["text"],
         eval_splits=["test"],
         eval_langs=["pol-Latn"],
@@ -45,9 +41,6 @@
     )
 
 
-<<<<<<< HEAD
-class PolEmo2InClassification(AbsTaskAnyClassification):
-=======
 class CbdClassificationV2(AbsTaskClassification):
     metadata = TaskMetadata(
         name="CBD.v2",
@@ -88,7 +81,6 @@
 
 class PolEmo2InClassification(AbsTaskClassification):
     superseded_by = "PolEmo2.0-IN.v2"
->>>>>>> 9586697f
     metadata = TaskMetadata(
         name="PolEmo2.0-IN",
         description="A collection of Polish online reviews from four domains: medicine, hotels, products and "
@@ -99,7 +91,7 @@
             "revision": "d90724373c70959f17d2331ad51fb60c71176b03",
         },
         type="Classification",
-        category="t2c",
+        category="s2s",
         modalities=["text"],
         eval_splits=["test"],
         eval_langs=["pol-Latn"],
@@ -131,9 +123,6 @@
     )
 
 
-<<<<<<< HEAD
-class PolEmo2OutClassification(AbsTaskAnyClassification):
-=======
 class PolEmo2InClassificationV2(AbsTaskClassification):
     metadata = TaskMetadata(
         name="PolEmo2.0-IN.v2",
@@ -180,7 +169,6 @@
 
 class PolEmo2OutClassification(AbsTaskClassification):
     superseded_by = "PolEmo2.0-OUT.v2"
->>>>>>> 9586697f
     metadata = TaskMetadata(
         name="PolEmo2.0-OUT",
         description="A collection of Polish online reviews from four domains: medicine, hotels, products and "
@@ -192,7 +180,7 @@
             "revision": "6a21ab8716e255ab1867265f8b396105e8aa63d4",
         },
         type="Classification",
-        category="t2c",
+        category="s2s",
         modalities=["text"],
         eval_splits=["test"],
         eval_langs=["pol-Latn"],
@@ -208,9 +196,6 @@
     )
 
 
-<<<<<<< HEAD
-class AllegroReviewsClassification(AbsTaskAnyClassification):
-=======
 class PolEmo2OutClassificationV2(AbsTaskClassification):
     metadata = TaskMetadata(
         name="PolEmo2.0-OUT.v2",
@@ -242,7 +227,6 @@
 
 class AllegroReviewsClassification(AbsTaskClassification):
     superseded_by = "AllegroReviews.v2"
->>>>>>> 9586697f
     metadata = TaskMetadata(
         name="AllegroReviews",
         description="A Polish dataset for sentiment classification on reviews from e-commerce marketplace Allegro.",
@@ -252,7 +236,7 @@
             "revision": "b89853e6de927b0e3bfa8ecc0e56fe4e02ceafc6",
         },
         type="Classification",
-        category="t2c",
+        category="s2s",
         modalities=["text"],
         eval_splits=["test"],
         eval_langs=["pol-Latn"],
@@ -292,9 +276,6 @@
     )
 
 
-<<<<<<< HEAD
-class PacClassification(AbsTaskAnyClassification):
-=======
 class AllegroReviewsClassificationV2(AbsTaskClassification):
     metadata = TaskMetadata(
         name="AllegroReviews.v2",
@@ -349,7 +330,6 @@
 
 class PacClassification(AbsTaskClassification):
     superseded_by = "PAC.v2"
->>>>>>> 9586697f
     metadata = TaskMetadata(
         name="PAC",
         description="Polish Paraphrase Corpus",
@@ -360,7 +340,7 @@
             "trust_remote_code": True,
         },
         type="Classification",
-        category="t2c",
+        category="p2p",
         modalities=["text"],
         eval_splits=["test"],
         eval_langs=["pol-Latn"],
