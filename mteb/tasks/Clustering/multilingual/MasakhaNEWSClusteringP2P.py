from __future__ import annotations

import datasets
import numpy as np

from mteb.abstasks.TaskMetadata import TaskMetadata

from ....abstasks import AbsTaskClustering, MultilingualTask

_LANGUAGES = [
    "amh",
    "eng",
    "fra",
    "hau",
    "ibo",
    "lin",
    "lug",
    "orm",
    "pcm",
    "run",
    "sna",
    "som",
    "swa",
    "tir",
    "xho",
    "yor",
]


class MasakhaNEWSClusteringP2P(AbsTaskClustering, MultilingualTask):
    metadata = TaskMetadata(
        name="MasakhaNEWSClusteringP2P",
        description="Clustering of news article headlines and texts from MasakhaNEWS dataset. Clustering of 10 sets on the news article label.",
        reference="https://huggingface.co/datasets/masakhane/masakhanews",
<<<<<<< HEAD
        hf_hub_name="masakhane/masakhanews",
=======
        dataset={
            "path": "mteb/masakhanews",
            "revision": "8ccc72e69e65f40c70e117d8b3c08306bb788b60",
        },
>>>>>>> 74f33f00
        type="Clustering",
        category="p2p",
        eval_splits=["test"],
        eval_langs=_LANGUAGES,
        main_score="v_measure",
        date=None,
        form=None,
        domains=None,
        task_subtypes=None,
        license=None,
        socioeconomic_status=None,
        annotations_creators=None,
        dialect=None,
        text_creation=None,
        bibtex_citation=None,
        n_samples=None,
        avg_character_length=None,
    )

    def load_data(self, **kwargs):
        """
        Load dataset from HuggingFace hub and convert it to the standard format.
        """
        if self.data_loaded:
            return
        self.dataset = {}
        for lang in self.langs:
            self.dataset[lang] = datasets.load_dataset(
                name=lang,
                **self.metadata_dict["dataset"],
            )
            self.dataset_transform(lang)
        self.data_loaded = True

    def dataset_transform(self, lang):
        """
        Convert to standard format
        """
        self.dataset[lang].pop("train")
        self.dataset[lang].pop("validation")

        self.dataset[lang] = self.dataset[lang].remove_columns(
            ["url", "text", "headline"]
        )
        texts = self.dataset[lang]["test"]["headline_text"]
        labels = self.dataset[lang]["test"]["label"]
        new_format = {
            "sentences": [split.tolist() for split in np.array_split(texts, 5)],
            "labels": [split.tolist() for split in np.array_split(labels, 5)],
        }
        self.dataset[lang]["test"] = datasets.Dataset.from_dict(new_format)<|MERGE_RESOLUTION|>--- conflicted
+++ resolved
@@ -32,14 +32,10 @@
         name="MasakhaNEWSClusteringP2P",
         description="Clustering of news article headlines and texts from MasakhaNEWS dataset. Clustering of 10 sets on the news article label.",
         reference="https://huggingface.co/datasets/masakhane/masakhanews",
-<<<<<<< HEAD
-        hf_hub_name="masakhane/masakhanews",
-=======
         dataset={
-            "path": "mteb/masakhanews",
+            "path": "masakhane/masakhanews",
             "revision": "8ccc72e69e65f40c70e117d8b3c08306bb788b60",
         },
->>>>>>> 74f33f00
         type="Clustering",
         category="p2p",
         eval_splits=["test"],
