from __future__ import annotations

import datasets
import numpy as np
from datasets import Dataset, DatasetDict

from mteb.abstasks.AbsTaskClustering import AbsTaskClustering
from mteb.abstasks.AbsTaskClusteringFast import AbsTaskClusteringFast
from mteb.abstasks.MultilingualTask import MultilingualTask
from mteb.abstasks.TaskMetadata import TaskMetadata

_LANGUAGES = {
    "de": ["deu-Latn"],
    "fr": ["fra-Latn"],
    "ru": ["rus-Cyrl"],
    "es": ["spa-Latn"],
}
# Did not include turkish (tu) samples because all `topics` values are set to "unknown".
# Which results in a v-measure of 1 as all texts are considered to be in one cluster.

N_SAMPLES = 2048


class MLSUMClusteringS2S(AbsTaskClustering, MultilingualTask):
    superseded_by = "MLSUMClusteringS2S.v2"
    metadata = TaskMetadata(
        name="MLSUMClusteringS2S",
        description="Clustering of newspaper article contents and titles from MLSUM dataset. Clustering of 10 sets on the newpaper article topics.",
        reference="https://huggingface.co/datasets/mteb/mlsum",
        dataset={
            "path": "mteb/mlsum",
            "revision": "b4efe498c4d0b9d7bdd2905f6fff4e22ae251d00",
        },
        type="Clustering",
        category="s2s",
        modalities=["text"],
        eval_splits=["validation", "test"],
        eval_langs=_LANGUAGES,
        main_score="v_measure",
        date=("2010-01-01", "2018-09-30"),
        domains=["News", "Written"],
        task_subtypes=["Topic classification"],
        license="not specified",
        annotations_creators="derived",
        dialect=[],
        sample_creation="found",
        bibtex_citation=r"""
@article{scialom2020mlsum,
  author = {Scialom, Thomas and Dray, Paul-Alexis and Lamprier, Sylvain and Piwowarski, Benjamin and Staiano, Jacopo},
  journal = {arXiv preprint arXiv:2004.14900},
  title = {MLSUM: The Multilingual Summarization Corpus},
  year = {2020},
}
""",
    )

    def load_data(self, **kwargs):
        """Load dataset from HuggingFace hub and convert it to the standard format."""
        if self.data_loaded:
            return
        self.dataset = {}
        for lang in self.hf_subsets:
            self.dataset[lang] = datasets.load_dataset(
                name=lang,
                **self.metadata_dict["dataset"],
            )
            self.dataset_transform(lang)
        self.data_loaded = True

    def dataset_transform(self, lang):
        """Convert to standard format"""
        _dataset = self.dataset[lang]
        _dataset.pop("train")

        _dataset = _dataset.remove_columns(["summary", "url", "date", "title"])

        for eval_split in self.metadata.eval_splits:
            texts = _dataset[eval_split]["text"]
            topics = _dataset[eval_split]["topic"]
            new_format = {
                "sentences": [split.tolist() for split in np.array_split(texts, 10)],
                "labels": [split.tolist() for split in np.array_split(topics, 10)],
            }
            _dataset[eval_split] = datasets.Dataset.from_dict(new_format)

        self.dataset[lang] = _dataset


class MLSUMClusteringS2SFast(AbsTaskClusteringFast, MultilingualTask):
    max_document_to_embed = N_SAMPLES
    max_fraction_of_documents_to_embed = None

    metadata = TaskMetadata(
        name="MLSUMClusteringS2S.v2",
        description="Clustering of newspaper article contents and titles from MLSUM dataset. Clustering of 10 sets on the newpaper article topics.",
        reference="https://huggingface.co/datasets/mteb/mlsum",
        dataset={
            "path": "mteb/mlsum",
            "revision": "b4efe498c4d0b9d7bdd2905f6fff4e22ae251d00",
        },
        type="Clustering",
        category="s2s",
        modalities=["text"],
        eval_splits=["validation", "test"],
        eval_langs=_LANGUAGES,
        main_score="v_measure",
        date=("2010-01-01", "2018-09-30"),
        domains=["News", "Written"],
        task_subtypes=["Topic classification"],
        license="not specified",
        annotations_creators="derived",
        dialect=[],
        sample_creation="found",
<<<<<<< HEAD
        bibtex_citation="""@article{scialom2020mlsum,
        title={MLSUM: The Multilingual Summarization Corpus},
        author={Scialom, Thomas and Dray, Paul-Alexis and Lamprier, Sylvain and Piwowarski, Benjamin and Staiano, Jacopo},
        journal={arXiv preprint arXiv:2004.14900},
        year={2020}
        }""",
=======
        bibtex_citation=r"""
@article{scialom2020mlsum,
  author = {Scialom, Thomas and Dray, Paul-Alexis and Lamprier, Sylvain and Piwowarski, Benjamin and Staiano, Jacopo},
  journal = {arXiv preprint arXiv:2004.14900},
  title = {MLSUM: The Multilingual Summarization Corpus},
  year = {2020},
}
""",
>>>>>>> a52ea2f7
        adapted_from=["MLSUMClusteringS2S"],
    )

    def load_data(self, **kwargs):
        """Load dataset from HuggingFace hub and convert it to the standard format."""
        if self.data_loaded:
            return
        self.dataset = {}
        for lang in self.hf_subsets:
            self.dataset[lang] = datasets.load_dataset(
                name=lang,
                **self.metadata_dict["dataset"],
            )
            self.dataset_transform(lang)
        self.data_loaded = True

    def dataset_transform(self, lang):
        """Convert to standard format"""
        _dataset = self.dataset[lang]
        _dataset.pop("train")

        _dataset = _dataset.remove_columns(
            ["summary", "url", "date", "title"]
        ).rename_columns({"topic": "labels", "text": "sentences"})

        lang_dict = {}
        for split in self.metadata.eval_splits:
            labels = _dataset[split]["labels"]
            sentences = _dataset[split]["sentences"]

            # Remove sentences and labels with only 1 label example.
            unique_labels, counts = np.unique(labels, return_counts=True)
            solo_label_idx = np.where(counts == 1)
            solo_labels = unique_labels[solo_label_idx]
            is_solo = np.isin(labels, solo_labels)
            split_ds = Dataset.from_dict({"labels": labels, "sentences": sentences})
            if is_solo.any():
                split_ds = split_ds.select(np.nonzero(is_solo == False)[0])  # noqa: E712
            lang_dict.update({split: split_ds})

        self.dataset[lang] = self.stratified_subsampling(
            DatasetDict(lang_dict),
            self.seed,
            self.metadata.eval_splits,
            label="labels",
        )<|MERGE_RESOLUTION|>--- conflicted
+++ resolved
@@ -111,14 +111,6 @@
         annotations_creators="derived",
         dialect=[],
         sample_creation="found",
-<<<<<<< HEAD
-        bibtex_citation="""@article{scialom2020mlsum,
-        title={MLSUM: The Multilingual Summarization Corpus},
-        author={Scialom, Thomas and Dray, Paul-Alexis and Lamprier, Sylvain and Piwowarski, Benjamin and Staiano, Jacopo},
-        journal={arXiv preprint arXiv:2004.14900},
-        year={2020}
-        }""",
-=======
         bibtex_citation=r"""
 @article{scialom2020mlsum,
   author = {Scialom, Thomas and Dray, Paul-Alexis and Lamprier, Sylvain and Piwowarski, Benjamin and Staiano, Jacopo},
@@ -127,7 +119,6 @@
   year = {2020},
 }
 """,
->>>>>>> a52ea2f7
         adapted_from=["MLSUMClusteringS2S"],
     )
 
