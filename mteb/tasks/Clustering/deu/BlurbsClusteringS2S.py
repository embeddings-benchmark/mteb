from __future__ import annotations

import itertools

import numpy as np
from datasets import Dataset, DatasetDict

from mteb.abstasks.AbsTaskClustering import AbsTaskClustering
from mteb.abstasks.AbsTaskClusteringFast import (
    AbsTaskClusteringFast,
    check_label_distribution,
)
from mteb.abstasks.TaskMetadata import TaskMetadata

NUM_SAMPLES = 2048


class BlurbsClusteringS2S(AbsTaskClustering):
    superseded_by = "BlurbsClusteringS2S.v2"

    metadata = TaskMetadata(
        name="BlurbsClusteringS2S",
        description="Clustering of book titles. Clustering of 28 sets, either on the main or secondary genre.",
        reference="https://www.inf.uni-hamburg.de/en/inst/ab/lt/resources/data/germeval-2019-hmc.html",
        dataset={
            "path": "slvnwhrl/blurbs-clustering-s2s",
            "revision": "22793b6a6465bf00120ad525e38c51210858132c",
        },
        type="Clustering",
        category="s2s",
        modalities=["text"],
        eval_splits=["test"],
        eval_langs=["deu-Latn"],
        main_score="v_measure",
        date=None,
        form=None,
        domains=["Written"],
        task_subtypes=None,
        license=None,
        annotations_creators=None,
        dialect=None,
        sample_creation=None,
        bibtex_citation=r"""
@inproceedings{Remus2019GermEval2T,
  author = {Steffen Remus and Rami Aly and Chris Biemann},
  booktitle = {Conference on Natural Language Processing},
  title = {GermEval 2019 Task 1: Hierarchical Classification of Blurbs},
  url = {https://api.semanticscholar.org/CorpusID:208334484},
  year = {2019},
}
""",
    )


class BlurbsClusteringS2SFast(AbsTaskClusteringFast):
    # a faster version of the task, since it does not sample from the same distribution we can't use the AbsTaskClusteringFast, instead we
    # simply downsample each cluster.

    max_document_to_embed = NUM_SAMPLES
    max_fraction_of_documents_to_embed = None

    metadata = TaskMetadata(
        name="BlurbsClusteringS2S.v2",
        description="Clustering of book titles. Clustering of 28 sets, either on the main or secondary genre.",
        reference="https://www.inf.uni-hamburg.de/en/inst/ab/lt/resources/data/germeval-2019-hmc.html",
        dataset={
            "path": "slvnwhrl/blurbs-clustering-s2s",
            "revision": "22793b6a6465bf00120ad525e38c51210858132c",
        },
        type="Clustering",
        category="s2s",
        modalities=["text"],
        eval_splits=["test"],
        eval_langs=["deu-Latn"],
        main_score="v_measure",
        date=(
            "1900-01-01",
            "2019-12-31",
        ),  # since it is books it is likely to be from the 20th century -> paper from 2019
        domains=["Fiction", "Written"],
        task_subtypes=["Thematic clustering"],
        license="cc-by-nc-4.0",
        annotations_creators="derived",
        dialect=[],
        sample_creation="found",
<<<<<<< HEAD
        bibtex_citation="""@inproceedings{Remus2019GermEval2T,
  title={GermEval 2019 Task 1: Hierarchical Classification of Blurbs},
  author={Steffen Remus and Rami Aly and Chris Biemann},
  booktitle={Conference on Natural Language Processing},
  year={2019},
  url={https://api.semanticscholar.org/CorpusID:208334484}
}""",
=======
        bibtex_citation=r"""
@inproceedings{Remus2019GermEval2T,
  author = {Steffen Remus and Rami Aly and Chris Biemann},
  booktitle = {Conference on Natural Language Processing},
  title = {GermEval 2019 Task 1: Hierarchical Classification of Blurbs},
  url = {https://api.semanticscholar.org/CorpusID:208334484},
  year = {2019},
}
""",
>>>>>>> a52ea2f7
        adapted_from=["BlurbsClusteringS2S"],
    )

    def dataset_transform(self):
        ds = {}
        for split in self.metadata.eval_splits:
            labels = list(itertools.chain.from_iterable(self.dataset[split]["labels"]))
            sentences = list(
                itertools.chain.from_iterable(self.dataset[split]["sentences"])
            )

            check_label_distribution(self.dataset[split])

            # Remove sentences and labels with only 1 label example.
            unique_labels, counts = np.unique(labels, return_counts=True)
            solo_label_idx = np.where(counts == 1)
            solo_labels = unique_labels[solo_label_idx]
            for solo_label in solo_labels:
                loc = labels.index(solo_label)
                labels.pop(loc)
                sentences.pop(loc)
            ds[split] = Dataset.from_dict({"labels": labels, "sentences": sentences})

        self.dataset = DatasetDict(ds)
        self.dataset = self.stratified_subsampling(
            self.dataset,
            self.seed,
            self.metadata.eval_splits,
            label="labels",
        )<|MERGE_RESOLUTION|>--- conflicted
+++ resolved
@@ -83,15 +83,6 @@
         annotations_creators="derived",
         dialect=[],
         sample_creation="found",
-<<<<<<< HEAD
-        bibtex_citation="""@inproceedings{Remus2019GermEval2T,
-  title={GermEval 2019 Task 1: Hierarchical Classification of Blurbs},
-  author={Steffen Remus and Rami Aly and Chris Biemann},
-  booktitle={Conference on Natural Language Processing},
-  year={2019},
-  url={https://api.semanticscholar.org/CorpusID:208334484}
-}""",
-=======
         bibtex_citation=r"""
 @inproceedings{Remus2019GermEval2T,
   author = {Steffen Remus and Rami Aly and Chris Biemann},
@@ -101,7 +92,6 @@
   year = {2019},
 }
 """,
->>>>>>> a52ea2f7
         adapted_from=["BlurbsClusteringS2S"],
     )
 
