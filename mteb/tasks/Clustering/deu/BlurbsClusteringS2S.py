--- conflicted
+++ resolved
@@ -33,10 +33,6 @@
         eval_langs=["deu-Latn"],
         main_score="v_measure",
         date=None,
-<<<<<<< HEAD
-        form=None,
-=======
->>>>>>> d7ff1ab3
         domains=["Written"],
         task_subtypes=None,
         license=None,
