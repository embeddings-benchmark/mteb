--- conflicted
+++ resolved
@@ -74,15 +74,6 @@
         annotations_creators="derived",
         dialect=[],
         sample_creation="found",
-<<<<<<< HEAD
-        bibtex_citation="""@inproceedings{Remus2019GermEval2T,
-  title={GermEval 2019 Task 1: Hierarchical Classification of Blurbs},
-  author={Steffen Remus and Rami Aly and Chris Biemann},
-  booktitle={Conference on Natural Language Processing},
-  year={2019},
-  url={https://api.semanticscholar.org/CorpusID:208334484}
-}""",
-=======
         bibtex_citation=r"""
 @inproceedings{Remus2019GermEval2T,
   author = {Steffen Remus and Rami Aly and Chris Biemann},
@@ -92,7 +83,6 @@
   year = {2019},
 }
 """,
->>>>>>> a52ea2f7
         adapted_from=["BlurbsClusteringP2P"],
     )
 
