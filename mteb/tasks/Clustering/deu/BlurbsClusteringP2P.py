--- conflicted
+++ resolved
@@ -25,12 +25,7 @@
         eval_langs=["deu-Latn"],
         main_score="v_measure",
         date=None,
-<<<<<<< HEAD
-        domains=None,
-=======
-        form=None,
         domains=["Written"],
->>>>>>> 20baefb1
         task_subtypes=None,
         license=None,
         annotations_creators=None,
