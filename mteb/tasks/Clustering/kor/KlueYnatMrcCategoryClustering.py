from __future__ import annotations

import datasets

from mteb.abstasks.AbsTaskClustering import AbsTaskClustering
from mteb.abstasks.TaskMetadata import TaskMetadata


class KlueYnatMrcCategoryClustering(AbsTaskClustering):
    metadata = TaskMetadata(
        name="KlueYnatMrcCategoryClustering",
        description="this dataset is a processed and redistributed version of the KLUE-Ynat & KLUE-MRC  dataset. News_category: IT/Science, Sports, Media/Culture, Ecomomy/Finance, Real Estate",
        reference="https://huggingface.co/datasets/on-and-on/clustering_klue_mrc_ynat_title",
        type="Clustering",
<<<<<<< HEAD
        category="t2t",
=======
        category="s2s",
>>>>>>> 9117c2fe
        modalities=["text"],
        eval_splits=["test"],
        eval_langs=["kor-Hang"],
        main_score="v_measure",
        dataset={
            "path": "on-and-on/clustering_klue_mrc_ynat_title",
            "revision": "5bbded98f39e3bf6e81e15aa79c6616008519e29",
        },
        date=("2016-01-01", "2020-12-31"),
        domains=["News", "Written"],
        task_subtypes=[],
        license="cc-by-sa-4.0",
        annotations_creators="human-annotated",
        dialect=[],
        sample_creation="found",
        bibtex_citation="""@misc{park2021klue,
      title={KLUE: Korean Language Understanding Evaluation},
      author={Sungjoon Park and Jihyung Moon and Sungdong Kim and Won Ik Cho and Jiyoon Han and Jangwon Park and Chisung Song and Junseong Kim and Yongsook Song and Taehwan Oh and Joohong Lee and Juhyun Oh and Sungwon Lyu and Younghoon Jeong and Inkwon Lee and Sangwoo Seo and Dongjun Lee and Hyunwoo Kim and Myeonghwa Lee and Seongbo Jang and Seungwon Do and Sunkyoung Kim and Kyungtae Lim and Jongwon Lee and Kyumin Park and Jamin Shin and Seonghyun Kim and Lucy Park and Alice Oh and Jungwoo Ha and Kyunghyun Cho},
      year={2021},
      eprint={2105.09680},
      archivePrefix={arXiv},
      primaryClass={cs.CL},
}""",
        prompt="Identify the topic or theme of the given texts",
    )

    def dataset_transform(self):
        documents: list = []
        labels: list = []

        split = self.metadata.eval_splits[0]
        ds = {}

        self.dataset = self.dataset.rename_columns(
            {"text": "sentences", "label": "labels"}
        )

        documents.append(self.dataset[split]["sentences"])
        labels.append(self.dataset[split]["labels"])

        ds[split] = datasets.Dataset.from_dict(
            {
                "sentences": documents,
                "labels": labels,
            }
        )
        self.dataset = datasets.DatasetDict(ds)<|MERGE_RESOLUTION|>--- conflicted
+++ resolved
@@ -12,11 +12,7 @@
         description="this dataset is a processed and redistributed version of the KLUE-Ynat & KLUE-MRC  dataset. News_category: IT/Science, Sports, Media/Culture, Ecomomy/Finance, Real Estate",
         reference="https://huggingface.co/datasets/on-and-on/clustering_klue_mrc_ynat_title",
         type="Clustering",
-<<<<<<< HEAD
         category="t2t",
-=======
-        category="s2s",
->>>>>>> 9117c2fe
         modalities=["text"],
         eval_splits=["test"],
         eval_langs=["kor-Hang"],
