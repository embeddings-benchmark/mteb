from __future__ import annotations

from mteb.abstasks.TaskMetadata import TaskMetadata

from ....abstasks.AbsTaskClustering import AbsTaskClustering


class EightTagsClustering(AbsTaskClustering):
    metadata = TaskMetadata(
        name="EightTagsClustering",
        description="Clustering of headlines from social media posts in Polish belonging to 8 categories: film, history, "
        "food, medicine, motorization, work, sport and technology.",
        reference="https://aclanthology.org/2020.lrec-1.207.pdf",
<<<<<<< HEAD
        hf_hub_name="PL-MTEB/8tags-clustering",
=======
        dataset={
            "path": "mteb/polish-clustering",
            "revision": "e7a26af6f3ae46b30dde8737f02c07b1505bcc73",
        },
>>>>>>> 74f33f00
        type="Clustering",
        category="s2s",
        eval_splits=["test"],
        eval_langs=["pl"],
        main_score="v_measure",
<<<<<<< HEAD
        revision="78b962b130c6690659c65abf67bf1c2f030606b6",
=======
>>>>>>> 74f33f00
        date=None,
        form=None,
        domains=None,
        task_subtypes=None,
        license=None,
        socioeconomic_status=None,
        annotations_creators=None,
        dialect=None,
        text_creation=None,
        bibtex_citation=None,
        n_samples=None,
        avg_character_length=None,
    )<|MERGE_RESOLUTION|>--- conflicted
+++ resolved
@@ -11,23 +11,15 @@
         description="Clustering of headlines from social media posts in Polish belonging to 8 categories: film, history, "
         "food, medicine, motorization, work, sport and technology.",
         reference="https://aclanthology.org/2020.lrec-1.207.pdf",
-<<<<<<< HEAD
-        hf_hub_name="PL-MTEB/8tags-clustering",
-=======
         dataset={
-            "path": "mteb/polish-clustering",
-            "revision": "e7a26af6f3ae46b30dde8737f02c07b1505bcc73",
+            "path": "PL-MTEB/8tags-clustering",
+            "revision": "78b962b130c6690659c65abf67bf1c2f030606b6",
         },
->>>>>>> 74f33f00
         type="Clustering",
         category="s2s",
         eval_splits=["test"],
         eval_langs=["pl"],
         main_score="v_measure",
-<<<<<<< HEAD
-        revision="78b962b130c6690659c65abf67bf1c2f030606b6",
-=======
->>>>>>> 74f33f00
         date=None,
         form=None,
         domains=None,
