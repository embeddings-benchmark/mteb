--- conflicted
+++ resolved
@@ -28,16 +28,6 @@
         eval_splits=["test"],
         eval_langs=["eng-Latn"],
         main_score="v_measure",
-<<<<<<< HEAD
-        date=None,
-        form=None,
-        domains=None,
-        task_subtypes=None,
-        license=None,
-        annotations_creators=None,
-        dialect=None,
-        sample_creation=None,
-=======
         date=(
             "1971-01-01",
             "2019-06-10",
@@ -48,7 +38,6 @@
         annotations_creators="derived",
         dialect=[],
         sample_creation="found",
->>>>>>> d7ff1ab3
         bibtex_citation=r"""
 @article{DBLP:journals/corr/abs-1906-03741,
   author = {Eva Sharma and
