from __future__ import annotations

from itertools import chain

import numpy as np
from datasets import Dataset, DatasetDict

from mteb.abstasks.AbsTaskClustering import AbsTaskClustering
from mteb.abstasks.AbsTaskClusteringFast import (
    AbsTaskClusteringFast,
    check_label_distribution,
)
from mteb.abstasks.TaskMetadata import TaskMetadata

N_SAMPLES = 2048


class EightTagsClustering(AbsTaskClustering):
    superseded_by = "EightTagsClustering.v2"
    metadata = TaskMetadata(
        name="EightTagsClustering",
        description="Clustering of headlines from social media posts in Polish belonging to 8 categories: film, history, "
        + "food, medicine, motorization, work, sport and technology.",
        reference="https://aclanthology.org/2020.lrec-1.207.pdf",
        dataset={
            "path": "PL-MTEB/8tags-clustering",
            "revision": "78b962b130c6690659c65abf67bf1c2f030606b6",
        },
        type="Clustering",
        category="s2s",
        modalities=["text"],
        eval_splits=["test"],
        eval_langs=["pol-Latn"],
        main_score="v_measure",
        date=("2019-01-01", "2020-05-01"),
        domains=["Social", "Written"],
        task_subtypes=["Topic classification", "Thematic clustering"],
        license="gpl-3.0",
        annotations_creators="derived",
        dialect=[],
        sample_creation="found",
<<<<<<< HEAD
        bibtex_citation="""@inproceedings{dadas-etal-2020-evaluation,
            title = "Evaluation of Sentence Representations in {P}olish",
            author = "Dadas, Slawomir  and
            Pere{\\l}kiewicz, Micha{\\l}  and
            Po{\\'s}wiata, Rafa{\\l}",
            editor = "Calzolari, Nicoletta  and
            B{\'e}chet, Fr{\'e}d{\'e}ric  and
            Blache, Philippe  and
            Choukri, Khalid  and
            Cieri, Christopher  and
            Declerck, Thierry  and
            Goggi, Sara  and
            Isahara, Hitoshi  and
            Maegaard, Bente  and
            Mariani, Joseph  and
            Mazo, H{\\'e}l{\\`e}ne  and
            Moreno, Asuncion  and
            Odijk, Jan  and
            Piperidis, Stelios",
            booktitle = "Proceedings of the Twelfth Language Resources and Evaluation Conference",
            month = may,
            year = "2020",
            address = "Marseille, France",
            publisher = "European Language Resources Association",
            url = "https://aclanthology.org/2020.lrec-1.207",
            pages = "1674--1680",
            abstract = "Methods for learning sentence representations have been actively developed in recent years. However, the lack of pre-trained models and datasets annotated at the sentence level has been a problem for low-resource languages such as Polish which led to less interest in applying these methods to language-specific tasks. In this study, we introduce two new Polish datasets for evaluating sentence embeddings and provide a comprehensive evaluation of eight sentence representation methods including Polish and multilingual models. We consider classic word embedding models, recently developed contextual embeddings and multilingual sentence encoders, showing strengths and weaknesses of specific approaches. We also examine different methods of aggregating word vectors into a single sentence vector.",
            language = "English",
            ISBN = "979-10-95546-34-4",
        }""",
=======
        bibtex_citation=r"""
@inproceedings{dadas-etal-2020-evaluation,
  abstract = {Methods for learning sentence representations have been actively developed in recent years. However, the lack of pre-trained models and datasets annotated at the sentence level has been a problem for low-resource languages such as Polish which led to less interest in applying these methods to language-specific tasks. In this study, we introduce two new Polish datasets for evaluating sentence embeddings and provide a comprehensive evaluation of eight sentence representation methods including Polish and multilingual models. We consider classic word embedding models, recently developed contextual embeddings and multilingual sentence encoders, showing strengths and weaknesses of specific approaches. We also examine different methods of aggregating word vectors into a single sentence vector.},
  address = {Marseille, France},
  author = {Dadas, Slawomir  and
Pere{\\l}kiewicz, Micha{\\l}  and
Po{\\'s}wiata, Rafa{\\l}},
  booktitle = {Proceedings of the Twelfth Language Resources and Evaluation Conference},
  editor = {Calzolari, Nicoletta  and
B{\'e}chet, Fr{\'e}d{\'e}ric  and
Blache, Philippe  and
Choukri, Khalid  and
Cieri, Christopher  and
Declerck, Thierry  and
Goggi, Sara  and
Isahara, Hitoshi  and
Maegaard, Bente  and
Mariani, Joseph  and
Mazo, H{\\'e}l{\\`e}ne  and
Moreno, Asuncion  and
Odijk, Jan  and
Piperidis, Stelios},
  isbn = {979-10-95546-34-4},
  language = {English},
  month = may,
  pages = {1674--1680},
  publisher = {European Language Resources Association},
  title = {Evaluation of Sentence Representations in {P}olish},
  url = {https://aclanthology.org/2020.lrec-1.207},
  year = {2020},
}
""",
>>>>>>> a52ea2f7
    )


class EightTagsClusteringFast(AbsTaskClusteringFast):
    max_document_to_embed = N_SAMPLES
    max_fraction_of_documents_to_embed = None

    metadata = TaskMetadata(
        name="EightTagsClustering.v2",
        description="Clustering of headlines from social media posts in Polish belonging to 8 categories: film, history, "
        + "food, medicine, motorization, work, sport and technology.",
        reference="https://aclanthology.org/2020.lrec-1.207.pdf",
        dataset={
            "path": "PL-MTEB/8tags-clustering",
            "revision": "78b962b130c6690659c65abf67bf1c2f030606b6",
        },
        type="Clustering",
        category="s2s",
        modalities=["text"],
        eval_splits=["test"],
        eval_langs=["pol-Latn"],
        main_score="v_measure",
        date=("2019-01-01", "2020-05-01"),
        domains=["Social", "Written"],
        task_subtypes=["Topic classification", "Thematic clustering"],
        license="gpl-3.0",
        annotations_creators="derived",
        dialect=[],
        sample_creation="found",
<<<<<<< HEAD
        bibtex_citation="""@inproceedings{dadas-etal-2020-evaluation,
            title = "Evaluation of Sentence Representations in {P}olish",
            author = "Dadas, Slawomir  and
            Pere{\\l}kiewicz, Micha{\\l}  and
            Po{\\'s}wiata, Rafa{\\l}",
            editor = "Calzolari, Nicoletta  and
            B{\\'e}chet, Fr{\\'e}d{\\'e}ric  and
            Blache, Philippe  and
            Choukri, Khalid  and
            Cieri, Christopher  and
            Declerck, Thierry  and
            Goggi, Sara  and
            Isahara, Hitoshi  and
            Maegaard, Bente  and
            Mariani, Joseph  and
            Mazo, H{\\'e}l{\\`e}ne  and
            Moreno, Asuncion  and
            Odijk, Jan  and
            Piperidis, Stelios",
            booktitle = "Proceedings of the Twelfth Language Resources and Evaluation Conference",
            month = may,
            year = "2020",
            address = "Marseille, France",
            publisher = "European Language Resources Association",
            url = "https://aclanthology.org/2020.lrec-1.207",
            pages = "1674--1680",
            abstract = "Methods for learning sentence representations have been actively developed in recent years. However, the lack of pre-trained models and datasets annotated at the sentence level has been a problem for low-resource languages such as Polish which led to less interest in applying these methods to language-specific tasks. In this study, we introduce two new Polish datasets for evaluating sentence embeddings and provide a comprehensive evaluation of eight sentence representation methods including Polish and multilingual models. We consider classic word embedding models, recently developed contextual embeddings and multilingual sentence encoders, showing strengths and weaknesses of specific approaches. We also examine different methods of aggregating word vectors into a single sentence vector.",
            language = "English",
            ISBN = "979-10-95546-34-4",
        }""",
=======
        bibtex_citation=r"""
@inproceedings{dadas-etal-2020-evaluation,
  abstract = {Methods for learning sentence representations have been actively developed in recent years. However, the lack of pre-trained models and datasets annotated at the sentence level has been a problem for low-resource languages such as Polish which led to less interest in applying these methods to language-specific tasks. In this study, we introduce two new Polish datasets for evaluating sentence embeddings and provide a comprehensive evaluation of eight sentence representation methods including Polish and multilingual models. We consider classic word embedding models, recently developed contextual embeddings and multilingual sentence encoders, showing strengths and weaknesses of specific approaches. We also examine different methods of aggregating word vectors into a single sentence vector.},
  address = {Marseille, France},
  author = {Dadas, Slawomir  and
Pere{\\l}kiewicz, Micha{\\l}  and
Po{\\'s}wiata, Rafa{\\l}},
  booktitle = {Proceedings of the Twelfth Language Resources and Evaluation Conference},
  editor = {Calzolari, Nicoletta  and
B{\\'e}chet, Fr{\\'e}d{\\'e}ric  and
Blache, Philippe  and
Choukri, Khalid  and
Cieri, Christopher  and
Declerck, Thierry  and
Goggi, Sara  and
Isahara, Hitoshi  and
Maegaard, Bente  and
Mariani, Joseph  and
Mazo, H{\\'e}l{\\`e}ne  and
Moreno, Asuncion  and
Odijk, Jan  and
Piperidis, Stelios},
  isbn = {979-10-95546-34-4},
  language = {English},
  month = may,
  pages = {1674--1680},
  publisher = {European Language Resources Association},
  title = {Evaluation of Sentence Representations in {P}olish},
  url = {https://aclanthology.org/2020.lrec-1.207},
  year = {2020},
}
""",
>>>>>>> a52ea2f7
        adapted_from=["EightTagsClustering"],
    )

    def dataset_transform(self):
        ds = {}
        for split in self.metadata.eval_splits:
            labels = list(chain.from_iterable(self.dataset[split]["labels"]))
            sentences = list(chain.from_iterable(self.dataset[split]["sentences"]))
            check_label_distribution(self.dataset[split])

            ds[split] = Dataset.from_dict({"labels": labels, "sentences": sentences})
        self.dataset = DatasetDict(ds)
        self.dataset = self.stratified_subsampling(
            self.dataset,
            self.seed,
            self.metadata.eval_splits,
            label="labels",
            n_samples=N_SAMPLES,
        )


class PlscClusteringS2S(AbsTaskClusteringFast):
    superseded_by = "PlscClusteringS2S.v2"
    metadata = TaskMetadata(
        name="PlscClusteringS2S",
        description="Clustering of Polish article titles from Library of Science (https://bibliotekanauki.pl/), either "
        + "on the scientific field or discipline.",
        reference="https://huggingface.co/datasets/rafalposwiata/plsc",
        dataset={
            "path": "PL-MTEB/plsc-clustering-s2s",
            "revision": "39bcadbac6b1eddad7c1a0a176119ce58060289a",
        },
        type="Clustering",
        category="s2s",
        modalities=["text"],
        eval_splits=["test"],
        eval_langs=["pol-Latn"],
        main_score="v_measure",
        date=("2022-04-04", "2023-09-12"),
        domains=["Academic", "Written"],
        task_subtypes=["Topic classification", "Thematic clustering"],
        license="cc0-1.0",
        annotations_creators="derived",
        dialect=[],
        sample_creation="found",
        bibtex_citation="",
    )


class PlscClusteringS2SFast(AbsTaskClusteringFast):
    metadata = TaskMetadata(
        name="PlscClusteringS2S.v2",
        description="Clustering of Polish article titles from Library of Science (https://bibliotekanauki.pl/), either "
        + "on the scientific field or discipline.",
        reference="https://huggingface.co/datasets/rafalposwiata/plsc",
        dataset={
            "path": "PL-MTEB/plsc-clustering-s2s",
            "revision": "39bcadbac6b1eddad7c1a0a176119ce58060289a",
        },
        type="Clustering",
        category="s2s",
        modalities=["text"],
        eval_splits=["test"],
        eval_langs=["pol-Latn"],
        main_score="v_measure",
        date=("2022-04-04", "2023-09-12"),
        domains=["Academic", "Written"],
        task_subtypes=["Topic classification", "Thematic clustering"],
        license="cc0-1.0",
        annotations_creators="derived",
        dialect=[],
        sample_creation="found",
        bibtex_citation="",
        adapted_from=["PlscClusteringS2S"],
    )

    def dataset_transform(self):
        ds = {}
        for split in self.metadata.eval_splits:
            labels = self.dataset[split]["labels"]
            sentences = self.dataset[split]["sentences"]

            check_label_distribution(self.dataset[split])

            # Remove sentences and labels with only 1 label example.
            unique_labels, counts = np.unique(labels, return_counts=True)
            solo_label_idx = np.where(counts == 1)
            solo_labels = unique_labels[solo_label_idx]
            is_solo = np.isin(labels, solo_labels)
            split_ds = Dataset.from_dict({"labels": labels, "sentences": sentences})
            if is_solo.any():
                split_ds = split_ds.select(np.nonzero(is_solo == False)[0])  # noqa: E712
            ds[split] = split_ds
        self.dataset = DatasetDict(ds)
        self.dataset = self.stratified_subsampling(
            self.dataset,
            self.seed,
            self.metadata.eval_splits,
            label="labels",
            n_samples=N_SAMPLES,
        )


class PlscClusteringP2P(AbsTaskClusteringFast):
    superseded_by = "PlscClusteringP2P.v2"
    metadata = TaskMetadata(
        name="PlscClusteringP2P",
        description="Clustering of Polish article titles+abstracts from Library of Science "
        + "(https://bibliotekanauki.pl/), either on the scientific field or discipline.",
        reference="https://huggingface.co/datasets/rafalposwiata/plsc",
        dataset={
            "path": "PL-MTEB/plsc-clustering-p2p",
            "revision": "8436dd4c05222778013d6642ee2f3fa1722bca9b",
        },
        type="Clustering",
        category="s2s",
        modalities=["text"],
        eval_splits=["test"],
        eval_langs=["pol-Latn"],
        main_score="v_measure",
        date=("2022-04-04", "2023-09-12"),
        domains=["Academic", "Written"],
        task_subtypes=["Topic classification", "Thematic clustering"],
        license="cc0-1.0",
        annotations_creators="derived",
        dialect=[],
        sample_creation="found",
        bibtex_citation="",
    )


class PlscClusteringP2PFast(AbsTaskClusteringFast):
    metadata = TaskMetadata(
        name="PlscClusteringP2P.v2",
        description="Clustering of Polish article titles+abstracts from Library of Science "
        + "(https://bibliotekanauki.pl/), either on the scientific field or discipline.",
        reference="https://huggingface.co/datasets/rafalposwiata/plsc",
        dataset={
            "path": "PL-MTEB/plsc-clustering-p2p",
            "revision": "8436dd4c05222778013d6642ee2f3fa1722bca9b",
        },
        type="Clustering",
        category="s2s",
        modalities=["text"],
        eval_splits=["test"],
        eval_langs=["pol-Latn"],
        main_score="v_measure",
        date=("2022-04-04", "2023-09-12"),
        domains=["Academic", "Written"],
        task_subtypes=["Topic classification", "Thematic clustering"],
        license="cc0-1.0",
        annotations_creators="derived",
        dialect=[],
        sample_creation="found",
        bibtex_citation="",
        adapted_from=["PlscClusteringP2P"],
    )

    def dataset_transform(self):
        ds = {}
        for split in self.metadata.eval_splits:
            labels = self.dataset[split]["labels"]
            sentences = self.dataset[split]["sentences"]

            check_label_distribution(self.dataset[split])

            # Remove sentences and labels with only 1 label example.
            unique_labels, counts = np.unique(labels, return_counts=True)
            solo_label_idx = np.where(counts == 1)
            solo_labels = unique_labels[solo_label_idx]
            is_solo = np.isin(labels, solo_labels)
            split_ds = Dataset.from_dict({"labels": labels, "sentences": sentences})
            if is_solo.any():
                split_ds = split_ds.select(np.nonzero(is_solo == False)[0])  # noqa: E712
            ds[split] = split_ds
        self.dataset = DatasetDict(ds)
        self.dataset = self.stratified_subsampling(
            self.dataset,
            self.seed,
            self.metadata.eval_splits,
            label="labels",
            n_samples=N_SAMPLES,
        )<|MERGE_RESOLUTION|>--- conflicted
+++ resolved
@@ -39,38 +39,6 @@
         annotations_creators="derived",
         dialect=[],
         sample_creation="found",
-<<<<<<< HEAD
-        bibtex_citation="""@inproceedings{dadas-etal-2020-evaluation,
-            title = "Evaluation of Sentence Representations in {P}olish",
-            author = "Dadas, Slawomir  and
-            Pere{\\l}kiewicz, Micha{\\l}  and
-            Po{\\'s}wiata, Rafa{\\l}",
-            editor = "Calzolari, Nicoletta  and
-            B{\'e}chet, Fr{\'e}d{\'e}ric  and
-            Blache, Philippe  and
-            Choukri, Khalid  and
-            Cieri, Christopher  and
-            Declerck, Thierry  and
-            Goggi, Sara  and
-            Isahara, Hitoshi  and
-            Maegaard, Bente  and
-            Mariani, Joseph  and
-            Mazo, H{\\'e}l{\\`e}ne  and
-            Moreno, Asuncion  and
-            Odijk, Jan  and
-            Piperidis, Stelios",
-            booktitle = "Proceedings of the Twelfth Language Resources and Evaluation Conference",
-            month = may,
-            year = "2020",
-            address = "Marseille, France",
-            publisher = "European Language Resources Association",
-            url = "https://aclanthology.org/2020.lrec-1.207",
-            pages = "1674--1680",
-            abstract = "Methods for learning sentence representations have been actively developed in recent years. However, the lack of pre-trained models and datasets annotated at the sentence level has been a problem for low-resource languages such as Polish which led to less interest in applying these methods to language-specific tasks. In this study, we introduce two new Polish datasets for evaluating sentence embeddings and provide a comprehensive evaluation of eight sentence representation methods including Polish and multilingual models. We consider classic word embedding models, recently developed contextual embeddings and multilingual sentence encoders, showing strengths and weaknesses of specific approaches. We also examine different methods of aggregating word vectors into a single sentence vector.",
-            language = "English",
-            ISBN = "979-10-95546-34-4",
-        }""",
-=======
         bibtex_citation=r"""
 @inproceedings{dadas-etal-2020-evaluation,
   abstract = {Methods for learning sentence representations have been actively developed in recent years. However, the lack of pre-trained models and datasets annotated at the sentence level has been a problem for low-resource languages such as Polish which led to less interest in applying these methods to language-specific tasks. In this study, we introduce two new Polish datasets for evaluating sentence embeddings and provide a comprehensive evaluation of eight sentence representation methods including Polish and multilingual models. We consider classic word embedding models, recently developed contextual embeddings and multilingual sentence encoders, showing strengths and weaknesses of specific approaches. We also examine different methods of aggregating word vectors into a single sentence vector.},
@@ -103,7 +71,6 @@
   year = {2020},
 }
 """,
->>>>>>> a52ea2f7
     )
 
 
@@ -133,38 +100,6 @@
         annotations_creators="derived",
         dialect=[],
         sample_creation="found",
-<<<<<<< HEAD
-        bibtex_citation="""@inproceedings{dadas-etal-2020-evaluation,
-            title = "Evaluation of Sentence Representations in {P}olish",
-            author = "Dadas, Slawomir  and
-            Pere{\\l}kiewicz, Micha{\\l}  and
-            Po{\\'s}wiata, Rafa{\\l}",
-            editor = "Calzolari, Nicoletta  and
-            B{\\'e}chet, Fr{\\'e}d{\\'e}ric  and
-            Blache, Philippe  and
-            Choukri, Khalid  and
-            Cieri, Christopher  and
-            Declerck, Thierry  and
-            Goggi, Sara  and
-            Isahara, Hitoshi  and
-            Maegaard, Bente  and
-            Mariani, Joseph  and
-            Mazo, H{\\'e}l{\\`e}ne  and
-            Moreno, Asuncion  and
-            Odijk, Jan  and
-            Piperidis, Stelios",
-            booktitle = "Proceedings of the Twelfth Language Resources and Evaluation Conference",
-            month = may,
-            year = "2020",
-            address = "Marseille, France",
-            publisher = "European Language Resources Association",
-            url = "https://aclanthology.org/2020.lrec-1.207",
-            pages = "1674--1680",
-            abstract = "Methods for learning sentence representations have been actively developed in recent years. However, the lack of pre-trained models and datasets annotated at the sentence level has been a problem for low-resource languages such as Polish which led to less interest in applying these methods to language-specific tasks. In this study, we introduce two new Polish datasets for evaluating sentence embeddings and provide a comprehensive evaluation of eight sentence representation methods including Polish and multilingual models. We consider classic word embedding models, recently developed contextual embeddings and multilingual sentence encoders, showing strengths and weaknesses of specific approaches. We also examine different methods of aggregating word vectors into a single sentence vector.",
-            language = "English",
-            ISBN = "979-10-95546-34-4",
-        }""",
-=======
         bibtex_citation=r"""
 @inproceedings{dadas-etal-2020-evaluation,
   abstract = {Methods for learning sentence representations have been actively developed in recent years. However, the lack of pre-trained models and datasets annotated at the sentence level has been a problem for low-resource languages such as Polish which led to less interest in applying these methods to language-specific tasks. In this study, we introduce two new Polish datasets for evaluating sentence embeddings and provide a comprehensive evaluation of eight sentence representation methods including Polish and multilingual models. We consider classic word embedding models, recently developed contextual embeddings and multilingual sentence encoders, showing strengths and weaknesses of specific approaches. We also examine different methods of aggregating word vectors into a single sentence vector.},
@@ -197,7 +132,6 @@
   year = {2020},
 }
 """,
->>>>>>> a52ea2f7
         adapted_from=["EightTagsClustering"],
     )
 
