from __future__ import annotations

from mteb.abstasks.TaskMetadata import TaskMetadata

from ....abstasks.AbsTaskClustering import AbsTaskClustering


class FloresClusteringS2S(AbsTaskClustering):
    metadata = TaskMetadata(
        name="FloresClusteringS2S",
        description="Clustering of sentences from various web articles, 32 topics in total.",
        reference="https://huggingface.co/datasets/facebook/flores",
<<<<<<< HEAD
        hf_hub_name="facebook/flores",
=======
        dataset={
            "path": "mteb/flores",
            "revision": "480b580487f53a46f881354a8348335d4edbb2de",
        },
>>>>>>> 74f33f00
        type="Clustering",
        category="s2s",
        eval_splits=["test"],
        eval_langs=["es"],
        main_score="v_measure",
        date=None,
        form=None,
        domains=None,
        task_subtypes=None,
        license=None,
        socioeconomic_status=None,
        annotations_creators=None,
        dialect=None,
        text_creation=None,
        bibtex_citation=None,
        n_samples=None,
        avg_character_length=None,
    )<|MERGE_RESOLUTION|>--- conflicted
+++ resolved
@@ -10,14 +10,10 @@
         name="FloresClusteringS2S",
         description="Clustering of sentences from various web articles, 32 topics in total.",
         reference="https://huggingface.co/datasets/facebook/flores",
-<<<<<<< HEAD
-        hf_hub_name="facebook/flores",
-=======
         dataset={
-            "path": "mteb/flores",
+            "path": "facebook/flores",
             "revision": "480b580487f53a46f881354a8348335d4edbb2de",
         },
->>>>>>> 74f33f00
         type="Clustering",
         category="s2s",
         eval_splits=["test"],
