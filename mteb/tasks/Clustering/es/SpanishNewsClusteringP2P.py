--- conflicted
+++ resolved
@@ -10,23 +10,15 @@
         name="SpanishNewsClusteringP2P",
         description="Clustering of news articles, 7 topics in total.",
         reference="https://www.kaggle.com/datasets/kevinmorgado/spanish-news-classification",
-<<<<<<< HEAD
-        hf_hub_name="jinaai/spanish_news_clustering",
-=======
         dataset={
-            "path": "mteb/spanish_news_clustering",
-            "revision": "b5edc3d3d7c12c7b9f883e9da50f6732f3624142",
+            "path": "jinaai/spanish_news_clustering",
+            "revision": "bf8ca8ddc5b7da4f7004720ddf99bbe0483480e6",
         },
->>>>>>> 74f33f00
         type="Clustering",
         category="p2p",
         eval_splits=["test"],
         eval_langs=["es"],
         main_score="v_measure",
-<<<<<<< HEAD
-        revision="bf8ca8ddc5b7da4f7004720ddf99bbe0483480e6",
-=======
->>>>>>> 74f33f00
         date=None,
         form=None,
         domains=None,
