--- conflicted
+++ resolved
@@ -141,7 +141,6 @@
         annotations_creators=None,
         dialect=None,
         text_creation=None,
-<<<<<<< HEAD
         bibtex_citation="""
 @article{li2022csl,
   title={CSL: A large-scale Chinese scientific literature dataset},
@@ -150,11 +149,7 @@
   year={2022}
 }
 """,
-        n_samples=None,
-=======
-        bibtex_citation=None,
         n_samples={"test": 100000},
->>>>>>> 3d8aed1b
         avg_character_length=None,
     )
 
@@ -305,7 +300,6 @@
         annotations_creators=None,
         dialect=None,
         text_creation=None,
-<<<<<<< HEAD
         bibtex_citation="""
 @inproceedings{eisner2007proceedings,
   title={Proceedings of the 2007 joint conference on empirical methods in natural language processing and computational natural language learning (EMNLP-CoNLL)},
@@ -321,11 +315,7 @@
   year={2006}
 }
 """,
-        n_samples=None,
-=======
-        bibtex_citation=None,
         n_samples={"test": 100000},
->>>>>>> 3d8aed1b
         avg_character_length=None,
     )
 
@@ -354,7 +344,6 @@
         annotations_creators=None,
         dialect=None,
         text_creation=None,
-<<<<<<< HEAD
         bibtex_citation="""
 @inproceedings{eisner2007proceedings,
   title={Proceedings of the 2007 joint conference on empirical methods in natural language processing and computational natural language learning (EMNLP-CoNLL)},
@@ -370,10 +359,6 @@
   year={2006}
 }
 """,
-        n_samples=None,
-=======
-        bibtex_citation=None,
         n_samples={"test": 100000},
->>>>>>> 3d8aed1b
         avg_character_length=None,
     )