from __future__ import annotations

import itertools

from datasets import Dataset, DatasetDict

from mteb.abstasks.AbsTaskClustering import AbsTaskClustering
from mteb.abstasks.AbsTaskClusteringFast import (
    AbsTaskClusteringFast,
    check_label_distribution,
)
from mteb.abstasks.TaskMetadata import TaskMetadata

NUM_SAMPLES = 2048


class CLSClusteringFastS2S(AbsTaskClusteringFast):
    max_document_to_embed = NUM_SAMPLES
    max_fraction_of_documents_to_embed = None

    metadata = TaskMetadata(
        name="CLSClusteringS2S.v2",
        description="Clustering of titles from CLS dataset. Clustering of 13 sets on the main category.",
        reference="https://arxiv.org/abs/2209.05034",
        dataset={
            "path": "C-MTEB/CLSClusteringS2S",
            "revision": "e458b3f5414b62b7f9f83499ac1f5497ae2e869f",
        },
        type="Clustering",
        category="s2s",
        modalities=["text"],
        eval_splits=["test"],
        eval_langs=["cmn-Hans"],
        main_score="v_measure",
        date=("2022-01-01", "2022-09-12"),
        domains=["Academic", "Written"],
        task_subtypes=["Thematic clustering", "Topic classification"],
        license="apache-2.0",
        annotations_creators="derived",
        dialect=[],
        sample_creation="found",
<<<<<<< HEAD
        bibtex_citation="""@misc{li2022csl,
            title={CSL: A Large-scale Chinese Scientific Literature Dataset},
            author={Yudong Li and Yuqing Zhang and Zhe Zhao and Linlin Shen and Weijie Liu and Weiquan Mao and Hui Zhang},
            year={2022},
            eprint={2209.05034},
            archivePrefix={arXiv},
            primaryClass={cs.CL}
        }""",
=======
        bibtex_citation=r"""
@misc{li2022csl,
  archiveprefix = {arXiv},
  author = {Yudong Li and Yuqing Zhang and Zhe Zhao and Linlin Shen and Weijie Liu and Weiquan Mao and Hui Zhang},
  eprint = {2209.05034},
  primaryclass = {cs.CL},
  title = {CSL: A Large-scale Chinese Scientific Literature Dataset},
  year = {2022},
}
""",
>>>>>>> a52ea2f7
        prompt="Identify the main category of scholar papers based on the titles",
        adapted_from=["CLSClusteringS2S"],
    )

    def dataset_transform(self):
        ds = {}
        for split in self.metadata.eval_splits:
            labels = list(itertools.chain.from_iterable(self.dataset[split]["labels"]))
            sentences = list(
                itertools.chain.from_iterable(self.dataset[split]["sentences"])
            )

            check_label_distribution(self.dataset[split])

            ds[split] = Dataset.from_dict({"labels": labels, "sentences": sentences})
        self.dataset = DatasetDict(ds)
        self.dataset = self.stratified_subsampling(
            self.dataset,
            self.seed,
            self.metadata.eval_splits,
            label="labels",
        )


class CLSClusteringFastP2P(AbsTaskClusteringFast):
    max_document_to_embed = NUM_SAMPLES
    max_fraction_of_documents_to_embed = None

    metadata = TaskMetadata(
        name="CLSClusteringP2P.v2",
        description="Clustering of titles + abstract from CLS dataset. Clustering of 13 sets on the main category.",
        reference="https://arxiv.org/abs/2209.05034",
        dataset={
            "path": "C-MTEB/CLSClusteringP2P",
            "revision": "4b6227591c6c1a73bc76b1055f3b7f3588e72476",
        },
        type="Clustering",
        category="p2p",
        modalities=["text"],
        eval_splits=["test"],
        eval_langs=["cmn-Hans"],
        main_score="v_measure",
        date=("2022-01-01", "2022-09-12"),
        domains=["Academic", "Written"],
        task_subtypes=["Thematic clustering", "Topic classification"],
        license="apache-2.0",
        annotations_creators="derived",
        dialect=[],
        sample_creation="found",
<<<<<<< HEAD
        bibtex_citation="""@misc{li2022csl,
            title={CSL: A Large-scale Chinese Scientific Literature Dataset},
            author={Yudong Li and Yuqing Zhang and Zhe Zhao and Linlin Shen and Weijie Liu and Weiquan Mao and Hui Zhang},
            year={2022},
            eprint={2209.05034},
            archivePrefix={arXiv},
            primaryClass={cs.CL}
        }""",
=======
        bibtex_citation=r"""
@misc{li2022csl,
  archiveprefix = {arXiv},
  author = {Yudong Li and Yuqing Zhang and Zhe Zhao and Linlin Shen and Weijie Liu and Weiquan Mao and Hui Zhang},
  eprint = {2209.05034},
  primaryclass = {cs.CL},
  title = {CSL: A Large-scale Chinese Scientific Literature Dataset},
  year = {2022},
}
""",
>>>>>>> a52ea2f7
        prompt="Identify the main category of scholar papers based on the titles and abstracts",
        adapted_from=["CLSClusteringP2P"],
    )

    def dataset_transform(self):
        ds = {}
        for split in self.metadata.eval_splits:
            labels = list(itertools.chain.from_iterable(self.dataset[split]["labels"]))
            sentences = list(
                itertools.chain.from_iterable(self.dataset[split]["sentences"])
            )

            check_label_distribution(self.dataset[split])

            ds[split] = Dataset.from_dict({"labels": labels, "sentences": sentences})
        self.dataset = DatasetDict(ds)
        self.dataset = self.stratified_subsampling(
            self.dataset,
            self.seed,
            self.metadata.eval_splits,
            label="labels",
        )


class CLSClusteringS2S(AbsTaskClustering):
    superseded_by = "CLSClusteringS2S.v2"
    metadata = TaskMetadata(
        name="CLSClusteringS2S",
        description="Clustering of titles from CLS dataset. Clustering of 13 sets on the main category.",
        reference="https://arxiv.org/abs/2209.05034",
        dataset={
            "path": "C-MTEB/CLSClusteringS2S",
            "revision": "e458b3f5414b62b7f9f83499ac1f5497ae2e869f",
        },
        type="Clustering",
        category="s2s",
        modalities=["text"],
        eval_splits=["test"],
        eval_langs=["cmn-Hans"],
        main_score="v_measure",
        date=None,
        form=None,
        domains=None,
        task_subtypes=None,
        license=None,
        annotations_creators=None,
        dialect=None,
        sample_creation=None,
        bibtex_citation=r"""
@article{li2022csl,
  author = {Li, Yudong and Zhang, Yuqing and Zhao, Zhe and Shen, Linlin and Liu, Weijie and Mao, Weiquan and Zhang, Hui},
  journal = {arXiv preprint arXiv:2209.05034},
  title = {CSL: A large-scale Chinese scientific literature dataset},
  year = {2022},
}
""",
        prompt="Identify the main category of scholar papers based on the titles",
    )


class CLSClusteringP2P(AbsTaskClustering):
    superseded_by = "CLSClusteringP2P.v2"
    metadata = TaskMetadata(
        name="CLSClusteringP2P",
        description="Clustering of titles + abstract from CLS dataset. Clustering of 13 sets on the main category.",
        reference="https://arxiv.org/abs/2209.05034",
        dataset={
            "path": "C-MTEB/CLSClusteringP2P",
            "revision": "4b6227591c6c1a73bc76b1055f3b7f3588e72476",
        },
        type="Clustering",
        category="p2p",
        modalities=["text"],
        eval_splits=["test"],
        eval_langs=["cmn-Hans"],
        main_score="v_measure",
        date=None,
        form=None,
        domains=None,
        task_subtypes=None,
        license=None,
        annotations_creators=None,
        dialect=None,
        sample_creation=None,
        bibtex_citation=r"""
@article{li2022csl,
  author = {Li, Yudong and Zhang, Yuqing and Zhao, Zhe and Shen, Linlin and Liu, Weijie and Mao, Weiquan and Zhang, Hui},
  journal = {arXiv preprint arXiv:2209.05034},
  title = {CSL: A large-scale Chinese scientific literature dataset},
  year = {2022},
}
""",
        prompt="Identify the main category of scholar papers based on the titles and abstracts",
    )


class ThuNewsClusteringFastS2S(AbsTaskClusteringFast):
    max_document_to_embed = NUM_SAMPLES
    max_fraction_of_documents_to_embed = None

    metadata = TaskMetadata(
        name="ThuNewsClusteringS2S.v2",
        dataset={
            "path": "C-MTEB/ThuNewsClusteringS2S",
            "revision": "8a8b2caeda43f39e13c4bc5bea0f8a667896e10d",
        },
        description="Clustering of titles from the THUCNews dataset",
        reference="http://thuctc.thunlp.org/",
        type="Clustering",
        category="s2s",
        modalities=["text"],
        eval_splits=["test"],
        eval_langs=["cmn-Hans"],
        main_score="v_measure",
        date=("2006-01-01", "2007-01-01"),
        domains=["News", "Written"],
        task_subtypes=["Thematic clustering", "Topic classification"],
        license="not specified",
        annotations_creators="derived",
        dialect=[],
        sample_creation="found",
        bibtex_citation=r"""
@software{THUCTC,
  author = {Sun, M. and Li, J. and Guo, Z. and Yu, Z. and Zheng, Y. and Si, X. and Liu, Z.},
  note = {THU Chinese Text Classification Toolkit},
  publisher = {THU Natural Language Processing Lab},
  title = {THUCTC: An Efficient Chinese Text Classifier},
  url = {https://github.com/thunlp/THUCTC},
  year = {2016},
}
""",
        prompt="Identify the topic or theme of the given news articles based on the titles",
        adapted_from=["ThuNewsClusteringS2S"],
    )

    def dataset_transform(self):
        ds = {}
        for split in self.metadata.eval_splits:
            labels = list(itertools.chain.from_iterable(self.dataset[split]["labels"]))
            sentences = list(
                itertools.chain.from_iterable(self.dataset[split]["sentences"])
            )

            check_label_distribution(self.dataset[split])

            ds[split] = Dataset.from_dict({"labels": labels, "sentences": sentences})
        self.dataset = DatasetDict(ds)
        self.dataset = self.stratified_subsampling(
            self.dataset,
            self.seed,
            self.metadata.eval_splits,
            label="labels",
        )


class ThuNewsClusteringFastP2P(AbsTaskClusteringFast):
    max_document_to_embed = NUM_SAMPLES
    max_fraction_of_documents_to_embed = None

    metadata = TaskMetadata(
        name="ThuNewsClusteringP2P.v2",
        dataset={
            "path": "C-MTEB/ThuNewsClusteringP2P",
            "revision": "5798586b105c0434e4f0fe5e767abe619442cf93",
        },
        description="Clustering of titles + abstracts from the THUCNews dataset",
        reference="http://thuctc.thunlp.org/",
        type="Clustering",
        category="p2p",
        modalities=["text"],
        eval_splits=["test"],
        eval_langs=["cmn-Hans"],
        main_score="v_measure",
        date=("2006-01-01", "2007-01-01"),
        domains=["News", "Written"],
        task_subtypes=["Thematic clustering", "Topic classification"],
        license="not specified",
        annotations_creators="derived",
        dialect=[],
        sample_creation="found",
        bibtex_citation=r"""
@software{THUCTC,
  author = {Sun, M. and Li, J. and Guo, Z. and Yu, Z. and Zheng, Y. and Si, X. and Liu, Z.},
  note = {THU Chinese Text Classification Toolkit},
  publisher = {THU Natural Language Processing Lab},
  title = {THUCTC: An Efficient Chinese Text Classifier},
  url = {https://github.com/thunlp/THUCTC},
  year = {2016},
}
""",
        prompt="Identify the topic or theme of the given news articles based on the titles and contents",
        adapted_from=["ThuNewsClusteringP2P"],
    )

    def dataset_transform(self):
        ds = {}
        for split in self.metadata.eval_splits:
            labels = list(itertools.chain.from_iterable(self.dataset[split]["labels"]))
            sentences = list(
                itertools.chain.from_iterable(self.dataset[split]["sentences"])
            )

            check_label_distribution(self.dataset[split])

            ds[split] = Dataset.from_dict({"labels": labels, "sentences": sentences})
        self.dataset = DatasetDict(ds)
        self.dataset = self.stratified_subsampling(
            self.dataset,
            self.seed,
            self.metadata.eval_splits,
            label="labels",
        )


class ThuNewsClusteringS2S(AbsTaskClustering):
    superseded_by = "ThuNewsClusteringS2S.v2"
    metadata = TaskMetadata(
        name="ThuNewsClusteringS2S",
        dataset={
            "path": "C-MTEB/ThuNewsClusteringS2S",
            "revision": "8a8b2caeda43f39e13c4bc5bea0f8a667896e10d",
        },
        description="Clustering of titles from the THUCNews dataset",
        reference="http://thuctc.thunlp.org/",
        type="Clustering",
        category="s2s",
        modalities=["text"],
        eval_splits=["test"],
        eval_langs=["cmn-Hans"],
        main_score="v_measure",
        date=None,
        form=None,
        domains=None,
        task_subtypes=None,
        license=None,
        annotations_creators=None,
        dialect=None,
        sample_creation=None,
        bibtex_citation=r"""
@inproceedings{eisner2007proceedings,
  author = {Eisner, Jason},
  booktitle = {Proceedings of the 2007 Joint Conference on Empirical Methods in Natural Language Processing and Computational Natural Language Learning (EMNLP-CoNLL)},
  title = {Proceedings of the 2007 joint conference on empirical methods in natural language processing and computational natural language learning (EMNLP-CoNLL)},
  year = {2007},
}

@inproceedings{li2006comparison,
  author = {Li, Jingyang and Sun, Maosong and Zhang, Xian},
  booktitle = {proceedings of the 21st international conference on computational linguistics and 44th annual meeting of the association for computational linguistics},
  pages = {545--552},
  title = {A comparison and semi-quantitative analysis of words and character-bigrams as features in chinese text categorization},
  year = {2006},
}
""",
        prompt="Identify the topic or theme of the given news articles based on the titles",
    )


class ThuNewsClusteringP2P(AbsTaskClustering):
    superseded_by = "ThuNewsClusteringP2P.v2"
    metadata = TaskMetadata(
        name="ThuNewsClusteringP2P",
        dataset={
            "path": "C-MTEB/ThuNewsClusteringP2P",
            "revision": "5798586b105c0434e4f0fe5e767abe619442cf93",
        },
        description="Clustering of titles + abstracts from the THUCNews dataset",
        reference="http://thuctc.thunlp.org/",
        type="Clustering",
        category="p2p",
        modalities=["text"],
        eval_splits=["test"],
        eval_langs=["cmn-Hans"],
        main_score="v_measure",
        date=None,
        form=None,
        domains=None,
        task_subtypes=None,
        license=None,
        annotations_creators=None,
        dialect=None,
        sample_creation=None,
        bibtex_citation=r"""
@inproceedings{eisner2007proceedings,
  author = {Eisner, Jason},
  booktitle = {Proceedings of the 2007 Joint Conference on Empirical Methods in Natural Language Processing and Computational Natural Language Learning (EMNLP-CoNLL)},
  title = {Proceedings of the 2007 joint conference on empirical methods in natural language processing and computational natural language learning (EMNLP-CoNLL)},
  year = {2007},
}

@inproceedings{li2006comparison,
  author = {Li, Jingyang and Sun, Maosong and Zhang, Xian},
  booktitle = {proceedings of the 21st international conference on computational linguistics and 44th annual meeting of the association for computational linguistics},
  pages = {545--552},
  title = {A comparison and semi-quantitative analysis of words and character-bigrams as features in chinese text categorization},
  year = {2006},
}
""",
        prompt="Identify the topic or theme of the given news articles based on the titles and contents",
    )<|MERGE_RESOLUTION|>--- conflicted
+++ resolved
@@ -39,16 +39,6 @@
         annotations_creators="derived",
         dialect=[],
         sample_creation="found",
-<<<<<<< HEAD
-        bibtex_citation="""@misc{li2022csl,
-            title={CSL: A Large-scale Chinese Scientific Literature Dataset},
-            author={Yudong Li and Yuqing Zhang and Zhe Zhao and Linlin Shen and Weijie Liu and Weiquan Mao and Hui Zhang},
-            year={2022},
-            eprint={2209.05034},
-            archivePrefix={arXiv},
-            primaryClass={cs.CL}
-        }""",
-=======
         bibtex_citation=r"""
 @misc{li2022csl,
   archiveprefix = {arXiv},
@@ -59,7 +49,6 @@
   year = {2022},
 }
 """,
->>>>>>> a52ea2f7
         prompt="Identify the main category of scholar papers based on the titles",
         adapted_from=["CLSClusteringS2S"],
     )
@@ -109,16 +98,6 @@
         annotations_creators="derived",
         dialect=[],
         sample_creation="found",
-<<<<<<< HEAD
-        bibtex_citation="""@misc{li2022csl,
-            title={CSL: A Large-scale Chinese Scientific Literature Dataset},
-            author={Yudong Li and Yuqing Zhang and Zhe Zhao and Linlin Shen and Weijie Liu and Weiquan Mao and Hui Zhang},
-            year={2022},
-            eprint={2209.05034},
-            archivePrefix={arXiv},
-            primaryClass={cs.CL}
-        }""",
-=======
         bibtex_citation=r"""
 @misc{li2022csl,
   archiveprefix = {arXiv},
@@ -129,7 +108,6 @@
   year = {2022},
 }
 """,
->>>>>>> a52ea2f7
         prompt="Identify the main category of scholar papers based on the titles and abstracts",
         adapted_from=["CLSClusteringP2P"],
     )
