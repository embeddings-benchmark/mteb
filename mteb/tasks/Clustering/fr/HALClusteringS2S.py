from __future__ import annotations

import datasets
import numpy as np

from mteb.abstasks.TaskMetadata import TaskMetadata

from ....abstasks.AbsTaskClustering import AbsTaskClustering


class HALClusteringS2S(AbsTaskClustering):
    metadata = TaskMetadata(
        name="HALClusteringS2S",
        description="Clustering of titles from HAL (https://huggingface.co/datasets/lyon-nlp/clustering-hal-s2s)",
        reference="https://huggingface.co/datasets/lyon-nlp/clustering-hal-s2s",
<<<<<<< HEAD
        hf_hub_name="lyon-nlp/clustering-hal-s2s",
=======
        dataset={
            "path": "mteb/hal",
            "revision": "e06ebbbb123f8144bef1a5d18796f3dec9ae2915",
        },
>>>>>>> 74f33f00
        type="Clustering",
        category="s2s",
        eval_splits=["test"],
        eval_langs=["fr"],
        main_score="v_measure",
        date=None,
        form=None,
        domains=None,
        task_subtypes=None,
        license=None,
        socioeconomic_status=None,
        annotations_creators=None,
        dialect=None,
        text_creation=None,
        bibtex_citation=None,
        n_samples=None,
        avg_character_length=None,
    )

    def dataset_transform(self):
        """
        Convert to standard format
        """
        self.dataset = self.dataset.remove_columns("hal_id")
        titles = self.dataset["test"]["title"]
        domains = self.dataset["test"]["domain"]
        new_format = {
            "sentences": [split.tolist() for split in np.array_split(titles, 10)],
            "labels": [split.tolist() for split in np.array_split(domains, 10)],
        }
        self.dataset["test"] = datasets.Dataset.from_dict(new_format)<|MERGE_RESOLUTION|>--- conflicted
+++ resolved
@@ -13,14 +13,10 @@
         name="HALClusteringS2S",
         description="Clustering of titles from HAL (https://huggingface.co/datasets/lyon-nlp/clustering-hal-s2s)",
         reference="https://huggingface.co/datasets/lyon-nlp/clustering-hal-s2s",
-<<<<<<< HEAD
-        hf_hub_name="lyon-nlp/clustering-hal-s2s",
-=======
         dataset={
-            "path": "mteb/hal",
+            "path": "lyon-nlp/clustering-hal-s2s",
             "revision": "e06ebbbb123f8144bef1a5d18796f3dec9ae2915",
         },
->>>>>>> 74f33f00
         type="Clustering",
         category="s2s",
         eval_splits=["test"],
