from __future__ import annotations

from mteb.abstasks.TaskMetadata import TaskMetadata

from ....abstasks.AbsTaskClustering import AbsTaskClustering


class BlurbsClusteringS2S(AbsTaskClustering):
    metadata = TaskMetadata(
        name="BlurbsClusteringS2S",
        description="Clustering of book titles. Clustering of 28 sets, either on the main or secondary genre.",
        reference="https://www.inf.uni-hamburg.de/en/inst/ab/lt/resources/data/germeval-2019-hmc.html",
        dataset={
            "path": "slvnwhrl/blurbs-clustering-s2s",
            "revision": "5bfd9ee0ae3d2ef0d9a0e0bd0c3b2d0",
        },
        type="Clustering",
        category="s2s",
        eval_splits=["test"],
        eval_langs=["de"],
        main_score="v_measure",
<<<<<<< HEAD
        revision="22793b6a6465bf00120ad525e38c51210858132c",
=======
>>>>>>> 74f33f00
        date=None,
        form=None,
        domains=None,
        task_subtypes=None,
        license=None,
        socioeconomic_status=None,
        annotations_creators=None,
        dialect=None,
        text_creation=None,
        bibtex_citation=None,
        n_samples={"test": 174637},
        avg_character_length={"test": 23.02},
    )<|MERGE_RESOLUTION|>--- conflicted
+++ resolved
@@ -12,17 +12,13 @@
         reference="https://www.inf.uni-hamburg.de/en/inst/ab/lt/resources/data/germeval-2019-hmc.html",
         dataset={
             "path": "slvnwhrl/blurbs-clustering-s2s",
-            "revision": "5bfd9ee0ae3d2ef0d9a0e0bd0c3b2d0",
+            "revision": "22793b6a6465bf00120ad525e38c51210858132c",
         },
         type="Clustering",
         category="s2s",
         eval_splits=["test"],
         eval_langs=["de"],
         main_score="v_measure",
-<<<<<<< HEAD
-        revision="22793b6a6465bf00120ad525e38c51210858132c",
-=======
->>>>>>> 74f33f00
         date=None,
         form=None,
         domains=None,
