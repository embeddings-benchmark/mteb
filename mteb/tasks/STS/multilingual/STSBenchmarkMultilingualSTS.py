--- conflicted
+++ resolved
@@ -59,48 +59,6 @@
         metadata_dict["max_score"] = 5
         return metadata_dict
 
-<<<<<<< HEAD
     def dataset_transform(self) -> None:
         for lang, subset in self.dataset.items():
-            self.dataset[lang] = subset.rename_column("similarity_score", "score")
-=======
-    def load_data(self, **kwargs):
-        if self.data_loaded:
-            return
-
-        def get_dataset_subset(lang: str):
-            """For a specified subset (=language)
-            only get the splits listed in _SPLIT
-            and rename column "score"
-
-            Args:
-                lang (str): _description_
-
-            Returns:
-                datasets.DatasetDict: the dataset of the specified language
-            """
-            subset = datasets.DatasetDict(
-                **dict(
-                    zip(
-                        _SPLITS,
-                        datasets.load_dataset(
-                            name=lang,
-                            split=_SPLITS,
-                            **self.metadata_dict["dataset"],
-                        ),
-                    )
-                )
-            )
-            return subset.rename_column("similarity_score", "score")
-
-        self.dataset = datasets.DatasetDict(
-            **dict(
-                zip(
-                    self.hf_subsets,
-                    [get_dataset_subset(lang) for lang in self.hf_subsets],
-                )
-            )
-        )
-
-        self.data_loaded = True
->>>>>>> d87a920c
+            self.dataset[lang] = subset.rename_column("similarity_score", "score")