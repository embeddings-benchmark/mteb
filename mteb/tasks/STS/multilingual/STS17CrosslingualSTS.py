from __future__ import annotations

from mteb.abstasks.AbsTaskSTS import AbsTaskSTS
from mteb.abstasks.MultilingualTask import MultilingualTask
from mteb.abstasks.TaskMetadata import TaskMetadata

_LANGUAGES = {
    "ko-ko": ["kor-Hang"],
    "ar-ar": ["ara-Arab"],
    "en-ar": ["eng-Latn", "ara-Arab"],
    "en-de": ["eng-Latn", "deu-Latn"],
    "en-en": ["eng-Latn"],
    "en-tr": ["eng-Latn", "tur-Latn"],
    "es-en": ["spa-Latn", "eng-Latn"],
    "es-es": ["spa-Latn"],
    "fr-en": ["fra-Latn", "eng-Latn"],
    "it-en": ["ita-Latn", "eng-Latn"],
    "nl-en": ["nld-Latn", "eng-Latn"],
}


class STS17Crosslingual(AbsTaskSTS, MultilingualTask):
    fast_loading = True
    metadata = TaskMetadata(
        name="STS17",
        dataset={
            "path": "mteb/sts17-crosslingual-sts",
            "revision": "faeb762787bd10488a50c8b5be4a3b82e411949c",
        },
        description="Semeval-2017 task 1: Semantic textual similarity-multilingual and cross-lingual focused evaluation",
        reference="https://alt.qcri.org/semeval2017/task1/",
        type="STS",
        category="s2s",
        modalities=["text"],
        eval_splits=["test"],
        eval_langs=_LANGUAGES,
        main_score="cosine_spearman",
        date=("2014-01-01", "2015-12-31"),
        domains=["News", "Web", "Written"],
        task_subtypes=[],
        license="not specified",
        annotations_creators="human-annotated",
        dialect=[],
        sample_creation="created",
<<<<<<< HEAD
        bibtex_citation="""@inproceedings{cer-etal-2017-semeval,
    title = "{S}em{E}val-2017 Task 1: Semantic Textual Similarity Multilingual and Crosslingual Focused Evaluation",
    author = "Cer, Daniel  and
      Diab, Mona  and
      Agirre, Eneko  and
      Lopez-Gazpio, I{\\~n}igo  and
      Specia, Lucia",
    editor = "Bethard, Steven  and
      Carpuat, Marine  and
      Apidianaki, Marianna  and
      Mohammad, Saif M.  and
      Cer, Daniel  and
      Jurgens, David",
    booktitle = "Proceedings of the 11th International Workshop on Semantic Evaluation ({S}em{E}val-2017)",
    month = aug,
    year = "2017",
    address = "Vancouver, Canada",
    publisher = "Association for Computational Linguistics",
    url = "https://aclanthology.org/S17-2001",
    doi = "10.18653/v1/S17-2001",
    pages = "1--14",
    abstract = "Semantic Textual Similarity (STS) measures the meaning similarity of sentences. Applications include machine translation (MT), summarization, generation, question answering (QA), short answer grading, semantic search, dialog and conversational systems. The STS shared task is a venue for assessing the current state-of-the-art. The 2017 task focuses on multilingual and cross-lingual pairs with one sub-track exploring MT quality estimation (MTQE) data. The task obtained strong participation from 31 teams, with 17 participating in \textit{all language tracks}. We summarize performance and review a selection of well performing methods. Analysis highlights common errors, providing insight into the limitations of existing models. To support ongoing work on semantic representations, the \textit{STS Benchmark} is introduced as a new shared training and evaluation set carefully selected from the corpus of English STS shared task data (2012-2017).",
}""",
=======
        bibtex_citation=r"""
@inproceedings{cer-etal-2017-semeval,
  abstract = {Semantic Textual Similarity (STS) measures the meaning similarity of sentences. Applications include machine translation (MT), summarization, generation, question answering (QA), short answer grading, semantic search, dialog and conversational systems. The STS shared task is a venue for assessing the current state-of-the-art. The 2017 task focuses on multilingual and cross-lingual pairs with one sub-track exploring MT quality estimation (MTQE) data. The task obtained strong participation from 31 teams, with 17 participating in \textit{all language tracks}. We summarize performance and review a selection of well performing methods. Analysis highlights common errors, providing insight into the limitations of existing models. To support ongoing work on semantic representations, the \textit{STS Benchmark} is introduced as a new shared training and evaluation set carefully selected from the corpus of English STS shared task data (2012-2017).},
  address = {Vancouver, Canada},
  author = {Cer, Daniel  and
Diab, Mona  and
Agirre, Eneko  and
Lopez-Gazpio, I{\\~n}igo  and
Specia, Lucia},
  booktitle = {Proceedings of the 11th International Workshop on Semantic Evaluation ({S}em{E}val-2017)},
  doi = {10.18653/v1/S17-2001},
  editor = {Bethard, Steven  and
Carpuat, Marine  and
Apidianaki, Marianna  and
Mohammad, Saif M.  and
Cer, Daniel  and
Jurgens, David},
  month = aug,
  pages = {1--14},
  publisher = {Association for Computational Linguistics},
  title = {{S}em{E}val-2017 Task 1: Semantic Textual Similarity Multilingual and Crosslingual Focused Evaluation},
  url = {https://aclanthology.org/S17-2001},
  year = {2017},
}
""",
>>>>>>> a52ea2f7
    )

    @property
    def metadata_dict(self) -> dict[str, str]:
        metadata_dict = super().metadata_dict
        metadata_dict["min_score"] = 0
        metadata_dict["max_score"] = 5
        return metadata_dict<|MERGE_RESOLUTION|>--- conflicted
+++ resolved
@@ -42,31 +42,6 @@
         annotations_creators="human-annotated",
         dialect=[],
         sample_creation="created",
-<<<<<<< HEAD
-        bibtex_citation="""@inproceedings{cer-etal-2017-semeval,
-    title = "{S}em{E}val-2017 Task 1: Semantic Textual Similarity Multilingual and Crosslingual Focused Evaluation",
-    author = "Cer, Daniel  and
-      Diab, Mona  and
-      Agirre, Eneko  and
-      Lopez-Gazpio, I{\\~n}igo  and
-      Specia, Lucia",
-    editor = "Bethard, Steven  and
-      Carpuat, Marine  and
-      Apidianaki, Marianna  and
-      Mohammad, Saif M.  and
-      Cer, Daniel  and
-      Jurgens, David",
-    booktitle = "Proceedings of the 11th International Workshop on Semantic Evaluation ({S}em{E}val-2017)",
-    month = aug,
-    year = "2017",
-    address = "Vancouver, Canada",
-    publisher = "Association for Computational Linguistics",
-    url = "https://aclanthology.org/S17-2001",
-    doi = "10.18653/v1/S17-2001",
-    pages = "1--14",
-    abstract = "Semantic Textual Similarity (STS) measures the meaning similarity of sentences. Applications include machine translation (MT), summarization, generation, question answering (QA), short answer grading, semantic search, dialog and conversational systems. The STS shared task is a venue for assessing the current state-of-the-art. The 2017 task focuses on multilingual and cross-lingual pairs with one sub-track exploring MT quality estimation (MTQE) data. The task obtained strong participation from 31 teams, with 17 participating in \textit{all language tracks}. We summarize performance and review a selection of well performing methods. Analysis highlights common errors, providing insight into the limitations of existing models. To support ongoing work on semantic representations, the \textit{STS Benchmark} is introduced as a new shared training and evaluation set carefully selected from the corpus of English STS shared task data (2012-2017).",
-}""",
-=======
         bibtex_citation=r"""
 @inproceedings{cer-etal-2017-semeval,
   abstract = {Semantic Textual Similarity (STS) measures the meaning similarity of sentences. Applications include machine translation (MT), summarization, generation, question answering (QA), short answer grading, semantic search, dialog and conversational systems. The STS shared task is a venue for assessing the current state-of-the-art. The 2017 task focuses on multilingual and cross-lingual pairs with one sub-track exploring MT quality estimation (MTQE) data. The task obtained strong participation from 31 teams, with 17 participating in \textit{all language tracks}. We summarize performance and review a selection of well performing methods. Analysis highlights common errors, providing insight into the limitations of existing models. To support ongoing work on semantic representations, the \textit{STS Benchmark} is introduced as a new shared training and evaluation set carefully selected from the corpus of English STS shared task data (2012-2017).},
@@ -92,7 +67,6 @@
   year = {2017},
 }
 """,
->>>>>>> a52ea2f7
     )
 
     @property
