--- conflicted
+++ resolved
@@ -49,22 +49,6 @@
         annotations_creators="human-annotated",
         dialect=[],
         sample_creation="created",
-<<<<<<< HEAD
-        bibtex_citation="""@misc{ousidhoum2024semrel2024,
-        title={SemRel2024: A Collection of Semantic Textual Relatedness Datasets for 14 Languages},
-        author={Nedjma Ousidhoum and Shamsuddeen Hassan Muhammad and Mohamed Abdalla and Idris Abdulmumin and Ibrahim Said Ahmad and
-        Sanchit Ahuja and Alham Fikri Aji and Vladimir Araujo and Abinew Ali Ayele and Pavan Baswani and Meriem Beloucif and
-        Chris Biemann and Sofia Bourhim and Christine De Kock and Genet Shanko Dekebo and
-        Oumaima Hourrane and Gopichand Kanumolu and Lokesh Madasu and Samuel Rutunda and Manish Shrivastava and
-        Thamar Solorio and Nirmal Surange and Hailegnaw Getaneh Tilaye and Krishnapriya Vishnubhotla and Genta Winata and
-        Seid Muhie Yimam and Saif M. Mohammad},
-              year={2024},
-              eprint={2402.08638},
-              archivePrefix={arXiv},
-              primaryClass={cs.CL}
-        }
-        """,
-=======
         bibtex_citation=r"""
 @misc{ousidhoum2024semrel2024,
   archiveprefix = {arXiv},
@@ -80,7 +64,6 @@
   year = {2024},
 }
 """,
->>>>>>> a52ea2f7
     )
 
     @property
