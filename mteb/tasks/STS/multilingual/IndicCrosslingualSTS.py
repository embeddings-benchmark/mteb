from __future__ import annotations

from mteb.abstasks.AbsTaskSTS import AbsTaskSTS
from mteb.abstasks.MultilingualTask import MultilingualTask
from mteb.abstasks.TaskMetadata import TaskMetadata

_LANGUAGES = {
    "en-as": ["eng-Latn", "asm-Beng"],
    "en-bn": ["eng-Latn", "ben-Beng"],
    "en-gu": ["eng-Latn", "guj-Gujr"],
    "en-hi": ["eng-Latn", "hin-Deva"],
    "en-kn": ["eng-Latn", "kan-Knda"],
    "en-ml": ["eng-Latn", "mal-Mlym"],
    "en-mr": ["eng-Latn", "mar-Deva"],
    "en-or": ["eng-Latn", "ory-Orya"],
    "en-pa": ["eng-Latn", "pan-Guru"],
    "en-ta": ["eng-Latn", "tam-Taml"],
    "en-te": ["eng-Latn", "tel-Telu"],
    "en-ur": ["eng-Latn", "urd-Arab"],
}


def categorize_float(float_value):
    left_bound = int(float_value)
    right_bound = left_bound + 1
    if float_value - left_bound < right_bound - float_value:
        return left_bound
    else:
        return right_bound


class IndicCrosslingualSTS(AbsTaskSTS, MultilingualTask):
    fast_loading = True
    metadata = TaskMetadata(
        name="IndicCrosslingualSTS",
        dataset={
            "path": "mteb/indic_sts",
            "revision": "0ca7b87dda68ef4ebb2f50a20a62b9dbebcac3e4",
        },
        description="This is a Semantic Textual Similarity testset between English and 12 high-resource Indic languages.",
        reference="https://huggingface.co/datasets/jaygala24/indic_sts",
        type="STS",
        category="s2s",
        modalities=["text"],
        eval_splits=["test"],
        eval_langs=_LANGUAGES,
        main_score="cosine_spearman",
        date=("2021-04-30", "2021-06-09"),
        domains=[
            "News",
            "Non-fiction",
            "Web",
            "Spoken",
            "Government",
            "Written",
            "Spoken",
        ],
        task_subtypes=[],
        license="cc0-1.0",
        annotations_creators="expert-annotated",
        dialect=[],
        sample_creation="created",
<<<<<<< HEAD
        bibtex_citation="""@article{10.1162/tacl_a_00452,
    author = {Ramesh, Gowtham and Doddapaneni, Sumanth and Bheemaraj, Aravinth and Jobanputra, Mayank and AK, Raghavan and Sharma, Ajitesh and Sahoo, Sujit and Diddee, Harshita and J, Mahalakshmi and Kakwani, Divyanshu and Kumar, Navneet and Pradeep, Aswin and Nagaraj, Srihari and Deepak, Kumar and Raghavan, Vivek and Kunchukuttan, Anoop and Kumar, Pratyush and Khapra, Mitesh Shantadevi},
    title = "{Samanantar: The Largest Publicly Available Parallel Corpora Collection for 11 Indic Languages}",
    journal = {Transactions of the Association for Computational Linguistics},
    volume = {10},
    pages = {145-162},
    year = {2022},
    month = {02},
    issn = {2307-387X},
    doi = {10.1162/tacl_a_00452},
    url = {https://doi.org/10.1162/tacl\\_a\\_00452}, 
    eprint = {https://direct.mit.edu/tacl/article-pdf/doi/10.1162/tacl\\_a\\_00452/1987010/tacl\\_a\\_00452.pdf},
}""",
=======
        bibtex_citation=r"""
@article{10.1162/tacl_a_00452,
  author = {Ramesh, Gowtham and Doddapaneni, Sumanth and Bheemaraj, Aravinth and Jobanputra, Mayank and AK, Raghavan and Sharma, Ajitesh and Sahoo, Sujit and Diddee, Harshita and J, Mahalakshmi and Kakwani, Divyanshu and Kumar, Navneet and Pradeep, Aswin and Nagaraj, Srihari and Deepak, Kumar and Raghavan, Vivek and Kunchukuttan, Anoop and Kumar, Pratyush and Khapra, Mitesh Shantadevi},
  doi = {10.1162/tacl_a_00452},
  eprint = {https://direct.mit.edu/tacl/article-pdf/doi/10.1162/tacl\\_a\\_00452/1987010/tacl\\_a\\_00452.pdf},
  issn = {2307-387X},
  journal = {Transactions of the Association for Computational Linguistics},
  month = {02},
  pages = {145-162},
  title = {{Samanantar: The Largest Publicly Available Parallel Corpora Collection for 11 Indic Languages}},
  url = {https://doi.org/10.1162/tacl\\_a\\_00452},
  volume = {10},
  year = {2022},
}
""",
>>>>>>> a52ea2f7
    )

    @property
    def metadata_dict(self) -> dict[str, str]:
        metadata_dict = super().metadata_dict
        metadata_dict["min_score"] = 0
        metadata_dict["max_score"] = 5
        return metadata_dict

    def dataset_transform(self) -> None:
        # Convert to standard format
        for lang in self.hf_subsets:
            self.dataset[lang] = self.dataset[lang].rename_columns(
                {"english_sentence": "sentence1", "indic_sentence": "sentence2"}
            )
            self.dataset[lang] = (
                self.dataset[lang]
                .map(lambda x: {"label": round(x["score"])})
                .class_encode_column("label")
            )
            self.dataset[lang]["test"] = self.dataset[lang]["test"].train_test_split(
                test_size=256,
                seed=self.seed,
                stratify_by_column="label",
            )["test"]<|MERGE_RESOLUTION|>--- conflicted
+++ resolved
@@ -60,21 +60,6 @@
         annotations_creators="expert-annotated",
         dialect=[],
         sample_creation="created",
-<<<<<<< HEAD
-        bibtex_citation="""@article{10.1162/tacl_a_00452,
-    author = {Ramesh, Gowtham and Doddapaneni, Sumanth and Bheemaraj, Aravinth and Jobanputra, Mayank and AK, Raghavan and Sharma, Ajitesh and Sahoo, Sujit and Diddee, Harshita and J, Mahalakshmi and Kakwani, Divyanshu and Kumar, Navneet and Pradeep, Aswin and Nagaraj, Srihari and Deepak, Kumar and Raghavan, Vivek and Kunchukuttan, Anoop and Kumar, Pratyush and Khapra, Mitesh Shantadevi},
-    title = "{Samanantar: The Largest Publicly Available Parallel Corpora Collection for 11 Indic Languages}",
-    journal = {Transactions of the Association for Computational Linguistics},
-    volume = {10},
-    pages = {145-162},
-    year = {2022},
-    month = {02},
-    issn = {2307-387X},
-    doi = {10.1162/tacl_a_00452},
-    url = {https://doi.org/10.1162/tacl\\_a\\_00452}, 
-    eprint = {https://direct.mit.edu/tacl/article-pdf/doi/10.1162/tacl\\_a\\_00452/1987010/tacl\\_a\\_00452.pdf},
-}""",
-=======
         bibtex_citation=r"""
 @article{10.1162/tacl_a_00452,
   author = {Ramesh, Gowtham and Doddapaneni, Sumanth and Bheemaraj, Aravinth and Jobanputra, Mayank and AK, Raghavan and Sharma, Ajitesh and Sahoo, Sujit and Diddee, Harshita and J, Mahalakshmi and Kakwani, Divyanshu and Kumar, Navneet and Pradeep, Aswin and Nagaraj, Srihari and Deepak, Kumar and Raghavan, Vivek and Kunchukuttan, Anoop and Kumar, Pratyush and Khapra, Mitesh Shantadevi},
@@ -90,7 +75,6 @@
   year = {2022},
 }
 """,
->>>>>>> a52ea2f7
     )
 
     @property
