--- conflicted
+++ resolved
@@ -77,22 +77,6 @@
         metadata_dict["max_score"] = 5
         return metadata_dict
 
-<<<<<<< HEAD
-=======
-    def load_data(self, **kwargs):
-        """Load dataset from HuggingFace hub"""
-        if self.data_loaded:
-            return
-
-        self.dataset = {}
-        for lang in self.hf_subsets:
-            self.dataset[lang] = datasets.load_dataset(
-                name=lang, **self.metadata_dict["dataset"]
-            )
-        self.dataset_transform()
-        self.data_loaded = True
-
->>>>>>> d87a920c
     def dataset_transform(self) -> None:
         # Convert to standard format
         for lang in self.hf_subsets:
