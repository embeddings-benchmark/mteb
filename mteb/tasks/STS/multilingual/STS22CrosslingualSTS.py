from __future__ import annotations

from mteb.abstasks.AbsTaskSTS import AbsTaskSTS
from mteb.abstasks.MultilingualTask import MultilingualTask
from mteb.abstasks.TaskMetadata import TaskMetadata

_LANGUAGES = {
    "en": ["eng-Latn"],
    "de": ["deu-Latn"],
    "es": ["spa-Latn"],
    "pl": ["pol-Latn"],
    "tr": ["tur-Latn"],
    "ar": ["ara-Arab"],
    "ru": ["rus-Cyrl"],
    "zh": ["cmn-Hans"],
    "fr": ["fra-Latn"],
    "de-en": ["deu-Latn", "eng-Latn"],
    "es-en": ["spa-Latn", "eng-Latn"],
    "it": ["ita-Latn"],
    "pl-en": ["pol-Latn", "eng-Latn"],
    "zh-en": ["cmn-Hans", "eng-Latn"],
    "es-it": ["spa-Latn", "ita-Latn"],
    "de-fr": ["deu-Latn", "fra-Latn"],
    "de-pl": ["deu-Latn", "pol-Latn"],
    "fr-pl": ["fra-Latn", "pol-Latn"],
}


class STS22CrosslingualSTSv2(AbsTaskSTS, MultilingualTask):
    fast_loading = True
    metadata = TaskMetadata(
        name="STS22.v2",
        dataset={
            "path": "mteb/sts22-crosslingual-sts",
            "revision": "d31f33a128469b20e357535c39b82fb3c3f6f2bd",
        },
        description="SemEval 2022 Task 8: Multilingual News Article Similarity. Version 2 filters updated on STS22 by removing pairs where one of entries contain empty sentences.",
        reference="https://competitions.codalab.org/competitions/33835",
        type="STS",
        category="p2p",
        modalities=["text"],
        eval_splits=["test"],
        eval_langs=_LANGUAGES,
        main_score="cosine_spearman",
        date=("2020-01-01", "2020-06-11"),
        domains=["News", "Written"],
        task_subtypes=[],
        license="not specified",
        annotations_creators="human-annotated",
        dialect=[],
        sample_creation="found",
<<<<<<< HEAD
        bibtex_citation="""@inproceedings{chen-etal-2022-semeval,
    title = "{S}em{E}val-2022 Task 8: Multilingual news article similarity",
    author = {Chen, Xi  and
      Zeynali, Ali  and
      Camargo, Chico  and
      Fl{\"o}ck, Fabian  and
      Gaffney, Devin  and
      Grabowicz, Przemyslaw  and
      Hale, Scott  and
      Jurgens, David  and
      Samory, Mattia},
    editor = "Emerson, Guy  and
      Schluter, Natalie  and
      Stanovsky, Gabriel  and
      Kumar, Ritesh  and
      Palmer, Alexis  and
      Schneider, Nathan  and
      Singh, Siddharth  and
      Ratan, Shyam",
    booktitle = "Proceedings of the 16th International Workshop on Semantic Evaluation (SemEval-2022)",
    month = jul,
    year = "2022",
    address = "Seattle, United States",
    publisher = "Association for Computational Linguistics",
    url = "https://aclanthology.org/2022.semeval-1.155",
    doi = "10.18653/v1/2022.semeval-1.155",
    pages = "1094--1106",
}""",
=======
        bibtex_citation=r"""
@inproceedings{chen-etal-2022-semeval,
  address = {Seattle, United States},
  author = {Chen, Xi  and
Zeynali, Ali  and
Camargo, Chico  and
Fl{\"o}ck, Fabian  and
Gaffney, Devin  and
Grabowicz, Przemyslaw  and
Hale, Scott  and
Jurgens, David  and
Samory, Mattia},
  booktitle = {Proceedings of the 16th International Workshop on Semantic Evaluation (SemEval-2022)},
  doi = {10.18653/v1/2022.semeval-1.155},
  editor = {Emerson, Guy  and
Schluter, Natalie  and
Stanovsky, Gabriel  and
Kumar, Ritesh  and
Palmer, Alexis  and
Schneider, Nathan  and
Singh, Siddharth  and
Ratan, Shyam},
  month = jul,
  pages = {1094--1106},
  publisher = {Association for Computational Linguistics},
  title = {{S}em{E}val-2022 Task 8: Multilingual news article similarity},
  url = {https://aclanthology.org/2022.semeval-1.155},
  year = {2022},
}
""",
>>>>>>> a52ea2f7
        adapted_from=["STS22"],
    )

    @property
    def metadata_dict(self) -> dict[str, str]:
        metadata_dict = super().metadata_dict
        metadata_dict["min_score"] = 1
        metadata_dict["max_score"] = 4
        return metadata_dict


class STS22CrosslingualSTS(AbsTaskSTS, MultilingualTask):
    superseded_by = "STS22.v2"
    fast_loading = True
    metadata = TaskMetadata(
        name="STS22",
        dataset={
            "path": "mteb/sts22-crosslingual-sts",
            "revision": "de9d86b3b84231dc21f76c7b7af1f28e2f57f6e3",
        },
        description="SemEval 2022 Task 8: Multilingual News Article Similarity",
        reference="https://competitions.codalab.org/competitions/33835",
        type="STS",
        category="p2p",
        modalities=["text"],
        eval_splits=["test"],
        eval_langs=_LANGUAGES,
        main_score="cosine_spearman",
        date=("2020-01-01", "2020-06-11"),
        domains=["News", "Written"],
        task_subtypes=[],
        license="not specified",
        annotations_creators="human-annotated",
        dialect=[],
        sample_creation="found",
        bibtex_citation=r"""
@inproceedings{chen-etal-2022-semeval,
  address = {Seattle, United States},
  author = {Chen, Xi  and
Zeynali, Ali  and
Camargo, Chico  and
Fl{\"o}ck, Fabian  and
Gaffney, Devin  and
Grabowicz, Przemyslaw  and
Hale, Scott  and
Jurgens, David  and
Samory, Mattia},
  booktitle = {Proceedings of the 16th International Workshop on Semantic Evaluation (SemEval-2022)},
  doi = {10.18653/v1/2022.semeval-1.155},
  editor = {Emerson, Guy  and
Schluter, Natalie  and
Stanovsky, Gabriel  and
Kumar, Ritesh  and
Palmer, Alexis  and
Schneider, Nathan  and
Singh, Siddharth  and
Ratan, Shyam},
  month = jul,
  pages = {1094--1106},
  publisher = {Association for Computational Linguistics},
  title = {{S}em{E}val-2022 Task 8: Multilingual news article similarity},
  url = {https://aclanthology.org/2022.semeval-1.155},
  year = {2022},
}
""",
    )

    @property
    def metadata_dict(self) -> dict[str, str]:
        metadata_dict = super().metadata_dict
        metadata_dict["min_score"] = 1
        metadata_dict["max_score"] = 4
        return metadata_dict<|MERGE_RESOLUTION|>--- conflicted
+++ resolved
@@ -49,36 +49,6 @@
         annotations_creators="human-annotated",
         dialect=[],
         sample_creation="found",
-<<<<<<< HEAD
-        bibtex_citation="""@inproceedings{chen-etal-2022-semeval,
-    title = "{S}em{E}val-2022 Task 8: Multilingual news article similarity",
-    author = {Chen, Xi  and
-      Zeynali, Ali  and
-      Camargo, Chico  and
-      Fl{\"o}ck, Fabian  and
-      Gaffney, Devin  and
-      Grabowicz, Przemyslaw  and
-      Hale, Scott  and
-      Jurgens, David  and
-      Samory, Mattia},
-    editor = "Emerson, Guy  and
-      Schluter, Natalie  and
-      Stanovsky, Gabriel  and
-      Kumar, Ritesh  and
-      Palmer, Alexis  and
-      Schneider, Nathan  and
-      Singh, Siddharth  and
-      Ratan, Shyam",
-    booktitle = "Proceedings of the 16th International Workshop on Semantic Evaluation (SemEval-2022)",
-    month = jul,
-    year = "2022",
-    address = "Seattle, United States",
-    publisher = "Association for Computational Linguistics",
-    url = "https://aclanthology.org/2022.semeval-1.155",
-    doi = "10.18653/v1/2022.semeval-1.155",
-    pages = "1094--1106",
-}""",
-=======
         bibtex_citation=r"""
 @inproceedings{chen-etal-2022-semeval,
   address = {Seattle, United States},
@@ -109,7 +79,6 @@
   year = {2022},
 }
 """,
->>>>>>> a52ea2f7
         adapted_from=["STS22"],
     )
 
