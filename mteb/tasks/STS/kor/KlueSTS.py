--- conflicted
+++ resolved
@@ -28,16 +28,6 @@
         annotations_creators="human-annotated",
         dialect=[],
         sample_creation="found",
-<<<<<<< HEAD
-        bibtex_citation="""@misc{park2021klue,
-      title={KLUE: Korean Language Understanding Evaluation},
-      author={Sungjoon Park and Jihyung Moon and Sungdong Kim and Won Ik Cho and Jiyoon Han and Jangwon Park and Chisung Song and Junseong Kim and Yongsook Song and Taehwan Oh and Joohong Lee and Juhyun Oh and Sungwon Lyu and Younghoon Jeong and Inkwon Lee and Sangwoo Seo and Dongjun Lee and Hyunwoo Kim and Myeonghwa Lee and Seongbo Jang and Seungwon Do and Sunkyoung Kim and Kyungtae Lim and Jongwon Lee and Kyumin Park and Jamin Shin and Seonghyun Kim and Lucy Park and Alice Oh and Jungwoo Ha and Kyunghyun Cho},
-      year={2021},
-      eprint={2105.09680},
-      archivePrefix={arXiv},
-      primaryClass={cs.CL}
-}""",
-=======
         bibtex_citation=r"""
 @misc{park2021klue,
   archiveprefix = {arXiv},
@@ -48,7 +38,6 @@
   year = {2021},
 }
 """,
->>>>>>> a52ea2f7
     )
 
     @property
