--- conflicted
+++ resolved
@@ -81,17 +81,6 @@
         annotations_creators=None,
         dialect=None,
         sample_creation=None,
-<<<<<<< HEAD
-        bibtex_citation="""@misc{xiao2024cpackpackagedresourcesadvance,
-      title={C-Pack: Packaged Resources To Advance General Chinese Embedding},
-      author={Shitao Xiao and Zheng Liu and Peitian Zhang and Niklas Muennighoff and Defu Lian and Jian-Yun Nie},
-      year={2024},
-      eprint={2309.07597},
-      archivePrefix={arXiv},
-      primaryClass={cs.CL},
-      url={https://arxiv.org/abs/2309.07597},
-}""",
-=======
         bibtex_citation=r"""
 @misc{xiao2024cpackpackagedresourcesadvance,
   archiveprefix = {arXiv},
@@ -103,7 +92,6 @@
   year = {2024},
 }
 """,
->>>>>>> a52ea2f7
     )
 
     @property
@@ -136,17 +124,6 @@
         annotations_creators=None,
         dialect=None,
         sample_creation=None,
-<<<<<<< HEAD
-        bibtex_citation="""@misc{xiao2024cpackpackagedresourcesadvance,
-      title={C-Pack: Packaged Resources To Advance General Chinese Embedding},
-      author={Shitao Xiao and Zheng Liu and Peitian Zhang and Niklas Muennighoff and Defu Lian and Jian-Yun Nie},
-      year={2024},
-      eprint={2309.07597},
-      archivePrefix={arXiv},
-      primaryClass={cs.CL},
-      url={https://arxiv.org/abs/2309.07597},
-}""",
-=======
         bibtex_citation=r"""
 @misc{xiao2024cpackpackagedresourcesadvance,
   archiveprefix = {arXiv},
@@ -158,7 +135,6 @@
   year = {2024},
 }
 """,
->>>>>>> a52ea2f7
     )
 
     @property
@@ -191,17 +167,6 @@
         annotations_creators=None,
         dialect=None,
         sample_creation=None,
-<<<<<<< HEAD
-        bibtex_citation="""@misc{xiao2024cpackpackagedresourcesadvance,
-      title={C-Pack: Packaged Resources To Advance General Chinese Embedding},
-      author={Shitao Xiao and Zheng Liu and Peitian Zhang and Niklas Muennighoff and Defu Lian and Jian-Yun Nie},
-      year={2024},
-      eprint={2309.07597},
-      archivePrefix={arXiv},
-      primaryClass={cs.CL},
-      url={https://arxiv.org/abs/2309.07597},
-}""",
-=======
         bibtex_citation=r"""
 @misc{xiao2024cpackpackagedresourcesadvance,
   archiveprefix = {arXiv},
@@ -213,7 +178,6 @@
   year = {2024},
 }
 """,
->>>>>>> a52ea2f7
     )
 
     @property
@@ -246,17 +210,6 @@
         annotations_creators=None,
         dialect=None,
         sample_creation=None,
-<<<<<<< HEAD
-        bibtex_citation="""@misc{xiao2024cpackpackagedresourcesadvance,
-      title={C-Pack: Packaged Resources To Advance General Chinese Embedding},
-      author={Shitao Xiao and Zheng Liu and Peitian Zhang and Niklas Muennighoff and Defu Lian and Jian-Yun Nie},
-      year={2024},
-      eprint={2309.07597},
-      archivePrefix={arXiv},
-      primaryClass={cs.CL},
-      url={https://arxiv.org/abs/2309.07597},
-}""",
-=======
         bibtex_citation=r"""
 @misc{xiao2024cpackpackagedresourcesadvance,
   archiveprefix = {arXiv},
@@ -268,7 +221,6 @@
   year = {2024},
 }
 """,
->>>>>>> a52ea2f7
     )
 
     @property
