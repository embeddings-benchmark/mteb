--- conflicted
+++ resolved
@@ -30,16 +30,6 @@
         annotations_creators="human-annotated",
         dialect=[],
         sample_creation="created",
-<<<<<<< HEAD
-        bibtex_citation="""@inproceedings{Agirre2013SEM2S,
-  title={*SEM 2013 shared task: Semantic Textual Similarity},
-  author={Eneko Agirre and Daniel Matthew Cer and Mona T. Diab and Aitor Gonzalez-Agirre and Weiwei Guo},
-  booktitle={International Workshop on Semantic Evaluation},
-  year={2013},
-  url={https://api.semanticscholar.org/CorpusID:10241043}
-}""",
-    )
-=======
         bibtex_citation=r"""
 @inproceedings{Agirre2013SEM2S,
   author = {Eneko Agirre and Daniel Matthew Cer and Mona T. Diab and Aitor Gonzalez-Agirre and Weiwei Guo},
@@ -49,12 +39,4 @@
   year = {2013},
 }
 """,
-    )
-
-    @property
-    def metadata_dict(self) -> dict[str, str]:
-        metadata_dict = super().metadata_dict
-        metadata_dict["min_score"] = 0
-        metadata_dict["max_score"] = 5
-        return metadata_dict
->>>>>>> e0c2dc9d
+    )