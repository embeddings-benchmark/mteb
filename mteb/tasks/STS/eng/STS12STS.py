--- conflicted
+++ resolved
@@ -19,17 +19,6 @@
         eval_splits=["test"],
         eval_langs=["eng-Latn"],
         main_score="cosine_spearman",
-<<<<<<< HEAD
-        date=None,
-        form=None,
-        domains=None,
-        task_subtypes=None,
-        license=None,
-        socioeconomic_status=None,
-        annotations_creators=None,
-        dialect=None,
-        text_creation=None,
-=======
         date=("2005-01-01", "2012-12-31"),
         form=["written"],
         domains=["Encyclopaedic", "News"],
@@ -39,7 +28,6 @@
         annotations_creators="human-annotated",
         dialect=[],
         text_creation="created",
->>>>>>> b16d7d56
         bibtex_citation="""@inproceedings{10.5555/2387636.2387697,
 author = {Agirre, Eneko and Diab, Mona and Cer, Daniel and Gonzalez-Agirre, Aitor},
 title = {SemEval-2012 task 6: a pilot on semantic textual similarity},
@@ -53,13 +41,8 @@
 location = {Montr\'{e}al, Canada},
 series = {SemEval '12}
 }""",
-<<<<<<< HEAD
-        n_samples=None,
-        avg_character_length=None,
-=======
         n_samples={"test": 6216},
         avg_character_length={"test": 64.7},
->>>>>>> b16d7d56
     )
 
     @property
