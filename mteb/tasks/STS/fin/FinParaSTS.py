from __future__ import annotations

from mteb.abstasks.TaskMetadata import TaskMetadata

from ....abstasks.AbsTaskSTS import AbsTaskSTS

N_SAMPLES = 1000


class FinParaSTS(AbsTaskSTS):
    metadata = TaskMetadata(
        name="FinParaSTS",
        dataset={
            "path": "TurkuNLP/turku_paraphrase_corpus",
            "revision": "e4428e399de70a21b8857464e76f0fe859cabe05",
            "name": "plain",
            "trust_remote_code": True,
        },
        description="Finnish paraphrase-based semantic similarity corpus",
        reference="https://huggingface.co/datasets/TurkuNLP/turku_paraphrase_corpus",
        type="STS",
        category="s2s",
        modalities=["text"],
        eval_splits=["validation", "test"],
        eval_langs=["fin-Latn"],
        main_score="cosine_spearman",
        date=("2017-01-01", "2021-12-31"),
        domains=["News", "Subtitles", "Written"],
        task_subtypes=None,
        license="cc-by-sa-4.0",
        annotations_creators="expert-annotated",
        dialect=[],
        sample_creation="found",
<<<<<<< HEAD
        bibtex_citation="""
        @inproceedings{kanerva-etal-2021-finnish,
            title = "{F}innish Paraphrase Corpus",
            author = {Kanerva, Jenna  and
            Ginter, Filip  and
            Chang, Li-Hsin  and
            Rastas, Iiro  and
            Skantsi, Valtteri  and
            Kilpel{\"a}inen, Jemina  and
            Kupari, Hanna-Mari  and
            Saarni, Jenna  and
            Sev{\'o}n, Maija  and
            Tarkka, Otto},
            editor = "Dobnik, Simon  and
            {\\O}vrelid, Lilja",
            booktitle = "Proceedings of the 23rd Nordic Conference on Computational Linguistics (NoDaLiDa)",
            month = may # " 31--2 " # jun,
            year = "2021",
            address = "Reykjavik, Iceland (Online)",
            publisher = {Link{\"o}ping University Electronic Press, Sweden},
            url = "https://aclanthology.org/2021.nodalida-main.29",
            pages = "288--298",
        }
        """,
=======
        bibtex_citation=r"""
@inproceedings{kanerva-etal-2021-finnish,
  address = {Reykjavik, Iceland (Online)},
  author = {Kanerva, Jenna  and
Ginter, Filip  and
Chang, Li-Hsin  and
Rastas, Iiro  and
Skantsi, Valtteri  and
Kilpel{\"a}inen, Jemina  and
Kupari, Hanna-Mari  and
Saarni, Jenna  and
Sev{\'o}n, Maija  and
Tarkka, Otto},
  booktitle = {Proceedings of the 23rd Nordic Conference on Computational Linguistics (NoDaLiDa)},
  editor = {Dobnik, Simon  and
{\\O}vrelid, Lilja},
  month = may # { 31--2 } # jun,
  pages = {288--298},
  publisher = {Link{\"o}ping University Electronic Press, Sweden},
  title = {{F}innish Paraphrase Corpus},
  url = {https://aclanthology.org/2021.nodalida-main.29},
  year = {2021},
}
""",
>>>>>>> a52ea2f7
    )

    @property
    def metadata_dict(self) -> dict[str, str]:
        metadata_dict = super().metadata_dict
        metadata_dict["min_score"] = 2
        metadata_dict["max_score"] = 4
        return metadata_dict

    def dataset_transform(self):
        self.dataset = self.dataset.shuffle(seed=self.seed)
        for split in self.dataset:
            self.dataset[split] = self.dataset[split].select(range(N_SAMPLES))
        rename_dict = {"text1": "sentence1", "text2": "sentence2", "label": "score"}
        self.dataset = self.dataset.rename_columns(rename_dict)
        self.dataset = self.dataset.select_columns(list(rename_dict.values()))
        self.dataset = self.dataset.map(lambda x: {"score": int(x["score"][0])})<|MERGE_RESOLUTION|>--- conflicted
+++ resolved
@@ -31,32 +31,6 @@
         annotations_creators="expert-annotated",
         dialect=[],
         sample_creation="found",
-<<<<<<< HEAD
-        bibtex_citation="""
-        @inproceedings{kanerva-etal-2021-finnish,
-            title = "{F}innish Paraphrase Corpus",
-            author = {Kanerva, Jenna  and
-            Ginter, Filip  and
-            Chang, Li-Hsin  and
-            Rastas, Iiro  and
-            Skantsi, Valtteri  and
-            Kilpel{\"a}inen, Jemina  and
-            Kupari, Hanna-Mari  and
-            Saarni, Jenna  and
-            Sev{\'o}n, Maija  and
-            Tarkka, Otto},
-            editor = "Dobnik, Simon  and
-            {\\O}vrelid, Lilja",
-            booktitle = "Proceedings of the 23rd Nordic Conference on Computational Linguistics (NoDaLiDa)",
-            month = may # " 31--2 " # jun,
-            year = "2021",
-            address = "Reykjavik, Iceland (Online)",
-            publisher = {Link{\"o}ping University Electronic Press, Sweden},
-            url = "https://aclanthology.org/2021.nodalida-main.29",
-            pages = "288--298",
-        }
-        """,
-=======
         bibtex_citation=r"""
 @inproceedings{kanerva-etal-2021-finnish,
   address = {Reykjavik, Iceland (Online)},
@@ -81,7 +55,6 @@
   year = {2021},
 }
 """,
->>>>>>> a52ea2f7
     )
 
     @property
