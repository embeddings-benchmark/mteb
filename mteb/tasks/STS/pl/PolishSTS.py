from __future__ import annotations

from mteb.abstasks.AbsTaskSTS import AbsTaskSTS
from mteb.abstasks.TaskMetadata import TaskMetadata


class SickrPLSTS(AbsTaskSTS):
    metadata = TaskMetadata(
        name="SICK-R-PL",
        dataset={
            "path": "PL-MTEB/sickr-pl-sts",
            "revision": "a6ea5a8cab320b040a23452cc28066d9beae2cee",
        },
        description="Polish version of SICK dataset for textual relatedness.",
        reference="https://aclanthology.org/2020.lrec-1.207",
        type="STS",
        category="s2s",
        eval_splits=["test"],
        eval_langs=["pl"],
        main_score="cosine_spearman",
<<<<<<< HEAD
        revision="fd5c2441b7eeff8676768036142af4cfa42c1339",
=======
>>>>>>> 74f33f00
        date=None,
        form=None,
        domains=None,
        task_subtypes=None,
        license=None,
        socioeconomic_status=None,
        annotations_creators=None,
        dialect=None,
        text_creation=None,
        bibtex_citation=None,
        n_samples={"test": 9812},
        avg_character_length={"test": 42.8},
    )

    @property
    def metadata_dict(self) -> dict[str, str]:
        metadata_dict = super().metadata_dict
        metadata_dict["min_score"] = 1
        metadata_dict["max_score"] = 5
        return metadata_dict


class CdscrSTS(AbsTaskSTS):
    metadata = TaskMetadata(
        name="CDSC-R",
        dataset={
            "path": "PL-MTEB/cdscr-sts",
            "revision": "1de08520a7b361e92ffa2a2201ebd41942c54675",
        },
        description="Compositional Distributional Semantics Corpus for textual relatedness.",
        reference="https://aclanthology.org/P17-1073.pdf",
        type="STS",
        category="s2s",
        eval_splits=["test"],
        eval_langs=["pl"],
        main_score="cosine_spearman",
<<<<<<< HEAD
        revision="1cd6abbb00df7d14be3dbd76a7dcc64b3a79a7cd",
=======
>>>>>>> 74f33f00
        date=None,
        form=None,
        domains=None,
        task_subtypes=None,
        license=None,
        socioeconomic_status=None,
        annotations_creators=None,
        dialect=None,
        text_creation=None,
        bibtex_citation=None,
        n_samples=None,
        avg_character_length=None,
    )

    @property
    def metadata_dict(self) -> dict[str, str]:
        metadata_dict = super().metadata_dict
        metadata_dict["min_score"] = 1
        metadata_dict["max_score"] = 5
        return metadata_dict<|MERGE_RESOLUTION|>--- conflicted
+++ resolved
@@ -9,7 +9,7 @@
         name="SICK-R-PL",
         dataset={
             "path": "PL-MTEB/sickr-pl-sts",
-            "revision": "a6ea5a8cab320b040a23452cc28066d9beae2cee",
+            "revision": "fd5c2441b7eeff8676768036142af4cfa42c1339",
         },
         description="Polish version of SICK dataset for textual relatedness.",
         reference="https://aclanthology.org/2020.lrec-1.207",
@@ -18,10 +18,6 @@
         eval_splits=["test"],
         eval_langs=["pl"],
         main_score="cosine_spearman",
-<<<<<<< HEAD
-        revision="fd5c2441b7eeff8676768036142af4cfa42c1339",
-=======
->>>>>>> 74f33f00
         date=None,
         form=None,
         domains=None,
@@ -49,7 +45,7 @@
         name="CDSC-R",
         dataset={
             "path": "PL-MTEB/cdscr-sts",
-            "revision": "1de08520a7b361e92ffa2a2201ebd41942c54675",
+            "revision": "1cd6abbb00df7d14be3dbd76a7dcc64b3a79a7cd",
         },
         description="Compositional Distributional Semantics Corpus for textual relatedness.",
         reference="https://aclanthology.org/P17-1073.pdf",
@@ -58,10 +54,6 @@
         eval_splits=["test"],
         eval_langs=["pl"],
         main_score="cosine_spearman",
-<<<<<<< HEAD
-        revision="1cd6abbb00df7d14be3dbd76a7dcc64b3a79a7cd",
-=======
->>>>>>> 74f33f00
         date=None,
         form=None,
         domains=None,
