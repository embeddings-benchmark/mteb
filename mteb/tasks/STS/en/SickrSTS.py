--- conflicted
+++ resolved
@@ -8,14 +8,10 @@
 class SickrSTS(AbsTaskSTS):
     metadata = TaskMetadata(
         name="SICK-R",
-<<<<<<< HEAD
-        hf_hub_name="mteb/sickr-sts",
-=======
         dataset={
-            "path": "MMathematica/sickr-sts",
-            "revision": "a6ea5a8cab320b040a23452cc28066d9beae2cee",
+            "path": "mteb/sickr-sts",
+            "revision": "20a6d6f312dd54037fe07a32d58e5e168867909d",
         },
->>>>>>> 74f33f00
         description="Semantic Textual Similarity SICK-R dataset as described here:",
         reference="https://aclanthology.org/2020.lrec-1.207",
         type="STS",
@@ -23,10 +19,6 @@
         eval_splits=["test"],
         eval_langs=["en"],
         main_score="cosine_spearman",
-<<<<<<< HEAD
-        revision="20a6d6f312dd54037fe07a32d58e5e168867909d",
-=======
->>>>>>> 74f33f00
         date=None,
         form=None,
         domains=None,
