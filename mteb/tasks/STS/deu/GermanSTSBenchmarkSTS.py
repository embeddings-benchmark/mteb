from __future__ import annotations

from mteb.abstasks.TaskMetadata import TaskMetadata

from ....abstasks.AbsTaskSTS import AbsTaskSTS


class GermanSTSBenchmarkSTS(AbsTaskSTS):
    min_score = 0
    max_score = 5

    metadata = TaskMetadata(
        name="GermanSTSBenchmark",
        dataset={
            "path": "jinaai/german-STSbenchmark",
            "revision": "e36907544d44c3a247898ed81540310442329e20",
        },
        description="Semantic Textual Similarity Benchmark (STSbenchmark) dataset translated into German. "
        + "Translations were originally done by T-Systems on site services GmbH.",
        reference="https://github.com/t-systems-on-site-services-gmbh/german-STSbenchmark",
        type="STS",
        category="t2t",
        modalities=["text"],
        eval_splits=["validation", "test"],
        eval_langs=["deu-Latn"],
        main_score="cosine_spearman",
        date=("2023-11-09", "2024-01-24"),
        domains=[],
        task_subtypes=None,
        license="cc-by-sa-3.0",
        annotations_creators=None,
        dialect=None,
        sample_creation=None,
<<<<<<< HEAD
        bibtex_citation="""@InProceedings{huggingface:dataset:stsb_multi_mt,
title = {Machine translated multilingual STS benchmark dataset.},
author={Philip May},
year={2021},
url={https://github.com/PhilipMay/stsb-multi-mt}
}""",
    )
=======
        bibtex_citation=r"""
@inproceedings{huggingface:dataset:stsb_multi_mt,
  author = {Philip May},
  title = {Machine translated multilingual STS benchmark dataset.},
  url = {https://github.com/PhilipMay/stsb-multi-mt},
  year = {2021},
}
""",
    )

    @property
    def metadata_dict(self) -> dict[str, str]:
        metadata_dict = super().metadata_dict
        metadata_dict["min_score"] = 0
        metadata_dict["max_score"] = 5
        return metadata_dict
>>>>>>> e0c2dc9d
<|MERGE_RESOLUTION|>--- conflicted
+++ resolved
@@ -31,15 +31,6 @@
         annotations_creators=None,
         dialect=None,
         sample_creation=None,
-<<<<<<< HEAD
-        bibtex_citation="""@InProceedings{huggingface:dataset:stsb_multi_mt,
-title = {Machine translated multilingual STS benchmark dataset.},
-author={Philip May},
-year={2021},
-url={https://github.com/PhilipMay/stsb-multi-mt}
-}""",
-    )
-=======
         bibtex_citation=r"""
 @inproceedings{huggingface:dataset:stsb_multi_mt,
   author = {Philip May},
@@ -48,12 +39,4 @@
   year = {2021},
 }
 """,
-    )
-
-    @property
-    def metadata_dict(self) -> dict[str, str]:
-        metadata_dict = super().metadata_dict
-        metadata_dict["min_score"] = 0
-        metadata_dict["max_score"] = 5
-        return metadata_dict
->>>>>>> e0c2dc9d
+    )