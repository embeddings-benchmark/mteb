--- conflicted
+++ resolved
@@ -9,10 +9,7 @@
 __all__ = [
     "CQADupstackRetrieval",
     "CQADupstackRetrievalFa",
-<<<<<<< HEAD
+    "CQADupstackRetrievalPL",
     "CQADupstackNLRetrieval",
-=======
-    "CQADupstackRetrievalPL",
->>>>>>> 724f5538
     "SynPerChatbotConvSAClassification",
 ]