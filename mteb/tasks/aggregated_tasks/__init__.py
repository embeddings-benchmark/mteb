from __future__ import annotations

from .CQADupStackNLRetrieval import CQADupstackNLRetrieval
from .CQADupStackRetrieval import CQADupstackRetrieval
from .CQADupStackRetrievalFa import CQADupstackRetrievalFa
<<<<<<< HEAD
from .CQADupStackRetrievalPl import CQADupstackRetrievalPL
=======
from .STS17MultilingualVisualSTS import (
    STS17MultilingualVisualSTSEng,
    STS17MultilingualVisualSTSMultilingual,
)
from .STSBenchmarkMultilingualVisualSTS import (
    STSBenchmarkMultilingualVisualSTSEng,
    STSBenchmarkMultilingualVisualSTSMultilingual,
)
>>>>>>> 29464aca
from .SynPerChatbotConvSAClassification import SynPerChatbotConvSAClassification

__all__ = [
    "CQADupstackRetrieval",
    "CQADupstackRetrievalFa",
    "CQADupstackNLRetrieval",
<<<<<<< HEAD
    "CQADupstackRetrievalPL",
    "SynPerChatbotConvSAClassification",
=======
    "STS17MultilingualVisualSTSEng",
    "STS17MultilingualVisualSTSMultilingual",
    "STSBenchmarkMultilingualVisualSTSEng",
    "STSBenchmarkMultilingualVisualSTSMultilingual",
>>>>>>> 29464aca
]<|MERGE_RESOLUTION|>--- conflicted
+++ resolved
@@ -3,9 +3,6 @@
 from .CQADupStackNLRetrieval import CQADupstackNLRetrieval
 from .CQADupStackRetrieval import CQADupstackRetrieval
 from .CQADupStackRetrievalFa import CQADupstackRetrievalFa
-<<<<<<< HEAD
-from .CQADupStackRetrievalPl import CQADupstackRetrievalPL
-=======
 from .STS17MultilingualVisualSTS import (
     STS17MultilingualVisualSTSEng,
     STS17MultilingualVisualSTSMultilingual,
@@ -14,20 +11,17 @@
     STSBenchmarkMultilingualVisualSTSEng,
     STSBenchmarkMultilingualVisualSTSMultilingual,
 )
->>>>>>> 29464aca
+from .CQADupStackRetrievalPl import CQADupstackRetrievalPL
 from .SynPerChatbotConvSAClassification import SynPerChatbotConvSAClassification
 
 __all__ = [
     "CQADupstackRetrieval",
     "CQADupstackRetrievalFa",
     "CQADupstackNLRetrieval",
-<<<<<<< HEAD
-    "CQADupstackRetrievalPL",
-    "SynPerChatbotConvSAClassification",
-=======
     "STS17MultilingualVisualSTSEng",
     "STS17MultilingualVisualSTSMultilingual",
     "STSBenchmarkMultilingualVisualSTSEng",
     "STSBenchmarkMultilingualVisualSTSMultilingual",
->>>>>>> 29464aca
+    "CQADupstackRetrievalPL",
+    "SynPerChatbotConvSAClassification",
 ]