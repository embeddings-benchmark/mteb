from __future__ import annotations

from mteb.abstasks.AbsTaskMultilabelClassification import (
    AbsTaskMultilabelClassification,
)
from mteb.abstasks.MultilingualTask import MultilingualTask
from mteb.abstasks.TaskMetadata import TaskMetadata


class MultiEURLEXMultilabelClassification(
    MultilingualTask, AbsTaskMultilabelClassification
):
    metadata = TaskMetadata(
        name="MultiEURLEXMultilabelClassification",
        dataset={
            "path": "mteb/eurlex-multilingual",
            "revision": "2aea5a6dc8fdcfeca41d0fb963c0a338930bde5c",
        },
        description="EU laws in 23 EU languages containing annotated labels for 21 EUROVOC concepts.",
        reference="https://huggingface.co/datasets/coastalcph/multi_eurlex",
        category="p2p",
        modalities=["text"],
        type="MultilabelClassification",
        eval_splits=["test"],
        eval_langs={
            "en": ["eng-Latn"],
            "de": ["deu-Latn"],
            "fr": ["fra-Latn"],
            "it": ["ita-Latn"],
            "es": ["spa-Latn"],
            "pl": ["pol-Latn"],
            "ro": ["ron-Latn"],
            "nl": ["nld-Latn"],
            "el": ["ell-Grek"],
            "hu": ["hun-Latn"],
            "pt": ["por-Latn"],
            "cs": ["ces-Latn"],
            "sv": ["swe-Latn"],
            "bg": ["bul-Cyrl"],
            "da": ["dan-Latn"],
            "fi": ["fin-Latn"],
            "sk": ["slk-Latn"],
            "lt": ["lit-Latn"],
            "hr": ["hrv-Latn"],
            "sl": ["slv-Latn"],
            "et": ["est-Latn"],
            "lv": ["lav-Latn"],
            "mt": ["mlt-Latn"],
        },
        main_score="accuracy",
        date=("1958-01-01", "2016-01-01"),
        domains=["Legal", "Government", "Written"],
        task_subtypes=["Topic classification"],
        license="cc-by-sa-4.0",
        annotations_creators="expert-annotated",
        dialect=[],
        sample_creation="found",
<<<<<<< HEAD
        bibtex_citation="""
@InProceedings{chalkidis-etal-2021-multieurlex,
  author = {Chalkidis, Ilias
                and Fergadiotis, Manos
                and Androutsopoulos, Ion},
  title = {MultiEURLEX -- A multi-lingual and multi-label legal document
               classification dataset for zero-shot cross-lingual transfer},
=======
        bibtex_citation=r"""
@inproceedings{chalkidis-etal-2021-multieurlex,
  author = {Chalkidis, Ilias
and Fergadiotis, Manos
and Androutsopoulos, Ion},
>>>>>>> a52ea2f7
  booktitle = {Proceedings of the 2021 Conference on Empirical Methods
in Natural Language Processing},
  location = {Punta Cana, Dominican Republic},
  publisher = {Association for Computational Linguistics},
  title = {MultiEURLEX -- A multi-lingual and multi-label legal document
classification dataset for zero-shot cross-lingual transfer},
  url = {https://arxiv.org/abs/2109.00904},
  year = {2021},
}
""",
    )<|MERGE_RESOLUTION|>--- conflicted
+++ resolved
@@ -55,21 +55,11 @@
         annotations_creators="expert-annotated",
         dialect=[],
         sample_creation="found",
-<<<<<<< HEAD
-        bibtex_citation="""
-@InProceedings{chalkidis-etal-2021-multieurlex,
-  author = {Chalkidis, Ilias
-                and Fergadiotis, Manos
-                and Androutsopoulos, Ion},
-  title = {MultiEURLEX -- A multi-lingual and multi-label legal document
-               classification dataset for zero-shot cross-lingual transfer},
-=======
         bibtex_citation=r"""
 @inproceedings{chalkidis-etal-2021-multieurlex,
   author = {Chalkidis, Ilias
 and Fergadiotis, Manos
 and Androutsopoulos, Ion},
->>>>>>> a52ea2f7
   booktitle = {Proceedings of the 2021 Conference on Empirical Methods
 in Natural Language Processing},
   location = {Punta Cana, Dominican Republic},
