from __future__ import annotations

from mteb.abstasks import AbsTaskSummarization
from mteb.abstasks.TaskMetadata import TaskMetadata


class SummEvalFrSummarization(AbsTaskSummarization):
    metadata = TaskMetadata(
        name="SummEvalFr",
        description="News Article Summary Semantic Similarity Estimation translated from english to french with DeepL.",
        reference="https://github.com/Yale-LILY/SummEval",
<<<<<<< HEAD
        hf_hub_name="lyon-nlp/summarization-summeval-fr-p2p",
=======
        dataset={
            "path": "lyon-nlp/summeval",
            "revision": "b385812de6a9577b6f4d0f88c6a6e35395a94054",
        },
>>>>>>> 74f33f00
        type="Summarization",
        category="p2p",
        eval_splits=["test"],
        eval_langs=["fr"],
        main_score="cosine_spearman",
        date=None,
        form=["written"],
        domains=None,
        task_subtypes=None,
        license=None,
        socioeconomic_status=None,
        annotations_creators=None,
        dialect=None,
        text_creation="machine-translated",
        bibtex_citation=None,
        n_samples=None,
        avg_character_length=None,
    )

    @property
    def metadata_dict(self) -> dict[str, str]:
        metadata_dict = super().metadata_dict
        metadata_dict["min_score"] = 0
        metadata_dict["max_score"] = 5

        return metadata_dict<|MERGE_RESOLUTION|>--- conflicted
+++ resolved
@@ -9,14 +9,10 @@
         name="SummEvalFr",
         description="News Article Summary Semantic Similarity Estimation translated from english to french with DeepL.",
         reference="https://github.com/Yale-LILY/SummEval",
-<<<<<<< HEAD
-        hf_hub_name="lyon-nlp/summarization-summeval-fr-p2p",
-=======
         dataset={
-            "path": "lyon-nlp/summeval",
+            "path": "lyon-nlp/summarization-summeval-fr-p2p",
             "revision": "b385812de6a9577b6f4d0f88c6a6e35395a94054",
         },
->>>>>>> 74f33f00
         type="Summarization",
         category="p2p",
         eval_splits=["test"],
