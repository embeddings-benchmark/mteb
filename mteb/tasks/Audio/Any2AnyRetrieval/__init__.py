--- conflicted
+++ resolved
@@ -2,11 +2,8 @@
 
 from .AudioCaps import *
 from .Clotho import *
-<<<<<<< HEAD
 from .EmoVDB import *
-=======
 from .MACS import *
->>>>>>> 698500d1
 from .multilingual.JamAlt import *
 from .SoundDescs import *
 from .UrbanSound8kRetrieval import *