--- conflicted
+++ resolved
@@ -2,11 +2,8 @@
 
 from .AudioCaps import *
 from .Clotho import *
-<<<<<<< HEAD
+from .EmoVDB import *
 from .HiFiTTS import *
-=======
-from .EmoVDB import *
->>>>>>> 7e1fb936
 from .MACS import *
 from .multilingual.JamAlt import *
 from .SoundDescs import *
