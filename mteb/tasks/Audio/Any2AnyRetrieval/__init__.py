--- conflicted
+++ resolved
@@ -9,11 +9,8 @@
 from .GigaSpeech import *
 from .Fleurs import *
 from .HiFiTTS import *
-<<<<<<< HEAD
 from .JLCorpus import *
-=======
 from .LibriTTS import *
->>>>>>> 017c2be2
 from .MACS import *
 from .multilingual.JamAlt import *
 from .MusicCaps import *
