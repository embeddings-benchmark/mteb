from __future__ import annotations

from .AudioCaps import *
from .Clotho import *
<<<<<<< HEAD
from .GigaSpeech import *
=======
from .EmoVDB import *
from .HiFiTTS import *
from .MACS import *
>>>>>>> 7a4be45f
from .multilingual.JamAlt import *
from .SoundDescs import *
from .UrbanSound8kRetrieval import *<|MERGE_RESOLUTION|>--- conflicted
+++ resolved
@@ -2,13 +2,10 @@
 
 from .AudioCaps import *
 from .Clotho import *
-<<<<<<< HEAD
+from .EmoVDB import *
 from .GigaSpeech import *
-=======
-from .EmoVDB import *
 from .HiFiTTS import *
 from .MACS import *
->>>>>>> 7a4be45f
 from .multilingual.JamAlt import *
 from .SoundDescs import *
 from .UrbanSound8kRetrieval import *