from __future__ import annotations

from .AudioCaps import *
from .Clotho import *
from .CMU_Arctic import *
from .EmoVDB import *
from .HiFiTTS import *
from .MACS import *
from .multilingual.JamAlt import *
from .MusicCaps import *
from .SoundDescs import *
from .UrbanSound8kRetrieval import *
<<<<<<< HEAD
from .Fleurs import *
=======
from .CommonVoice import *
>>>>>>> 54561ed5
<|MERGE_RESOLUTION|>--- conflicted
+++ resolved
@@ -10,8 +10,5 @@
 from .MusicCaps import *
 from .SoundDescs import *
 from .UrbanSound8kRetrieval import *
-<<<<<<< HEAD
-from .Fleurs import *
-=======
 from .CommonVoice import *
->>>>>>> 54561ed5
+from .Fleurs import *