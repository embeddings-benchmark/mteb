--- conflicted
+++ resolved
@@ -6,11 +6,8 @@
 from .CMU_Arctic import *
 from .CommonVoice import *
 from .EmoVDB import *
-<<<<<<< HEAD
 from .GigaSpeech import *
-=======
 from .Fleurs import *
->>>>>>> c7278c94
 from .HiFiTTS import *
 from .MACS import *
 from .multilingual.JamAlt import *
