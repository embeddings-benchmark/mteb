--- conflicted
+++ resolved
@@ -9,11 +9,8 @@
 from .Fleurs import *
 from .GigaSpeech import *
 from .HiFiTTS import *
-<<<<<<< HEAD
 from .JLCorpus import *
-=======
 from .LibriTTS import *
->>>>>>> 4c06b596
 from .MACS import *
 from .multilingual.JamAlt import *
 from .MusicCaps import *
