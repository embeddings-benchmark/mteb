--- conflicted
+++ resolved
@@ -1,11 +1,7 @@
 from __future__ import annotations
 
 from .AudioCaps import *
-<<<<<<< HEAD
+from .Clotho import *
 from .HiFiTTS import *
 from .multilingual.JamAlt import *
-=======
-from .Clotho import *
-from .multilingual.JamAlt import *
-from .SoundDescs import *
->>>>>>> 6b37b719
+from .SoundDescs import *