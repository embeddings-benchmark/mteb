from __future__ import annotations

from .eng.BeijingOpera import *
from .eng.CREMA_D import *
from .eng.ESC50 import *
from .eng.FSDD import *
from .eng.GTZANGenre import *
from .eng.GunshotTriangulation import *
<<<<<<< HEAD
from .eng.NSynth import *
from .eng.SpokeN import *
=======
from .eng.LibriCount import *
from .eng.MridinghamStroke import *
from .eng.MridinghamTonic import *
from .eng.NSynth import *
from .eng.SpokenQAforIC import *
from .eng.VoxCelebSA import *
from .eng.VoxLingua107Top10 import *
>>>>>>> 230064ab
<|MERGE_RESOLUTION|>--- conflicted
+++ resolved
@@ -6,15 +6,11 @@
 from .eng.FSDD import *
 from .eng.GTZANGenre import *
 from .eng.GunshotTriangulation import *
-<<<<<<< HEAD
-from .eng.NSynth import *
-from .eng.SpokeN import *
-=======
 from .eng.LibriCount import *
 from .eng.MridinghamStroke import *
 from .eng.MridinghamTonic import *
 from .eng.NSynth import *
+from .eng.SpokeN import *
 from .eng.SpokenQAforIC import *
 from .eng.VoxCelebSA import *
-from .eng.VoxLingua107Top10 import *
->>>>>>> 230064ab
+from .eng.VoxLingua107Top10 import *