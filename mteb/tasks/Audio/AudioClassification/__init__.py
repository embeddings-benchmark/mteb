--- conflicted
+++ resolved
@@ -1,13 +1,10 @@
 from __future__ import annotations
 
 from .eng.BeijingOpera import *
-<<<<<<< HEAD
 from .eng.CommonLanguageAgeDetection import *
 from .eng.CommonLanguageGenderDetection import *
 from .eng.CommonLanguageLanguageClassification import *
-=======
 from .eng.CREMA_D import *
->>>>>>> 5af86e56
 from .eng.ESC50 import *
 from .eng.FSDD import *
 from .eng.GTZANGenre import *
