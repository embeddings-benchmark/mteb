from __future__ import annotations

<<<<<<< HEAD
from .eng.AudioSet import *
=======
from .eng.BirdSet import *
>>>>>>> cf272711
from .eng.FSD50HF import *
from .eng.FSD2019Kaggle import *<|MERGE_RESOLUTION|>--- conflicted
+++ resolved
@@ -1,9 +1,6 @@
 from __future__ import annotations
 
-<<<<<<< HEAD
 from .eng.AudioSet import *
-=======
 from .eng.BirdSet import *
->>>>>>> cf272711
 from .eng.FSD50HF import *
 from .eng.FSD2019Kaggle import *