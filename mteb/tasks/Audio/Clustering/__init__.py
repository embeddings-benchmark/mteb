from __future__ import annotations


from .eng.AmbientAcousticContextClustering import *
from .eng.CREMA_DClustering import *
from .eng.ESC50Clustering import *
from .eng.GTZANGenreClustering import *
from .eng.MusicGenre import *
from .eng.VehicleSoundClustering import *
from .eng.VoiceGender import *
<<<<<<< HEAD
from .eng.VoxPopuliAccentClustering import *
from .eng.VoxPopuliGenderClustering import *
=======
from .eng.VoxCelebClustering import *
>>>>>>> cd7c6e93
<|MERGE_RESOLUTION|>--- conflicted
+++ resolved
@@ -8,9 +8,6 @@
 from .eng.MusicGenre import *
 from .eng.VehicleSoundClustering import *
 from .eng.VoiceGender import *
-<<<<<<< HEAD
 from .eng.VoxPopuliAccentClustering import *
 from .eng.VoxPopuliGenderClustering import *
-=======
-from .eng.VoxCelebClustering import *
->>>>>>> cd7c6e93
+from .eng.VoxCelebClustering import *