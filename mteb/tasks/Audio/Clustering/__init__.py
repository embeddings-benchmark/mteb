--- conflicted
+++ resolved
@@ -1,10 +1,7 @@
 from __future__ import annotations
 
-<<<<<<< HEAD
 from .eng.GTZANGenreClustering import *
-=======
 from .eng.ESC50Clustering import *
->>>>>>> 439ee373
 from .eng.MusicGenre import *
 from .eng.VehicleSoundClustering import *
 from .eng.VoiceGender import *