--- conflicted
+++ resolved
@@ -1,8 +1,5 @@
 from __future__ import annotations
 
-<<<<<<< HEAD
 from .eng.MusicGenre import *
-=======
 from .eng.VehicleSoundClustering import *
->>>>>>> 230064ab
 from .eng.VoiceGender import *