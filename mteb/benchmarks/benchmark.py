--- conflicted
+++ resolved
@@ -38,12 +38,8 @@
     """
 
     name: str
-<<<<<<< HEAD
-    tasks: Sequence["AbsTask"]
+    tasks: Sequence[AbsTask]
     aliases: Sequence[str] | None = None
-=======
-    tasks: Sequence[AbsTask]
->>>>>>> 42dea015
     description: str | None = None
     reference: StrURL | None = None
     citation: str | None = None
