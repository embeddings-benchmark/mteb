from __future__ import annotations

from collections.abc import Sequence
from dataclasses import dataclass
from typing import TYPE_CHECKING, Annotated

from pydantic import AnyUrl, BeforeValidator, TypeAdapter

from mteb.load_results.load_results import load_results

if TYPE_CHECKING:
    from mteb.abstasks.AbsTask import AbsTask
    from mteb.load_results.benchmark_results import BenchmarkResults

http_url_adapter = TypeAdapter(AnyUrl)
UrlString = Annotated[
    str, BeforeValidator(lambda value: str(http_url_adapter.validate_python(value)))
]  # Allows the type to be a string, but ensures that the string is a URL


@dataclass
class Benchmark:
    """A benchmark object intended to run a certain benchmark within MTEB.

    Args:
        name: The name of the benchmark
        tasks: The tasks within the benchmark.
        description: A description of the benchmark, should include its intended goal and potentially a description of its construction
        reference: A link reference, to a source containing additional information typically to a paper, leaderboard or github.
        citation: A bibtex citation
        contacts: The people to contact in case of a problem in the benchmark, preferably a GitHub handle.

    Example:
        >>> Benchmark(
        ...     name="MTEB(custom)",
        ...     tasks=mteb.get_tasks(
        ...         tasks=["AmazonCounterfactualClassification", "AmazonPolarityClassification"],
        ...         languages=["eng"],
        ...     ),
        ...     description="A custom benchmark"
        ... )
    """

    name: str
    tasks: Sequence[AbsTask]
    description: str | None = None
    reference: UrlString | None = None
    citation: str | None = None
    contacts: list[str] | None = None
    display_on_leaderboard: bool = True
<<<<<<< HEAD
=======
    icon: str | None = None
    display_name: str | None = None
>>>>>>> a52ea2f7

    def __iter__(self):
        return iter(self.tasks)

    def __len__(self) -> int:
        return len(self.tasks)

    def __getitem__(self, index):
        return self.tasks[index]

    def load_results(
        self, base_results: None | BenchmarkResults = None
    ) -> BenchmarkResults:
        if not hasattr(self, "results_cache"):
            self.results_cache = {}
        if base_results in self.results_cache:
            return self.results_cache[base_results]
        if base_results is None:
            base_results = load_results()
        results = base_results.select_tasks(self.tasks)
        self.results_cache[base_results] = results
        return results<|MERGE_RESOLUTION|>--- conflicted
+++ resolved
@@ -48,11 +48,8 @@
     citation: str | None = None
     contacts: list[str] | None = None
     display_on_leaderboard: bool = True
-<<<<<<< HEAD
-=======
     icon: str | None = None
     display_name: str | None = None
->>>>>>> a52ea2f7
 
     def __iter__(self):
         return iter(self.tasks)
