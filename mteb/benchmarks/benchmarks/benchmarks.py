--- conflicted
+++ resolved
@@ -3,7 +3,7 @@
 from mteb.benchmarks.benchmark import Benchmark
 from mteb.overview import MTEBTasks, get_task, get_tasks
 
-MMTEB_CITATION = """@article{enevoldsen2025mmtebmassivemultilingualtext,
+MMTEB_CITATION = r"""@article{enevoldsen2025mmtebmassivemultilingualtext,
   author = {Kenneth Enevoldsen and Isaac Chung and Imene Kerboua and Márton Kardos and Ashwin Mathur and David Stap and Jay Gala and Wissam Siblini and Dominik Krzemiński and Genta Indra Winata and Saba Sturua and Saiteja Utpala and Mathieu Ciancone and Marion Schaeffer and Gabriel Sequeira and Diganta Misra and Shreeya Dhakal and Jonathan Rystrøm and Roman Solomatin and Ömer Çağatan and Akash Kundu and Martin Bernstorff and Shitao Xiao and Akshita Sukhlecha and Bhavish Pahwa and Rafał Poświata and Kranthi Kiran GV and Shawon Ashraf and Daniel Auras and Björn Plüster and Jan Philipp Harries and Loïc Magne and Isabelle Mohr and Mariya Hendriksen and Dawei Zhu and Hippolyte Gisserot-Boukhlef and Tom Aarsen and Jan Kostkan and Konrad Wojtasik and Taemin Lee and Marek Šuppa and Crystina Zhang and Roberta Rocca and Mohammed Hamdy and Andrianos Michail and John Yang and Manuel Faysse and Aleksei Vatolin and Nandan Thakur and Manan Dey and Dipam Vasani and Pranjal Chitale and Simone Tedeschi and Nguyen Tai and Artem Snegirev and Michael Günther and Mengzhou Xia and Weijia Shi and Xing Han Lù and Jordan Clive and Gayatri Krishnakumar and Anna Maksimova and Silvan Wehrli and Maria Tikhonova and Henil Panchal and Aleksandr Abramov and Malte Ostendorff and Zheng Liu and Simon Clematide and Lester James Miranda and Alena Fenogenova and Guangyu Song and Ruqiya Bin Safi and Wen-Ding Li and Alessia Borghini and Federico Cassano and Hongjin Su and Jimmy Lin and Howard Yen and Lasse Hansen and Sara Hooker and Chenghao Xiao and Vaibhav Adlakha and Orion Weller and Siva Reddy and Niklas Muennighoff},
   doi = {10.48550/arXiv.2502.13595},
   journal = {arXiv preprint arXiv:2502.13595},
@@ -1256,7 +1256,8 @@
 
 BEIR = Benchmark(
     name="BEIR",
-<<<<<<< HEAD
+    display_name="BEIR",
+    icon="https://github.com/lipis/flag-icons/raw/refs/heads/main/flags/4x3/us.svg",
     tasks=MTEBTasks(
         get_tasks(
             tasks=[
@@ -1278,29 +1279,6 @@
         )
         + get_tasks(tasks=["MSMARCO"], languages=["eng"], eval_splits=["dev"])
     ),
-=======
-    display_name="BEIR",
-    icon="https://github.com/lipis/flag-icons/raw/refs/heads/main/flags/4x3/us.svg",
-    tasks=get_tasks(
-        tasks=[
-            "TRECCOVID",
-            "NFCorpus",
-            "NQ",
-            "HotpotQA",
-            "FiQA2018",
-            "ArguAna",
-            "Touche2020",
-            "CQADupstackRetrieval",
-            "QuoraRetrieval",
-            "DBPedia",
-            "SCIDOCS",
-            "FEVER",
-            "ClimateFEVER",
-            "SciFact",
-        ],
-    )
-    + get_tasks(tasks=["MSMARCO"], languages=["eng"], eval_splits=["dev"]),
->>>>>>> 2f6eb2af
     description="BEIR is a heterogeneous benchmark containing diverse IR tasks. It also provides a common and easy framework for evaluation of your NLP-based retrieval models within the benchmark.",
     reference="https://arxiv.org/abs/2104.08663",
     citation=r"""
@@ -2051,39 +2029,6 @@
 """,
 )
 
-MTEB_LOTTE = Benchmark(
-    name="LoTTE",
-    tasks=MTEBTasks(get_tasks(tasks=["LoTTE"], eval_splits=["dev"])),
-    description=(
-        "LoTTE (Long-Tail Topic-stratified Evaluation for IR) is designed to evaluate retrieval models "
-        "on underrepresented, long-tail topics. Unlike MSMARCO or BEIR, LoTTE features domain-specific queries and "
-        "passages from StackExchange (covering writing, recreation, science, technology, and lifestyle), providing "
-        "a challenging out-of-domain generalization benchmark."
-    ),
-    reference="https://github.com/stanford-futuredata/ColBERT/blob/main/LoTTE.md",
-    citation=r"""
-@inproceedings{santhanam-etal-2022-colbertv2,
-  address = {Seattle, United States},
-  author = {Santhanam, Keshav  and
-Khattab, Omar  and
-Saad-Falcon, Jon  and
-Potts, Christopher  and
-Zaharia, Matei},
-  booktitle = {Proceedings of the 2022 Conference of the North American Chapter of the Association for Computational Linguistics: Human Language Technologies},
-  doi = {10.18653/v1/2022.naacl-main.272},
-  editor = {Carpuat, Marine  and
-de Marneffe, Marie-Catherine  and
-Meza Ruiz, Ivan Vladimir},
-  month = jul,
-  pages = {3715--3734},
-  publisher = {Association for Computational Linguistics},
-  title = {{C}ol{BERT}v2: Effective and Efficient Retrieval via Lightweight Late Interaction},
-  url = {https://aclanthology.org/2022.naacl-main.272/},
-  year = {2022},
-}
-""",
-    contacts=["agu18dec"],
-)
 
 BUILT_MTEB = Benchmark(
     name="BuiltBench(eng)",
