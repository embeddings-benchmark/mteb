from __future__ import annotations

from typing import TYPE_CHECKING, Annotated

from pydantic import AnyUrl, BeforeValidator, TypeAdapter

from mteb.benchmarks.benchmark import Benchmark, HUMEBenchmark, MIEBBenchmark
from mteb.overview import MTEBTasks, get_task, get_tasks

if TYPE_CHECKING:
    pass

http_url_adapter = TypeAdapter(AnyUrl)
UrlString = Annotated[
    str, BeforeValidator(lambda value: str(http_url_adapter.validate_python(value)))
]  # Allows the type to be a string, but ensures that the string is a URL


MMTEB_CITATION = r"""@article{enevoldsen2025mmtebmassivemultilingualtext,
  author = {Kenneth Enevoldsen and Isaac Chung and Imene Kerboua and Márton Kardos and Ashwin Mathur and David Stap and Jay Gala and Wissam Siblini and Dominik Krzemiński and Genta Indra Winata and Saba Sturua and Saiteja Utpala and Mathieu Ciancone and Marion Schaeffer and Gabriel Sequeira and Diganta Misra and Shreeya Dhakal and Jonathan Rystrøm and Roman Solomatin and Ömer Çağatan and Akash Kundu and Martin Bernstorff and Shitao Xiao and Akshita Sukhlecha and Bhavish Pahwa and Rafał Poświata and Kranthi Kiran GV and Shawon Ashraf and Daniel Auras and Björn Plüster and Jan Philipp Harries and Loïc Magne and Isabelle Mohr and Mariya Hendriksen and Dawei Zhu and Hippolyte Gisserot-Boukhlef and Tom Aarsen and Jan Kostkan and Konrad Wojtasik and Taemin Lee and Marek Šuppa and Crystina Zhang and Roberta Rocca and Mohammed Hamdy and Andrianos Michail and John Yang and Manuel Faysse and Aleksei Vatolin and Nandan Thakur and Manan Dey and Dipam Vasani and Pranjal Chitale and Simone Tedeschi and Nguyen Tai and Artem Snegirev and Michael Günther and Mengzhou Xia and Weijia Shi and Xing Han Lù and Jordan Clive and Gayatri Krishnakumar and Anna Maksimova and Silvan Wehrli and Maria Tikhonova and Henil Panchal and Aleksandr Abramov and Malte Ostendorff and Zheng Liu and Simon Clematide and Lester James Miranda and Alena Fenogenova and Guangyu Song and Ruqiya Bin Safi and Wen-Ding Li and Alessia Borghini and Federico Cassano and Hongjin Su and Jimmy Lin and Howard Yen and Lasse Hansen and Sara Hooker and Chenghao Xiao and Vaibhav Adlakha and Orion Weller and Siva Reddy and Niklas Muennighoff},
  doi = {10.48550/arXiv.2502.13595},
  journal = {arXiv preprint arXiv:2502.13595},
  publisher = {arXiv},
  title = {MMTEB: Massive Multilingual Text Embedding Benchmark},
  url = {https://arxiv.org/abs/2502.13595},
  year = {2025},
}"""

MTEB_EN = Benchmark(
    name="MTEB(eng, v2)",
    display_name="English",
    icon="https://github.com/lipis/flag-icons/raw/refs/heads/main/flags/4x3/us.svg",
    tasks=MTEBTasks(
        get_tasks(
            tasks=[
                "ArguAna",
                "ArXivHierarchicalClusteringP2P",
                "ArXivHierarchicalClusteringS2S",
                "AskUbuntuDupQuestions",
                "BIOSSES",
                "Banking77Classification",
                "BiorxivClusteringP2P.v2",
                "CQADupstackGamingRetrieval",
                "CQADupstackUnixRetrieval",
                "ClimateFEVERHardNegatives",
                "FEVERHardNegatives",
                "FiQA2018",
                "HotpotQAHardNegatives",
                "ImdbClassification",
                "MTOPDomainClassification",
                "MassiveIntentClassification",
                "MassiveScenarioClassification",
                "MedrxivClusteringP2P.v2",
                "MedrxivClusteringS2S.v2",
                "MindSmallReranking",
                "SCIDOCS",
                "SICK-R",
                "STS12",
                "STS13",
                "STS14",
                "STS15",
                "STSBenchmark",
                "SprintDuplicateQuestions",
                "StackExchangeClustering.v2",
                "StackExchangeClusteringP2P.v2",
                "TRECCOVID",
                "Touche2020Retrieval.v3",
                "ToxicConversationsClassification",
                "TweetSentimentExtractionClassification",
                "TwentyNewsgroupsClustering.v2",
                "TwitterSemEval2015",
                "TwitterURLCorpus",
                "SummEvalSummarization.v2",
            ],
            languages=["eng"],
            eval_splits=["test"],
            exclusive_language_filter=True,
        )
        + (
            get_task(
                "AmazonCounterfactualClassification",
                eval_splits=["test"],
                hf_subsets=["en"],
            ),
            get_task("STS17", eval_splits=["test"], hf_subsets=["en-en"]),
            get_task("STS22.v2", eval_splits=["test"], hf_subsets=["en"]),
        ),
    ),
    description="""The new English Massive Text Embedding Benchmark.
This benchmark was created to account for the fact that many models have now been finetuned
to tasks in the original MTEB, and contains tasks that are not as frequently used for model training.
This way the new benchmark and leaderboard can give our users a more realistic expectation of models' generalization performance.

The original MTEB leaderboard is available under the [MTEB(eng, v1)](http://mteb-leaderboard.hf.space/?benchmark_name=MTEB%28eng%2C+v1%29) tab.
    """,
    citation=MMTEB_CITATION,
    contacts=["KennethEnevoldsen", "Muennighoff"],
)

MTEB_ENG_CLASSIC = Benchmark(
    name="MTEB(eng, v1)",
    display_name="English Legacy",
    icon="https://github.com/lipis/flag-icons/raw/260c91531be024944c6514130c5defb2ebb02b7d/flags/4x3/gb.svg",
    tasks=MTEBTasks(
        get_tasks(
            tasks=[
                "AmazonPolarityClassification",
                "AmazonReviewsClassification",
                "ArguAna",
                "ArxivClusteringP2P",
                "ArxivClusteringS2S",
                "AskUbuntuDupQuestions",
                "BIOSSES",
                "Banking77Classification",
                "BiorxivClusteringP2P",
                "BiorxivClusteringS2S",
                "CQADupstackRetrieval",
                "ClimateFEVER",
                "DBPedia",
                "EmotionClassification",
                "FEVER",
                "FiQA2018",
                "HotpotQA",
                "ImdbClassification",
                "MTOPDomainClassification",
                "MTOPIntentClassification",
                "MassiveIntentClassification",
                "MassiveScenarioClassification",
                "MedrxivClusteringP2P",
                "MedrxivClusteringS2S",
                "MindSmallReranking",
                "NFCorpus",
                "NQ",
                "QuoraRetrieval",
                "RedditClustering",
                "RedditClusteringP2P",
                "SCIDOCS",
                "SICK-R",
                "STS12",
                "STS13",
                "STS14",
                "STS15",
                "STS16",
                "STSBenchmark",
                "SciDocsRR",
                "SciFact",
                "SprintDuplicateQuestions",
                "StackExchangeClustering",
                "StackExchangeClusteringP2P",
                "StackOverflowDupQuestions",
                "SummEval",
                "TRECCOVID",
                "Touche2020",
                "ToxicConversationsClassification",
                "TweetSentimentExtractionClassification",
                "TwentyNewsgroupsClustering",
                "TwitterSemEval2015",
                "TwitterURLCorpus",
            ],
            languages=["eng"],
            eval_splits=["test"],
        )
        + get_tasks(tasks=["MSMARCO"], languages=["eng"], eval_splits=["dev"])
        + (
            get_task(
                "AmazonCounterfactualClassification",
                eval_splits=["test"],
                hf_subsets=["en"],
            ),
            get_task(
                "STS17",
                eval_splits=["test"],
                hf_subsets=["en-en"],
            ),
            get_task("STS22", eval_splits=["test"], hf_subsets=["en"]),
        )
    ),
    description="""The original English benchmark by Muennighoff et al., (2023).
This page is an adaptation of the [old MTEB leaderboard](https://huggingface.co/spaces/mteb/leaderboard_legacy).
We recommend that you use [MTEB(eng, v2)](http://mteb-leaderboard.hf.space/?benchmark_name=MTEB%28eng%2C+v2%29) instead, as it uses updated versions of the task, making it notably faster to run and resolving [a known bug](https://github.com/embeddings-benchmark/mteb/issues/1156) in existing tasks. This benchmark also removes datasets common for fine-tuning, such as MSMARCO, which makes model performance scores more comparable. However, generally, both benchmarks provide similar estimates.
    """,
    citation=r"""
@article{muennighoff2022mteb,
  author = {Muennighoff, Niklas and Tazi, Nouamane and Magne, Lo{\"\i}c and Reimers, Nils},
  doi = {10.48550/ARXIV.2210.07316},
  journal = {arXiv preprint arXiv:2210.07316},
  publisher = {arXiv},
  title = {MTEB: Massive Text Embedding Benchmark},
  url = {https://arxiv.org/abs/2210.07316},
  year = {2022},
}
""",
    contacts=["Muennighoff"],
)

MTEB_MAIN_RU = Benchmark(
    name="MTEB(rus, v1)",
    display_name="Russian",
    icon="https://github.com/lipis/flag-icons/raw/260c91531be024944c6514130c5defb2ebb02b7d/flags/4x3/ru.svg",
    tasks=get_tasks(
        languages=["rus"],
        tasks=[
            # Classification
            "GeoreviewClassification",
            "HeadlineClassification",
            "InappropriatenessClassification",
            "KinopoiskClassification",
            "MassiveIntentClassification",
            "MassiveScenarioClassification",
            "RuReviewsClassification",
            "RuSciBenchGRNTIClassification",
            "RuSciBenchOECDClassification",
            # Clustering
            "GeoreviewClusteringP2P",
            "RuSciBenchGRNTIClusteringP2P",
            "RuSciBenchOECDClusteringP2P",
            # MultiLabelClassification
            "CEDRClassification",
            "SensitiveTopicsClassification",
            # PairClassification
            "TERRa",
            # Reranking
            "MIRACLReranking",
            "RuBQReranking",
            # Retrieval
            "MIRACLRetrieval",
            "RiaNewsRetrieval",
            "RuBQRetrieval",
            # STS
            "RUParaPhraserSTS",
            "STS22",
        ],
    )
    + get_tasks(
        tasks=["RuSTSBenchmarkSTS"],
        eval_splits=["test"],
    ),
    description="A Russian version of the Massive Text Embedding Benchmark with a number of novel Russian tasks in all task categories of the original MTEB.",
    reference="https://aclanthology.org/2023.eacl-main.148/",
    citation=r"""
@misc{snegirev2024russianfocusedembeddersexplorationrumteb,
  archiveprefix = {arXiv},
  author = {Artem Snegirev and Maria Tikhonova and Anna Maksimova and Alena Fenogenova and Alexander Abramov},
  eprint = {2408.12503},
  primaryclass = {cs.CL},
  title = {The Russian-focused embedders' exploration: ruMTEB benchmark and Russian embedding model design},
  url = {https://arxiv.org/abs/2408.12503},
  year = {2024},
}
""",
)


RU_SCI_BENCH = Benchmark(
    name="RuSciBench",
    tasks=get_tasks(
        tasks=[
            # BitextMining
            "RuSciBenchBitextMining",
            # Classification
            "RuSciBenchCoreRiscClassification",
            "RuSciBenchGRNTIClassification.v2",
            "RuSciBenchOECDClassification.v2",
            "RuSciBenchPubTypeClassification",
            # Retrieval
            "RuSciBenchCiteRetrieval",
            "RuSciBenchCociteRetrieval",
            # Regression
            "RuSciBenchCitedCountRegression",
            "RuSciBenchYearPublRegression",
        ],
    ),
    description="RuSciBench is a benchmark designed for evaluating sentence encoders and language models on scientific texts in both Russian and English. The data is sourced from eLibrary (www.elibrary.ru), Russia's largest electronic library of scientific publications. This benchmark facilitates the evaluation and comparison of models on various research-related tasks.",
    reference="https://link.springer.com/article/10.1134/S1064562424602191",
    citation=r"""
@article{vatolin2024ruscibench,
  author = {Vatolin, A. and Gerasimenko, N. and Ianina, A. and Vorontsov, K.},
  doi = {10.1134/S1064562424602191},
  issn = {1531-8362},
  journal = {Doklady Mathematics},
  month = {12},
  number = {1},
  pages = {S251--S260},
  title = {RuSciBench: Open Benchmark for Russian and English Scientific Document Representations},
  url = {https://doi.org/10.1134/S1064562424602191},
  volume = {110},
  year = {2024},
}
""",
)

MTEB_RETRIEVAL_WITH_INSTRUCTIONS = Benchmark(
    name="FollowIR",
    display_name="Instruction Following",
    tasks=get_tasks(
        tasks=[
            "Robust04InstructionRetrieval",
            "News21InstructionRetrieval",
            "Core17InstructionRetrieval",
        ]
    ),
    description="Retrieval w/Instructions is the task of finding relevant documents for a query that has detailed instructions.",
    reference="https://arxiv.org/abs/2403.15246",
    citation=r"""
@misc{weller2024followir,
  archiveprefix = {arXiv},
  author = {Orion Weller and Benjamin Chang and Sean MacAvaney and Kyle Lo and Arman Cohan and Benjamin Van Durme and Dawn Lawrie and Luca Soldaini},
  eprint = {2403.15246},
  primaryclass = {cs.IR},
  title = {FollowIR: Evaluating and Teaching Information Retrieval Models to Follow Instructions},
  year = {2024},
}
""",
)

MTEB_RETRIEVAL_LAW = Benchmark(
    name="MTEB(Law, v1)",  # This benchmark is likely in the need of an update
    display_name="Legal",
    icon="https://github.com/DennisSuitters/LibreICONS/raw/2d2172d15e3c6ca03c018629d60050e4b99e5c55/svg-color/libre-map-library.svg",
    tasks=get_tasks(
        tasks=[
            "AILACasedocs",
            "AILAStatutes",
            "LegalSummarization",
            "GerDaLIRSmall",
            "LeCaRDv2",
            "LegalBenchConsumerContractsQA",
            "LegalBenchCorporateLobbying",
            "LegalQuAD",
        ]
    ),
    description="A benchmark of retrieval tasks in the legal domain.",
    reference=None,
    citation=None,
)

MTEB_RETRIEVAL_MEDICAL = Benchmark(
    name="MTEB(Medical, v1)",
    display_name="Medical",
    icon="https://github.com/DennisSuitters/LibreICONS/raw/2d2172d15e3c6ca03c018629d60050e4b99e5c55/svg-color/libre-map-hospital.svg",
    tasks=get_tasks(
        tasks=[
            "CUREv1",
            "NFCorpus",
            "TRECCOVID",
            "TRECCOVID-PL",
            "SciFact",
            "SciFact-PL",
            "MedicalQARetrieval",
            "PublicHealthQA",
            "MedrxivClusteringP2P.v2",
            "MedrxivClusteringS2S.v2",
            "CmedqaRetrieval",
            "CMedQAv2-reranking",
        ],
    ),
    description="A curated set of MTEB tasks designed to evaluate systems in the context of medical information retrieval.",
    reference="",
    citation=None,
)

MTEB_MINERS_BITEXT_MINING = Benchmark(
    name="MINERSBitextMining",
    tasks=get_tasks(
        tasks=[
            "BUCC",
            "LinceMTBitextMining",
            "NollySentiBitextMining",
            "NusaXBitextMining",
            "NusaTranslationBitextMining",
            "PhincBitextMining",
            "Tatoeba",
        ]
    ),
    description="""Bitext Mining texts from the MINERS benchmark, a benchmark designed to evaluate the
    ability of multilingual LMs in semantic retrieval tasks,
    including bitext mining and classification via retrieval-augmented contexts.
    """,
    reference="https://arxiv.org/pdf/2406.07424",
    citation=r"""
@article{winata2024miners,
  author = {Winata, Genta Indra and Zhang, Ruochen and Adelani, David Ifeoluwa},
  journal = {arXiv preprint arXiv:2406.07424},
  title = {MINERS: Multilingual Language Models as Semantic Retrievers},
  year = {2024},
}
""",
)

SEB = Benchmark(
    name="MTEB(Scandinavian, v1)",
    display_name="Scandinavian",
    icon="https://github.com/lipis/flag-icons/raw/260c91531be024944c6514130c5defb2ebb02b7d/flags/4x3/dk.svg",
    tasks=get_tasks(
        tasks=[
            # Bitext
            "BornholmBitextMining",
            "NorwegianCourtsBitextMining",
            # Classification
            "AngryTweetsClassification",
            "DanishPoliticalCommentsClassification",
            "DalajClassification",
            "DKHateClassification",
            "LccSentimentClassification",
            "MassiveIntentClassification",
            "MassiveScenarioClassification",
            "NordicLangClassification",
            "NoRecClassification",
            "NorwegianParliamentClassification",
            "ScalaClassification",
            "SwedishSentimentClassification",
            "SweRecClassification",
            # Retrieval
            "DanFeverRetrieval",
            "NorQuadRetrieval",
            "SNLRetrieval",
            "SwednRetrieval",
            "SweFaqRetrieval",
            "TV2Nordretrieval",
            "TwitterHjerneRetrieval",
            # Clustering
            "SNLHierarchicalClusteringS2S",
            "SNLHierarchicalClusteringP2P",
            "SwednClusteringP2P",
            "SwednClusteringS2S",
            "VGHierarchicalClusteringS2S",
            "VGHierarchicalClusteringP2P",
        ],
        languages=["dan", "swe", "nno", "nob"],
    ),
    description="A curated selection of tasks coverering the Scandinavian languages; Danish, Swedish and Norwegian, including Bokmål and Nynorsk.",
    reference="https://kennethenevoldsen.github.io/scandinavian-embedding-benchmark/",
    citation=r"""
@inproceedings{enevoldsen2024scandinavian,
  author = {Enevoldsen, Kenneth and Kardos, M{\'a}rton and Muennighoff, Niklas and Nielbo, Kristoffer},
  booktitle = {Advances in Neural Information Processing Systems},
  title = {The Scandinavian Embedding Benchmarks: Comprehensive Assessment of Multilingual and Monolingual Text Embedding},
  url = {https://nips.cc/virtual/2024/poster/97869},
  year = {2024},
}
""",
    contacts=["KennethEnevoldsen", "x-tabdeveloping", "Samoed"],
)

CoIR = Benchmark(
    name="CoIR",
    display_name="Code Information Retrieval",
    icon="https://github.com/DennisSuitters/LibreICONS/raw/2d2172d15e3c6ca03c018629d60050e4b99e5c55/svg-color/libre-tech-electronics.svg",
    tasks=get_tasks(
        tasks=[
            "AppsRetrieval",
            "CodeFeedbackMT",
            "CodeFeedbackST",
            "CodeSearchNetCCRetrieval",
            "CodeTransOceanContest",
            "CodeTransOceanDL",
            "CosQA",
            "COIRCodeSearchNetRetrieval",
            "StackOverflowQA",
            "SyntheticText2SQL",
        ]
    ),
    description="CoIR: A Comprehensive Benchmark for Code Information Retrieval Models",
    reference="https://github.com/CoIR-team/coir",
    citation=r"""
@misc{li2024coircomprehensivebenchmarkcode,
  archiveprefix = {arXiv},
  author = {Xiangyang Li and Kuicai Dong and Yi Quan Lee and Wei Xia and Yichun Yin and Hao Zhang and Yong Liu and Yasheng Wang and Ruiming Tang},
  eprint = {2407.02883},
  primaryclass = {cs.IR},
  title = {CoIR: A Comprehensive Benchmark for Code Information Retrieval Models},
  url = {https://arxiv.org/abs/2407.02883},
  year = {2024},
}
""",
)

RAR_b = Benchmark(
    name="RAR-b",
    display_name="Reasoning as retrieval",
    tasks=get_tasks(
        tasks=[
            "ARCChallenge",
            "AlphaNLI",
            "HellaSwag",
            "WinoGrande",
            "PIQA",
            "SIQA",
            "Quail",
            "SpartQA",
            "TempReasonL1",
            "TempReasonL2Pure",
            "TempReasonL2Fact",
            "TempReasonL2Context",
            "TempReasonL3Pure",
            "TempReasonL3Fact",
            "TempReasonL3Context",
            "RARbCode",
            "RARbMath",
        ]
    ),
    description="A benchmark to evaluate reasoning capabilities of retrievers.",
    reference="https://arxiv.org/abs/2404.06347",
    citation=r"""
@article{xiao2024rar,
  author = {Xiao, Chenghao and Hudson, G Thomas and Al Moubayed, Noura},
  journal = {arXiv preprint arXiv:2404.06347},
  title = {RAR-b: Reasoning as Retrieval Benchmark},
  year = {2024},
}
""",
    contacts=["gowitheflow-1998"],
)

MTEB_FRA = Benchmark(
    name="MTEB(fra, v1)",
    display_name="French",
    icon="https://github.com/lipis/flag-icons/raw/260c91531be024944c6514130c5defb2ebb02b7d/flags/4x3/fr.svg",
    tasks=MTEBTasks(
        get_tasks(
            languages=["fra"],
            tasks=[
                # Classification
                "AmazonReviewsClassification",
                "MasakhaNEWSClassification",
                "MassiveIntentClassification",
                "MassiveScenarioClassification",
                "MTOPDomainClassification",
                "MTOPIntentClassification",
                # Clustering
                "AlloProfClusteringP2P",
                "AlloProfClusteringS2S",
                "HALClusteringS2S",
                "MasakhaNEWSClusteringP2P",
                "MasakhaNEWSClusteringS2S",
                "MLSUMClusteringP2P",
                "MLSUMClusteringS2S",
                # Pair Classification
                "PawsXPairClassification",
                # Reranking
                "AlloprofReranking",
                "SyntecReranking",
                # Retrieval
                "AlloprofRetrieval",
                "BSARDRetrieval",
                "MintakaRetrieval",
                "SyntecRetrieval",
                "XPQARetrieval",
                # STS
                "SICKFr",
                "STSBenchmarkMultilingualSTS",
                "SummEvalFr",
            ],
        )
        + (get_task("STS22", eval_splits=["test"], hf_subsets=["fr"]),)
    ),
    description="MTEB-French, a French expansion of the original benchmark with high-quality native French datasets.",
    reference="https://arxiv.org/abs/2405.20468",
    citation=r"""
@misc{ciancone2024mtebfrenchresourcesfrenchsentence,
  archiveprefix = {arXiv},
  author = {Mathieu Ciancone and Imene Kerboua and Marion Schaeffer and Wissam Siblini},
  eprint = {2405.20468},
  primaryclass = {cs.CL},
  title = {MTEB-French: Resources for French Sentence Embedding Evaluation and Analysis},
  url = {https://arxiv.org/abs/2405.20468},
  year = {2024},
}
""",
    contacts=["imenelydiaker"],
)

MTEB_DEU = Benchmark(
    name="MTEB(deu, v1)",
    display_name="German",
    icon="https://github.com/lipis/flag-icons/raw/260c91531be024944c6514130c5defb2ebb02b7d/flags/4x3/de.svg",
    tasks=get_tasks(
        languages=["deu"],
        exclusive_language_filter=True,
        tasks=[
            # Classification
            "AmazonCounterfactualClassification",
            "AmazonReviewsClassification",
            "MTOPDomainClassification",
            "MTOPIntentClassification",
            "MassiveIntentClassification",
            "MassiveScenarioClassification",
            # Clustering
            "BlurbsClusteringP2P",
            "BlurbsClusteringS2S",
            "TenKGnadClusteringP2P",
            "TenKGnadClusteringS2S",
            # Pair Classification
            "FalseFriendsGermanEnglish",
            "PawsXPairClassification",
            # Reranking
            "MIRACLReranking",
            # Retrieval
            "GermanQuAD-Retrieval",
            "GermanDPR",
            "XMarket",
            "GerDaLIR",
            # STS
            "GermanSTSBenchmark",
            "STS22",
        ],
    ),
    description="A benchmark for text-embedding performance in German.",
    reference="https://arxiv.org/html/2401.02709v1",
    citation=r"""
@misc{wehrli2024germantextembeddingclustering,
  archiveprefix = {arXiv},
  author = {Silvan Wehrli and Bert Arnrich and Christopher Irrgang},
  eprint = {2401.02709},
  primaryclass = {cs.CL},
  title = {German Text Embedding Clustering Benchmark},
  url = {https://arxiv.org/abs/2401.02709},
  year = {2024},
}
""",
    contacts=["slvnwhrl"],
)

MTEB_KOR = Benchmark(
    name="MTEB(kor, v1)",
    display_name="Korean",
    icon="https://github.com/lipis/flag-icons/raw/260c91531be024944c6514130c5defb2ebb02b7d/flags/4x3/kr.svg",
    tasks=get_tasks(
        languages=["kor"],
        tasks=[  # @KennethEnevoldsen: We could probably expand this to a more solid benchamrk, but for now I have left it as is.
            # Classification
            "KLUE-TC",
            # Reranking
            "MIRACLReranking",
            # Retrieval
            "MIRACLRetrieval",
            "Ko-StrategyQA",
            # STS
            "KLUE-STS",
            "KorSTS",
        ],
    ),
    description="A benchmark and leaderboard for evaluation of text embedding in Korean.",
    reference=None,
    citation=None,
)

MTEB_POL = Benchmark(
    name="MTEB(pol, v1)",
    display_name="Polish",
    icon="https://github.com/lipis/flag-icons/raw/260c91531be024944c6514130c5defb2ebb02b7d/flags/4x3/pl.svg",
    tasks=MTEBTasks(
        get_tasks(
            languages=["pol"],
            tasks=[
                # Classification
                "AllegroReviews",
                "CBD",
                "MassiveIntentClassification",
                "MassiveScenarioClassification",
                "PolEmo2.0-IN",
                "PolEmo2.0-OUT",
                "PAC",
                # Clustering
                "EightTagsClustering",
                "PlscClusteringS2S",
                "PlscClusteringP2P",
                # Pair Classification
                "CDSC-E",
                "PpcPC",
                "PSC",
                "SICK-E-PL",
                # STS
                "CDSC-R",
                "SICK-R-PL",
            ],
        )
        + (get_task("STS22", eval_splits=["test"], hf_subsets=["pl"]),),
    ),
    description="""Polish Massive Text Embedding Benchmark (PL-MTEB), a comprehensive benchmark for text embeddings in Polish. The PL-MTEB consists of 28 diverse NLP
tasks from 5 task types. With tasks adapted based on previously used datasets by the Polish
NLP community. In addition, a new PLSC (Polish Library of Science Corpus) dataset was created
consisting of titles and abstracts of scientific publications in Polish, which was used as the basis for
two novel clustering tasks.""",  # Rephrased from the abstract
    reference="https://arxiv.org/abs/2405.10138",
    citation=r"""
@article{poswiata2024plmteb,
  author = {Rafał Poświata and Sławomir Dadas and Michał Perełkiewicz},
  journal = {arXiv preprint arXiv:2405.10138},
  title = {PL-MTEB: Polish Massive Text Embedding Benchmark},
  year = {2024},
}
""",
    contacts=["rafalposwiata"],
)

MTEB_code = Benchmark(
    name="MTEB(Code, v1)",
    display_name="Code",
    icon="https://github.com/DennisSuitters/LibreICONS/raw/2d2172d15e3c6ca03c018629d60050e4b99e5c55/svg-color/libre-tech-electronics.svg",
    tasks=get_tasks(
        tasks=[
            # Retrieval
            "AppsRetrieval",
            "CodeEditSearchRetrieval",
            "CodeFeedbackMT",
            "CodeFeedbackST",
            "CodeSearchNetCCRetrieval",
            "CodeSearchNetRetrieval",
            "CodeTransOceanContest",
            "CodeTransOceanDL",
            "CosQA",
            "COIRCodeSearchNetRetrieval",
            "StackOverflowQA",
            "SyntheticText2SQL",
        ],
    ),
    description="A massive code embedding benchmark covering retrieval tasks in a miriad of popular programming languages.",
    reference=None,
    citation=MMTEB_CITATION,
)

mteb_multilingual_tasks = get_tasks(
    tasks=[
        "BornholmBitextMining",
        "BibleNLPBitextMining",
        "BUCC.v2",
        "DiaBlaBitextMining",
        "FloresBitextMining",
        "IN22GenBitextMining",
        "IndicGenBenchFloresBitextMining",
        "NollySentiBitextMining",
        "NorwegianCourtsBitextMining",
        "NTREXBitextMining",
        "NusaTranslationBitextMining",
        "NusaXBitextMining",
        "Tatoeba",
        "BulgarianStoreReviewSentimentClassfication",
        "CzechProductReviewSentimentClassification",
        "GreekLegalCodeClassification",
        "DBpediaClassification",
        "FinancialPhrasebankClassification",
        "PoemSentimentClassification",
        "ToxicConversationsClassification",
        "TweetTopicSingleClassification",
        "EstonianValenceClassification",
        "FilipinoShopeeReviewsClassification",
        "GujaratiNewsClassification",
        "SentimentAnalysisHindi",
        "IndonesianIdClickbaitClassification",
        "ItaCaseholdClassification",
        "KorSarcasmClassification",
        "KurdishSentimentClassification",
        "MacedonianTweetSentimentClassification",
        "AfriSentiClassification",
        "AmazonCounterfactualClassification",
        "CataloniaTweetClassification",
        "CyrillicTurkicLangClassification",
        "IndicLangClassification",
        "MasakhaNEWSClassification",
        "MassiveIntentClassification",
        "MultiHateClassification",
        "NordicLangClassification",
        "NusaParagraphEmotionClassification",
        "NusaX-senti",
        "ScalaClassification",
        "SwissJudgementClassification",
        "NepaliNewsClassification",
        "OdiaNewsClassification",
        "PunjabiNewsClassification",
        "PolEmo2.0-OUT",
        "PAC",
        "SinhalaNewsClassification",
        "CSFDSKMovieReviewSentimentClassification",
        "SiswatiNewsClassification",
        "SlovakMovieReviewSentimentClassification",
        "SwahiliNewsClassification",
        "DalajClassification",
        "TswanaNewsClassification",
        "IsiZuluNewsClassification",
        "WikiCitiesClustering",
        "MasakhaNEWSClusteringS2S",
        "RomaniBibleClustering",
        "ArXivHierarchicalClusteringP2P",
        "ArXivHierarchicalClusteringS2S",
        "BigPatentClustering.v2",
        "BiorxivClusteringP2P.v2",
        "MedrxivClusteringP2P.v2",
        "StackExchangeClustering.v2",
        "AlloProfClusteringS2S.v2",
        "HALClusteringS2S.v2",
        "SIB200ClusteringS2S",
        "WikiClusteringP2P.v2",
        "PlscClusteringP2P.v2",
        "SwednClusteringP2P",
        "CLSClusteringP2P.v2",
        "StackOverflowQA",
        "TwitterHjerneRetrieval",
        "AILAStatutes",
        "ArguAna",
        "HagridRetrieval",
        "LegalBenchCorporateLobbying",
        "LEMBPasskeyRetrieval",
        "SCIDOCS",
        "SpartQA",
        "TempReasonL1",
        "TRECCOVID",
        "WinoGrande",
        "BelebeleRetrieval",
        "MLQARetrieval",
        "StatcanDialogueDatasetRetrieval",
        "WikipediaRetrievalMultilingual",
        "CovidRetrieval",
        "Core17InstructionRetrieval",
        "News21InstructionRetrieval",
        "Robust04InstructionRetrieval",
        "KorHateSpeechMLClassification",
        "MalteseNewsClassification",
        "MultiEURLEXMultilabelClassification",
        "BrazilianToxicTweetsClassification",
        "CEDRClassification",
        "CTKFactsNLI",
        "SprintDuplicateQuestions",
        "TwitterURLCorpus",
        "ArmenianParaphrasePC",
        "indonli",
        "OpusparcusPC",
        "PawsXPairClassification",
        "RTE3",
        "XNLI",
        "PpcPC",
        "TERRa",
        "WebLINXCandidatesReranking",
        "AlloprofReranking",
        "VoyageMMarcoReranking",
        "WikipediaRerankingMultilingual",
        "RuBQReranking",
        "T2Reranking",
        "GermanSTSBenchmark",
        "SICK-R",
        "STS12",
        "STS13",
        "STS14",
        "STS15",
        "STSBenchmark",
        "FaroeseSTS",
        "FinParaSTS",
        "JSICK",
        "IndicCrosslingualSTS",
        "SemRel24STS",
        "STS17",
        "STS22.v2",
        "STSES",
        "STSB",
        "MIRACLRetrievalHardNegatives",
    ],
)

MTEB_multilingual_v1 = Benchmark(
    name="MTEB(Multilingual, v1)",
    display_name="Multilingual",
    icon="https://github.com/DennisSuitters/LibreICONS/raw/2d2172d15e3c6ca03c018629d60050e4b99e5c55/svg-color/libre-gui-globe.svg",
    tasks=MTEBTasks(
        mteb_multilingual_tasks + get_tasks(tasks=["SNLHierarchicalClusteringP2P"])
    ),
    description="A large-scale multilingual expansion of MTEB, driven mainly by highly-curated community contributions covering 250+ languages. This benhcmark has been replaced by MTEB(Multilingual, v2) as one of the datasets (SNLHierarchicalClustering) included in v1 was removed from the Hugging Face Hub.",
    reference="https://arxiv.org/abs/2502.13595",
    citation=MMTEB_CITATION,
    contacts=["KennethEnevoldsen", "isaac-chung"],
)


MTEB_multilingual_v2 = Benchmark(
    name="MTEB(Multilingual, v2)",
    display_name="Multilingual",
    icon="https://github.com/DennisSuitters/LibreICONS/raw/2d2172d15e3c6ca03c018629d60050e4b99e5c55/svg-color/libre-gui-globe.svg",
    tasks=mteb_multilingual_tasks,
    description="A large-scale multilingual expansion of MTEB, driven mainly by highly-curated community contributions covering 250+ languages. ",
    reference="https://arxiv.org/abs/2502.13595",
    citation=MMTEB_CITATION,
    contacts=["KennethEnevoldsen", "isaac-chung"],
)

MTEB_JPN = Benchmark(
    name="MTEB(jpn, v1)",
    display_name="Japanese",
    icon="https://github.com/lipis/flag-icons/raw/260c91531be024944c6514130c5defb2ebb02b7d/flags/4x3/jp.svg",
    tasks=get_tasks(
        languages=["jpn"],
        tasks=[
            # clustering
            "LivedoorNewsClustering.v2",
            "MewsC16JaClustering",
            # classification
            "AmazonReviewsClassification",
            "AmazonCounterfactualClassification",
            "MassiveIntentClassification",
            "MassiveScenarioClassification",
            # STS
            "JSTS",
            "JSICK",
            # pair classification
            "PawsXPairClassification",
            # retrieval
            "JaqketRetrieval",
            "MrTidyRetrieval",
            "JaGovFaqsRetrieval",
            "NLPJournalTitleAbsRetrieval",
            "NLPJournalAbsIntroRetrieval",
            "NLPJournalTitleIntroRetrieval",
            # reranking
            "ESCIReranking",
        ],
    ),
    description="JMTEB is a benchmark for evaluating Japanese text embedding models.",
    reference="https://github.com/sbintuitions/JMTEB",
    citation=None,
)


indic_languages = [
    "asm",
    "awa",
    "ben",
    "bgc",
    "bho",
    "doi",
    "gbm",
    "gom",
    "guj",
    "hin",
    "hne",
    "kan",
    "kas",
    "mai",
    "mal",
    "mar",
    "mni",
    "mup",
    "mwr",
    "nep",
    "npi",
    "ori",
    "ory",
    "pan",
    "raj",
    "san",
    "snd",
    "tam",
    "tel",
    "urd",
]

MTEB_INDIC = Benchmark(
    name="MTEB(Indic, v1)",
    display_name="Indic",
    icon="https://github.com/lipis/flag-icons/raw/260c91531be024944c6514130c5defb2ebb02b7d/flags/4x3/in.svg",
    tasks=MTEBTasks(
        get_tasks(
            tasks=[
                # Bitext
                "IN22ConvBitextMining",
                "IN22GenBitextMining",
                "IndicGenBenchFloresBitextMining",
                "LinceMTBitextMining",
                # clustering
                "SIB200ClusteringS2S",
                # classification
                "BengaliSentimentAnalysis",
                "GujaratiNewsClassification",
                "HindiDiscourseClassification",
                "SentimentAnalysisHindi",
                "MalayalamNewsClassification",
                "IndicLangClassification",
                "MTOPIntentClassification",
                "MultiHateClassification",
                "TweetSentimentClassification",
                "NepaliNewsClassification",
                "PunjabiNewsClassification",
                "SanskritShlokasClassification",
                "UrduRomanSentimentClassification",
                # pair classification
                "XNLI",
                # retrieval
                "BelebeleRetrieval",
                "XQuADRetrieval",
                # reranking
                "WikipediaRerankingMultilingual",
            ],
            languages=indic_languages,
            exclusive_language_filter=True,
        )
        +
        # STS
        (get_task("IndicCrosslingualSTS"),)
    ),
    description="A regional geopolitical text embedding benchmark targetting embedding performance on Indic languages.",
    reference="https://arxiv.org/abs/2502.13595",
    citation=MMTEB_CITATION,
    contacts=["KennethEnevoldsen", "isaac-chung"],
)


eu_languages = [
    # official EU languages (56) - we could include the whole economic area e.g. Norway - additioanlly we could include minority languages (probably a good idea?)
    # germanic
    "dan",
    "eng",
    "deu",
    "nld",
    "swe",
    # romance
    "fra",
    "ita",
    "por",
    "spa",
    "ron",
    # slavic
    "bul",
    "hrv",
    "ces",
    "pol",
    "slk",
    "slv",
    # baltic
    "lav",
    "lit",
    "est",
    # finno-ugric
    "fin",
    "hun",
    # other indo european
    "ell",
    # non-indo european
    "mlt",
    "gle",
    # Schengen Area
    "nno",
    "nob",
    "isl",
    "ron",
    "eus",  # Basque - recognized minority language
    "ron",  # Romanian - recognized minority language
    "rom",  # Romani - recognized minority language
]

MTEB_EU = Benchmark(
    name="MTEB(Europe, v1)",
    display_name="European",
    icon="https://github.com/lipis/flag-icons/raw/260c91531be024944c6514130c5defb2ebb02b7d/flags/4x3/eu.svg",
    tasks=get_tasks(
        tasks=[
            "BornholmBitextMining",
            "BibleNLPBitextMining",
            "BUCC.v2",
            "DiaBlaBitextMining",
            "FloresBitextMining",
            "NorwegianCourtsBitextMining",
            "NTREXBitextMining",
            "BulgarianStoreReviewSentimentClassfication",
            "CzechProductReviewSentimentClassification",
            "GreekLegalCodeClassification",
            "DBpediaClassification",
            "FinancialPhrasebankClassification",
            "PoemSentimentClassification",
            "ToxicChatClassification",
            "ToxicConversationsClassification",
            "EstonianValenceClassification",
            "ItaCaseholdClassification",
            "AmazonCounterfactualClassification",
            "MassiveScenarioClassification",
            "MultiHateClassification",
            "NordicLangClassification",
            "ScalaClassification",
            "SwissJudgementClassification",
            "TweetSentimentClassification",
            "CBD",
            "PolEmo2.0-OUT",
            "CSFDSKMovieReviewSentimentClassification",
            "DalajClassification",
            "WikiCitiesClustering",
            "RomaniBibleClustering",
            "BigPatentClustering.v2",
            "BiorxivClusteringP2P.v2",
            "AlloProfClusteringS2S.v2",
            "HALClusteringS2S.v2",
            "SIB200ClusteringS2S",
            "WikiClusteringP2P.v2",
            "StackOverflowQA",
            "TwitterHjerneRetrieval",
            "LegalQuAD",
            "ArguAna",
            "HagridRetrieval",
            "LegalBenchCorporateLobbying",
            "LEMBPasskeyRetrieval",
            "SCIDOCS",
            "SpartQA",
            "TempReasonL1",
            "WinoGrande",
            "AlloprofRetrieval",
            "BelebeleRetrieval",
            "StatcanDialogueDatasetRetrieval",
            "WikipediaRetrievalMultilingual",
            "Core17InstructionRetrieval",
            "News21InstructionRetrieval",
            "Robust04InstructionRetrieval",
            "MalteseNewsClassification",
            "MultiEURLEXMultilabelClassification",
            "CTKFactsNLI",
            "SprintDuplicateQuestions",
            "OpusparcusPC",
            "RTE3",
            "XNLI",
            "PSC",
            "WebLINXCandidatesReranking",
            "AlloprofReranking",
            "WikipediaRerankingMultilingual",
            "SICK-R",
            "STS12",
            "STS14",
            "STS15",
            "STSBenchmark",
            "FinParaSTS",
            "STS17",
            "SICK-R-PL",
            "STSES",
        ],
        languages=eu_languages,
        exclusive_language_filter=True,
    ),
    description="A regional geopolitical text embedding benchmark targetting embedding performance on European languages.",
    reference="https://arxiv.org/abs/2502.13595",
    citation=MMTEB_CITATION,
    contacts=["KennethEnevoldsen", "isaac-chung"],
)

LONG_EMBED = Benchmark(
    name="LongEmbed",
    display_name="Long-context Retrieval",
    tasks=get_tasks(
        tasks=[
            "LEMBNarrativeQARetrieval",
            "LEMBNeedleRetrieval",
            "LEMBPasskeyRetrieval",
            "LEMBQMSumRetrieval",
            "LEMBSummScreenFDRetrieval",
            "LEMBWikimQARetrieval",
        ],
    ),
    description="""LongEmbed is a benchmark oriented at exploring models' performance on long-context retrieval.
    The benchmark comprises two synthetic tasks and four carefully chosen real-world tasks,
    featuring documents of varying length and dispersed target information.
    """,  # Pieced together from paper abstract.
    reference="https://arxiv.org/abs/2404.12096v2",
    citation=r"""
@article{zhu2024longembed,
  author = {Zhu, Dawei and Wang, Liang and Yang, Nan and Song, Yifan and Wu, Wenhao and Wei, Furu and Li, Sujian},
  journal = {arXiv preprint arXiv:2404.12096},
  title = {LongEmbed: Extending Embedding Models for Long Context Retrieval},
  year = {2024},
}
""",
)

BRIGHT = Benchmark(
    name="BRIGHT",
    display_name="Reasoning Retrieval",
    tasks=get_tasks(tasks=["BrightRetrieval"], eval_splits=["standard"]),
    description="""BRIGHT: A Realistic and Challenging Benchmark for Reasoning-Intensive Retrieval.
    BRIGHT is the first text retrieval
    benchmark that requires intensive reasoning to retrieve relevant documents with
    a dataset consisting of 1,384 real-world queries spanning diverse domains, such as
    economics, psychology, mathematics, and coding. These queries are drawn from
    naturally occurring and carefully curated human data.
    """,
    reference="https://brightbenchmark.github.io/",
    citation=r"""
@article{su2024bright,
  author = {Su, Hongjin and Yen, Howard and Xia, Mengzhou and Shi, Weijia and Muennighoff, Niklas and Wang, Han-yu and Liu, Haisu and Shi, Quan and Siegel, Zachary S and Tang, Michael and others},
  journal = {arXiv preprint arXiv:2407.12883},
  title = {Bright: A realistic and challenging benchmark for reasoning-intensive retrieval},
  year = {2024},
}
""",
)

BRIGHT_LONG = Benchmark(
    name="BRIGHT (long)",
    tasks=MTEBTasks(
        (
            get_task(
                "BrightLongRetrieval",
            ),
        )
    ),
    description="""BRIGHT: A Realistic and Challenging Benchmark for Reasoning-Intensive Retrieval.
BRIGHT is the first text retrieval
benchmark that requires intensive reasoning to retrieve relevant documents with
a dataset consisting of 1,384 real-world queries spanning diverse domains, such as
economics, psychology, mathematics, and coding. These queries are drawn from
naturally occurring and carefully curated human data.

This is the long version of the benchmark, which only filter longer documents.
    """,
    reference="https://brightbenchmark.github.io/",
    citation=r"""
@article{su2024bright,
  author = {Su, Hongjin and Yen, Howard and Xia, Mengzhou and Shi, Weijia and Muennighoff, Niklas and Wang, Han-yu and Liu, Haisu and Shi, Quan and Siegel, Zachary S and Tang, Michael and others},
  journal = {arXiv preprint arXiv:2407.12883},
  title = {Bright: A realistic and challenging benchmark for reasoning-intensive retrieval},
  year = {2024},
}
""",
)

CODE_RAG = Benchmark(
    name="CodeRAG",
    tasks=get_tasks(
        tasks=[
            "CodeRAGLibraryDocumentationSolutions",
            "CodeRAGOnlineTutorials",
            "CodeRAGProgrammingSolutions",
            "CodeRAGStackoverflowPosts",
        ],
    ),
    description="A benchmark for evaluating code retrieval augmented generation, testing models' ability to retrieve relevant programming solutions, tutorials and documentation.",
    reference="https://arxiv.org/abs/2406.14497",
    citation=r"""
@misc{wang2024coderagbenchretrievalaugmentcode,
  archiveprefix = {arXiv},
  author = {Zora Zhiruo Wang and Akari Asai and Xinyan Velocity Yu and Frank F. Xu and Yiqing Xie and Graham Neubig and Daniel Fried},
  eprint = {2406.14497},
  primaryclass = {cs.SE},
  title = {CodeRAG-Bench: Can Retrieval Augment Code Generation?},
  url = {https://arxiv.org/abs/2406.14497},
  year = {2024},
}
""",
)

BEIR = Benchmark(
    name="BEIR",
    display_name="BEIR",
    icon="https://github.com/lipis/flag-icons/raw/refs/heads/main/flags/4x3/us.svg",
    tasks=get_tasks(
        tasks=[
            "TRECCOVID",
            "NFCorpus",
            "NQ",
            "HotpotQA",
            "FiQA2018",
            "ArguAna",
            "Touche2020",
            "CQADupstackRetrieval",
            "QuoraRetrieval",
            "DBPedia",
            "SCIDOCS",
            "FEVER",
            "ClimateFEVER",
            "SciFact",
        ],
    )
    + get_tasks(tasks=["MSMARCO"], languages=["eng"], eval_splits=["dev"]),
    description="BEIR is a heterogeneous benchmark containing diverse IR tasks. It also provides a common and easy framework for evaluation of your NLP-based retrieval models within the benchmark.",
    reference="https://arxiv.org/abs/2104.08663",
    citation=r"""
@article{thakur2021beir,
  author = {Thakur, Nandan and Reimers, Nils and R{\"u}ckl{\'e}, Andreas and Srivastava, Abhishek and Gurevych, Iryna},
  journal = {arXiv preprint arXiv:2104.08663},
  title = {Beir: A heterogenous benchmark for zero-shot evaluation of information retrieval models},
  year = {2021},
}
""",
)

NANOBEIR = Benchmark(
    name="NanoBEIR",
    tasks=get_tasks(
        tasks=[
            "NanoArguAnaRetrieval",
            "NanoClimateFeverRetrieval",
            "NanoDBPediaRetrieval",
            "NanoFEVERRetrieval",
            "NanoFiQA2018Retrieval",
            "NanoHotpotQARetrieval",
            "NanoMSMARCORetrieval",
            "NanoNFCorpusRetrieval",
            "NanoNQRetrieval",
            "NanoQuoraRetrieval",
            "NanoSCIDOCSRetrieval",
            "NanoSciFactRetrieval",
            "NanoTouche2020Retrieval",
        ],
    ),
    description="A benchmark to evaluate with subsets of BEIR datasets to use less computational power",
    reference="https://huggingface.co/collections/zeta-alpha-ai/nanobeir-66e1a0af21dfd93e620cd9f6",
    citation=None,
)

C_MTEB = Benchmark(
    name="MTEB(cmn, v1)",
    display_name="Chinese",
    icon="https://github.com/lipis/flag-icons/raw/260c91531be024944c6514130c5defb2ebb02b7d/flags/4x3/cn.svg",
    tasks=MTEBTasks(
        get_tasks(
            tasks=[
                "T2Retrieval",
                "MMarcoRetrieval",
                "DuRetrieval",
                "CovidRetrieval",
                "CmedqaRetrieval",
                "EcomRetrieval",
                "MedicalRetrieval",
                "VideoRetrieval",
                "T2Reranking",
                "MMarcoReranking",
                "CMedQAv1-reranking",
                "CMedQAv2-reranking",
                "Ocnli",
                "Cmnli",
                "CLSClusteringS2S",
                "CLSClusteringP2P",
                "ThuNewsClusteringS2S",
                "ThuNewsClusteringP2P",
                "LCQMC",
                "PAWSX",
                "AFQMC",
                "QBQTC",
                "TNews",
                "IFlyTek",
                "Waimai",
                "OnlineShopping",
                "JDReview",
            ],
        )
        + get_tasks(
            tasks=[
                "MultilingualSentiment",
                "ATEC",
                "BQ",
                "STSB",
            ],
            eval_splits=["test"],
        )
        + get_tasks(
            tasks=[
                "MultilingualSentiment",
            ],
            eval_splits=["validation"],
        )
    ),
    description="The Chinese Massive Text Embedding Benchmark (C-MTEB) is a comprehensive benchmark for Chinese text embeddings covering 6 tasks and 35 datasets.",
    reference="https://github.com/FlagOpen/FlagEmbedding/tree/master/research/C_MTEB",
    citation=r"""
@misc{c-pack,
  archiveprefix = {arXiv},
  author = {Shitao Xiao and Zheng Liu and Peitian Zhang and Niklas Muennighoff},
  eprint = {2309.07597},
  primaryclass = {cs.CL},
  title = {C-Pack: Packaged Resources To Advance General Chinese Embedding},
  year = {2023},
}
""",
)

FA_MTEB = Benchmark(
    name="MTEB(fas, v1)",
    display_name="Farsi Legacy",
    icon="https://github.com/lipis/flag-icons/raw/260c91531be024944c6514130c5defb2ebb02b7d/flags/4x3/ir.svg",
    tasks=get_tasks(
        languages=["fas"],
        tasks=[
            # Classification
            "PersianFoodSentimentClassification",
            "SynPerChatbotConvSAClassification",
            "SynPerChatbotConvSAToneChatbotClassification",
            "SynPerChatbotConvSAToneUserClassification",
            "SynPerChatbotSatisfactionLevelClassification",
            "SynPerChatbotRAGToneChatbotClassification",
            "SynPerChatbotRAGToneUserClassification",
            "SynPerChatbotToneChatbotClassification",
            "SynPerChatbotToneUserClassification",
            "SynPerTextToneClassification",
            "SIDClassification",
            "DeepSentiPers",
            "PersianTextEmotion",
            "SentimentDKSF",
            "NLPTwitterAnalysisClassification",
            "DigikalamagClassification",
            "MassiveIntentClassification",
            "MassiveScenarioClassification",
            # Clustering
            "BeytooteClustering",
            "DigikalamagClustering",
            "HamshahriClustring",
            "NLPTwitterAnalysisClustering",
            "SIDClustring",
            # PairClassification
            "FarsTail",
            "CExaPPC",
            "SynPerChatbotRAGFAQPC",
            "FarsiParaphraseDetection",
            "SynPerTextKeywordsPC",
            "SynPerQAPC",
            "ParsinluEntail",
            "ParsinluQueryParaphPC",
            # Reranking
            "MIRACLReranking",
            "WikipediaRerankingMultilingual",
            # Retrieval
            "SynPerQARetrieval",
            "SynPerChatbotTopicsRetrieval",
            "SynPerChatbotRAGTopicsRetrieval",
            "SynPerChatbotRAGFAQRetrieval",
            "PersianWebDocumentRetrieval",
            "WikipediaRetrievalMultilingual",
            "MIRACLRetrieval",
            "ClimateFEVER-Fa",
            "DBPedia-Fa",
            "HotpotQA-Fa",
            "MSMARCO-Fa",
            "NQ-Fa",
            "ArguAna-Fa",
            "CQADupstackRetrieval-Fa",
            "FiQA2018-Fa",
            "NFCorpus-Fa",
            "QuoraRetrieval-Fa",
            "SCIDOCS-Fa",
            "SciFact-Fa",
            "TRECCOVID-Fa",
            "Touche2020-Fa",
            # STS
            "Farsick",
            "SynPerSTS",
            "Query2Query",
            # SummaryRetrieval
            "SAMSumFa",
            "SynPerChatbotSumSRetrieval",
            "SynPerChatbotRAGSumSRetrieval",
        ],
    ),
    description="The Persian Massive Text Embedding Benchmark (FaMTEB) is a comprehensive benchmark for Persian text embeddings covering 7 tasks and 60+ datasets.",
    reference="https://arxiv.org/abs/2502.11571",
    citation=r"""
@article{zinvandi2025famteb,
  author = {Zinvandi, Erfan and Alikhani, Morteza and Sarmadi, Mehran and Pourbahman, Zahra and Arvin, Sepehr and Kazemi, Reza and Amini, Arash},
  journal = {arXiv preprint arXiv:2502.11571},
  title = {Famteb: Massive text embedding benchmark in persian language},
  year = {2025},
}
""",
    contacts=["mehran-sarmadi", "ERfun", "morteza20"],
)

FA_MTEB_2 = Benchmark(
    name="MTEB(fas, v2)",
    display_name="Farsi",
    icon="https://github.com/lipis/flag-icons/raw/260c91531be024944c6514130c5defb2ebb02b7d/flags/4x3/ir.svg",
    tasks=get_tasks(
        languages=["fas"],
        tasks=[
            # Classification
            "PersianFoodSentimentClassification",
            "SynPerChatbotConvSAClassification",
            "SynPerChatbotConvSAToneChatbotClassification",
            "SynPerChatbotConvSAToneUserClassification",
            "SynPerChatbotSatisfactionLevelClassification",
            "SynPerTextToneClassification.v3",
            "SIDClassification.v2",
            "DeepSentiPers.v2",
            "PersianTextEmotion.v2",
            "NLPTwitterAnalysisClassification.v2",
            "DigikalamagClassification",
            "MassiveIntentClassification",
            "MassiveScenarioClassification",
            "StyleClassification",
            "PerShopDomainClassification",
            "PerShopIntentClassification",
            # Clustering
            "BeytooteClustering",
            "DigikalamagClustering",
            "HamshahriClustring",
            "NLPTwitterAnalysisClustering",
            "SIDClustring",
            # PairClassification
            "FarsTail",
            "SynPerChatbotRAGFAQPC",
            "FarsiParaphraseDetection",
            "SynPerTextKeywordsPC",
            "SynPerQAPC",
            "ParsinluEntail",
            "ParsinluQueryParaphPC",
            # Reranking
            "MIRACLReranking",
            "WikipediaRerankingMultilingual",
            # Retrieval
            "SynPerQARetrieval",
            "SynPerChatbotRAGFAQRetrieval",
            "PersianWebDocumentRetrieval",
            "WikipediaRetrievalMultilingual",
            "MIRACLRetrievalHardNegatives",
            "HotpotQA-FaHardNegatives",
            "MSMARCO-FaHardNegatives",
            "NQ-FaHardNegatives",
            "ArguAna-Fa.v2",
            "FiQA2018-Fa.v2",
            "QuoraRetrieval-Fa.v2",
            "SCIDOCS-Fa.v2",
            "SciFact-Fa.v2",
            "TRECCOVID-Fa.v2",
            "FEVER-FaHardNegatives",
            "NeuCLIR2023RetrievalHardNegatives",
            "WebFAQRetrieval",
            # STS
            "Farsick",
            "SynPerSTS",
            # SummaryRetrieval
            "SAMSumFa",
            "SynPerChatbotSumSRetrieval",
            "SynPerChatbotRAGSumSRetrieval",
        ],
    ),
    description="The Persian Massive Text Embedding Benchmark (FaMTEB) is a comprehensive benchmark for Persian text embeddings covering 7 tasks and 50+ datasets. In version 2, we have optimized large datasets to make them more manageable and accessible, removed low-quality datasets, and added higher-quality data to improve the overall benchmark. For more details on the improvements, see the main PR comment: [main PR](https://github.com/embeddings-benchmark/mteb/pull/3157).",
    reference="https://arxiv.org/abs/2502.11571",
    citation=r"""
@article{zinvandi2025famteb,
  author = {Zinvandi, Erfan and Alikhani, Morteza and Sarmadi, Mehran and Pourbahman, Zahra and Arvin, Sepehr and Kazemi, Reza and Amini, Arash},
  journal = {arXiv preprint arXiv:2502.11571},
  title = {Famteb: Massive text embedding benchmark in persian language},
  year = {2025},
}
""",
    contacts=["mehran-sarmadi", "ERfun", "morteza20"],
)

CHEMTEB = Benchmark(
    name="ChemTEB",
    display_name="Chemical",
    icon="https://github.com/DennisSuitters/LibreICONS/raw/2d2172d15e3c6ca03c018629d60050e4b99e5c55/svg-color/libre-gui-purge.svg",
    tasks=get_tasks(
        tasks=[
            "PubChemSMILESBitextMining",
            "SDSEyeProtectionClassification",
            "SDSGlovesClassification",
            "WikipediaBioMetChemClassification",
            "WikipediaGreenhouseEnantiopureClassification",
            "WikipediaSolidStateColloidalClassification",
            "WikipediaOrganicInorganicClassification",
            "WikipediaCryobiologySeparationClassification",
            "WikipediaChemistryTopicsClassification",
            "WikipediaTheoreticalAppliedClassification",
            "WikipediaChemFieldsClassification",
            "WikipediaLuminescenceClassification",
            "WikipediaIsotopesFissionClassification",
            "WikipediaSaltsSemiconductorsClassification",
            "WikipediaBiolumNeurochemClassification",
            "WikipediaCrystallographyAnalyticalClassification",
            "WikipediaCompChemSpectroscopyClassification",
            "WikipediaChemEngSpecialtiesClassification",
            "WikipediaChemistryTopicsClustering",
            "WikipediaSpecialtiesInChemistryClustering",
            "PubChemAISentenceParaphrasePC",
            "PubChemSMILESPC",
            "PubChemSynonymPC",
            "PubChemWikiParagraphsPC",
            "PubChemWikiPairClassification",
            "ChemNQRetrieval",
            "ChemHotpotQARetrieval",
        ],
    ),
    description="ChemTEB evaluates the performance of text embedding models on chemical domain data.",
    reference="https://arxiv.org/abs/2412.00532",
    citation=r"""
@article{kasmaee2024chemteb,
  author = {Kasmaee, Ali Shiraee and Khodadad, Mohammad and Saloot, Mohammad Arshi and Sherck, Nick and Dokas, Stephen and Mahyar, Hamidreza and Samiee, Soheila},
  journal = {arXiv preprint arXiv:2412.00532},
  title = {ChemTEB: Chemical Text Embedding Benchmark, an Overview of Embedding Models Performance \\& Efficiency on a Specific Domain},
  year = {2024},
}
""",
)

BEIR_NL = Benchmark(
    name="BEIR-NL",
    display_name="BEIR-NL",
    icon="https://github.com/lipis/flag-icons/raw/260c91531be024944c6514130c5defb2ebb02b7d/flags/4x3/nl.svg",
    tasks=get_tasks(
        tasks=[
            "ArguAna-NL",
            "CQADupstack-NL",
            "FEVER-NL",
            "NQ-NL",
            "Touche2020-NL",
            "FiQA2018-NL",
            "Quora-NL",
            "HotpotQA-NL",
            "SCIDOCS-NL",
            "ClimateFEVER-NL",
            "mMARCO-NL",
            "SciFact-NL",
            "DBPedia-NL",
            "NFCorpus-NL",
            "TRECCOVID-NL",
        ],
    ),
    description="BEIR-NL is a Dutch adaptation of the publicly available BEIR benchmark, created through automated "
    "translation.",
    reference="https://arxiv.org/abs/2412.08329",
    contacts=["nikolay-banar"],
    citation=r"""
@misc{banar2024beirnlzeroshotinformationretrieval,
  archiveprefix = {arXiv},
  author = {Nikolay Banar and Ehsan Lotfi and Walter Daelemans},
  eprint = {2412.08329},
  primaryclass = {cs.CL},
  title = {BEIR-NL: Zero-shot Information Retrieval Benchmark for the Dutch Language},
  url = {https://arxiv.org/abs/2412.08329},
  year = {2024},
}
""",
)

MIEB_common_tasks = [
    # Image Classification
    "Birdsnap",  # fine
    "Caltech101",  # fine
    "CIFAR10",  # coarse
    "CIFAR100",  # fine
    "Country211",  # fine
    "DTD",  # coarse
    "EuroSAT",  # coarse
    "FER2013",  # coarse
    "FGVCAircraft",  # fine
    "Food101Classification",  # fine
    "GTSRB",  # coarse
    "Imagenet1k",  # fine
    "MNIST",  # coarse
    "OxfordFlowersClassification",  # fine
    "OxfordPets",  # fine
    "PatchCamelyon",  # coarse
    "RESISC45",  # fine
    "StanfordCars",  # fine
    "STL10",  # coarse
    "SUN397",  # fine
    "UCF101",  # fine
    # ImageMultiLabelClassification
    "VOC2007",  # coarse
    # Clustering
    "CIFAR10Clustering",
    "CIFAR100Clustering",
    "ImageNetDog15Clustering",
    "ImageNet10Clustering",
    "TinyImageNetClustering",
    # ZeroShotClassification
    "BirdsnapZeroShot",
    "Caltech101ZeroShot",
    "CIFAR10ZeroShot",
    "CIFAR100ZeroShot",
    "CLEVRZeroShot",
    "CLEVRCountZeroShot",
    "Country211ZeroShot",
    "DTDZeroShot",
    "EuroSATZeroShot",
    "FER2013ZeroShot",
    "FGVCAircraftZeroShot",
    "Food101ZeroShot",
    "GTSRBZeroShot",
    "Imagenet1kZeroShot",
    "MNISTZeroShot",
    "OxfordPetsZeroShot",
    "PatchCamelyonZeroShot",
    "RenderedSST2",
    "RESISC45ZeroShot",
    "StanfordCarsZeroShot",
    "STL10ZeroShot",
    "SUN397ZeroShot",
    "UCF101ZeroShot",
    # Any2AnyMultipleChoice
    "BLINKIT2IMultiChoice",
    "BLINKIT2TMultiChoice",
    "CVBenchCount",
    "CVBenchRelation",
    "CVBenchDepth",
    "CVBenchDistance",
    # Compositionality
    "AROCocoOrder",
    "AROFlickrOrder",
    "AROVisualAttribution",
    "AROVisualRelation",
    "SugarCrepe",
    "Winoground",
    "ImageCoDe",
    # VisualSTS
    "STS12VisualSTS",
    "STS13VisualSTS",
    "STS14VisualSTS",
    "STS15VisualSTS",
    "STS16VisualSTS",
    # Any2AnyRetrieval
    "BLINKIT2IRetrieval",
    "BLINKIT2TRetrieval",
    "CIRRIT2IRetrieval",
    "CUB200I2IRetrieval",
    "EDIST2ITRetrieval",
    "Fashion200kI2TRetrieval",
    "Fashion200kT2IRetrieval",
    "FashionIQIT2IRetrieval",
    "Flickr30kI2TRetrieval",
    "Flickr30kT2IRetrieval",
    "FORBI2IRetrieval",
    "GLDv2I2IRetrieval",
    "GLDv2I2TRetrieval",
    "HatefulMemesI2TRetrieval",
    "HatefulMemesT2IRetrieval",
    "ImageCoDeT2IRetrieval",
    "InfoSeekIT2ITRetrieval",
    "InfoSeekIT2TRetrieval",
    "MemotionI2TRetrieval",
    "MemotionT2IRetrieval",
    "METI2IRetrieval",
    "MSCOCOI2TRetrieval",
    "MSCOCOT2IRetrieval",
    "NIGHTSI2IRetrieval",
    "OVENIT2ITRetrieval",
    "OVENIT2TRetrieval",
    "ROxfordEasyI2IRetrieval",
    "ROxfordMediumI2IRetrieval",
    "ROxfordHardI2IRetrieval",
    "RP2kI2IRetrieval",
    "RParisEasyI2IRetrieval",
    "RParisMediumI2IRetrieval",
    "RParisHardI2IRetrieval",
    "SciMMIRI2TRetrieval",
    "SciMMIRT2IRetrieval",
    "SketchyI2IRetrieval",
    "SOPI2IRetrieval",
    "StanfordCarsI2IRetrieval",
    "TUBerlinT2IRetrieval",
    "VidoreArxivQARetrieval",
    "VidoreDocVQARetrieval",
    "VidoreInfoVQARetrieval",
    "VidoreTabfquadRetrieval",
    "VidoreTatdqaRetrieval",
    "VidoreShiftProjectRetrieval",
    "VidoreSyntheticDocQAAIRetrieval",
    "VidoreSyntheticDocQAEnergyRetrieval",
    "VidoreSyntheticDocQAGovernmentReportsRetrieval",
    "VidoreSyntheticDocQAHealthcareIndustryRetrieval",
    "VisualNewsI2TRetrieval",
    "VisualNewsT2IRetrieval",
    "VizWizIT2TRetrieval",
    "VQA2IT2TRetrieval",
    "WebQAT2ITRetrieval",
    "WebQAT2TRetrieval",
]

MIEB_ENG = MIEBBenchmark(
    name="MIEB(eng)",
    display_name="Image-Text, English",
    icon="https://github.com/DennisSuitters/LibreICONS/raw/2d2172d15e3c6ca03c018629d60050e4b99e5c55/svg-color/libre-gui-picture.svg",
    tasks=get_tasks(
        tasks=MIEB_common_tasks
        + [
            "VisualSTS17Eng",
            "VisualSTS-b-Eng",
        ],
    ),
    description="""MIEB(eng) is a comprehensive image embeddings benchmark, spanning 8 task types, covering 125 tasks.
    In addition to image classification (zero shot and linear probing), clustering, retrieval, MIEB includes tasks in compositionality evaluation,
    document undestanding, visual STS, and CV-centric tasks.""",
    reference="https://arxiv.org/abs/2504.10471",
    contacts=["gowitheflow-1998", "isaac-chung"],
    citation=r"""
@article{xiao2025mieb,
  author = {Chenghao Xiao and Isaac Chung and Imene Kerboua and Jamie Stirling and Xin Zhang and Márton Kardos and Roman Solomatin and Noura Al Moubayed and Kenneth Enevoldsen and Niklas Muennighoff},
  doi = {10.48550/ARXIV.2504.10471},
  journal = {arXiv preprint arXiv:2504.10471},
  publisher = {arXiv},
  title = {MIEB: Massive Image Embedding Benchmark},
  url = {https://arxiv.org/abs/2504.10471},
  year = {2025},
}
""",
)

MIEB_MULTILINGUAL = MIEBBenchmark(
    name="MIEB(Multilingual)",
    display_name="Image-Text, Multilingual",
    icon="https://github.com/DennisSuitters/LibreICONS/raw/2d2172d15e3c6ca03c018629d60050e4b99e5c55/svg-color/libre-gui-pictures.svg",
    tasks=get_tasks(
        tasks=MIEB_common_tasks
        + [
            "WITT2IRetrieval",
            "XFlickr30kCoT2IRetrieval",
            "XM3600T2IRetrieval",
            "VisualSTS17Eng",
            "VisualSTS-b-Eng",
            "VisualSTS17Multilingual",
            "VisualSTS-b-Multilingual",
        ],
    ),
    description="""MIEB(Multilingual) is a comprehensive image embeddings benchmark, spanning 10 task types, covering 130 tasks and a total of 39 languages.
    In addition to image classification (zero shot and linear probing), clustering, retrieval, MIEB includes tasks in compositionality evaluation,
    document undestanding, visual STS, and CV-centric tasks. This benchmark consists of MIEB(eng) + 3 multilingual retrieval
    datasets + the multilingual parts of VisualSTS-b and VisualSTS-16.""",
    reference="https://arxiv.org/abs/2504.10471",
    contacts=["gowitheflow-1998", "isaac-chung"],
    citation=r"""
@article{xiao2025mieb,
  author = {Chenghao Xiao and Isaac Chung and Imene Kerboua and Jamie Stirling and Xin Zhang and Márton Kardos and Roman Solomatin and Noura Al Moubayed and Kenneth Enevoldsen and Niklas Muennighoff},
  doi = {10.48550/ARXIV.2504.10471},
  journal = {arXiv preprint arXiv:2504.10471},
  publisher = {arXiv},
  title = {MIEB: Massive Image Embedding Benchmark},
  url = {https://arxiv.org/abs/2504.10471},
  year = {2025},
}
""",
)

MIEB_LITE = MIEBBenchmark(
    name="MIEB(lite)",
    display_name="Image-Text, Lite",
    icon="https://github.com/DennisSuitters/LibreICONS/raw/2d2172d15e3c6ca03c018629d60050e4b99e5c55/svg-color/libre-map-landscape.svg",
    tasks=get_tasks(
        tasks=[
            # Image Classification
            "Country211",
            "DTD",
            "EuroSAT",
            "GTSRB",
            "OxfordPets",
            "PatchCamelyon",
            "RESISC45",
            "SUN397",
            # Clustering
            "ImageNetDog15Clustering",
            "TinyImageNetClustering",
            # ZeroShotClassification
            "CIFAR100ZeroShot",
            "Country211ZeroShot",
            "FER2013ZeroShot",
            "FGVCAircraftZeroShot",
            "Food101ZeroShot",
            "OxfordPetsZeroShot",
            "StanfordCarsZeroShot",
            # Any2AnyMultipleChoice
            "BLINKIT2IMultiChoice",
            "CVBenchCount",
            "CVBenchRelation",
            "CVBenchDepth",
            "CVBenchDistance",
            # ImageTextPairClassification
            "AROCocoOrder",
            "AROFlickrOrder",
            "AROVisualAttribution",
            "AROVisualRelation",
            "Winoground",
            "ImageCoDe",
            # VisualSTS
            "STS13VisualSTS",
            "STS15VisualSTS",
            "VisualSTS17Multilingual",
            "VisualSTS-b-Multilingual",
            # Any2AnyRetrieval
            "CIRRIT2IRetrieval",
            "CUB200I2IRetrieval",
            "Fashion200kI2TRetrieval",
            "HatefulMemesI2TRetrieval",
            "InfoSeekIT2TRetrieval",
            "NIGHTSI2IRetrieval",
            "OVENIT2TRetrieval",
            "RP2kI2IRetrieval",
            "VidoreDocVQARetrieval",
            "VidoreInfoVQARetrieval",
            "VidoreTabfquadRetrieval",
            "VidoreTatdqaRetrieval",
            "VidoreShiftProjectRetrieval",
            "VidoreSyntheticDocQAAIRetrieval",
            "VisualNewsI2TRetrieval",
            "VQA2IT2TRetrieval",
            "WebQAT2ITRetrieval",
            "WITT2IRetrieval",
            "XM3600T2IRetrieval",
        ],
    ),
    description="""MIEB(lite) is a comprehensive image embeddings benchmark, spanning 10 task types, covering 51 tasks.
    This is a lite version of MIEB(Multilingual), designed to be run at a fraction of the cost while maintaining
    relative rank of models.""",
    reference="https://arxiv.org/abs/2504.10471",
    contacts=["gowitheflow-1998", "isaac-chung"],
    citation=r"""
@article{xiao2025mieb,
  author = {Chenghao Xiao and Isaac Chung and Imene Kerboua and Jamie Stirling and Xin Zhang and Márton Kardos and Roman Solomatin and Noura Al Moubayed and Kenneth Enevoldsen and Niklas Muennighoff},
  doi = {10.48550/ARXIV.2504.10471},
  journal = {arXiv preprint arXiv:2504.10471},
  publisher = {arXiv},
  title = {MIEB: Massive Image Embedding Benchmark},
  url = {https://arxiv.org/abs/2504.10471},
  year = {2025},
}
""",
)

MIEB_IMG = MIEBBenchmark(
    name="MIEB(Img)",
    display_name="Image only",
    icon="https://github.com/DennisSuitters/LibreICONS/raw/2d2172d15e3c6ca03c018629d60050e4b99e5c55/svg-color/libre-gui-pictures.svg",
    tasks=get_tasks(
        tasks=[
            "CUB200I2IRetrieval",
            "FORBI2IRetrieval",
            "GLDv2I2IRetrieval",
            "METI2IRetrieval",
            "NIGHTSI2IRetrieval",
            "ROxfordEasyI2IRetrieval",
            "ROxfordMediumI2IRetrieval",
            "ROxfordHardI2IRetrieval",
            "RP2kI2IRetrieval",
            "RParisEasyI2IRetrieval",
            "RParisMediumI2IRetrieval",
            "RParisHardI2IRetrieval",
            "SketchyI2IRetrieval",
            "SOPI2IRetrieval",
            "StanfordCarsI2IRetrieval",
            "Birdsnap",
            "Caltech101",
            "CIFAR10",
            "CIFAR100",
            "Country211",
            "DTD",
            "EuroSAT",
            "FER2013",
            "FGVCAircraft",
            "Food101Classification",
            "GTSRB",
            "Imagenet1k",
            "MNIST",
            "OxfordFlowersClassification",
            "OxfordPets",
            "PatchCamelyon",
            "RESISC45",
            "StanfordCars",
            "STL10",
            "SUN397",
            "UCF101",
            "CIFAR10Clustering",
            "CIFAR100Clustering",
            "ImageNetDog15Clustering",
            "ImageNet10Clustering",
            "TinyImageNetClustering",
            "VOC2007",
            "STS12VisualSTS",
            "STS13VisualSTS",
            "STS14VisualSTS",
            "STS15VisualSTS",
            "STS16VisualSTS",
            "STS17MultilingualVisualSTS",
            "STSBenchmarkMultilingualVisualSTS",
        ],
    ),
    description="A image-only version of MIEB(Multilingual) that consists of 49 tasks.",
    reference="https://arxiv.org/abs/2504.10471",
    citation=r"""
@article{xiao2025mieb,
  author = {Chenghao Xiao and Isaac Chung and Imene Kerboua and Jamie Stirling and Xin Zhang and Márton Kardos and Roman Solomatin and Noura Al Moubayed and Kenneth Enevoldsen and Niklas Muennighoff},
  doi = {10.48550/ARXIV.2504.10471},
  journal = {arXiv preprint arXiv:2504.10471},
  publisher = {arXiv},
  title = {MIEB: Massive Image Embedding Benchmark},
  url = {https://arxiv.org/abs/2504.10471},
  year = {2025},
}
""",
    contacts=["gowitheflow-1998", "isaac-chung"],
)

BUILT_MTEB = Benchmark(
    name="BuiltBench(eng)",
    tasks=get_tasks(
        tasks=[
            "BuiltBenchClusteringP2P",
            "BuiltBenchClusteringS2S",
            "BuiltBenchRetrieval",
            "BuiltBenchReranking",
        ],
    ),
    description='"Built-Bench" is an ongoing effort aimed at evaluating text embedding models in the context of built asset management, spanning over various dicsiplines such as architeture, engineering, constrcution, and operations management of the built environment.',
    reference="https://arxiv.org/abs/2411.12056",
    citation=r"""
@article{shahinmoghadam2024benchmarking,
  author = {Shahinmoghadam, Mehrzad and Motamedi, Ali},
  journal = {arXiv preprint arXiv:2411.12056},
  title = {Benchmarking pre-trained text embedding models in aligning built asset information},
  year = {2024},
}
""",
    contacts=["mehrzadshm"],
)

ENCODECHKA = Benchmark(
    name="Encodechka",
    tasks=MTEBTasks(
        get_tasks(
            tasks=[
                # PI
                "RUParaPhraserSTS",
                # SA
                "SentiRuEval2016",
                # TI
                "RuToxicOKMLCUPClassification",
                # IA
                "InappropriatenessClassificationv2",
                # IC, ICX
                "RuNLUIntentClassification",
            ]
        )
        +
        # NLI
        get_tasks(tasks=["XNLI"], eval_splits=["test"], languages=["rus-Cyrl"])
        # STS
        + get_tasks(
            tasks=["RuSTSBenchmarkSTS"],
            eval_splits=["validation"],
            languages=["rus-Cyrl"],
        ),
    ),
    description="A benchmark for evaluating text embedding models on Russian data.",
    reference="https://github.com/avidale/encodechka",
    citation=r"""
@misc{dale_encodechka,
  author = {Dale, David},
  editor = {habr.com},
  month = {June},
  note = {[Online; posted 12-June-2022]},
  title = {Russian rating of sentence encoders},
  url = {https://habr.com/ru/articles/669674/},
  year = {2022},
}
""",
)

VIDORE = Benchmark(
    name="ViDoRe(v1)",
    tasks=get_tasks(
        tasks=[
            "VidoreArxivQARetrieval",
            "VidoreDocVQARetrieval",
            "VidoreInfoVQARetrieval",
            "VidoreTabfquadRetrieval",
            "VidoreTatdqaRetrieval",
            "VidoreShiftProjectRetrieval",
            "VidoreSyntheticDocQAAIRetrieval",
            "VidoreSyntheticDocQAEnergyRetrieval",
            "VidoreSyntheticDocQAGovernmentReportsRetrieval",
            "VidoreSyntheticDocQAHealthcareIndustryRetrieval",
        ],
    ),
    description="Retrieve associated pages according to questions.",
    reference="https://arxiv.org/abs/2407.01449",
    citation=r"""
@article{faysse2024colpali,
  author = {Faysse, Manuel and Sibille, Hugues and Wu, Tony and Viaud, Gautier and Hudelot, C{\'e}line and Colombo, Pierre},
  journal = {arXiv preprint arXiv:2407.01449},
  title = {ColPali: Efficient Document Retrieval with Vision Language Models},
  year = {2024},
}
""",
)

VIDORE_V2 = Benchmark(
    name="ViDoRe(v2)",
    tasks=get_tasks(
        tasks=[
            "Vidore2ESGReportsRetrieval",
            "Vidore2EconomicsReportsRetrieval",
            "Vidore2BioMedicalLecturesRetrieval",
            "Vidore2ESGReportsHLRetrieval",
        ],
    ),
    description="Retrieve associated pages according to questions.",
    reference="https://arxiv.org/abs/2407.01449",
    citation=r"""
@article{mace2025vidorev2,
  author = {Macé, Quentin and Loison António and Faysse, Manuel},
  journal = {arXiv preprint arXiv:2505.17166},
  title = {ViDoRe Benchmark V2: Raising the Bar for Visual Retrieval},
  year = {2025},
}
""",
)

VISUAL_DOCUMENT_RETRIEVAL = Benchmark(
    name="VisualDocumentRetrieval",
    display_name="Visual Document Retrieval",
    icon="https://github.com/DennisSuitters/LibreICONS/raw/2d2172d15e3c6ca03c018629d60050e4b99e5c55/svg-color/libre-gui-picture.svg",
    tasks=get_tasks(
        tasks=[
            # v1
            "VidoreArxivQARetrieval",
            "VidoreDocVQARetrieval",
            "VidoreInfoVQARetrieval",
            "VidoreTabfquadRetrieval",
            "VidoreTatdqaRetrieval",
            "VidoreShiftProjectRetrieval",
            "VidoreSyntheticDocQAAIRetrieval",
            "VidoreSyntheticDocQAEnergyRetrieval",
            "VidoreSyntheticDocQAGovernmentReportsRetrieval",
            "VidoreSyntheticDocQAHealthcareIndustryRetrieval",
            # v2
            "Vidore2ESGReportsRetrieval",
            "Vidore2EconomicsReportsRetrieval",
            "Vidore2BioMedicalLecturesRetrieval",
            "Vidore2ESGReportsHLRetrieval",
        ],
    ),
    description="A benchmark for evaluating visual document retrieval, combining ViDoRe v1 and v2.",
    reference="https://arxiv.org/abs/2407.01449",
    citation=r"""
@article{mace2025vidorev2,
  author = {Macé, Quentin and Loison António and Faysse, Manuel},
  journal = {arXiv preprint arXiv:2505.17166},
  title = {ViDoRe Benchmark V2: Raising the Bar for Visual Retrieval},
  year = {2025},
}
""",
)

R2MED = Benchmark(
    name="R2MED",
    display_name="Reasoning-driven medical retrieval",
    tasks=get_tasks(
        tasks=[
            "R2MEDBiologyRetrieval",
            "R2MEDBioinformaticsRetrieval",
            "R2MEDMedicalSciencesRetrieval",
            "R2MEDMedXpertQAExamRetrieval",
            "R2MEDMedQADiagRetrieval",
            "R2MEDPMCTreatmentRetrieval",
            "R2MEDPMCClinicalRetrieval",
            "R2MEDIIYiClinicalRetrieval",
        ]
    ),
    description="""R2MED: First Reasoning-Driven Medical Retrieval Benchmark.
    R2MED is a high-quality, high-resolution information retrieval (IR) dataset designed for medical scenarios.
    It contains 876 queries with three retrieval tasks, five medical scenarios, and twelve body systems.
    """,
    reference="https://r2med.github.io/",
    citation=r"""
@article{li2025r2med,
  author = {Li, Lei and Zhou, Xiao and Liu, Zheng},
  journal = {arXiv preprint arXiv:2505.14558},
  title = {R2MED: A Benchmark for Reasoning-Driven Medical Retrieval},
  year = {2025},
}
""",
)


VN_MTEB = Benchmark(
    name="VN-MTEB (vie, v1)",
    display_name="Vietnamese",
    icon="https://raw.githubusercontent.com/lipis/flag-icons/refs/heads/main/flags/4x3/vn.svg",
    tasks=get_tasks(
        languages=["vie"],
        exclusive_language_filter=True,
        tasks=[
            # Retrieval
            "ArguAna-VN",
            "SciFact-VN",
            "ClimateFEVER-VN",
            "FEVER-VN",
            "DBPedia-VN",
            "NQ-VN",
            "HotpotQA-VN",
            "MSMARCO-VN",
            "TRECCOVID-VN",
            "FiQA2018-VN",
            "NFCorpus-VN",
            "SCIDOCS-VN",
            "Touche2020-VN",
            "Quora-VN",
            "CQADupstackAndroid-VN",
            "CQADupstackGis-VN",
            "CQADupstackMathematica-VN",
            "CQADupstackPhysics-VN",
            "CQADupstackProgrammers-VN",
            "CQADupstackStats-VN",
            "CQADupstackTex-VN",
            "CQADupstackUnix-VN",
            "CQADupstackWebmasters-VN",
            "CQADupstackWordpress-VN",
            # Classification
            "Banking77VNClassification",
            "EmotionVNClassification",
            "AmazonCounterfactualVNClassification",
            "MTOPDomainVNClassification",
            "TweetSentimentExtractionVNClassification",
            "ToxicConversationsVNClassification",
            "ImdbVNClassification",
            "MTOPIntentVNClassification",
            "MassiveScenarioVNClassification",
            "MassiveIntentVNClassification",
            "AmazonReviewsVNClassification",
            "AmazonPolarityVNClassification",
            # Pair Classification
            "SprintDuplicateQuestions-VN",
            "TwitterSemEval2015-VN",
            "TwitterURLCorpus-VN",
            # Clustering
            "TwentyNewsgroupsClustering-VN",
            "RedditClusteringP2P-VN",
            "StackExchangeClusteringP2P-VN",
            "StackExchangeClustering-VN",
            "RedditClustering-VN",
            # Reranking
            "SciDocsRR-VN",
            "AskUbuntuDupQuestions-VN",
            "StackOverflowDupQuestions-VN",
            # STS
            "BIOSSES-VN",
            "SICK-R-VN",
            "STSBenchmark-VN",
        ],
    ),
    description="A benchmark for text-embedding performance in Vietnamese.",
    reference="https://arxiv.org/abs/2507.21500",
    citation=r"""
@misc{pham2025vnmtebvietnamesemassivetext,
  archiveprefix = {arXiv},
  author = {Loc Pham and Tung Luu and Thu Vo and Minh Nguyen and Viet Hoang},
  eprint = {2507.21500},
  primaryclass = {cs.CL},
  title = {VN-MTEB: Vietnamese Massive Text Embedding Benchmark},
  url = {https://arxiv.org/abs/2507.21500},
  year = {2025},
}
""",
    contacts=["BaoLocPham"],
)

JINA_VDR = Benchmark(
    name="JinaVDR",
    display_name="Jina Visual Document Retrieval",
    tasks=get_tasks(
        tasks=[
            "JinaVDRMedicalPrescriptionsRetrieval",
            "JinaVDRStanfordSlideRetrieval",
            "JinaVDRDonutVQAISynHMPRetrieval",
            "JinaVDRTableVQARetrieval",
            "JinaVDRChartQARetrieval",
            "JinaVDRTQARetrieval",
            "JinaVDROpenAINewsRetrieval",
            "JinaVDREuropeanaDeNewsRetrieval",
            "JinaVDREuropeanaEsNewsRetrieval",
            "JinaVDREuropeanaItScansRetrieval",
            "JinaVDREuropeanaNlLegalRetrieval",
            "JinaVDRHindiGovVQARetrieval",
            "JinaVDRAutomobileCatelogRetrieval",
            "JinaVDRBeveragesCatalogueRetrieval",
            "JinaVDRRamensBenchmarkRetrieval",
            "JinaVDRJDocQARetrieval",
            "JinaVDRHungarianDocQARetrieval",
            "JinaVDRArabicChartQARetrieval",
            "JinaVDRArabicInfographicsVQARetrieval",
            "JinaVDROWIDChartsRetrieval",
            "JinaVDRMPMQARetrieval",
            "JinaVDRJina2024YearlyBookRetrieval",
            "JinaVDRWikimediaCommonsMapsRetrieval",
            "JinaVDRPlotQARetrieval",
            "JinaVDRMMTabRetrieval",
            "JinaVDRCharXivOCRRetrieval",
            "JinaVDRStudentEnrollmentSyntheticRetrieval",
            "JinaVDRGitHubReadmeRetrieval",
            "JinaVDRTweetStockSyntheticsRetrieval",
            "JinaVDRAirbnbSyntheticRetrieval",
            "JinaVDRShanghaiMasterPlanRetrieval",
            "JinaVDRWikimediaCommonsDocumentsRetrieval",
            "JinaVDREuropeanaFrNewsRetrieval",
            "JinaVDRDocQAHealthcareIndustryRetrieval",
            "JinaVDRDocQAAI",
            "JinaVDRShiftProjectRetrieval",
            "JinaVDRTatQARetrieval",
            "JinaVDRInfovqaRetrieval",
            "JinaVDRDocVQARetrieval",
            "JinaVDRDocQAGovReportRetrieval",
            "JinaVDRTabFQuadRetrieval",
            "JinaVDRDocQAEnergyRetrieval",
            "JinaVDRArxivQARetrieval",
        ],
    ),
    description="Multilingual, domain-diverse and layout-rich document retrieval benchmark.",
    reference="https://arxiv.org/abs/2506.18902",
    citation=r"""@misc{günther2025jinaembeddingsv4universalembeddingsmultimodal,
  archiveprefix = {arXiv},
  author = {Michael Günther and Saba Sturua and Mohammad Kalim Akram and Isabelle Mohr and Andrei Ungureanu and Bo Wang and Sedigheh Eslami and Scott Martens and Maximilian Werk and Nan Wang and Han Xiao},
  eprint = {2506.18902},
  primaryclass = {cs.AI},
  title = {jina-embeddings-v4: Universal Embeddings for Multimodal Multilingual Retrieval},
  url = {https://arxiv.org/abs/2506.18902},
  year = {2025},
}""",
)

<<<<<<< HEAD
REAL_MM_RAG = Benchmark(
    name="REAL_MM_RAG",
    display_name="IBM Visual Document Retrieval",
    tasks=get_tasks(
        tasks=[
            "RealMMRagFinReportRetrieval",
            "RealMMRagFinSlidesRetrieval",
            "RealMMRagTechReportRetrieval",
            "RealMMRagTechSlidesRetrieval",
        ],
    ),
    description="""REAL-MM-RAG is a realistic benchmark that reflects real-world multi-modal document retrieval challenges.
                It includes infographic-rich documents such as slides, reports, and technical manuals with tables, charts, and figures, requiring models to integrate textual and visual evidence.
                The benchmark features multi-modality, realistic queries, and accurate labeling for comprehensive evaluation.""",
    reference="https://arxiv.org/abs/2502.12342",
    citation=r"""
@article{wasserman2025real,
  title={REAL-MM-RAG: A Real-World Multi-Modal Retrieval Benchmark},
  author={Wasserman, Navve and Pony, Roi and Naparstek, Oshri and Goldfarb, Adi Raz and Schwartz, Eli and Barzelay, Udi and Karlinsky, Leonid},
  journal={arXiv preprint arXiv:2502.12342},
  year={2025}
}
""",
=======

HUME = HUMEBenchmark(
    name="HUME(v1)",
    display_name="Human Benchmark",
    # icon="https://raw.githubusercontent.com/huggingface/benchmarks/main/benchmarks/assets/hume.png",
    tasks=get_tasks(
        tasks=[
            "HUMEEmotionClassification",
            "HUMEToxicConversationsClassification",
            "HUMETweetSentimentExtractionClassification",
            "HUMEMultilingualSentimentClassification",
            "HUMEArxivClusteringP2P",
            "HUMERedditClusteringP2P",
            "HUMEWikiCitiesClustering",
            "HUMESIB200ClusteringS2S",
            "HUMECore17InstructionReranking",
            "HUMENews21InstructionReranking",
            "HUMERobust04InstructionReranking",
            "HUMEWikipediaRerankingMultilingual",
            "HUMESICK-R",
            "HUMESTS12",
            "HUMESTSBenchmark",
            "HUMESTS22",
        ],
        languages=[
            "eng-Latn",
            "ara-Arab",
            "rus-Cyrl",
            "dan-Latn",
            "nob-Latn",
        ],
    ),
    description="The HUME benchmark is designed to evaluate the performance of text embedding models and humans on a comparable set of tasks. This captures areas where models perform better than human annotators and the reverse. In the paper, we go further into the analysis and what conclusions can be drawn.",
    reference="Coming soon (in review)",
    citation=None,
    contacts=["AdnanElAssadi56", "KennethEnevoldsen", "isaac-chung", "Samoed"],
>>>>>>> 4936fe23
)<|MERGE_RESOLUTION|>--- conflicted
+++ resolved
@@ -2302,7 +2302,6 @@
 }""",
 )
 
-<<<<<<< HEAD
 REAL_MM_RAG = Benchmark(
     name="REAL_MM_RAG",
     display_name="IBM Visual Document Retrieval",
@@ -2326,7 +2325,6 @@
   year={2025}
 }
 """,
-=======
 
 HUME = HUMEBenchmark(
     name="HUME(v1)",
@@ -2363,5 +2361,4 @@
     reference="Coming soon (in review)",
     citation=None,
     contacts=["AdnanElAssadi56", "KennethEnevoldsen", "isaac-chung", "Samoed"],
->>>>>>> 4936fe23
 )