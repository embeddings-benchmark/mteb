from __future__ import annotations

from collections.abc import Sequence
from dataclasses import dataclass
from typing import Annotated

from pydantic import AnyUrl, BeforeValidator, TypeAdapter

from mteb.abstasks.AbsTask import AbsTask
from mteb.load_results.benchmark_results import BenchmarkResults
from mteb.load_results.load_results import load_results
from mteb.overview import MTEBTasks, get_task, get_tasks

http_url_adapter = TypeAdapter(AnyUrl)
UrlString = Annotated[
    str, BeforeValidator(lambda value: str(http_url_adapter.validate_python(value)))
]  # Allows the type to be a string, but ensures that the string is a URL


@dataclass
class Benchmark:
    """A benchmark object intended to run a certain benchmark within MTEB.

    Args:
        name: The name of the benchmark
        tasks: The tasks within the benchmark.
        description: A description of the benchmark, should include its intended goal and potentially a description of its construction
        reference: A link reference, to a source containing additional information typically to a paper, leaderboard or github.
        citation: A bibtex citation
        contacts: The people to contact in case of a problem in the benchmark, preferably a GitHub handle.

    Example:
        >>> Benchmark(
        ...     name="MTEB(custom)",
        ...     tasks=mteb.get_tasks(
        ...         tasks=["AmazonCounterfactualClassification", "AmazonPolarityClassification"],
        ...         languages=["eng"],
        ...     ),
        ...     description="A custom benchmark"
        ... )
    """

    name: str
    tasks: Sequence[AbsTask]
    description: str | None = None
    reference: UrlString | None = None
    citation: str | None = None
    contacts: list[str] | None = None

    def __iter__(self):
        return iter(self.tasks)

    def __len__(self) -> int:
        return len(self.tasks)

    def __getitem__(self, index):
        return self.tasks[index]

    def load_results(
        self, base_results: None | BenchmarkResults = None
    ) -> BenchmarkResults:
        if not hasattr(self, "results_cache"):
            self.results_cache = {}
        if base_results in self.results_cache:
            return self.results_cache[base_results]
        if base_results is None:
            base_results = load_results()
        results = base_results.select_tasks(self.tasks)
        self.results_cache[base_results] = results
        return results


MTEB_EN = Benchmark(
    name="MTEB(eng)",
    tasks=MTEBTasks(
        get_tasks(
            tasks=[
                "ArguAna",
                "ArXivHierarchicalClusteringP2P",
                "ArXivHierarchicalClusteringS2S",
                "AskUbuntuDupQuestions",
                "BIOSSES",
                "Banking77Classification",
                "BiorxivClusteringP2P.v2",
                "CQADupstackGamingRetrieval",
                "CQADupstackUnixRetrieval",
                "ClimateFEVERHardNegatives",
                "FEVERHardNegatives",
                "FiQA2018",
                "HotpotQAHardNegatives",
                "ImdbClassification",
                "MTOPDomainClassification",
                "MassiveIntentClassification",
                "MassiveScenarioClassification",
                "MedrxivClusteringP2P.v2",
                "MedrxivClusteringS2S.v2",
                "MindSmallReranking",
                "SCIDOCS",
                "SICK-R",
                "STS12",
                "STS13",
                "STS14",
                "STS15",
                "STSBenchmark",
                "SprintDuplicateQuestions",
                "StackExchangeClustering.v2",
                "StackExchangeClusteringP2P.v2",
                "TRECCOVID",
                "Touche2020Retrieval.v3",
                "ToxicConversationsClassification",
                "TweetSentimentExtractionClassification",
                "TwentyNewsgroupsClustering.v2",
                "TwitterSemEval2015",
                "TwitterURLCorpus",
                "SummEvalSummarization.v2",
            ],
            languages=["eng"],
            eval_splits=["test"],
            exclusive_language_filter=True,
        )
        + (
            get_task(
                "AmazonCounterfactualClassification",
                eval_splits=["test"],
                hf_subsets=["en"],
            ),
            get_task("STS17", eval_splits=["test"], hf_subsets=["en-en"]),
            get_task("STS22.v2", eval_splits=["test"], hf_subsets=["en"]),
        ),
    ),
    description="""The new English Massive Text Embedding Benchmark.
This benchmark was created to account for the fact that many models have now been finetuned
to tasks in the original MTEB, and contains tasks that are not as frequently used for model training.
This way the new benchmark and leaderboard can give our users a more realistic expectation of models' generalization performance.

The original MTEB leaderboard is available under the [MTEB(eng, classic)](https://huggingface.co/spaces/mteb/leaderboard?benchmark_name=MTEB%28eng%2C+classic%29) tab.
    """,
    citation="",
    contacts=["KennethEnevoldsen", "Muennighoff"],
)

MTEB_ENG_CLASSIC = Benchmark(
    name="MTEB(eng, classic)",
    tasks=MTEBTasks(
        get_tasks(
            tasks=[
                "AmazonPolarityClassification",
                "AmazonReviewsClassification",
                "ArguAna",
                "ArxivClusteringP2P",
                "ArxivClusteringS2S",
                "AskUbuntuDupQuestions",
                "BIOSSES",
                "Banking77Classification",
                "BiorxivClusteringP2P",
                "BiorxivClusteringS2S",
                "CQADupstackRetrieval",
                "ClimateFEVER",
                "DBPedia",
                "EmotionClassification",
                "FEVER",
                "FiQA2018",
                "HotpotQA",
                "ImdbClassification",
                "MTOPDomainClassification",
                "MTOPIntentClassification",
                "MassiveIntentClassification",
                "MassiveScenarioClassification",
                "MedrxivClusteringP2P",
                "MedrxivClusteringS2S",
                "MindSmallReranking",
                "NFCorpus",
                "NQ",
                "QuoraRetrieval",
                "RedditClustering",
                "RedditClusteringP2P",
                "SCIDOCS",
                "SICK-R",
                "STS12",
                "STS13",
                "STS14",
                "STS15",
                "STS16",
                "STSBenchmark",
                "SciDocsRR",
                "SciFact",
                "SprintDuplicateQuestions",
                "StackExchangeClustering",
                "StackExchangeClusteringP2P",
                "StackOverflowDupQuestions",
                "SummEval",
                "TRECCOVID",
                "Touche2020",
                "ToxicConversationsClassification",
                "TweetSentimentExtractionClassification",
                "TwentyNewsgroupsClustering",
                "TwitterSemEval2015",
                "TwitterURLCorpus",
            ],
            languages=["eng"],
            eval_splits=["test"],
        )
        + get_tasks(tasks=["MSMARCO"], languages=["eng"], eval_splits=["dev"])
        + (
            get_task(
                "AmazonCounterfactualClassification",
                eval_splits=["test"],
                hf_subsets=["en"],
            ),
            get_task("STS17", eval_splits=["test"], hf_subsets=["en-en"]),
            get_task("STS22", eval_splits=["test"], hf_subsets=["en"]),
        )
    ),
    description="""The original English benchmark by Muennighoff et al., (2023).
This page is an adaptation of the [old MTEB leaderboard](https://huggingface.co/spaces/mteb/leaderboard_legacy).

> We recommend that you use [MTEB(eng)](https://huggingface.co/spaces/mteb/leaderboard?benchmark_name=MTEB%28eng%29) instead,
as many models have been tuned on MTEB(eng, classic) datasets, and MTEB(eng) might give a more accurate representation of models' generalization performance.
    """,
    citation="""@inproceedings{muennighoff-etal-2023-mteb,
    title = "{MTEB}: Massive Text Embedding Benchmark",
    author = "Muennighoff, Niklas  and
      Tazi, Nouamane  and
      Magne, Loic  and
      Reimers, Nils",
    editor = "Vlachos, Andreas  and
      Augenstein, Isabelle",
    booktitle = "Proceedings of the 17th Conference of the European Chapter of the Association for Computational Linguistics",
    month = may,
    year = "2023",
    address = "Dubrovnik, Croatia",
    publisher = "Association for Computational Linguistics",
    url = "https://aclanthology.org/2023.eacl-main.148",
    doi = "10.18653/v1/2023.eacl-main.148",
    pages = "2014--2037",
}
""",
    contacts=["Muennighoff"],
)

MTEB_MAIN_RU = Benchmark(
    name="MTEB(rus)",
    tasks=get_tasks(
        languages=["rus"],
        tasks=[
            # Classification
            "GeoreviewClassification",
            "HeadlineClassification",
            "InappropriatenessClassification",
            "KinopoiskClassification",
            "MassiveIntentClassification",
            "MassiveScenarioClassification",
            "RuReviewsClassification",
            "RuSciBenchGRNTIClassification",
            "RuSciBenchOECDClassification",
            # Clustering
            "GeoreviewClusteringP2P",
            "RuSciBenchGRNTIClusteringP2P",
            "RuSciBenchOECDClusteringP2P",
            # MultiLabelClassification
            "CEDRClassification",
            "SensitiveTopicsClassification",
            # PairClassification
            "TERRa",
            # Reranking
            "MIRACLReranking",
            "RuBQReranking",
            # Retrieval
            "MIRACLRetrieval",
            "RiaNewsRetrieval",
            "RuBQRetrieval",
            # STS
            "RUParaPhraserSTS",
            "RuSTSBenchmarkSTS",
            "STS22",
        ],
    ),
    description="A Russian version of the Massive Text Embedding Benchmark with a number of novel Russian tasks in all task categories of the original MTEB.",
    reference="https://aclanthology.org/2023.eacl-main.148/",
    citation="""@misc{snegirev2024russianfocusedembeddersexplorationrumteb,
      title={The Russian-focused embedders' exploration: ruMTEB benchmark and Russian embedding model design}, 
      author={Artem Snegirev and Maria Tikhonova and Anna Maksimova and Alena Fenogenova and Alexander Abramov},
      year={2024},
      eprint={2408.12503},
      archivePrefix={arXiv},
      primaryClass={cs.CL},
      url={https://arxiv.org/abs/2408.12503}, 
}
""",
)

MTEB_RETRIEVAL_WITH_INSTRUCTIONS = Benchmark(
    name="MTEB(Retrieval w/Instructions)",
    tasks=get_tasks(
        tasks=[
            "Robust04InstructionRetrieval",
            "News21InstructionRetrieval",
            "Core17InstructionRetrieval",
        ]
    ),
    description="Retrieval w/Instructions is the task of finding relevant documents for a query that has detailed instructions.",
    reference="https://arxiv.org/abs/2403.15246",
    citation="""@misc{weller2024followir,
      title={FollowIR: Evaluating and Teaching Information Retrieval Models to Follow Instructions}, 
      author={Orion Weller and Benjamin Chang and Sean MacAvaney and Kyle Lo and Arman Cohan and Benjamin Van Durme and Dawn Lawrie and Luca Soldaini},
      year={2024},
      eprint={2403.15246},
      archivePrefix={arXiv},
      primaryClass={cs.IR}
}""",
)

MTEB_RETRIEVAL_LAW = Benchmark(
    name="MTEB(law)",  # This benchmark is likely in the need of an update
    tasks=get_tasks(
        tasks=[
            "AILACasedocs",
            "AILAStatutes",
            "LegalSummarization",
            "GerDaLIRSmall",
            "LeCaRDv2",
            "LegalBenchConsumerContractsQA",
            "LegalBenchCorporateLobbying",
            "LegalQuAD",
        ]
    ),
    description="A benchmark of retrieval tasks in the legal domain.",
    reference=None,
    citation=None,
)

MTEB_RETRIEVAL_MEDICAL = Benchmark(
    name="MTEB(Medical)",
    tasks=get_tasks(
        tasks=[
            "CUREv1",
            "NFCorpus",
            "TRECCOVID",
            "TRECCOVID-PL",
            "SciFact",
            "SciFact-PL",
            "MedicalQARetrieval",
            "PublicHealthQA",
            "MedrxivClusteringP2P.v2",
            "MedrxivClusteringS2S.v2",
            "CmedqaRetrieval",
            "CMedQAv2-reranking",
        ],
    ),
    description="A curated set of MTEB tasks designed to evaluate systems in the context of medical information retrieval.",
    reference="",
    citation=None,
)

MTEB_MINERS_BITEXT_MINING = Benchmark(
    name="MINERSBitextMining",
    tasks=get_tasks(
        tasks=[
            "BUCC",
            "LinceMTBitextMining",
            "NollySentiBitextMining",
            "NusaXBitextMining",
            "NusaTranslationBitextMining",
            "PhincBitextMining",
            "Tatoeba",
        ]
    ),
    description="""Bitext Mining texts from the MINERS benchmark, a benchmark designed to evaluate the
    ability of multilingual LMs in semantic retrieval tasks,
    including bitext mining and classification via retrieval-augmented contexts.
    """,
    reference="https://arxiv.org/pdf/2406.07424",
    citation="""
    @article{winata2024miners,
    title={MINERS: Multilingual Language Models as Semantic Retrievers},
    author={Winata, Genta Indra and Zhang, Ruochen and Adelani, David Ifeoluwa},
    journal={arXiv preprint arXiv:2406.07424},
    year={2024}
    }
    """,
)

SEB = Benchmark(
    name="MTEB(Scandinavian)",
    tasks=get_tasks(
        tasks=[
            # Bitext
            "BornholmBitextMining",
            "NorwegianCourtsBitextMining",
            # Classification
            "AngryTweetsClassification",
            "DanishPoliticalCommentsClassification",
            "DalajClassification",
            "DKHateClassification",
            "LccSentimentClassification",
            "MassiveIntentClassification",
            "MassiveScenarioClassification",
            "NordicLangClassification",
            "NoRecClassification",
            "NorwegianParliamentClassification",
            "ScalaClassification",
            "SwedishSentimentClassification",
            "SweRecClassification",
            # Retrieval
            "DanFEVER",
            "NorQuadRetrieval",
            "SNLRetrieval",
            "SwednRetrieval",
            "SweFaqRetrieval",
            "TV2Nordretrieval",
            "TwitterHjerneRetrieval",
            # Clustering
            "SNLHierarchicalClusteringS2S",
            "SNLHierarchicalClusteringP2P",
            "SwednClusteringP2P",
            "SwednClusteringS2S",
            "VGHierarchicalClusteringS2S",
            "VGHierarchicalClusteringP2P",
        ],
        languages=["dan", "swe", "nno", "nob"],
    ),
    description="A curated selection of tasks coverering the Scandinavian languages; Danish, Swedish and Norwegian, including Bokmål and Nynorsk.",
    reference="https://kennethenevoldsen.github.io/scandinavian-embedding-benchmark/",
    citation="""@inproceedings{enevoldsen2024scandinavian,
  title={The Scandinavian Embedding Benchmarks: Comprehensive Assessment of Multilingual and Monolingual Text Embedding},
  author={Enevoldsen, Kenneth and Kardos, M{\'a}rton and Muennighoff, Niklas and Nielbo, Kristoffer},
  booktitle={Advances in Neural Information Processing Systems},
  year={2024},
  url={https://nips.cc/virtual/2024/poster/97869}
}""",
    contacts=["KennethEnevoldsen", "x-tabdeveloping", "Samoed"],
)

CoIR = Benchmark(
    name="CoIR",
    tasks=get_tasks(
        tasks=[
            "AppsRetrieval",
            "CodeFeedbackMT",
            "CodeFeedbackST",
            "CodeSearchNetCCRetrieval",
            "CodeTransOceanContest",
            "CodeTransOceanDL",
            "CosQA",
            "COIRCodeSearchNetRetrieval",
            "StackOverflowQA",
            "SyntheticText2SQL",
        ]
    ),
    description="CoIR: A Comprehensive Benchmark for Code Information Retrieval Models",
    reference="https://github.com/CoIR-team/coir",
    citation="""@misc{li2024coircomprehensivebenchmarkcode,
      title={CoIR: A Comprehensive Benchmark for Code Information Retrieval Models}, 
      author={Xiangyang Li and Kuicai Dong and Yi Quan Lee and Wei Xia and Yichun Yin and Hao Zhang and Yong Liu and Yasheng Wang and Ruiming Tang},
      year={2024},
      eprint={2407.02883},
      archivePrefix={arXiv},
      primaryClass={cs.IR},
      url={https://arxiv.org/abs/2407.02883}, 
    }""",
)

RAR_b = Benchmark(
    name="RAR-b",
    tasks=get_tasks(
        tasks=[
            "ARCChallenge",
            "AlphaNLI",
            "HellaSwag",
            "WinoGrande",
            "PIQA",
            "SIQA",
            "Quail",
            "SpartQA",
            "TempReasonL1",
            "TempReasonL2Pure",
            "TempReasonL2Fact",
            "TempReasonL2Context",
            "TempReasonL3Pure",
            "TempReasonL3Fact",
            "TempReasonL3Context",
            "RARbCode",
            "RARbMath",
        ]
    ),
    description="A benchmark to evaluate reasoning capabilities of retrievers.",
    reference="https://arxiv.org/abs/2404.06347",
    citation="""@article{xiao2024rar,
      title={RAR-b: Reasoning as Retrieval Benchmark},
      author={Xiao, Chenghao and Hudson, G Thomas and Al Moubayed, Noura},
      journal={arXiv preprint arXiv:2404.06347},
      year={2024}
    }""",
    contacts=["gowitheflow-1998"],
)

MTEB_FRA = Benchmark(
    name="MTEB(fra)",
    tasks=MTEBTasks(
        get_tasks(
            languages=["fra"],
            tasks=[
                # Classification
                "AmazonReviewsClassification",
                "MasakhaNEWSClassification",
                "MassiveIntentClassification",
                "MassiveScenarioClassification",
                "MTOPDomainClassification",
                "MTOPIntentClassification",
                # Clustering
                "AlloProfClusteringP2P",
                "AlloProfClusteringS2S",
                "HALClusteringS2S",
                "MasakhaNEWSClusteringP2P",
                "MasakhaNEWSClusteringS2S",
                "MLSUMClusteringP2P",
                "MLSUMClusteringS2S",
                # Pair Classification
                "PawsXPairClassification",
                # Reranking
                "AlloprofReranking",
                "SyntecReranking",
                # Retrieval
                "AlloprofRetrieval",
                "BSARDRetrieval",
                "MintakaRetrieval",
                "SyntecRetrieval",
                "XPQARetrieval",
                # STS
                "SICKFr",
                "STSBenchmarkMultilingualSTS",
                "SummEvalFr",
            ],
        )
        + (get_task("STS22", eval_splits=["test"], hf_subsets=["fr"]),)
    ),
    description="MTEB-French, a French expansion of the original benchmark with high-quality native French datasets.",
    reference="https://arxiv.org/abs/2405.20468",
    citation="""@misc{ciancone2024mtebfrenchresourcesfrenchsentence,
      title={MTEB-French: Resources for French Sentence Embedding Evaluation and Analysis}, 
      author={Mathieu Ciancone and Imene Kerboua and Marion Schaeffer and Wissam Siblini},
      year={2024},
      eprint={2405.20468},
      archivePrefix={arXiv},
      primaryClass={cs.CL},
      url={https://arxiv.org/abs/2405.20468}, 
}""",
    contacts=["imenelydiaker"],
)


MTEB_DEU = Benchmark(
    name="MTEB(deu)",
    tasks=get_tasks(
        languages=["deu"],
        exclusive_language_filter=True,
        tasks=[
            # Classification
            "AmazonCounterfactualClassification",
            "AmazonReviewsClassification",
            "MTOPDomainClassification",
            "MTOPIntentClassification",
            "MassiveIntentClassification",
            "MassiveScenarioClassification",
            # Clustering
            "BlurbsClusteringP2P",
            "BlurbsClusteringS2S",
            "TenKGnadClusteringP2P",
            "TenKGnadClusteringS2S",
            # Pair Classification
            "FalseFriendsGermanEnglish",
            "PawsXPairClassification",
            # Reranking
            "MIRACLReranking",
            # Retrieval
            "GermanQuAD-Retrieval",
            "GermanDPR",
            "XMarket",
            "GerDaLIR",
            # STS
            "GermanSTSBenchmark",
            "STS22",
        ],
    ),
    description="A benchmark for text-embedding performance in German.",
    reference="https://arxiv.org/html/2401.02709v1",
    citation="""@misc{wehrli2024germantextembeddingclustering,
      title={German Text Embedding Clustering Benchmark}, 
      author={Silvan Wehrli and Bert Arnrich and Christopher Irrgang},
      year={2024},
      eprint={2401.02709},
      archivePrefix={arXiv},
      primaryClass={cs.CL},
      url={https://arxiv.org/abs/2401.02709}, 
}""",
    contacts=["slvnwhrl"],
)


MTEB_KOR = Benchmark(
    name="MTEB(kor)",
    tasks=get_tasks(
        languages=["kor"],
        tasks=[  # @KennethEnevoldsen: We could probably expand this to a more solid benchamrk, but for now I have left it as is.
            # Classification
            "KLUE-TC",
            # Reranking
            "MIRACLReranking",
            # Retrieval
            "MIRACLRetrieval",
            "Ko-StrategyQA",
            # STS
            "KLUE-STS",
            "KorSTS",
        ],
    ),
    description="A benchmark and leaderboard for evaluation of text embedding in Korean.",
    reference=None,
    citation=None,
)


MTEB_POL = Benchmark(
    name="MTEB(pol)",
    tasks=MTEBTasks(
        get_tasks(
            languages=["pol"],
            tasks=[
                # Classification
                "AllegroReviews",
                "CBD",
                "MassiveIntentClassification",
                "MassiveScenarioClassification",
                "PolEmo2.0-IN",
                "PolEmo2.0-OUT",
                "PAC",
                # Clustering
                "EightTagsClustering",
                "PlscClusteringS2S",
                "PlscClusteringP2P",
                # Pair Classification
                "CDSC-E",
                "PpcPC",
                "PSC",
                "SICK-E-PL",
                # STS
                "CDSC-R",
                "SICK-R-PL",
            ],
        )
        + (get_task("STS22", eval_splits=["test"], hf_subsets=["pl"]),),
    ),
    description="""Polish Massive Text Embedding Benchmark (PL-MTEB), a comprehensive benchmark for text embeddings in Polish. The PL-MTEB consists of 28 diverse NLP
tasks from 5 task types. With tasks adapted based on previously used datasets by the Polish
NLP community. In addition, a new PLSC (Polish Library of Science Corpus) dataset was created
consisting of titles and abstracts of scientific publications in Polish, which was used as the basis for
two novel clustering tasks.""",  # Rephrased from the abstract
    reference="https://arxiv.org/abs/2405.10138",
    citation="""@article{poswiata2024plmteb,
    title={PL-MTEB: Polish Massive Text Embedding Benchmark},
    author={Rafał Poświata and Sławomir Dadas and Michał Perełkiewicz},
    journal={arXiv preprint arXiv:2405.10138},
    year={2024}
}""",
    contacts=["rafalposwiata"],
)

MTEB_code = Benchmark(
    name="MTEB(code)",
    tasks=get_tasks(
        tasks=[
            # Retrieval
            "AppsRetrieval",
            "CodeEditSearchRetrieval",
            "CodeFeedbackMT",
            "CodeFeedbackST",
            "CodeSearchNetCCRetrieval",
            "CodeSearchNetRetrieval",
            "CodeTransOceanContest",
            "CodeTransOceanDL",
            "CosQA",
            "COIRCodeSearchNetRetrieval",
            "StackOverflowQA",
            "SyntheticText2SQL",
        ],
        languages=[
            "c",
            "c++",
            "go",
            "java",
            "javascript",
            "php",
            "python",
            "ruby",
            "rust",
            "scala",
            "shell",
            "swift",
            "typescript",
        ],
    ),
    description="A massive code embedding benchmark covering retrieval tasks in a miriad of popular programming languages.",
    reference=None,
    citation=None,
)


MTEB_multilingual = Benchmark(
    name="MTEB(Multilingual)",
    tasks=get_tasks(
        tasks=[
            "BornholmBitextMining",
            "BibleNLPBitextMining",
            "BUCC.v2",
            "DiaBlaBitextMining",
            "FloresBitextMining",
            "IN22GenBitextMining",
            "IndicGenBenchFloresBitextMining",
            "NollySentiBitextMining",
            "NorwegianCourtsBitextMining",
            "NTREXBitextMining",
            "NusaTranslationBitextMining",
            "NusaXBitextMining",
            "Tatoeba",
            "BulgarianStoreReviewSentimentClassfication",
            "CzechProductReviewSentimentClassification",
            "GreekLegalCodeClassification",
            "DBpediaClassification",
            "FinancialPhrasebankClassification",
            "PoemSentimentClassification",
            "ToxicConversationsClassification",
            "TweetTopicSingleClassification",
            "EstonianValenceClassification",
            "FilipinoShopeeReviewsClassification",
            "GujaratiNewsClassification",
            "SentimentAnalysisHindi",
            "IndonesianIdClickbaitClassification",
            "ItaCaseholdClassification",
            "KorSarcasmClassification",
            "KurdishSentimentClassification",
            "MacedonianTweetSentimentClassification",
            "AfriSentiClassification",
            "AmazonCounterfactualClassification",
            "CataloniaTweetClassification",
            "CyrillicTurkicLangClassification",
            "IndicLangClassification",
            "MasakhaNEWSClassification",
            "MassiveIntentClassification",
            "MultiHateClassification",
            "NordicLangClassification",
            "NusaParagraphEmotionClassification",
            "NusaX-senti",
            "ScalaClassification",
            "SwissJudgementClassification",
            "NepaliNewsClassification",
            "OdiaNewsClassification",
            "PunjabiNewsClassification",
            "PolEmo2.0-OUT",
            "PAC",
            "SinhalaNewsClassification",
            "CSFDSKMovieReviewSentimentClassification",
            "SiswatiNewsClassification",
            "SlovakMovieReviewSentimentClassification",
            "SwahiliNewsClassification",
            "DalajClassification",
            "TswanaNewsClassification",
            "IsiZuluNewsClassification",
            "WikiCitiesClustering",
            "MasakhaNEWSClusteringS2S",
            "RomaniBibleClustering",
            "ArXivHierarchicalClusteringP2P",
            "ArXivHierarchicalClusteringS2S",
            "BigPatentClustering.v2",
            "BiorxivClusteringP2P.v2",
            "MedrxivClusteringP2P.v2",
            "StackExchangeClustering.v2",
            "AlloProfClusteringS2S.v2",
            "HALClusteringS2S.v2",
            "SIB200ClusteringS2S",
            "WikiClusteringP2P.v2",
            "SNLHierarchicalClusteringP2P",
            "PlscClusteringP2P.v2",
            "SwednClusteringP2P",
            "CLSClusteringP2P.v2",
            "StackOverflowQA",
            "TwitterHjerneRetrieval",
            "AILAStatutes",
            "ArguAna",
            "HagridRetrieval",
            "LegalBenchCorporateLobbying",
            "LEMBPasskeyRetrieval",
            "SCIDOCS",
            "SpartQA",
            "TempReasonL1",
            "TRECCOVID",
            "WinoGrande",
            "BelebeleRetrieval",
            "MLQARetrieval",
            "StatcanDialogueDatasetRetrieval",
            "WikipediaRetrievalMultilingual",
            "CovidRetrieval",
            "Core17InstructionRetrieval",
            "News21InstructionRetrieval",
            "Robust04InstructionRetrieval",
            "KorHateSpeechMLClassification",
            "MalteseNewsClassification",
            "MultiEURLEXMultilabelClassification",
            "BrazilianToxicTweetsClassification",
            "CEDRClassification",
            "CTKFactsNLI",
            "SprintDuplicateQuestions",
            "TwitterURLCorpus",
            "ArmenianParaphrasePC",
            "indonli",
            "OpusparcusPC",
            "PawsXPairClassification",
            "RTE3",
            "XNLI",
            "PpcPC",
            "TERRa",
            "WebLINXCandidatesReranking",
            "AlloprofReranking",
            "VoyageMMarcoReranking",
            "WikipediaRerankingMultilingual",
            "RuBQReranking",
            "T2Reranking",
            "GermanSTSBenchmark",
            "SICK-R",
            "STS12",
            "STS13",
            "STS14",
            "STS15",
            "STSBenchmark",
            "FaroeseSTS",
            "FinParaSTS",
            "JSICK",
            "IndicCrosslingualSTS",
            "SemRel24STS",
            "STS17",
            "STS22.v2",
            "STSES",
            "STSB",
            "MIRACLRetrievalHardNegatives",
        ],
    ),
    description="A large-scale multilingual expansion of MTEB, driven mainly by highly-curated community contributions covering 250+ languages.",
    reference=None,
    citation=None,
    contacts=["KennethEnevoldsen", "isaac-chung"],
)

MTEB_JPN = Benchmark(
    name="MTEB(jpn)",
    tasks=get_tasks(
        languages=["jpn"],
        tasks=[
            # clustering
            "LivedoorNewsClustering.v2",
            "MewsC16JaClustering",
            # classification
            "AmazonReviewsClassification",
            "AmazonCounterfactualClassification",
            "MassiveIntentClassification",
            "MassiveScenarioClassification",
            # STS
            "JSTS",
            "JSICK",
            # pair classification
            "PawsXPairClassification",
            # retrieval
            "JaqketRetrieval",
            "MrTidyRetrieval",
            "JaGovFaqsRetrieval",
            "NLPJournalTitleAbsRetrieval",
            "NLPJournalAbsIntroRetrieval",
            "NLPJournalTitleIntroRetrieval",
            # reranking
            "ESCIReranking",
        ],
    ),
    description="JMTEB is a benchmark for evaluating Japanese text embedding models.",
    reference="https://github.com/sbintuitions/JMTEB",
    citation=None,
)


indic_languages = [
    "asm",
    "awa",
    "ben",
    "bgc",
    "bho",
    "doi",
    "gbm",
    "gom",
    "guj",
    "hin",
    "hne",
    "kan",
    "kas",
    "mai",
    "mal",
    "mar",
    "mni",
    "mup",
    "mwr",
    "nep",
    "npi",
    "ori",
    "ory",
    "pan",
    "raj",
    "san",
    "snd",
    "tam",
    "tel",
    "urd",
]

MTEB_INDIC = Benchmark(
    name="MTEB(Indic)",
    tasks=get_tasks(
        tasks=[
            # Bitext
            "IN22ConvBitextMining",
            "IN22GenBitextMining",
            "IndicGenBenchFloresBitextMining",
            "LinceMTBitextMining",
            # clustering
            "SIB200ClusteringS2S",
            # classification
            "BengaliSentimentAnalysis",
            "GujaratiNewsClassification",
            "HindiDiscourseClassification",
            "SentimentAnalysisHindi",
            "MalayalamNewsClassification",
            "IndicLangClassification",
            "MTOPIntentClassification",
            "MultiHateClassification",
            "TweetSentimentClassification",
            "NepaliNewsClassification",
            "PunjabiNewsClassification",
            "SanskritShlokasClassification",
            "UrduRomanSentimentClassification",
            # STS
            "IndicCrosslingualSTS",
            # pair classification
            "XNLI",
            # retrieval
            "BelebeleRetrieval",
            "XQuADRetrieval",
            # reranking
            "WikipediaRerankingMultilingual",
        ],
        languages=indic_languages,
        exclusive_language_filter=True,
    ),
    description="A regional geopolitical text embedding benchmark targetting embedding performance on Indic languages.",
    reference=None,
    citation=None,
    contacts=["KennethEnevoldsen", "isaac-chung"],
)


eu_languages = [
    # official EU languages (56) - we could include the whole economic area e.g. Norway - additioanlly we could include minority languages (probably a good idea?)
    # germanic
    "dan",
    "eng",
    "deu",
    "nld",
    "swe",
    # romance
    "fra",
    "ita",
    "por",
    "spa",
    "ron",
    # slavic
    "bul",
    "hrv",
    "ces",
    "pol",
    "slk",
    "slv",
    # baltic
    "lav",
    "lit",
    "est",
    # finno-ugric
    "fin",
    "hun",
    # other indo european
    "ell",
    # non-indo european
    "mlt",
    "gle",
    # Schengen Area
    "nno",
    "nob",
    "isl",
    "ron",
    "eus",  # Basque - recognized minority language
    "ron",  # Romanian - recognized minority language
    "rom",  # Romani - recognized minority language
]

MTEB_EU = Benchmark(
    name="MTEB(Europe)",
    tasks=get_tasks(
        tasks=[
            "BornholmBitextMining",
            "BibleNLPBitextMining",
            "BUCC.v2",
            "DiaBlaBitextMining",
            "FloresBitextMining",
            "NorwegianCourtsBitextMining",
            "NTREXBitextMining",
            "BulgarianStoreReviewSentimentClassfication",
            "CzechProductReviewSentimentClassification",
            "GreekLegalCodeClassification",
            "DBpediaClassification",
            "FinancialPhrasebankClassification",
            "PoemSentimentClassification",
            "ToxicChatClassification",
            "ToxicConversationsClassification",
            "EstonianValenceClassification",
            "ItaCaseholdClassification",
            "AmazonCounterfactualClassification",
            "MassiveScenarioClassification",
            "MultiHateClassification",
            "NordicLangClassification",
            "ScalaClassification",
            "SwissJudgementClassification",
            "TweetSentimentClassification",
            "CBD",
            "PolEmo2.0-OUT",
            "CSFDSKMovieReviewSentimentClassification",
            "DalajClassification",
            "WikiCitiesClustering",
            "RomaniBibleClustering",
            "BigPatentClustering.v2",
            "BiorxivClusteringP2P.v2",
            "AlloProfClusteringS2S.v2",
            "HALClusteringS2S.v2",
            "SIB200ClusteringS2S",
            "WikiClusteringP2P.v2",
            "StackOverflowQA",
            "TwitterHjerneRetrieval",
            "LegalQuAD",
            "ArguAna",
            "HagridRetrieval",
            "LegalBenchCorporateLobbying",
            "LEMBPasskeyRetrieval",
            "SCIDOCS",
            "SpartQA",
            "TempReasonL1",
            "WinoGrande",
            "AlloprofRetrieval",
            "BelebeleRetrieval",
            "StatcanDialogueDatasetRetrieval",
            "WikipediaRetrievalMultilingual",
            "Core17InstructionRetrieval",
            "News21InstructionRetrieval",
            "Robust04InstructionRetrieval",
            "MalteseNewsClassification",
            "MultiEURLEXMultilabelClassification",
            "CTKFactsNLI",
            "SprintDuplicateQuestions",
            "OpusparcusPC",
            "RTE3",
            "XNLI",
            "PSC",
            "WebLINXCandidatesReranking",
            "AlloprofReranking",
            "WikipediaRerankingMultilingual",
            "SICK-R",
            "STS12",
            "STS14",
            "STS15",
            "STSBenchmark",
            "FinParaSTS",
            "STS17",
            "SICK-R-PL",
            "STSES",
        ],
        languages=eu_languages,
        exclusive_language_filter=True,
    ),
    description="A regional geopolitical text embedding benchmark targetting embedding performance on European languages.",
    reference=None,
    citation=None,
    contacts=["KennethEnevoldsen", "isaac-chung"],
)

LONG_EMBED = Benchmark(
    name="LongEmbed",
    tasks=get_tasks(
        tasks=[
            "LEMBNarrativeQARetrieval",
            "LEMBNeedleRetrieval",
            "LEMBPasskeyRetrieval",
            "LEMBQMSumRetrieval",
            "LEMBSummScreenFDRetrieval",
            "LEMBWikimQARetrieval",
        ],
    ),
    description="""LongEmbed is a benchmark oriented at exploring models' performance on long-context retrieval.
    The benchmark comprises two synthetic tasks and four carefully chosen real-world tasks,
    featuring documents of varying length and dispersed target information.
    """,  # Pieced together from paper abstract.
    reference="https://arxiv.org/abs/2404.12096v2",
    citation="""@article{zhu2024longembed,
  title={LongEmbed: Extending Embedding Models for Long Context Retrieval},
  author={Zhu, Dawei and Wang, Liang and Yang, Nan and Song, Yifan and Wu, Wenhao and Wei, Furu and Li, Sujian},
  journal={arXiv preprint arXiv:2404.12096},
  year={2024}
}""",
)

BRIGHT = Benchmark(
    name="BRIGHT",
    tasks=get_tasks(
        tasks=["BrightRetrieval"],
    ),
    description="""BRIGHT: A Realistic and Challenging Benchmark for Reasoning-Intensive Retrieval.
    BRIGHT is the first text retrieval
    benchmark that requires intensive reasoning to retrieve relevant documents with
    a dataset consisting of 1,384 real-world queries spanning diverse domains, such as
    economics, psychology, mathematics, and coding. These queries are drawn from
    naturally occurring and carefully curated human data.
    """,
    reference="https://brightbenchmark.github.io/",
    citation="""@article{su2024bright,
  title={Bright: A realistic and challenging benchmark for reasoning-intensive retrieval},
  author={Su, Hongjin and Yen, Howard and Xia, Mengzhou and Shi, Weijia and Muennighoff, Niklas and Wang, Han-yu and Liu, Haisu and Shi, Quan and Siegel, Zachary S and Tang, Michael and others},
  journal={arXiv preprint arXiv:2407.12883},
  year={2024}
}""",
)


CODE_RAG = Benchmark(
    name="CodeRAG",
    tasks=get_tasks(
        tasks=[
            "CodeRAGLibraryDocumentationSolutions",
            "CodeRAGOnlineTutorials",
            "CodeRAGProgrammingSolutions",
            "CodeRAGStackoverflowPosts",
        ],
    ),
    description="A benchmark for evaluating code retrieval augmented generation, testing models' ability to retrieve relevant programming solutions, tutorials and documentation.",
    reference="https://arxiv.org/abs/2406.14497",
    citation="""@misc{wang2024coderagbenchretrievalaugmentcode,
      title={CodeRAG-Bench: Can Retrieval Augment Code Generation?}, 
      author={Zora Zhiruo Wang and Akari Asai and Xinyan Velocity Yu and Frank F. Xu and Yiqing Xie and Graham Neubig and Daniel Fried},
      year={2024},
      eprint={2406.14497},
      archivePrefix={arXiv},
      primaryClass={cs.SE},
      url={https://arxiv.org/abs/2406.14497}, 
    }""",
)


BEIR = Benchmark(
    name="BEIR",
    tasks=get_tasks(
        tasks=[
            "TRECCOVID",
            "NFCorpus",
            "NQ",
            "HotpotQA",
            "FiQA2018",
            "ArguAna",
            "Touche2020",
            "CQADupstackRetrieval",
            "QuoraRetrieval",
            "DBPedia",
            "SCIDOCS",
            "FEVER",
            "ClimateFEVER",
            "SciFact",
        ],
    )
    + get_tasks(tasks=["MSMARCO"], languages=["eng"], eval_splits=["dev"]),
    description="BEIR is a heterogeneous benchmark containing diverse IR tasks. It also provides a common and easy framework for evaluation of your NLP-based retrieval models within the benchmark.",
    reference="https://arxiv.org/abs/2104.08663",
    citation="""@article{thakur2021beir,
  title={Beir: A heterogenous benchmark for zero-shot evaluation of information retrieval models},
  author={Thakur, Nandan and Reimers, Nils and R{\"u}ckl{\'e}, Andreas and Srivastava, Abhishek and Gurevych, Iryna},
  journal={arXiv preprint arXiv:2104.08663},
  year={2021}
}
""",
)

NANOBEIR = Benchmark(
    name="NanoBEIR",
    tasks=get_tasks(
        tasks=[
            "NanoArguAnaRetrieval",
            "NanoClimateFeverRetrieval",
            "NanoDBPediaRetrieval",
            "NanoFEVERRetrieval",
            "NanoFiQA2018Retrieval",
            "NanoHotpotQARetrieval",
            "NanoMSMARCORetrieval",
            "NanoNFCorpusRetrieval",
            "NanoNQRetrieval",
            "NanoQuoraRetrieval",
            "NanoSCIDOCSRetrieval",
            "NanoSciFactRetrieval",
            "NanoTouche2020Retrieval",
        ],
    ),
    description="A benchmark to evaluate with subsets of BEIR datasets to use less computational power",
    reference="https://huggingface.co/collections/zeta-alpha-ai/nanobeir-66e1a0af21dfd93e620cd9f6",
    citation=None,
)

C_MTEB = Benchmark(
    name="MTEB(Chinese)",
    tasks=MTEBTasks(
        get_tasks(
            tasks=[
                "T2Retrieval",
                "MMarcoRetrieval",
                "DuRetrieval",
                "CovidRetrieval",
                "CmedqaRetrieval",
                "EcomRetrieval",
                "MedicalRetrieval",
                "VideoRetrieval",
                "T2Reranking",
                "MMarcoReranking",
                "CMedQAv1-reranking",
                "CMedQAv2-reranking",
                "Ocnli",
                "Cmnli",
                "CLSClusteringS2S",
                "CLSClusteringP2P",
                "ThuNewsClusteringS2S",
                "ThuNewsClusteringP2P",
                "LCQMC",
                "PAWSX",
                "AFQMC",
                "QBQTC",
                "TNews",
                "IFlyTek",
                "Waimai",
                "OnlineShopping",
                "JDReview",
            ],
        )
        + get_tasks(tasks=["MultilingualSentiment"], eval_splits=["test"])
        + get_tasks(
            tasks=[
                "ATEC",
                "BQ",
                "STSB",
            ],
            eval_splits=["validation"],
        )
    ),
    description="The Chinese Massive Text Embedding Benchmark (C-MTEB) is a comprehensive benchmark for Chinese text embeddings covering 6 tasks and 35 datasets.",
    reference="https://github.com/FlagOpen/FlagEmbedding/tree/master/research/C_MTEB",
    citation="""@misc{c-pack,
      title={C-Pack: Packaged Resources To Advance General Chinese Embedding}, 
      author={Shitao Xiao and Zheng Liu and Peitian Zhang and Niklas Muennighoff},
      year={2023},
      eprint={2309.07597},
      archivePrefix={arXiv},
      primaryClass={cs.CL}
}""",
)

FA_MTEB = Benchmark(
    name="FaMTEB(fas, beta)",
    tasks=get_tasks(
        languages=["fas"],
        tasks=[
            # Classification
            "PersianFoodSentimentClassification",
            "SynPerChatbotConvSAClassification",
            "SynPerChatbotConvSAToneChatbotClassification",
            "SynPerChatbotConvSAToneUserClassification",
            "SynPerChatbotSatisfactionLevelClassification",
            "SynPerChatbotRAGToneChatbotClassification",
            "SynPerChatbotRAGToneUserClassification",
            "SynPerChatbotToneChatbotClassification",
            "SynPerChatbotToneUserClassification",
            "PersianTextTone",
            "SIDClassification",
            "DeepSentiPers",
            "PersianTextEmotion",
            "SentimentDKSF",
            "NLPTwitterAnalysisClassification",
            "DigikalamagClassification",
            "MassiveIntentClassification",
            "MassiveScenarioClassification",
            # Clustering
            "BeytooteClustering",
            "DigikalamagClustering",
            "HamshahriClustring",
            "NLPTwitterAnalysisClustering",
            "SIDClustring",
            # PairClassification
            "FarsTail",
            "CExaPPC",
            "SynPerChatbotRAGFAQPC",
            "FarsiParaphraseDetection",
            "SynPerTextKeywordsPC",
            "SynPerQAPC",
            "ParsinluEntail",
            "ParsinluQueryParaphPC",
            # Reranking
            "MIRACLReranking",
            "WikipediaRerankingMultilingual",
            # Retrieval
            "SynPerQARetrieval",
            "SynPerChatbotTopicsRetrieval",
            "SynPerChatbotRAGTopicsRetrieval",
            "SynPerChatbotRAGFAQRetrieval",
            "PersianWebDocumentRetrieval",
            "WikipediaRetrievalMultilingual",
            "MIRACLRetrieval",
            "ClimateFEVER-Fa",
            "DBPedia-Fa",
            "HotpotQA-Fa",
            "MSMARCO-Fa",
            "NQ-Fa",
            "ArguAna-Fa",
            "CQADupstackRetrieval-Fa",
            "FiQA2018-Fa",
            "NFCorpus-Fa",
            "QuoraRetrieval-Fa",
            "SCIDOCS-Fa",
            "SciFact-Fa",
            "TRECCOVID-Fa",
            "Touche2020-Fa",
            # STS
            "Farsick",
            "SynPerSTS",
            "Query2Query",
            # SummaryRetrieval
            "SAMSumFa",
            "SynPerChatbotSumSRetrieval",
            "SynPerChatbotRAGSumSRetrieval",
        ],
    ),
    description="Main Persian (Farsi) benchmarks from MTEB",
    reference=None,
    citation=None,
    contacts=["mehran-sarmadi", "ERfun", "morteza20"],
)

CHEMTEB = Benchmark(
    name="ChemTEB",
    tasks=get_tasks(
        tasks=[
            "PubChemSMILESBitextMining",
            "SDSEyeProtectionClassification",
            "SDSGlovesClassification",
            "WikipediaBioMetChemClassification",
            "WikipediaGreenhouseEnantiopureClassification",
            "WikipediaSolidStateColloidalClassification",
            "WikipediaOrganicInorganicClassification",
            "WikipediaCryobiologySeparationClassification",
            "WikipediaChemistryTopicsClassification",
            "WikipediaTheoreticalAppliedClassification",
            "WikipediaChemFieldsClassification",
            "WikipediaLuminescenceClassification",
            "WikipediaIsotopesFissionClassification",
            "WikipediaSaltsSemiconductorsClassification",
            "WikipediaBiolumNeurochemClassification",
            "WikipediaCrystallographyAnalyticalClassification",
            "WikipediaCompChemSpectroscopyClassification",
            "WikipediaChemEngSpecialtiesClassification",
            "WikipediaChemistryTopicsClustering",
            "WikipediaSpecialtiesInChemistryClustering",
            "PubChemAISentenceParaphrasePC",
            "PubChemSMILESPC",
            "PubChemSynonymPC",
            "PubChemWikiParagraphsPC",
            "PubChemWikiPairClassification",
            "ChemNQRetrieval",
            "ChemHotpotQARetrieval",
        ],
    ),
    description="ChemTEB evaluates the performance of text embedding models on chemical domain data.",
    reference="https://arxiv.org/abs/2412.00532",
    citation="""@article{kasmaee2024chemteb,
    title={ChemTEB: Chemical Text Embedding Benchmark, an Overview of Embedding Models Performance \& Efficiency on a Specific Domain},
    author={Kasmaee, Ali Shiraee and Khodadad, Mohammad and Saloot, Mohammad Arshi and Sherck, Nick and Dokas, Stephen and Mahyar, Hamidreza and Samiee, Soheila},
    journal={arXiv preprint arXiv:2412.00532},
    year={2024}
}""",
)

<<<<<<< HEAD
BUILT_MTEB = Benchmark(
    name="BuiltBench(eng)",
    tasks=get_tasks(
        tasks=[
            "BuiltBenchClusteringP2P",
            "BuiltBenchClusteringS2S",
            "BuiltBenchRetrieval",
            "BuiltBenchReranking",
        ],
    ),
    description="\"Built-Bench\" is an ongoing effort aimed at evaluating text embedding models in the context of buit asset management, spanning over various dicsiplines such as architeture, engineering, constrcution, and operations management of the built environment.",
    reference="https://arxiv.org/abs/2411.12056",
    citation="""@article{shahinmoghadam2024benchmarking,
    title={Benchmarking pre-trained text embedding models in aligning built asset information},
    author={Shahinmoghadam, Mehrzad and Motamedi, Ali},
    journal={arXiv preprint arXiv:2411.12056},
    year={2024}
=======
BEIR_NL = Benchmark(
    name="BEIR-NL",
    tasks=get_tasks(
        tasks=[
            "ArguAna-NL",
            "CQADupstack-NL",
            "FEVER-NL",
            "NQ-NL",
            "Touche2020-NL",
            "FiQA2018-NL",
            "Quora-NL",
            "HotpotQA-NL",
            "SCIDOCS-NL",
            "ClimateFEVER-NL",
            "mMARCO-NL",
            "SciFact-NL",
            "DBPedia-NL",
            "NFCorpus-NL",
            "TRECCOVID-NL",
        ],
    ),
    description="BEIR-NL is a Dutch adaptation of the publicly available BEIR benchmark, created through automated "
    "translation.",
    reference="https://arxiv.org/abs/2412.08329",
    contacts=["nikolay-banar"],
    citation="""@misc{banar2024beirnlzeroshotinformationretrieval,
    title={BEIR-NL: Zero-shot Information Retrieval Benchmark for the Dutch Language}, 
     author={Nikolay Banar and Ehsan Lotfi and Walter Daelemans},
     year={2024},
     eprint={2412.08329},
     archivePrefix={arXiv},
     primaryClass={cs.CL},
     url={https://arxiv.org/abs/2412.08329}, 
>>>>>>> 4a379675
}""",
)<|MERGE_RESOLUTION|>--- conflicted
+++ resolved
@@ -1399,25 +1399,6 @@
 }""",
 )
 
-<<<<<<< HEAD
-BUILT_MTEB = Benchmark(
-    name="BuiltBench(eng)",
-    tasks=get_tasks(
-        tasks=[
-            "BuiltBenchClusteringP2P",
-            "BuiltBenchClusteringS2S",
-            "BuiltBenchRetrieval",
-            "BuiltBenchReranking",
-        ],
-    ),
-    description="\"Built-Bench\" is an ongoing effort aimed at evaluating text embedding models in the context of buit asset management, spanning over various dicsiplines such as architeture, engineering, constrcution, and operations management of the built environment.",
-    reference="https://arxiv.org/abs/2411.12056",
-    citation="""@article{shahinmoghadam2024benchmarking,
-    title={Benchmarking pre-trained text embedding models in aligning built asset information},
-    author={Shahinmoghadam, Mehrzad and Motamedi, Ali},
-    journal={arXiv preprint arXiv:2411.12056},
-    year={2024}
-=======
 BEIR_NL = Benchmark(
     name="BEIR-NL",
     tasks=get_tasks(
@@ -1451,6 +1432,25 @@
      archivePrefix={arXiv},
      primaryClass={cs.CL},
      url={https://arxiv.org/abs/2412.08329}, 
->>>>>>> 4a379675
+}""",
+)
+
+BUILT_MTEB = Benchmark(
+    name="BuiltBench(eng)",
+    tasks=get_tasks(
+        tasks=[
+            "BuiltBenchClusteringP2P",
+            "BuiltBenchClusteringS2S",
+            "BuiltBenchRetrieval",
+            "BuiltBenchReranking",
+        ],
+    ),
+    description="\"Built-Bench\" is an ongoing effort aimed at evaluating text embedding models in the context of buit asset management, spanning over various dicsiplines such as architeture, engineering, constrcution, and operations management of the built environment.",
+    reference="https://arxiv.org/abs/2411.12056",
+    citation="""@article{shahinmoghadam2024benchmarking,
+    title={Benchmarking pre-trained text embedding models in aligning built asset information},
+    author={Shahinmoghadam, Mehrzad and Motamedi, Ali},
+    journal={arXiv preprint arXiv:2411.12056},
+    year={2024}
 }""",
 )