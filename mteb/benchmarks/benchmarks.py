from __future__ import annotations

from typing import Annotated

from pydantic import AnyUrl, BeforeValidator, TypeAdapter

from mteb.benchmarks.benchmark import Benchmark
from mteb.overview import MTEBTasks, get_task, get_tasks

http_url_adapter = TypeAdapter(AnyUrl)
UrlString = Annotated[
    str, BeforeValidator(lambda value: str(http_url_adapter.validate_python(value)))
]  # Allows the type to be a string, but ensures that the string is a URL


<<<<<<< HEAD
MMTEB_CITATION = """
@article{enevoldsen2025mmtebmassivemultilingualtext,
      title={MMTEB: Massive Multilingual Text Embedding Benchmark},
      author={Kenneth Enevoldsen and Isaac Chung and Imene Kerboua and Márton Kardos and Ashwin Mathur and David Stap and Jay Gala and Wissam Siblini and Dominik Krzemiński and Genta Indra Winata and Saba Sturua and Saiteja Utpala and Mathieu Ciancone and Marion Schaeffer and Gabriel Sequeira and Diganta Misra and Shreeya Dhakal and Jonathan Rystrøm and Roman Solomatin and Ömer Çağatan and Akash Kundu and Martin Bernstorff and Shitao Xiao and Akshita Sukhlecha and Bhavish Pahwa and Rafał Poświata and Kranthi Kiran GV and Shawon Ashraf and Daniel Auras and Björn Plüster and Jan Philipp Harries and Loïc Magne and Isabelle Mohr and Mariya Hendriksen and Dawei Zhu and Hippolyte Gisserot-Boukhlef and Tom Aarsen and Jan Kostkan and Konrad Wojtasik and Taemin Lee and Marek Šuppa and Crystina Zhang and Roberta Rocca and Mohammed Hamdy and Andrianos Michail and John Yang and Manuel Faysse and Aleksei Vatolin and Nandan Thakur and Manan Dey and Dipam Vasani and Pranjal Chitale and Simone Tedeschi and Nguyen Tai and Artem Snegirev and Michael Günther and Mengzhou Xia and Weijia Shi and Xing Han Lù and Jordan Clive and Gayatri Krishnakumar and Anna Maksimova and Silvan Wehrli and Maria Tikhonova and Henil Panchal and Aleksandr Abramov and Malte Ostendorff and Zheng Liu and Simon Clematide and Lester James Miranda and Alena Fenogenova and Guangyu Song and Ruqiya Bin Safi and Wen-Ding Li and Alessia Borghini and Federico Cassano and Hongjin Su and Jimmy Lin and Howard Yen and Lasse Hansen and Sara Hooker and Chenghao Xiao and Vaibhav Adlakha and Orion Weller and Siva Reddy and Niklas Muennighoff},
      publisher = {arXiv},
      journal={arXiv preprint arXiv:2502.13595},
      year={2025},
      url={https://arxiv.org/abs/2502.13595},
      doi = {10.48550/arXiv.2502.13595},
}
"""
=======
MMTEB_CITATION = """@article{enevoldsen2025mmtebmassivemultilingualtext,
    title={MMTEB: Massive Multilingual Text Embedding Benchmark}, 
    author={Kenneth Enevoldsen and Isaac Chung and Imene Kerboua and Márton Kardos and Ashwin Mathur and David Stap and Jay Gala and Wissam Siblini and Dominik Krzemiński and Genta Indra Winata and Saba Sturua and Saiteja Utpala and Mathieu Ciancone and Marion Schaeffer and Gabriel Sequeira and Diganta Misra and Shreeya Dhakal and Jonathan Rystrøm and Roman Solomatin and Ömer Çağatan and Akash Kundu and Martin Bernstorff and Shitao Xiao and Akshita Sukhlecha and Bhavish Pahwa and Rafał Poświata and Kranthi Kiran GV and Shawon Ashraf and Daniel Auras and Björn Plüster and Jan Philipp Harries and Loïc Magne and Isabelle Mohr and Mariya Hendriksen and Dawei Zhu and Hippolyte Gisserot-Boukhlef and Tom Aarsen and Jan Kostkan and Konrad Wojtasik and Taemin Lee and Marek Šuppa and Crystina Zhang and Roberta Rocca and Mohammed Hamdy and Andrianos Michail and John Yang and Manuel Faysse and Aleksei Vatolin and Nandan Thakur and Manan Dey and Dipam Vasani and Pranjal Chitale and Simone Tedeschi and Nguyen Tai and Artem Snegirev and Michael Günther and Mengzhou Xia and Weijia Shi and Xing Han Lù and Jordan Clive and Gayatri Krishnakumar and Anna Maksimova and Silvan Wehrli and Maria Tikhonova and Henil Panchal and Aleksandr Abramov and Malte Ostendorff and Zheng Liu and Simon Clematide and Lester James Miranda and Alena Fenogenova and Guangyu Song and Ruqiya Bin Safi and Wen-Ding Li and Alessia Borghini and Federico Cassano and Hongjin Su and Jimmy Lin and Howard Yen and Lasse Hansen and Sara Hooker and Chenghao Xiao and Vaibhav Adlakha and Orion Weller and Siva Reddy and Niklas Muennighoff},
    publisher = {arXiv},
    journal={arXiv preprint arXiv:2502.13595},
    year={2025},
    url={https://arxiv.org/abs/2502.13595}, 
    doi = {10.48550/arXiv.2502.13595},
}"""
>>>>>>> 9117c2fe

MTEB_EN = Benchmark(
    name="MTEB(eng, v2)",
    tasks=MTEBTasks(
        get_tasks(
            tasks=[
                "ArguAna",
                "ArXivHierarchicalClusteringP2P",
                "ArXivHierarchicalClusteringS2S",
                "AskUbuntuDupQuestions",
                "BIOSSES",
                "Banking77Classification",
                "BiorxivClusteringP2P.v2",
                "CQADupstackGamingRetrieval",
                "CQADupstackUnixRetrieval",
                "ClimateFEVERHardNegatives",
                "FEVERHardNegatives",
                "FiQA2018",
                "HotpotQAHardNegatives",
                "ImdbClassification",
                "MTOPDomainClassification",
                "MassiveIntentClassification",
                "MassiveScenarioClassification",
                "MedrxivClusteringP2P.v2",
                "MedrxivClusteringS2S.v2",
                "MindSmallReranking",
                "SCIDOCS",
                "SICK-R",
                "STS12",
                "STS13",
                "STS14",
                "STS15",
                "STSBenchmark",
                "SprintDuplicateQuestions",
                "StackExchangeClustering.v2",
                "StackExchangeClusteringP2P.v2",
                "TRECCOVID",
                "Touche2020Retrieval.v3",
                "ToxicConversationsClassification",
                "TweetSentimentExtractionClassification",
                "TwentyNewsgroupsClustering.v2",
                "TwitterSemEval2015",
                "TwitterURLCorpus",
                "SummEvalSummarization.v2",
            ],
            languages=["eng"],
            eval_splits=["test"],
            exclusive_language_filter=True,
        )
        + (
            get_task(
                "AmazonCounterfactualClassification",
                eval_splits=["test"],
                hf_subsets=["en"],
            ),
            get_task("STS17", eval_splits=["test"], hf_subsets=["en-en"]),
            get_task("STS22.v2", eval_splits=["test"], hf_subsets=["en"]),
        ),
    ),
    description="""The new English Massive Text Embedding Benchmark.
This benchmark was created to account for the fact that many models have now been finetuned
to tasks in the original MTEB, and contains tasks that are not as frequently used for model training.
This way the new benchmark and leaderboard can give our users a more realistic expectation of models' generalization performance.

The original MTEB leaderboard is available under the [MTEB(eng, v1)](http://mteb-leaderboard.hf.space/?benchmark_name=MTEB%28eng%2C+v1%29) tab.
    """,
    citation=MMTEB_CITATION,
    contacts=["KennethEnevoldsen", "Muennighoff"],
)

MTEB_ENG_CLASSIC = Benchmark(
    name="MTEB(eng, v1)",
    tasks=MTEBTasks(
        get_tasks(
            tasks=[
                "AmazonPolarityClassification",
                "AmazonReviewsClassification",
                "ArguAna",
                "ArxivClusteringP2P",
                "ArxivClusteringS2S",
                "AskUbuntuDupQuestions",
                "BIOSSES",
                "Banking77Classification",
                "BiorxivClusteringP2P",
                "BiorxivClusteringS2S",
                "CQADupstackRetrieval",
                "ClimateFEVER",
                "DBPedia",
                "EmotionClassification",
                "FEVER",
                "FiQA2018",
                "HotpotQA",
                "ImdbClassification",
                "MTOPDomainClassification",
                "MTOPIntentClassification",
                "MassiveIntentClassification",
                "MassiveScenarioClassification",
                "MedrxivClusteringP2P",
                "MedrxivClusteringS2S",
                "MindSmallReranking",
                "NFCorpus",
                "NQ",
                "QuoraRetrieval",
                "RedditClustering",
                "RedditClusteringP2P",
                "SCIDOCS",
                "SICK-R",
                "STS12",
                "STS13",
                "STS14",
                "STS15",
                "STS16",
                "STSBenchmark",
                "SciDocsRR",
                "SciFact",
                "SprintDuplicateQuestions",
                "StackExchangeClustering",
                "StackExchangeClusteringP2P",
                "StackOverflowDupQuestions",
                "SummEval",
                "TRECCOVID",
                "Touche2020",
                "ToxicConversationsClassification",
                "TweetSentimentExtractionClassification",
                "TwentyNewsgroupsClustering",
                "TwitterSemEval2015",
                "TwitterURLCorpus",
            ],
            languages=["eng"],
            eval_splits=["test"],
        )
        + get_tasks(tasks=["MSMARCO"], languages=["eng"], eval_splits=["dev"])
        + (
            get_task(
                "AmazonCounterfactualClassification",
                eval_splits=["test"],
                hf_subsets=["en"],
            ),
            get_task(
                "STS17",
                eval_splits=["test"],
                hf_subsets=["en-en"],
            ),
            get_task("STS22", eval_splits=["test"], hf_subsets=["en"]),
        )
    ),
    description="""The original English benchmark by Muennighoff et al., (2023).
This page is an adaptation of the [old MTEB leaderboard](https://huggingface.co/spaces/mteb/leaderboard_legacy).
We recommend that you use [MTEB(eng, v2)](http://mteb-leaderboard.hf.space/?benchmark_name=MTEB%28eng%2C+v2%29) instead, as it uses updated versions of the task, making it notably faster to run and resolving [a known bug](https://github.com/embeddings-benchmark/mteb/issues/1156) in existing tasks. This benchmark also removes datasets common for fine-tuning, such as MSMARCO, which makes model performance scores more comparable. However, generally, both benchmarks provide similar estimates.
    """,
    citation="""@article{muennighoff2022mteb,
    author = {Muennighoff, Niklas and Tazi, Nouamane and Magne, Lo{\"\i}c and Reimers, Nils},
    title = {MTEB: Massive Text Embedding Benchmark},
    publisher = {arXiv},
    journal={arXiv preprint arXiv:2210.07316},
    year = {2022}
    url = {https://arxiv.org/abs/2210.07316},
    doi = {10.48550/ARXIV.2210.07316},
}""",
    contacts=["Muennighoff"],
)

MTEB_MAIN_RU = Benchmark(
    name="MTEB(rus, v1)",
    tasks=get_tasks(
        languages=["rus"],
        tasks=[
            # Classification
            "GeoreviewClassification",
            "HeadlineClassification",
            "InappropriatenessClassification",
            "KinopoiskClassification",
            "MassiveIntentClassification",
            "MassiveScenarioClassification",
            "RuReviewsClassification",
            "RuSciBenchGRNTIClassification",
            "RuSciBenchOECDClassification",
            # Clustering
            "GeoreviewClusteringP2P",
            "RuSciBenchGRNTIClusteringP2P",
            "RuSciBenchOECDClusteringP2P",
            # MultiLabelClassification
            "CEDRClassification",
            "SensitiveTopicsClassification",
            # PairClassification
            "TERRa",
            # Reranking
            "MIRACLReranking",
            "RuBQReranking",
            # Retrieval
            "MIRACLRetrieval",
            "RiaNewsRetrieval",
            "RuBQRetrieval",
            # STS
            "RUParaPhraserSTS",
            "RuSTSBenchmarkSTS",
            "STS22",
        ],
    ),
    description="A Russian version of the Massive Text Embedding Benchmark with a number of novel Russian tasks in all task categories of the original MTEB.",
    reference="https://aclanthology.org/2023.eacl-main.148/",
    citation="""@misc{snegirev2024russianfocusedembeddersexplorationrumteb,
    title={The Russian-focused embedders' exploration: ruMTEB benchmark and Russian embedding model design},
    author={Artem Snegirev and Maria Tikhonova and Anna Maksimova and Alena Fenogenova and Alexander Abramov},
    year={2024},
    eprint={2408.12503},
    archivePrefix={arXiv},
    primaryClass={cs.CL},
    url={https://arxiv.org/abs/2408.12503},
}""",
)

MTEB_RETRIEVAL_WITH_INSTRUCTIONS = Benchmark(
    name="FollowIR",
    tasks=get_tasks(
        tasks=[
            "Robust04InstructionRetrieval",
            "News21InstructionRetrieval",
            "Core17InstructionRetrieval",
        ]
    ),
    description="Retrieval w/Instructions is the task of finding relevant documents for a query that has detailed instructions.",
    reference="https://arxiv.org/abs/2403.15246",
    citation="""@misc{weller2024followir,
    title={FollowIR: Evaluating and Teaching Information Retrieval Models to Follow Instructions},
    author={Orion Weller and Benjamin Chang and Sean MacAvaney and Kyle Lo and Arman Cohan and Benjamin Van Durme and Dawn Lawrie and Luca Soldaini},
    year={2024},
    eprint={2403.15246},
    archivePrefix={arXiv},
    primaryClass={cs.IR}
}""",
)

MTEB_RETRIEVAL_LAW = Benchmark(
    name="MTEB(Law, v1)",  # This benchmark is likely in the need of an update
    tasks=get_tasks(
        tasks=[
            "AILACasedocs",
            "AILAStatutes",
            "LegalSummarization",
            "GerDaLIRSmall",
            "LeCaRDv2",
            "LegalBenchConsumerContractsQA",
            "LegalBenchCorporateLobbying",
            "LegalQuAD",
        ]
    ),
    description="A benchmark of retrieval tasks in the legal domain.",
    reference=None,
    citation=None,
)

MTEB_RETRIEVAL_MEDICAL = Benchmark(
    name="MTEB(Medical, v1)",
    tasks=get_tasks(
        tasks=[
            "CUREv1",
            "NFCorpus",
            "TRECCOVID",
            "TRECCOVID-PL",
            "SciFact",
            "SciFact-PL",
            "MedicalQARetrieval",
            "PublicHealthQA",
            "MedrxivClusteringP2P.v2",
            "MedrxivClusteringS2S.v2",
            "CmedqaRetrieval",
            "CMedQAv2-reranking",
        ],
    ),
    description="A curated set of MTEB tasks designed to evaluate systems in the context of medical information retrieval.",
    reference="",
    citation=None,
)

MTEB_MINERS_BITEXT_MINING = Benchmark(
    name="MINERSBitextMining",
    tasks=get_tasks(
        tasks=[
            "BUCC",
            "LinceMTBitextMining",
            "NollySentiBitextMining",
            "NusaXBitextMining",
            "NusaTranslationBitextMining",
            "PhincBitextMining",
            "Tatoeba",
        ]
    ),
    description="""Bitext Mining texts from the MINERS benchmark, a benchmark designed to evaluate the
    ability of multilingual LMs in semantic retrieval tasks,
    including bitext mining and classification via retrieval-augmented contexts.
    """,
    reference="https://arxiv.org/pdf/2406.07424",
    citation="""@article{winata2024miners,
    title={MINERS: Multilingual Language Models as Semantic Retrievers},
    author={Winata, Genta Indra and Zhang, Ruochen and Adelani, David Ifeoluwa},
    journal={arXiv preprint arXiv:2406.07424},
    year={2024}
}""",
)

SEB = Benchmark(
    name="MTEB(Scandinavian, v1)",
    tasks=get_tasks(
        tasks=[
            # Bitext
            "BornholmBitextMining",
            "NorwegianCourtsBitextMining",
            # Classification
            "AngryTweetsClassification",
            "DanishPoliticalCommentsClassification",
            "DalajClassification",
            "DKHateClassification",
            "LccSentimentClassification",
            "MassiveIntentClassification",
            "MassiveScenarioClassification",
            "NordicLangClassification",
            "NoRecClassification",
            "NorwegianParliamentClassification",
            "ScalaClassification",
            "SwedishSentimentClassification",
            "SweRecClassification",
            # Retrieval
            "DanFeverRetrieval",
            "NorQuadRetrieval",
            "SNLRetrieval",
            "SwednRetrieval",
            "SweFaqRetrieval",
            "TV2Nordretrieval",
            "TwitterHjerneRetrieval",
            # Clustering
            "SNLHierarchicalClusteringS2S",
            "SNLHierarchicalClusteringP2P",
            "SwednClusteringP2P",
            "SwednClusteringS2S",
            "VGHierarchicalClusteringS2S",
            "VGHierarchicalClusteringP2P",
        ],
        languages=["dan", "swe", "nno", "nob"],
    ),
    description="A curated selection of tasks coverering the Scandinavian languages; Danish, Swedish and Norwegian, including Bokmål and Nynorsk.",
    reference="https://kennethenevoldsen.github.io/scandinavian-embedding-benchmark/",
    citation="""@inproceedings{enevoldsen2024scandinavian,
    title={The Scandinavian Embedding Benchmarks: Comprehensive Assessment of Multilingual and Monolingual Text Embedding},
    author={Enevoldsen, Kenneth and Kardos, M{\'a}rton and Muennighoff, Niklas and Nielbo, Kristoffer},
    booktitle={Advances in Neural Information Processing Systems},
    year={2024},
    url={https://nips.cc/virtual/2024/poster/97869}
}""",
    contacts=["KennethEnevoldsen", "x-tabdeveloping", "Samoed"],
)

CoIR = Benchmark(
    name="CoIR",
    tasks=get_tasks(
        tasks=[
            "AppsRetrieval",
            "CodeFeedbackMT",
            "CodeFeedbackST",
            "CodeSearchNetCCRetrieval",
            "CodeTransOceanContest",
            "CodeTransOceanDL",
            "CosQA",
            "COIRCodeSearchNetRetrieval",
            "StackOverflowQA",
            "SyntheticText2SQL",
        ]
    ),
    description="CoIR: A Comprehensive Benchmark for Code Information Retrieval Models",
    reference="https://github.com/CoIR-team/coir",
    citation="""@misc{li2024coircomprehensivebenchmarkcode,
    title={CoIR: A Comprehensive Benchmark for Code Information Retrieval Models},
    author={Xiangyang Li and Kuicai Dong and Yi Quan Lee and Wei Xia and Yichun Yin and Hao Zhang and Yong Liu and Yasheng Wang and Ruiming Tang},
    year={2024},
    eprint={2407.02883},
    archivePrefix={arXiv},
    primaryClass={cs.IR},
    url={https://arxiv.org/abs/2407.02883},
}""",
)

RAR_b = Benchmark(
    name="RAR-b",
    tasks=get_tasks(
        tasks=[
            "ARCChallenge",
            "AlphaNLI",
            "HellaSwag",
            "WinoGrande",
            "PIQA",
            "SIQA",
            "Quail",
            "SpartQA",
            "TempReasonL1",
            "TempReasonL2Pure",
            "TempReasonL2Fact",
            "TempReasonL2Context",
            "TempReasonL3Pure",
            "TempReasonL3Fact",
            "TempReasonL3Context",
            "RARbCode",
            "RARbMath",
        ]
    ),
    description="A benchmark to evaluate reasoning capabilities of retrievers.",
    reference="https://arxiv.org/abs/2404.06347",
    citation="""@article{xiao2024rar,
    title={RAR-b: Reasoning as Retrieval Benchmark},
    author={Xiao, Chenghao and Hudson, G Thomas and Al Moubayed, Noura},
    journal={arXiv preprint arXiv:2404.06347},
    year={2024}
}""",
    contacts=["gowitheflow-1998"],
)

MTEB_FRA = Benchmark(
    name="MTEB(fra, v1)",
    tasks=MTEBTasks(
        get_tasks(
            languages=["fra"],
            tasks=[
                # Classification
                "AmazonReviewsClassification",
                "MasakhaNEWSClassification",
                "MassiveIntentClassification",
                "MassiveScenarioClassification",
                "MTOPDomainClassification",
                "MTOPIntentClassification",
                # Clustering
                "AlloProfClusteringP2P",
                "AlloProfClusteringS2S",
                "HALClusteringS2S",
                "MasakhaNEWSClusteringP2P",
                "MasakhaNEWSClusteringS2S",
                "MLSUMClusteringP2P",
                "MLSUMClusteringS2S",
                # Pair Classification
                "PawsXPairClassification",
                # Reranking
                "AlloprofReranking",
                "SyntecReranking",
                # Retrieval
                "AlloprofRetrieval",
                "BSARDRetrieval",
                "MintakaRetrieval",
                "SyntecRetrieval",
                "XPQARetrieval",
                # STS
                "SICKFr",
                "STSBenchmarkMultilingualSTS",
                "SummEvalFr",
            ],
        )
        + (get_task("STS22", eval_splits=["test"], hf_subsets=["fr"]),)
    ),
    description="MTEB-French, a French expansion of the original benchmark with high-quality native French datasets.",
    reference="https://arxiv.org/abs/2405.20468",
    citation="""@misc{ciancone2024mtebfrenchresourcesfrenchsentence,
    title={MTEB-French: Resources for French Sentence Embedding Evaluation and Analysis},
    author={Mathieu Ciancone and Imene Kerboua and Marion Schaeffer and Wissam Siblini},
    year={2024},
    eprint={2405.20468},
    archivePrefix={arXiv},
    primaryClass={cs.CL},
    url={https://arxiv.org/abs/2405.20468},
}""",
    contacts=["imenelydiaker"],
)

MTEB_DEU = Benchmark(
    name="MTEB(deu, v1)",
    tasks=get_tasks(
        languages=["deu"],
        exclusive_language_filter=True,
        tasks=[
            # Classification
            "AmazonCounterfactualClassification",
            "AmazonReviewsClassification",
            "MTOPDomainClassification",
            "MTOPIntentClassification",
            "MassiveIntentClassification",
            "MassiveScenarioClassification",
            # Clustering
            "BlurbsClusteringP2P",
            "BlurbsClusteringS2S",
            "TenKGnadClusteringP2P",
            "TenKGnadClusteringS2S",
            # Pair Classification
            "FalseFriendsGermanEnglish",
            "PawsXPairClassification",
            # Reranking
            "MIRACLReranking",
            # Retrieval
            "GermanQuAD-Retrieval",
            "GermanDPR",
            "XMarket",
            "GerDaLIR",
            # STS
            "GermanSTSBenchmark",
            "STS22",
        ],
    ),
    description="A benchmark for text-embedding performance in German.",
    reference="https://arxiv.org/html/2401.02709v1",
    citation="""@misc{wehrli2024germantextembeddingclustering,
    title={German Text Embedding Clustering Benchmark},
    author={Silvan Wehrli and Bert Arnrich and Christopher Irrgang},
    year={2024},
    eprint={2401.02709},
    archivePrefix={arXiv},
    primaryClass={cs.CL},
    url={https://arxiv.org/abs/2401.02709},
}""",
    contacts=["slvnwhrl"],
)

MTEB_KOR = Benchmark(
    name="MTEB(kor, v1)",
    tasks=get_tasks(
        languages=["kor"],
        tasks=[  # @KennethEnevoldsen: We could probably expand this to a more solid benchamrk, but for now I have left it as is.
            # Classification
            "KLUE-TC",
            # Reranking
            "MIRACLReranking",
            # Retrieval
            "MIRACLRetrieval",
            "Ko-StrategyQA",
            # STS
            "KLUE-STS",
            "KorSTS",
        ],
    ),
    description="A benchmark and leaderboard for evaluation of text embedding in Korean.",
    reference=None,
    citation=None,
)

MTEB_POL = Benchmark(
    name="MTEB(pol, v1)",
    tasks=MTEBTasks(
        get_tasks(
            languages=["pol"],
            tasks=[
                # Classification
                "AllegroReviews",
                "CBD",
                "MassiveIntentClassification",
                "MassiveScenarioClassification",
                "PolEmo2.0-IN",
                "PolEmo2.0-OUT",
                "PAC",
                # Clustering
                "EightTagsClustering",
                "PlscClusteringS2S",
                "PlscClusteringP2P",
                # Pair Classification
                "CDSC-E",
                "PpcPC",
                "PSC",
                "SICK-E-PL",
                # STS
                "CDSC-R",
                "SICK-R-PL",
            ],
        )
        + (get_task("STS22", eval_splits=["test"], hf_subsets=["pl"]),),
    ),
    description="""Polish Massive Text Embedding Benchmark (PL-MTEB), a comprehensive benchmark for text embeddings in Polish. The PL-MTEB consists of 28 diverse NLP
tasks from 5 task types. With tasks adapted based on previously used datasets by the Polish
NLP community. In addition, a new PLSC (Polish Library of Science Corpus) dataset was created
consisting of titles and abstracts of scientific publications in Polish, which was used as the basis for
two novel clustering tasks.""",  # Rephrased from the abstract
    reference="https://arxiv.org/abs/2405.10138",
    citation="""@article{poswiata2024plmteb,
    title={PL-MTEB: Polish Massive Text Embedding Benchmark},
    author={Rafał Poświata and Sławomir Dadas and Michał Perełkiewicz},
    journal={arXiv preprint arXiv:2405.10138},
    year={2024}
}""",
    contacts=["rafalposwiata"],
)

MTEB_code = Benchmark(
    name="MTEB(Code, v1)",
    tasks=get_tasks(
        tasks=[
            # Retrieval
            "AppsRetrieval",
            "CodeEditSearchRetrieval",
            "CodeFeedbackMT",
            "CodeFeedbackST",
            "CodeSearchNetCCRetrieval",
            "CodeSearchNetRetrieval",
            "CodeTransOceanContest",
            "CodeTransOceanDL",
            "CosQA",
            "COIRCodeSearchNetRetrieval",
            "StackOverflowQA",
            "SyntheticText2SQL",
        ],
        languages=[
            "c",
            "c++",
            "go",
            "java",
            "javascript",
            "php",
            "python",
            "ruby",
            "rust",
            "scala",
            "shell",
            "swift",
            "typescript",
        ],
    ),
    description="A massive code embedding benchmark covering retrieval tasks in a miriad of popular programming languages.",
    reference=None,
    citation=MMTEB_CITATION,
)

MTEB_multilingual = Benchmark(
    name="MTEB(Multilingual, v1)",
    tasks=get_tasks(
        tasks=[
            "BornholmBitextMining",
            "BibleNLPBitextMining",
            "BUCC.v2",
            "DiaBlaBitextMining",
            "FloresBitextMining",
            "IN22GenBitextMining",
            "IndicGenBenchFloresBitextMining",
            "NollySentiBitextMining",
            "NorwegianCourtsBitextMining",
            "NTREXBitextMining",
            "NusaTranslationBitextMining",
            "NusaXBitextMining",
            "Tatoeba",
            "BulgarianStoreReviewSentimentClassfication",
            "CzechProductReviewSentimentClassification",
            "GreekLegalCodeClassification",
            "DBpediaClassification",
            "FinancialPhrasebankClassification",
            "PoemSentimentClassification",
            "ToxicConversationsClassification",
            "TweetTopicSingleClassification",
            "EstonianValenceClassification",
            "FilipinoShopeeReviewsClassification",
            "GujaratiNewsClassification",
            "SentimentAnalysisHindi",
            "IndonesianIdClickbaitClassification",
            "ItaCaseholdClassification",
            "KorSarcasmClassification",
            "KurdishSentimentClassification",
            "MacedonianTweetSentimentClassification",
            "AfriSentiClassification",
            "AmazonCounterfactualClassification",
            "CataloniaTweetClassification",
            "CyrillicTurkicLangClassification",
            "IndicLangClassification",
            "MasakhaNEWSClassification",
            "MassiveIntentClassification",
            "MultiHateClassification",
            "NordicLangClassification",
            "NusaParagraphEmotionClassification",
            "NusaX-senti",
            "ScalaClassification",
            "SwissJudgementClassification",
            "NepaliNewsClassification",
            "OdiaNewsClassification",
            "PunjabiNewsClassification",
            "PolEmo2.0-OUT",
            "PAC",
            "SinhalaNewsClassification",
            "CSFDSKMovieReviewSentimentClassification",
            "SiswatiNewsClassification",
            "SlovakMovieReviewSentimentClassification",
            "SwahiliNewsClassification",
            "DalajClassification",
            "TswanaNewsClassification",
            "IsiZuluNewsClassification",
            "WikiCitiesClustering",
            "MasakhaNEWSClusteringS2S",
            "RomaniBibleClustering",
            "ArXivHierarchicalClusteringP2P",
            "ArXivHierarchicalClusteringS2S",
            "BigPatentClustering.v2",
            "BiorxivClusteringP2P.v2",
            "MedrxivClusteringP2P.v2",
            "StackExchangeClustering.v2",
            "AlloProfClusteringS2S.v2",
            "HALClusteringS2S.v2",
            "SIB200ClusteringS2S",
            "WikiClusteringP2P.v2",
            "SNLHierarchicalClusteringP2P",
            "PlscClusteringP2P.v2",
            "SwednClusteringP2P",
            "CLSClusteringP2P.v2",
            "StackOverflowQA",
            "TwitterHjerneRetrieval",
            "AILAStatutes",
            "ArguAna",
            "HagridRetrieval",
            "LegalBenchCorporateLobbying",
            "LEMBPasskeyRetrieval",
            "SCIDOCS",
            "SpartQA",
            "TempReasonL1",
            "TRECCOVID",
            "CUREv1",
            "WinoGrande",
            "BelebeleRetrieval",
            "MLQARetrieval",
            "StatcanDialogueDatasetRetrieval",
            "WikipediaRetrievalMultilingual",
            "CovidRetrieval",
            "Core17InstructionRetrieval",
            "News21InstructionRetrieval",
            "Robust04InstructionRetrieval",
            "KorHateSpeechMLClassification",
            "MalteseNewsClassification",
            "MultiEURLEXMultilabelClassification",
            "BrazilianToxicTweetsClassification",
            "CEDRClassification",
            "CTKFactsNLI",
            "SprintDuplicateQuestions",
            "TwitterURLCorpus",
            "ArmenianParaphrasePC",
            "indonli",
            "OpusparcusPC",
            "PawsXPairClassification",
            "RTE3",
            "XNLI",
            "PpcPC",
            "TERRa",
            "WebLINXCandidatesReranking",
            "AlloprofReranking",
            "VoyageMMarcoReranking",
            "WikipediaRerankingMultilingual",
            "RuBQReranking",
            "T2Reranking",
            "GermanSTSBenchmark",
            "SICK-R",
            "STS12",
            "STS13",
            "STS14",
            "STS15",
            "STSBenchmark",
            "FaroeseSTS",
            "FinParaSTS",
            "JSICK",
            "IndicCrosslingualSTS",
            "SemRel24STS",
            "STS17",
            "STS22.v2",
            "STSES",
            "STSB",
            "MIRACLRetrievalHardNegatives",
        ],
    ),
    description="A large-scale multilingual expansion of MTEB, driven mainly by highly-curated community contributions covering 250+ languages.",
    reference=None,
    citation=MMTEB_CITATION,
    contacts=["KennethEnevoldsen", "isaac-chung"],
)

MTEB_JPN = Benchmark(
    name="MTEB(jpn, v1)",
    tasks=get_tasks(
        languages=["jpn"],
        tasks=[
            # clustering
            "LivedoorNewsClustering.v2",
            "MewsC16JaClustering",
            # classification
            "AmazonReviewsClassification",
            "AmazonCounterfactualClassification",
            "MassiveIntentClassification",
            "MassiveScenarioClassification",
            # STS
            "JSTS",
            "JSICK",
            # pair classification
            "PawsXPairClassification",
            # retrieval
            "JaqketRetrieval",
            "MrTidyRetrieval",
            "JaGovFaqsRetrieval",
            "NLPJournalTitleAbsRetrieval",
            "NLPJournalAbsIntroRetrieval",
            "NLPJournalTitleIntroRetrieval",
            # reranking
            "ESCIReranking",
        ],
    ),
    description="JMTEB is a benchmark for evaluating Japanese text embedding models.",
    reference="https://github.com/sbintuitions/JMTEB",
    citation=None,
)


indic_languages = [
    "asm",
    "awa",
    "ben",
    "bgc",
    "bho",
    "doi",
    "gbm",
    "gom",
    "guj",
    "hin",
    "hne",
    "kan",
    "kas",
    "mai",
    "mal",
    "mar",
    "mni",
    "mup",
    "mwr",
    "nep",
    "npi",
    "ori",
    "ory",
    "pan",
    "raj",
    "san",
    "snd",
    "tam",
    "tel",
    "urd",
]

MTEB_INDIC = Benchmark(
    name="MTEB(Indic, v1)",
    tasks=MTEBTasks(
        get_tasks(
            tasks=[
                # Bitext
                "IN22ConvBitextMining",
                "IN22GenBitextMining",
                "IndicGenBenchFloresBitextMining",
                "LinceMTBitextMining",
                # clustering
                "SIB200ClusteringS2S",
                # classification
                "BengaliSentimentAnalysis",
                "GujaratiNewsClassification",
                "HindiDiscourseClassification",
                "SentimentAnalysisHindi",
                "MalayalamNewsClassification",
                "IndicLangClassification",
                "MTOPIntentClassification",
                "MultiHateClassification",
                "TweetSentimentClassification",
                "NepaliNewsClassification",
                "PunjabiNewsClassification",
                "SanskritShlokasClassification",
                "UrduRomanSentimentClassification",
                # pair classification
                "XNLI",
                # retrieval
                "BelebeleRetrieval",
                "XQuADRetrieval",
                # reranking
                "WikipediaRerankingMultilingual",
            ],
            languages=indic_languages,
            exclusive_language_filter=True,
        )
        +
        # STS
        (get_task("IndicCrosslingualSTS"),)
    ),
    description="A regional geopolitical text embedding benchmark targetting embedding performance on Indic languages.",
    reference=None,
    citation=MMTEB_CITATION,
    contacts=["KennethEnevoldsen", "isaac-chung"],
)


eu_languages = [
    # official EU languages (56) - we could include the whole economic area e.g. Norway - additioanlly we could include minority languages (probably a good idea?)
    # germanic
    "dan",
    "eng",
    "deu",
    "nld",
    "swe",
    # romance
    "fra",
    "ita",
    "por",
    "spa",
    "ron",
    # slavic
    "bul",
    "hrv",
    "ces",
    "pol",
    "slk",
    "slv",
    # baltic
    "lav",
    "lit",
    "est",
    # finno-ugric
    "fin",
    "hun",
    # other indo european
    "ell",
    # non-indo european
    "mlt",
    "gle",
    # Schengen Area
    "nno",
    "nob",
    "isl",
    "ron",
    "eus",  # Basque - recognized minority language
    "ron",  # Romanian - recognized minority language
    "rom",  # Romani - recognized minority language
]

MTEB_EU = Benchmark(
    name="MTEB(Europe, v1)",
    tasks=get_tasks(
        tasks=[
            "BornholmBitextMining",
            "BibleNLPBitextMining",
            "BUCC.v2",
            "DiaBlaBitextMining",
            "FloresBitextMining",
            "NorwegianCourtsBitextMining",
            "NTREXBitextMining",
            "BulgarianStoreReviewSentimentClassfication",
            "CzechProductReviewSentimentClassification",
            "GreekLegalCodeClassification",
            "DBpediaClassification",
            "FinancialPhrasebankClassification",
            "PoemSentimentClassification",
            "ToxicChatClassification",
            "ToxicConversationsClassification",
            "EstonianValenceClassification",
            "ItaCaseholdClassification",
            "AmazonCounterfactualClassification",
            "MassiveScenarioClassification",
            "MultiHateClassification",
            "NordicLangClassification",
            "ScalaClassification",
            "SwissJudgementClassification",
            "TweetSentimentClassification",
            "CBD",
            "PolEmo2.0-OUT",
            "CSFDSKMovieReviewSentimentClassification",
            "DalajClassification",
            "WikiCitiesClustering",
            "RomaniBibleClustering",
            "BigPatentClustering.v2",
            "BiorxivClusteringP2P.v2",
            "AlloProfClusteringS2S.v2",
            "HALClusteringS2S.v2",
            "SIB200ClusteringS2S",
            "WikiClusteringP2P.v2",
            "StackOverflowQA",
            "TwitterHjerneRetrieval",
            "LegalQuAD",
            "ArguAna",
            "HagridRetrieval",
            "LegalBenchCorporateLobbying",
            "LEMBPasskeyRetrieval",
            "SCIDOCS",
            "SpartQA",
            "TempReasonL1",
            "WinoGrande",
            "AlloprofRetrieval",
            "BelebeleRetrieval",
            "StatcanDialogueDatasetRetrieval",
            "WikipediaRetrievalMultilingual",
            "Core17InstructionRetrieval",
            "News21InstructionRetrieval",
            "Robust04InstructionRetrieval",
            "MalteseNewsClassification",
            "MultiEURLEXMultilabelClassification",
            "CTKFactsNLI",
            "SprintDuplicateQuestions",
            "OpusparcusPC",
            "RTE3",
            "XNLI",
            "PSC",
            "WebLINXCandidatesReranking",
            "AlloprofReranking",
            "WikipediaRerankingMultilingual",
            "SICK-R",
            "STS12",
            "STS14",
            "STS15",
            "STSBenchmark",
            "FinParaSTS",
            "STS17",
            "SICK-R-PL",
            "STSES",
        ],
        languages=eu_languages,
        exclusive_language_filter=True,
    ),
    description="A regional geopolitical text embedding benchmark targetting embedding performance on European languages.",
    reference=None,
    citation=MMTEB_CITATION,
    contacts=["KennethEnevoldsen", "isaac-chung"],
)

LONG_EMBED = Benchmark(
    name="LongEmbed",
    tasks=get_tasks(
        tasks=[
            "LEMBNarrativeQARetrieval",
            "LEMBNeedleRetrieval",
            "LEMBPasskeyRetrieval",
            "LEMBQMSumRetrieval",
            "LEMBSummScreenFDRetrieval",
            "LEMBWikimQARetrieval",
        ],
    ),
    description="""LongEmbed is a benchmark oriented at exploring models' performance on long-context retrieval.
    The benchmark comprises two synthetic tasks and four carefully chosen real-world tasks,
    featuring documents of varying length and dispersed target information.
    """,  # Pieced together from paper abstract.
    reference="https://arxiv.org/abs/2404.12096v2",
    citation="""@article{zhu2024longembed,
    title={LongEmbed: Extending Embedding Models for Long Context Retrieval},
    author={Zhu, Dawei and Wang, Liang and Yang, Nan and Song, Yifan and Wu, Wenhao and Wei, Furu and Li, Sujian},
    journal={arXiv preprint arXiv:2404.12096},
    year={2024}
}""",
)

BRIGHT = Benchmark(
    name="BRIGHT",
    tasks=get_tasks(tasks=["BrightRetrieval"], eval_splits=["standard"]),
    description="""BRIGHT: A Realistic and Challenging Benchmark for Reasoning-Intensive Retrieval.
    BRIGHT is the first text retrieval
    benchmark that requires intensive reasoning to retrieve relevant documents with
    a dataset consisting of 1,384 real-world queries spanning diverse domains, such as
    economics, psychology, mathematics, and coding. These queries are drawn from
    naturally occurring and carefully curated human data.
    """,
    reference="https://brightbenchmark.github.io/",
    citation="""@article{su2024bright,
    title={Bright: A realistic and challenging benchmark for reasoning-intensive retrieval},
    author={Su, Hongjin and Yen, Howard and Xia, Mengzhou and Shi, Weijia and Muennighoff, Niklas and Wang, Han-yu and Liu, Haisu and Shi, Quan and Siegel, Zachary S and Tang, Michael and others},
    journal={arXiv preprint arXiv:2407.12883},
    year={2024}
}""",
)

BRIGHT_LONG = Benchmark(
    name="BRIGHT (long)",
    tasks=MTEBTasks(
        (
            get_task(
                "BrightLongRetrieval",
            ),
        )
    ),
    description="""BRIGHT: A Realistic and Challenging Benchmark for Reasoning-Intensive Retrieval.
BRIGHT is the first text retrieval
benchmark that requires intensive reasoning to retrieve relevant documents with
a dataset consisting of 1,384 real-world queries spanning diverse domains, such as
economics, psychology, mathematics, and coding. These queries are drawn from
naturally occurring and carefully curated human data.

This is the long version of the benchmark, which only filter longer documents.
    """,
    reference="https://brightbenchmark.github.io/",
    citation="""@article{su2024bright,
    title={Bright: A realistic and challenging benchmark for reasoning-intensive retrieval},
    author={Su, Hongjin and Yen, Howard and Xia, Mengzhou and Shi, Weijia and Muennighoff, Niklas and Wang, Han-yu and Liu, Haisu and Shi, Quan and Siegel, Zachary S and Tang, Michael and others},
    journal={arXiv preprint arXiv:2407.12883},
    year={2024}
}""",
)

CODE_RAG = Benchmark(
    name="CodeRAG",
    tasks=get_tasks(
        tasks=[
            "CodeRAGLibraryDocumentationSolutions",
            "CodeRAGOnlineTutorials",
            "CodeRAGProgrammingSolutions",
            "CodeRAGStackoverflowPosts",
        ],
    ),
    description="A benchmark for evaluating code retrieval augmented generation, testing models' ability to retrieve relevant programming solutions, tutorials and documentation.",
    reference="https://arxiv.org/abs/2406.14497",
    citation="""@misc{wang2024coderagbenchretrievalaugmentcode,
    title={CodeRAG-Bench: Can Retrieval Augment Code Generation?},
    author={Zora Zhiruo Wang and Akari Asai and Xinyan Velocity Yu and Frank F. Xu and Yiqing Xie and Graham Neubig and Daniel Fried},
    year={2024},
    eprint={2406.14497},
    archivePrefix={arXiv},
    primaryClass={cs.SE},
    url={https://arxiv.org/abs/2406.14497},
}""",
    display_on_leaderboard=False,
)

BEIR = Benchmark(
    name="BEIR",
    tasks=get_tasks(
        tasks=[
            "TRECCOVID",
            "NFCorpus",
            "NQ",
            "HotpotQA",
            "FiQA2018",
            "ArguAna",
            "Touche2020",
            "CQADupstackRetrieval",
            "QuoraRetrieval",
            "DBPedia",
            "SCIDOCS",
            "FEVER",
            "ClimateFEVER",
            "SciFact",
        ],
    )
    + get_tasks(tasks=["MSMARCO"], languages=["eng"], eval_splits=["dev"]),
    description="BEIR is a heterogeneous benchmark containing diverse IR tasks. It also provides a common and easy framework for evaluation of your NLP-based retrieval models within the benchmark.",
    reference="https://arxiv.org/abs/2104.08663",
    citation="""@article{thakur2021beir,
    title={Beir: A heterogenous benchmark for zero-shot evaluation of information retrieval models},
    author={Thakur, Nandan and Reimers, Nils and R{\"u}ckl{\'e}, Andreas and Srivastava, Abhishek and Gurevych, Iryna},
    journal={arXiv preprint arXiv:2104.08663},
    year={2021}
}
""",
)

NANOBEIR = Benchmark(
    name="NanoBEIR",
    tasks=get_tasks(
        tasks=[
            "NanoArguAnaRetrieval",
            "NanoClimateFeverRetrieval",
            "NanoDBPediaRetrieval",
            "NanoFEVERRetrieval",
            "NanoFiQA2018Retrieval",
            "NanoHotpotQARetrieval",
            "NanoMSMARCORetrieval",
            "NanoNFCorpusRetrieval",
            "NanoNQRetrieval",
            "NanoQuoraRetrieval",
            "NanoSCIDOCSRetrieval",
            "NanoSciFactRetrieval",
            "NanoTouche2020Retrieval",
        ],
    ),
    description="A benchmark to evaluate with subsets of BEIR datasets to use less computational power",
    reference="https://huggingface.co/collections/zeta-alpha-ai/nanobeir-66e1a0af21dfd93e620cd9f6",
    citation=None,
)

C_MTEB = Benchmark(
    name="MTEB(cmn, v1)",
    tasks=MTEBTasks(
        get_tasks(
            tasks=[
                "T2Retrieval",
                "MMarcoRetrieval",
                "DuRetrieval",
                "CovidRetrieval",
                "CmedqaRetrieval",
                "EcomRetrieval",
                "MedicalRetrieval",
                "VideoRetrieval",
                "T2Reranking",
                "MMarcoReranking",
                "CMedQAv1-reranking",
                "CMedQAv2-reranking",
                "Ocnli",
                "Cmnli",
                "CLSClusteringS2S",
                "CLSClusteringP2P",
                "ThuNewsClusteringS2S",
                "ThuNewsClusteringP2P",
                "LCQMC",
                "PAWSX",
                "AFQMC",
                "QBQTC",
                "TNews",
                "IFlyTek",
                "Waimai",
                "OnlineShopping",
                "JDReview",
            ],
        )
        + get_tasks(
            tasks=[
                "MultilingualSentiment",
                "ATEC",
                "BQ",
                "STSB",
            ],
            eval_splits=["test"],
        )
        + get_tasks(
            tasks=[
                "MultilingualSentiment",
            ],
            eval_splits=["validation"],
        )
    ),
    description="The Chinese Massive Text Embedding Benchmark (C-MTEB) is a comprehensive benchmark for Chinese text embeddings covering 6 tasks and 35 datasets.",
    reference="https://github.com/FlagOpen/FlagEmbedding/tree/master/research/C_MTEB",
    citation="""@misc{c-pack,
    title={C-Pack: Packaged Resources To Advance General Chinese Embedding},
    author={Shitao Xiao and Zheng Liu and Peitian Zhang and Niklas Muennighoff},
    year={2023},
    eprint={2309.07597},
    archivePrefix={arXiv},
    primaryClass={cs.CL}
}""",
)

FA_MTEB = Benchmark(
    name="MTEB(fas, beta)",
    tasks=get_tasks(
        languages=["fas"],
        tasks=[
            # Classification
            "PersianFoodSentimentClassification",
            "SynPerChatbotConvSAClassification",
            "SynPerChatbotConvSAToneChatbotClassification",
            "SynPerChatbotConvSAToneUserClassification",
            "SynPerChatbotSatisfactionLevelClassification",
            "SynPerChatbotRAGToneChatbotClassification",
            "SynPerChatbotRAGToneUserClassification",
            "SynPerChatbotToneChatbotClassification",
            "SynPerChatbotToneUserClassification",
            "PersianTextTone",
            "SIDClassification",
            "DeepSentiPers",
            "PersianTextEmotion",
            "SentimentDKSF",
            "NLPTwitterAnalysisClassification",
            "DigikalamagClassification",
            "MassiveIntentClassification",
            "MassiveScenarioClassification",
            # Clustering
            "BeytooteClustering",
            "DigikalamagClustering",
            "HamshahriClustring",
            "NLPTwitterAnalysisClustering",
            "SIDClustring",
            # PairClassification
            "FarsTail",
            "CExaPPC",
            "SynPerChatbotRAGFAQPC",
            "FarsiParaphraseDetection",
            "SynPerTextKeywordsPC",
            "SynPerQAPC",
            "ParsinluEntail",
            "ParsinluQueryParaphPC",
            # Reranking
            "MIRACLReranking",
            "WikipediaRerankingMultilingual",
            # Retrieval
            "SynPerQARetrieval",
            "SynPerChatbotTopicsRetrieval",
            "SynPerChatbotRAGTopicsRetrieval",
            "SynPerChatbotRAGFAQRetrieval",
            "PersianWebDocumentRetrieval",
            "WikipediaRetrievalMultilingual",
            "MIRACLRetrieval",
            "ClimateFEVER-Fa",
            "DBPedia-Fa",
            "HotpotQA-Fa",
            "MSMARCO-Fa",
            "NQ-Fa",
            "ArguAna-Fa",
            "CQADupstackRetrieval-Fa",
            "FiQA2018-Fa",
            "NFCorpus-Fa",
            "QuoraRetrieval-Fa",
            "SCIDOCS-Fa",
            "SciFact-Fa",
            "TRECCOVID-Fa",
            "Touche2020-Fa",
            # STS
            "Farsick",
            "SynPerSTS",
            "Query2Query",
            # SummaryRetrieval
            "SAMSumFa",
            "SynPerChatbotSumSRetrieval",
            "SynPerChatbotRAGSumSRetrieval",
        ],
    ),
    description="Main Persian (Farsi) benchmarks from MTEB",
    reference=None,
    citation=None,
    contacts=["mehran-sarmadi", "ERfun", "morteza20"],
)

CHEMTEB = Benchmark(
    name="ChemTEB",
    tasks=get_tasks(
        tasks=[
            "PubChemSMILESBitextMining",
            "SDSEyeProtectionClassification",
            "SDSGlovesClassification",
            "WikipediaBioMetChemClassification",
            "WikipediaGreenhouseEnantiopureClassification",
            "WikipediaSolidStateColloidalClassification",
            "WikipediaOrganicInorganicClassification",
            "WikipediaCryobiologySeparationClassification",
            "WikipediaChemistryTopicsClassification",
            "WikipediaTheoreticalAppliedClassification",
            "WikipediaChemFieldsClassification",
            "WikipediaLuminescenceClassification",
            "WikipediaIsotopesFissionClassification",
            "WikipediaSaltsSemiconductorsClassification",
            "WikipediaBiolumNeurochemClassification",
            "WikipediaCrystallographyAnalyticalClassification",
            "WikipediaCompChemSpectroscopyClassification",
            "WikipediaChemEngSpecialtiesClassification",
            "WikipediaChemistryTopicsClustering",
            "WikipediaSpecialtiesInChemistryClustering",
            "PubChemAISentenceParaphrasePC",
            "PubChemSMILESPC",
            "PubChemSynonymPC",
            "PubChemWikiParagraphsPC",
            "PubChemWikiPairClassification",
            "ChemNQRetrieval",
            "ChemHotpotQARetrieval",
        ],
    ),
    description="ChemTEB evaluates the performance of text embedding models on chemical domain data.",
    reference="https://arxiv.org/abs/2412.00532",
    citation="""@article{kasmaee2024chemteb,
    title={ChemTEB: Chemical Text Embedding Benchmark, an Overview of Embedding Models Performance \\& Efficiency on a Specific Domain},
    author={Kasmaee, Ali Shiraee and Khodadad, Mohammad and Saloot, Mohammad Arshi and Sherck, Nick and Dokas, Stephen and Mahyar, Hamidreza and Samiee, Soheila},
    journal={arXiv preprint arXiv:2412.00532},
    year={2024}
}""",
)

BEIR_NL = Benchmark(
    name="BEIR-NL",
    tasks=get_tasks(
        tasks=[
            "ArguAna-NL",
            "CQADupstack-NL",
            "FEVER-NL",
            "NQ-NL",
            "Touche2020-NL",
            "FiQA2018-NL",
            "Quora-NL",
            "HotpotQA-NL",
            "SCIDOCS-NL",
            "ClimateFEVER-NL",
            "mMARCO-NL",
            "SciFact-NL",
            "DBPedia-NL",
            "NFCorpus-NL",
            "TRECCOVID-NL",
        ],
    ),
    description="BEIR-NL is a Dutch adaptation of the publicly available BEIR benchmark, created through automated "
    "translation.",
    reference="https://arxiv.org/abs/2412.08329",
    contacts=["nikolay-banar"],
    citation="""@misc{banar2024beirnlzeroshotinformationretrieval,
    title={BEIR-NL: Zero-shot Information Retrieval Benchmark for the Dutch Language},
    author={Nikolay Banar and Ehsan Lotfi and Walter Daelemans},
    year={2024},
    eprint={2412.08329},
    archivePrefix={arXiv},
    primaryClass={cs.CL},
    url={https://arxiv.org/abs/2412.08329},
}""",
)

MIEB_common_tasks = [
    # Image Classification
    "Birdsnap",  # fine
    "Caltech101",  # fine
    "CIFAR10",  # coarse
    "CIFAR100",  # fine
    "Country211",  # fine
    "DTD",  # coarse
    "EuroSAT",  # coarse
    "FER2013",  # coarse
    "FGVCAircraft",  # fine
    "Food101Classification",  # fine
    "GTSRB",  # coarse
    "Imagenet1k",  # fine
    "MNIST",  # coarse
    "OxfordFlowersClassification",  # fine
    "OxfordPets",  # fine
    "PatchCamelyon",  # coarse
    "RESISC45",  # fine
    "StanfordCars",  # fine
    "STL10",  # coarse
    "SUN397",  # fine
    "UCF101",  # fine
    # ImageMultiLabelClassification
    "VOC2007",  # coarse
    # Clustering
    "CIFAR10Clustering",
    "CIFAR100Clustering",
    "ImageNetDog15Clustering",
    "ImageNet10Clustering",
    "TinyImageNetClustering",
    # ZeroShotClassification
    "BirdsnapZeroShot",
    "Caltech101ZeroShot",
    "CIFAR10ZeroShot",
    "CIFAR100ZeroShot",
    "CLEVRZeroShot",
    "CLEVRCountZeroShot",
    "Country211ZeroShot",
    "DTDZeroShot",
    "EuroSATZeroShot",
    "FER2013ZeroShot",
    "FGVCAircraftZeroShot",
    "Food101ZeroShot",
    "GTSRBZeroShot",
    "Imagenet1kZeroShot",
    "MNISTZeroShot",
    "OxfordPetsZeroShot",
    "PatchCamelyonZeroShot",
    "RenderedSST2",
    "RESISC45ZeroShot",
    "StanfordCarsZeroShot",
    "STL10ZeroShot",
    "SUN397ZeroShot",
    "UCF101ZeroShot",
    # Any2AnyMultipleChoice
    "BLINKIT2IMultiChoice",
    "BLINKIT2TMultiChoice",
    "CVBenchCount",
    "CVBenchRelation",
    "CVBenchDepth",
    "CVBenchDistance",
    # Compositionality
    "AROCocoOrder",
    "AROFlickrOrder",
    "AROVisualAttribution",
    "AROVisualRelation",
    "SugarCrepe",
    "Winoground",
    "ImageCoDe",
    # VisualSTS
    "STS12VisualSTS",
    "STS13VisualSTS",
    "STS14VisualSTS",
    "STS15VisualSTS",
    "STS16VisualSTS",
    # Any2AnyRetrieval
    "BLINKIT2IRetrieval",
    "BLINKIT2TRetrieval",
    "CIRRIT2IRetrieval",
    "CUB200I2IRetrieval",
    "EDIST2ITRetrieval",
    "Fashion200kI2TRetrieval",
    "Fashion200kT2IRetrieval",
    "FashionIQIT2IRetrieval",
    "Flickr30kI2TRetrieval",
    "Flickr30kT2IRetrieval",
    "FORBI2IRetrieval",
    "GLDv2I2IRetrieval",
    "GLDv2I2TRetrieval",
    "HatefulMemesI2TRetrieval",
    "HatefulMemesT2IRetrieval",
    "ImageCoDeT2IRetrieval",
    "InfoSeekIT2ITRetrieval",
    "InfoSeekIT2TRetrieval",
    "MemotionI2TRetrieval",
    "MemotionT2IRetrieval",
    "METI2IRetrieval",
    "MSCOCOI2TRetrieval",
    "MSCOCOT2IRetrieval",
    "NIGHTSI2IRetrieval",
    "OVENIT2ITRetrieval",
    "OVENIT2TRetrieval",
    "ROxfordEasyI2IRetrieval",
    "ROxfordMediumI2IRetrieval",
    "ROxfordHardI2IRetrieval",
    "RP2kI2IRetrieval",
    "RParisEasyI2IRetrieval",
    "RParisMediumI2IRetrieval",
    "RParisHardI2IRetrieval",
    "SciMMIRI2TRetrieval",
    "SciMMIRT2IRetrieval",
    "SketchyI2IRetrieval",
    "SOPI2IRetrieval",
    "StanfordCarsI2IRetrieval",
    "TUBerlinT2IRetrieval",
    "VidoreArxivQARetrieval",
    "VidoreDocVQARetrieval",
    "VidoreInfoVQARetrieval",
    "VidoreTabfquadRetrieval",
    "VidoreTatdqaRetrieval",
    "VidoreShiftProjectRetrieval",
    "VidoreSyntheticDocQAAIRetrieval",
    "VidoreSyntheticDocQAEnergyRetrieval",
    "VidoreSyntheticDocQAGovernmentReportsRetrieval",
    "VidoreSyntheticDocQAHealthcareIndustryRetrieval",
    "VisualNewsI2TRetrieval",
    "VisualNewsT2IRetrieval",
    "VizWizIT2TRetrieval",
    "VQA2IT2TRetrieval",
    "WebQAT2ITRetrieval",
    "WebQAT2TRetrieval",
]

MIEB_ENG = Benchmark(
    name="MIEB(eng)",
    tasks=get_tasks(
        tasks=MIEB_common_tasks
        + [
            "VisualSTS17Eng",
            "VisualSTS-b-Eng",
        ],
    ),
    description="""MIEB(eng) is a comprehensive image embeddings benchmark, spanning 8 task types, covering 125 tasks.
    In addition to image classification (zero shot and linear probing), clustering, retrieval, MIEB includes tasks in compositionality evaluation,
    document undestanding, visual STS, and CV-centric tasks.""",
    reference="",
    contacts=["gowitheflow-1998", "isaac-chung"],
    citation="",
)

MIEB_MULTILINGUAL = Benchmark(
    name="MIEB(Multilingual)",
    tasks=get_tasks(
        tasks=MIEB_common_tasks
        + [
            "WITT2IRetrieval",
            "XFlickr30kCoT2IRetrieval",
            "XM3600T2IRetrieval",
            "VisualSTS17Eng",
            "VisualSTS-b-Eng",
            "VisualSTS17Multilingual",
            "VisualSTS-b-Multilingual",
        ],
    ),
    description="""MIEB(Multilingual) is a comprehensive image embeddings benchmark, spanning 10 task types, covering 130 tasks and a total of 39 languages.
    In addition to image classification (zero shot and linear probing), clustering, retrieval, MIEB includes tasks in compositionality evaluation,
    document undestanding, visual STS, and CV-centric tasks. This benchmark consists of MIEB(eng) + 3 multilingual retrieval
    datasets + the multilingual parts of VisualSTS-b and VisualSTS-16.""",
    reference="",
    contacts=["gowitheflow-1998", "isaac-chung"],
    citation="",
)

MIEB_LITE = Benchmark(
    name="MIEB(lite)",
    tasks=get_tasks(
        tasks=[
            # Image Classification
            "Country211",
            "DTD",
            "EuroSAT",
            "GTSRB",
            "OxfordPets",
            "PatchCamelyon",
            "RESISC45",
            "SUN397",
            # Clustering
            "ImageNetDog15Clustering",
            "TinyImageNetClustering",
            # ZeroShotClassification
            "CIFAR100ZeroShot",
            "Country211ZeroShot",
            "FER2013ZeroShot",
            "FGVCAircraftZeroShot",
            "Food101ZeroShot",
            "OxfordPetsZeroShot",
            "StanfordCarsZeroShot",
            # Any2AnyMultipleChoice
            "BLINKIT2IMultiChoice",
            "CVBenchCount",
            "CVBenchRelation",
            "CVBenchDepth",
            "CVBenchDistance",
            # ImageTextPairClassification
            "AROCocoOrder",
            "AROFlickrOrder",
            "AROVisualAttribution",
            "AROVisualRelation",
            "Winoground",
            "ImageCoDe",
            # VisualSTS
            "STS13VisualSTS",
            "STS15VisualSTS",
            "STS17MultilingualVisualSTS",
            "STSBenchmarkMultilingualVisualSTS",
            # Any2AnyRetrieval
            "CIRRIT2IRetrieval",
            "CUB200I2IRetrieval",
            "Fashion200kI2TRetrieval",
            "HatefulMemesI2TRetrieval",
            "InfoSeekIT2TRetrieval",
            "NIGHTSI2IRetrieval",
            "OVENIT2TRetrieval",
            "RP2kI2IRetrieval",
            "VidoreDocVQARetrieval",
            "VidoreInfoVQARetrieval",
            "VidoreTabfquadRetrieval",
            "VidoreTatdqaRetrieval",
            "VidoreShiftProjectRetrieval",
            "VidoreSyntheticDocQAAIRetrieval",
            "VisualNewsI2TRetrieval",
            "VQA2IT2TRetrieval",
            "WebQAT2ITRetrieval",
            "WITT2IRetrieval",
            "XM3600T2IRetrieval",
        ],
    ),
    description="""MIEB(lite) is a comprehensive image embeddings benchmark, spanning 10 task types, covering 51 tasks.
    This is a lite version of MIEB(Multilingual), designed to be run at a fraction of the cost while maintaining
    relative rank of models.""",
    reference="",
    contacts=["gowitheflow-1998", "isaac-chung"],
    citation="",
)

BEIR_PL = Benchmark(
    name="BEIR-PL",
    tasks=get_tasks(
        languages=["pol"],
        tasks=[
            "MSMARCO-PL",
            "TRECCOVID-PL",
            "NFCorpus-PL",
            "NQ-PL",
            "HotpotQA-PL",
            "FiQA-PL",
            "ArguAna-PL",
            "Touche2020-PL",
            "CQADupstackRetrieval-PL",
            "Quora-PL",
            "DBPedia-PL",
            "SCIDOCS-PL",
            "SciFact-PL",
        ],
        eval_splits=["test"],
    ),
    description="BEIR-PL is a benchmark for evaluating text embedding models on Polish language data.",
    reference="https://arxiv.org/abs/2305.19840",
    citation="""
    @misc{wojtasik2024beirplzeroshotinformation,
          title={BEIR-PL: Zero Shot Information Retrieval Benchmark for the Polish Language},
          author={Konrad Wojtasik and Vadim Shishkin and Kacper Wołowiec and Arkadiusz Janz and Maciej Piasecki},
          year={2024},
          eprint={2305.19840},
          archivePrefix={arXiv},
          primaryClass={cs.IR},
          url={https://arxiv.org/abs/2305.19840},
}""",
)

MTEB_LOTTE = Benchmark(
    name="LoTTE",
    tasks=MTEBTasks(get_tasks(tasks=["LoTTE"], eval_splits=["dev"])),
    description=(
        "LoTTE (Long-Tail Topic-stratified Evaluation for IR) is designed to evaluate retrieval models "
        "on underrepresented, long-tail topics. Unlike MSMARCO or BEIR, LoTTE features domain-specific queries and "
        "passages from StackExchange (covering writing, recreation, science, technology, and lifestyle), providing "
        "a challenging out-of-domain generalization benchmark."
    ),
    reference="https://github.com/stanford-futuredata/ColBERT/blob/main/LoTTE.md",
    citation="""@inproceedings{santhanam-etal-2022-colbertv2,
        title = "{C}ol{BERT}v2: Effective and Efficient Retrieval via Lightweight Late Interaction",
        author = "Santhanam, Keshav  and
          Khattab, Omar  and
          Saad-Falcon, Jon  and
          Potts, Christopher  and
          Zaharia, Matei",
        editor = "Carpuat, Marine  and
          de Marneffe, Marie-Catherine  and
          Meza Ruiz, Ivan Vladimir",
        booktitle = "Proceedings of the 2022 Conference of the North American Chapter of the Association for Computational Linguistics: Human Language Technologies",
        month = jul,
        year = "2022",
        address = "Seattle, United States",
        publisher = "Association for Computational Linguistics",
        url = "https://aclanthology.org/2022.naacl-main.272/",
        doi = "10.18653/v1/2022.naacl-main.272",
        pages = "3715--3734",
    }""",
    contacts=["agu18dec"],
)

BUILT_MTEB = Benchmark(
    name="BuiltBench(eng)",
    tasks=get_tasks(
        tasks=[
            "BuiltBenchClusteringP2P",
            "BuiltBenchClusteringS2S",
            "BuiltBenchRetrieval",
            "BuiltBenchReranking",
        ],
    ),
    description='"Built-Bench" is an ongoing effort aimed at evaluating text embedding models in the context of built asset management, spanning over various dicsiplines such as architeture, engineering, constrcution, and operations management of the built environment.',
    reference="https://arxiv.org/abs/2411.12056",
    citation="""@article{shahinmoghadam2024benchmarking,
    title={Benchmarking pre-trained text embedding models in aligning built asset information},
    author={Shahinmoghadam, Mehrzad and Motamedi, Ali},
    journal={arXiv preprint arXiv:2411.12056},
    year={2024}
}""",
    contacts=["mehrzadshm"],
)<|MERGE_RESOLUTION|>--- conflicted
+++ resolved
@@ -13,29 +13,15 @@
 ]  # Allows the type to be a string, but ensures that the string is a URL
 
 
-<<<<<<< HEAD
-MMTEB_CITATION = """
-@article{enevoldsen2025mmtebmassivemultilingualtext,
-      title={MMTEB: Massive Multilingual Text Embedding Benchmark},
-      author={Kenneth Enevoldsen and Isaac Chung and Imene Kerboua and Márton Kardos and Ashwin Mathur and David Stap and Jay Gala and Wissam Siblini and Dominik Krzemiński and Genta Indra Winata and Saba Sturua and Saiteja Utpala and Mathieu Ciancone and Marion Schaeffer and Gabriel Sequeira and Diganta Misra and Shreeya Dhakal and Jonathan Rystrøm and Roman Solomatin and Ömer Çağatan and Akash Kundu and Martin Bernstorff and Shitao Xiao and Akshita Sukhlecha and Bhavish Pahwa and Rafał Poświata and Kranthi Kiran GV and Shawon Ashraf and Daniel Auras and Björn Plüster and Jan Philipp Harries and Loïc Magne and Isabelle Mohr and Mariya Hendriksen and Dawei Zhu and Hippolyte Gisserot-Boukhlef and Tom Aarsen and Jan Kostkan and Konrad Wojtasik and Taemin Lee and Marek Šuppa and Crystina Zhang and Roberta Rocca and Mohammed Hamdy and Andrianos Michail and John Yang and Manuel Faysse and Aleksei Vatolin and Nandan Thakur and Manan Dey and Dipam Vasani and Pranjal Chitale and Simone Tedeschi and Nguyen Tai and Artem Snegirev and Michael Günther and Mengzhou Xia and Weijia Shi and Xing Han Lù and Jordan Clive and Gayatri Krishnakumar and Anna Maksimova and Silvan Wehrli and Maria Tikhonova and Henil Panchal and Aleksandr Abramov and Malte Ostendorff and Zheng Liu and Simon Clematide and Lester James Miranda and Alena Fenogenova and Guangyu Song and Ruqiya Bin Safi and Wen-Ding Li and Alessia Borghini and Federico Cassano and Hongjin Su and Jimmy Lin and Howard Yen and Lasse Hansen and Sara Hooker and Chenghao Xiao and Vaibhav Adlakha and Orion Weller and Siva Reddy and Niklas Muennighoff},
-      publisher = {arXiv},
-      journal={arXiv preprint arXiv:2502.13595},
-      year={2025},
-      url={https://arxiv.org/abs/2502.13595},
-      doi = {10.48550/arXiv.2502.13595},
-}
-"""
-=======
 MMTEB_CITATION = """@article{enevoldsen2025mmtebmassivemultilingualtext,
-    title={MMTEB: Massive Multilingual Text Embedding Benchmark}, 
+    title={MMTEB: Massive Multilingual Text Embedding Benchmark},
     author={Kenneth Enevoldsen and Isaac Chung and Imene Kerboua and Márton Kardos and Ashwin Mathur and David Stap and Jay Gala and Wissam Siblini and Dominik Krzemiński and Genta Indra Winata and Saba Sturua and Saiteja Utpala and Mathieu Ciancone and Marion Schaeffer and Gabriel Sequeira and Diganta Misra and Shreeya Dhakal and Jonathan Rystrøm and Roman Solomatin and Ömer Çağatan and Akash Kundu and Martin Bernstorff and Shitao Xiao and Akshita Sukhlecha and Bhavish Pahwa and Rafał Poświata and Kranthi Kiran GV and Shawon Ashraf and Daniel Auras and Björn Plüster and Jan Philipp Harries and Loïc Magne and Isabelle Mohr and Mariya Hendriksen and Dawei Zhu and Hippolyte Gisserot-Boukhlef and Tom Aarsen and Jan Kostkan and Konrad Wojtasik and Taemin Lee and Marek Šuppa and Crystina Zhang and Roberta Rocca and Mohammed Hamdy and Andrianos Michail and John Yang and Manuel Faysse and Aleksei Vatolin and Nandan Thakur and Manan Dey and Dipam Vasani and Pranjal Chitale and Simone Tedeschi and Nguyen Tai and Artem Snegirev and Michael Günther and Mengzhou Xia and Weijia Shi and Xing Han Lù and Jordan Clive and Gayatri Krishnakumar and Anna Maksimova and Silvan Wehrli and Maria Tikhonova and Henil Panchal and Aleksandr Abramov and Malte Ostendorff and Zheng Liu and Simon Clematide and Lester James Miranda and Alena Fenogenova and Guangyu Song and Ruqiya Bin Safi and Wen-Ding Li and Alessia Borghini and Federico Cassano and Hongjin Su and Jimmy Lin and Howard Yen and Lasse Hansen and Sara Hooker and Chenghao Xiao and Vaibhav Adlakha and Orion Weller and Siva Reddy and Niklas Muennighoff},
     publisher = {arXiv},
     journal={arXiv preprint arXiv:2502.13595},
     year={2025},
-    url={https://arxiv.org/abs/2502.13595}, 
+    url={https://arxiv.org/abs/2502.13595},
     doi = {10.48550/arXiv.2502.13595},
 }"""
->>>>>>> 9117c2fe
 
 MTEB_EN = Benchmark(
     name="MTEB(eng, v2)",
