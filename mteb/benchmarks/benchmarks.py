from __future__ import annotations

from collections.abc import Sequence
from dataclasses import dataclass
from typing import Annotated

from pydantic import AnyUrl, BeforeValidator, TypeAdapter

from mteb.abstasks.AbsTask import AbsTask
from mteb.load_results.benchmark_results import BenchmarkResults
from mteb.load_results.load_results import load_results
from mteb.overview import MTEBTasks, get_task, get_tasks

http_url_adapter = TypeAdapter(AnyUrl)
UrlString = Annotated[
    str, BeforeValidator(lambda value: str(http_url_adapter.validate_python(value)))
]  # Allows the type to be a string, but ensures that the string is a URL


@dataclass
class Benchmark:
    """A benchmark object intended to run a certain benchmark within MTEB.

    Args:
        name: The name of the benchmark
        tasks: The tasks within the benchmark.
        description: A description of the benchmark, should include its intended goal and potentially a description of its construction
        reference: A link reference, to a source containing additional information typically to a paper, leaderboard or github.
        citation: A bibtex citation
        contacts: The people to contact in case of a problem in the benchmark, preferably a GitHub handle.

    Example:
        >>> Benchmark(
        ...     name="MTEB(custom)",
        ...     tasks=mteb.get_tasks(
        ...         tasks=["AmazonCounterfactualClassification", "AmazonPolarityClassification"],
        ...         languages=["eng"],
        ...     ),
        ...     description="A custom benchmark"
        ... )
    """

    name: str
    tasks: Sequence[AbsTask]
    description: str | None = None
    reference: UrlString | None = None
    citation: str | None = None
    contacts: list[str] | None = None

    def __iter__(self):
        return iter(self.tasks)

    def __len__(self) -> int:
        return len(self.tasks)

    def __getitem__(self, index):
        return self.tasks[index]

    def load_results(
        self, base_results: None | BenchmarkResults = None
    ) -> BenchmarkResults:
        if not hasattr(self, "results_cache"):
            self.results_cache = {}
        if base_results in self.results_cache:
            return self.results_cache[base_results]
        if base_results is None:
            base_results = load_results()
        results = base_results.select_tasks(self.tasks)
        self.results_cache[base_results] = results
        return results


MTEB_EN = Benchmark(
    name="MTEB(eng)",
    tasks=MTEBTasks(
        get_tasks(
            tasks=[
                "ArguAna",
                "ArXivHierarchicalClusteringP2P",
                "ArXivHierarchicalClusteringS2S",
                "AskUbuntuDupQuestions",
                "BIOSSES",
                "Banking77Classification",
                "BiorxivClusteringP2P.v2",
                "CQADupstackGamingRetrieval",
                "CQADupstackUnixRetrieval",
                "ClimateFEVERHardNegatives",
                "FEVERHardNegatives",
                "FiQA2018",
                "HotpotQAHardNegatives",
                "ImdbClassification",
                "MTOPDomainClassification",
                "MassiveIntentClassification",
                "MassiveScenarioClassification",
                "MedrxivClusteringP2P.v2",
                "MedrxivClusteringS2S.v2",
                "MindSmallReranking",
                "SCIDOCS",
                "SICK-R",
                "STS12",
                "STS13",
                "STS14",
                "STS15",
                "STSBenchmark",
                "SprintDuplicateQuestions",
                "StackExchangeClustering.v2",
                "StackExchangeClusteringP2P.v2",
                "TRECCOVID",
                "Touche2020Retrieval.v3",
                "ToxicConversationsClassification",
                "TweetSentimentExtractionClassification",
                "TwentyNewsgroupsClustering.v2",
                "TwitterSemEval2015",
                "TwitterURLCorpus",
                "SummEvalSummarization.v2",
            ],
            languages=["eng"],
            eval_splits=["test"],
            exclusive_language_filter=True,
        )
        + (
            get_task(
                "AmazonCounterfactualClassification",
                eval_splits=["test"],
                hf_subsets=["en"],
            ),
            get_task("STS17", eval_splits=["test"], hf_subsets=["en-en"]),
            get_task("STS22.v2", eval_splits=["test"], hf_subsets=["en"]),
        ),
    ),
    description="""The new English Massive Text Embedding Benchmark.
This benchmark was created to account for the fact that many models have now been finetuned
to tasks in the original MTEB, and contains tasks that are not as frequently used for model training.
This way the new benchmark and leaderboard can give our users a more realistic expectation of models' generalization performance.

The original MTEB leaderboard is available under the [MTEB(eng, classic)](http://mteb-leaderboard-2-demo.hf.space/?benchmark_name=MTEB%28eng%2C+classic%29) tab.
    """,
    citation="",
    contacts=["KennethEnevoldsen", "Muennighoff"],
)

MTEB_ENG_CLASSIC = Benchmark(
    name="MTEB(eng, classic)",
    tasks=MTEBTasks(
        get_tasks(
            tasks=[
                "AmazonPolarityClassification",
                "AmazonReviewsClassification",
                "ArguAna",
                "ArxivClusteringP2P",
                "ArxivClusteringS2S",
                "AskUbuntuDupQuestions",
                "BIOSSES",
                "Banking77Classification",
                "BiorxivClusteringP2P",
                "BiorxivClusteringS2S",
                "CQADupstackAndroidRetrieval",
                "CQADupstackEnglishRetrieval",
                "CQADupstackGamingRetrieval",
                "CQADupstackGisRetrieval",
                "CQADupstackMathematicaRetrieval",
                "CQADupstackPhysicsRetrieval",
                "CQADupstackProgrammersRetrieval",
                "CQADupstackStatsRetrieval",
                "CQADupstackTexRetrieval",
                "CQADupstackUnixRetrieval",
                "CQADupstackWebmastersRetrieval",
                "CQADupstackWordpressRetrieval",
                "ClimateFEVER",
                "DBPedia",
                "EmotionClassification",
                "FEVER",
                "FiQA2018",
                "HotpotQA",
                "ImdbClassification",
                "MTOPDomainClassification",
                "MTOPIntentClassification",
                "MassiveIntentClassification",
                "MassiveScenarioClassification",
                "MedrxivClusteringP2P",
                "MedrxivClusteringS2S",
                "MindSmallReranking",
                "NFCorpus",
                "NQ",
                "QuoraRetrieval",
                "RedditClustering",
                "RedditClusteringP2P",
                "SCIDOCS",
                "SICK-R",
                "STS12",
                "STS13",
                "STS14",
                "STS15",
                "STS16",
                "STSBenchmark",
                "SciDocsRR",
                "SciFact",
                "SprintDuplicateQuestions",
                "StackExchangeClustering",
                "StackExchangeClusteringP2P",
                "StackOverflowDupQuestions",
                "SummEval",
                "TRECCOVID",
                "Touche2020",
                "ToxicConversationsClassification",
                "TweetSentimentExtractionClassification",
                "TwentyNewsgroupsClustering",
                "TwitterSemEval2015",
                "TwitterURLCorpus",
            ],
            languages=["eng"],
            eval_splits=["test"],
        )
        + get_tasks(tasks=["MSMARCO"], languages=["eng"], eval_splits=["dev"])
        + (
            get_task(
                "AmazonCounterfactualClassification",
                eval_splits=["test"],
                hf_subsets=["en"],
            ),
            get_task("STS17", eval_splits=["test"], hf_subsets=["en-en"]),
            get_task("STS22", eval_splits=["test"], hf_subsets=["en"]),
        )
    ),
    description="""The original English benchmark by Muennighoff et al., (2023).
This page is an adaptation of the [old MTEB leaderboard](https://huggingface.co/spaces/mteb/leaderboard).

> We recommend that you use [MTEB(eng)](http://mteb-leaderboard-2-demo.hf.space/?benchmark_name=MTEB%28eng%29) instead,
as many models have been tuned on MTEB(eng, classic) datasets, and MTEB(eng) might give a more accurate representation of models' generalization performance.
    """,
    citation="""@inproceedings{muennighoff-etal-2023-mteb,
    title = "{MTEB}: Massive Text Embedding Benchmark",
    author = "Muennighoff, Niklas  and
      Tazi, Nouamane  and
      Magne, Loic  and
      Reimers, Nils",
    editor = "Vlachos, Andreas  and
      Augenstein, Isabelle",
    booktitle = "Proceedings of the 17th Conference of the European Chapter of the Association for Computational Linguistics",
    month = may,
    year = "2023",
    address = "Dubrovnik, Croatia",
    publisher = "Association for Computational Linguistics",
    url = "https://aclanthology.org/2023.eacl-main.148",
    doi = "10.18653/v1/2023.eacl-main.148",
    pages = "2014--2037",
}
""",
    contacts=["Muennighoff"],
)

MTEB_MAIN_RU = Benchmark(
    name="MTEB(rus)",
    tasks=get_tasks(
        languages=["rus"],
        tasks=[
            # Classification
            "GeoreviewClassification",
            "HeadlineClassification",
            "InappropriatenessClassification",
            "KinopoiskClassification",
            "MassiveIntentClassification",
            "MassiveScenarioClassification",
            "RuReviewsClassification",
            "RuSciBenchGRNTIClassification",
            "RuSciBenchOECDClassification",
            # Clustering
            "GeoreviewClusteringP2P",
            "RuSciBenchGRNTIClusteringP2P",
            "RuSciBenchOECDClusteringP2P",
            # MultiLabelClassification
            "CEDRClassification",
            "SensitiveTopicsClassification",
            # PairClassification
            "TERRa",
            # Reranking
            "MIRACLReranking",
            "RuBQReranking",
            # Retrieval
            "MIRACLRetrieval",
            "RiaNewsRetrieval",
            "RuBQRetrieval",
            # STS
            "RUParaPhraserSTS",
            "RuSTSBenchmarkSTS",
            "STS22",
        ],
    ),
    description="A Russian version of the Massive Text Embedding Benchmark with a number of novel Russian tasks in all task categories of the original MTEB.",
    reference="https://aclanthology.org/2023.eacl-main.148/",
    citation="""@misc{snegirev2024russianfocusedembeddersexplorationrumteb,
      title={The Russian-focused embedders' exploration: ruMTEB benchmark and Russian embedding model design}, 
      author={Artem Snegirev and Maria Tikhonova and Anna Maksimova and Alena Fenogenova and Alexander Abramov},
      year={2024},
      eprint={2408.12503},
      archivePrefix={arXiv},
      primaryClass={cs.CL},
      url={https://arxiv.org/abs/2408.12503}, 
}
""",
)

MTEB_RETRIEVAL_WITH_INSTRUCTIONS = Benchmark(
    name="MTEB(Retrieval w/Instructions)",
    tasks=get_tasks(
        tasks=[
            "Robust04InstructionRetrieval",
            "News21InstructionRetrieval",
            "Core17InstructionRetrieval",
        ]
    ),
    description="Retrieval w/Instructions is the task of finding relevant documents for a query that has detailed instructions.",
    reference="https://arxiv.org/abs/2403.15246",
    citation="""@misc{weller2024followir,
      title={FollowIR: Evaluating and Teaching Information Retrieval Models to Follow Instructions}, 
      author={Orion Weller and Benjamin Chang and Sean MacAvaney and Kyle Lo and Arman Cohan and Benjamin Van Durme and Dawn Lawrie and Luca Soldaini},
      year={2024},
      eprint={2403.15246},
      archivePrefix={arXiv},
      primaryClass={cs.IR}
}""",
)

MTEB_RETRIEVAL_LAW = Benchmark(
    name="MTEB(law)",  # This benchmark is likely in the need of an update
    tasks=get_tasks(
        tasks=[
            "AILACasedocs",
            "AILAStatutes",
            "LegalSummarization",
            "GerDaLIRSmall",
            "LeCaRDv2",
            "LegalBenchConsumerContractsQA",
            "LegalBenchCorporateLobbying",
            "LegalQuAD",
        ]
    ),
    description="A benchmark of retrieval tasks in the legal domain.",
    reference=None,
    citation=None,
)

MTEB_RETRIEVAL_MEDICAL = Benchmark(
    name="MTEB(Medical)",
    tasks=get_tasks(
        tasks=[
            "CUREv1",
            "NFCorpus",
            "TRECCOVID",
            "TRECCOVID-PL",
            "SciFact",
            "SciFact-PL",
            "MedicalQARetrieval",
            "PublicHealthQA",
            "MedrxivClusteringP2P.v2",
            "MedrxivClusteringS2S.v2",
            "CmedqaRetrieval",
            "CMedQAv2-reranking",
        ],
    ),
    description="A curated set of MTEB tasks designed to evaluate systems in the context of medical information retrieval.",
    reference="",
    citation=None,
)

MTEB_MINERS_BITEXT_MINING = Benchmark(
    name="MINERSBitextMining",
    tasks=get_tasks(
        tasks=[
            "BUCC",
            "LinceMTBitextMining",
            "NollySentiBitextMining",
            "NusaXBitextMining",
            "NusaTranslationBitextMining",
            "PhincBitextMining",
            "Tatoeba",
        ]
    ),
    description="""Bitext Mining texts from the MINERS benchmark, a benchmark designed to evaluate the
    ability of multilingual LMs in semantic retrieval tasks,
    including bitext mining and classification via retrieval-augmented contexts.
    """,
    reference="https://arxiv.org/pdf/2406.07424",
    citation="""
    @article{winata2024miners,
    title={MINERS: Multilingual Language Models as Semantic Retrievers},
    author={Winata, Genta Indra and Zhang, Ruochen and Adelani, David Ifeoluwa},
    journal={arXiv preprint arXiv:2406.07424},
    year={2024}
    }
    """,
)

SEB = Benchmark(
    name="MTEB(Scandinavian)",
    tasks=get_tasks(
        tasks=[
            # Bitext
            "BornholmBitextMining",
            "NorwegianCourtsBitextMining",
            # Classification
            "AngryTweetsClassification",
            "DanishPoliticalCommentsClassification",
            "DalajClassification",
            "DKHateClassification",
            "LccSentimentClassification",
            "MassiveIntentClassification",
            "MassiveScenarioClassification",
            "NordicLangClassification",
            "NoRecClassification",
            "NorwegianParliamentClassification",
            "ScalaClassification",
            "SwedishSentimentClassification",
            "SweRecClassification",
            # Retrieval
            "DanFEVER",
            "NorQuadRetrieval",
            "SNLRetrieval",
            "SwednRetrieval",
            "SweFaqRetrieval",
            "TV2Nordretrieval",
            "TwitterHjerneRetrieval",
            # Clustering
            "SNLHierarchicalClusteringS2S",
            "SNLHierarchicalClusteringP2P",
            "SwednClusteringP2P",
            "SwednClusteringS2S",
            "VGHierarchicalClusteringS2S",
            "VGHierarchicalClusteringP2P",
        ],
        languages=["dan", "swe", "nno", "nob"],
    ),
    description="A curated selection of tasks coverering the Scandinavian languages; Danish, Swedish and Norwegian, including Bokmål and Nynorsk.",
    reference="https://kennethenevoldsen.github.io/scandinavian-embedding-benchmark/",
    citation="""@misc{enevoldsen2024scandinavian,
      title={The Scandinavian Embedding Benchmarks: Comprehensive Assessment of Multilingual and Monolingual Text Embedding}, 
      author={Kenneth Enevoldsen and Márton Kardos and Niklas Muennighoff and Kristoffer Laigaard Nielbo},
      year={2024},
      eprint={2406.02396},
      archivePrefix={arXiv},
      primaryClass={cs.CL}
}""",
    contacts=["KennethEnevoldsen", "x-tabdeveloping", "Samoed"],
)

CoIR = Benchmark(
    name="CoIR",
    tasks=get_tasks(
        tasks=[
            "AppsRetrieval",
            "CodeFeedbackMT",
            "CodeFeedbackST",
            "CodeSearchNetCCRetrieval",
            "CodeTransOceanContest",
            "CodeTransOceanDL",
            "CosQA",
            "COIRCodeSearchNetRetrieval",
            "StackOverflowQA",
            "SyntheticText2SQL",
        ]
    ),
    description="CoIR: A Comprehensive Benchmark for Code Information Retrieval Models",
    reference="https://github.com/CoIR-team/coir",
    citation="""@misc{li2024coircomprehensivebenchmarkcode,
      title={CoIR: A Comprehensive Benchmark for Code Information Retrieval Models}, 
      author={Xiangyang Li and Kuicai Dong and Yi Quan Lee and Wei Xia and Yichun Yin and Hao Zhang and Yong Liu and Yasheng Wang and Ruiming Tang},
      year={2024},
      eprint={2407.02883},
      archivePrefix={arXiv},
      primaryClass={cs.IR},
      url={https://arxiv.org/abs/2407.02883}, 
    }""",
)

RAR_b = Benchmark(
    name="RAR-b",
    tasks=get_tasks(
        tasks=[
            "ARCChallenge",
            "AlphaNLI",
            "HellaSwag",
            "WinoGrande",
            "PIQA",
            "SIQA",
            "Quail",
            "SpartQA",
            "TempReasonL1",
            "TempReasonL2Pure",
            "TempReasonL2Fact",
            "TempReasonL2Context",
            "TempReasonL3Pure",
            "TempReasonL3Fact",
            "TempReasonL3Context",
            "RARbCode",
            "RARbMath",
        ]
    ),
    description="A benchmark to evaluate reasoning capabilities of retrievers.",
    reference="https://arxiv.org/abs/2404.06347",
    citation="""@article{xiao2024rar,
      title={RAR-b: Reasoning as Retrieval Benchmark},
      author={Xiao, Chenghao and Hudson, G Thomas and Al Moubayed, Noura},
      journal={arXiv preprint arXiv:2404.06347},
      year={2024}
    }""",
    contacts=["gowitheflow-1998"],
)

MTEB_FRA = Benchmark(
    name="MTEB(fra)",
    tasks=MTEBTasks(
        get_tasks(
            languages=["fra"],
            tasks=[
                # Classification
                "AmazonReviewsClassification",
                "MasakhaNEWSClassification",
                "MassiveIntentClassification",
                "MassiveScenarioClassification",
                "MTOPDomainClassification",
                "MTOPIntentClassification",
                # Clustering
                "AlloProfClusteringP2P",
                "AlloProfClusteringS2S",
                "HALClusteringS2S",
                "MasakhaNEWSClusteringP2P",
                "MasakhaNEWSClusteringS2S",
                "MLSUMClusteringP2P",
                "MLSUMClusteringS2S",
                # Pair Classification
                "OpusparcusPC",
                "PawsXPairClassification",
                # Reranking
                "AlloprofReranking",
                "SyntecReranking",
                # Retrieval
                "AlloprofRetrieval",
                "BSARDRetrieval",
                "MintakaRetrieval",
                "SyntecRetrieval",
                "XPQARetrieval",
                # STS
                "SICKFr",
                "STSBenchmarkMultilingualSTS",
                "SummEvalFr",
            ],
        )
        + (get_task("STS22", eval_splits=["test"], hf_subsets=["fr"]),)
    ),
    description="MTEB-French, a French expansion of the original benchmark with high-quality native French datasets.",
    reference="https://arxiv.org/abs/2405.20468",
    citation="""@misc{ciancone2024mtebfrenchresourcesfrenchsentence,
      title={MTEB-French: Resources for French Sentence Embedding Evaluation and Analysis}, 
      author={Mathieu Ciancone and Imene Kerboua and Marion Schaeffer and Wissam Siblini},
      year={2024},
      eprint={2405.20468},
      archivePrefix={arXiv},
      primaryClass={cs.CL},
      url={https://arxiv.org/abs/2405.20468}, 
}""",
    contacts=["imenelydiaker"],
)


MTEB_DEU = Benchmark(
    name="MTEB(deu)",
    tasks=get_tasks(
        languages=["deu"],
        exclusive_language_filter=True,
        tasks=[
            # Classification
            "AmazonCounterfactualClassification",
            "AmazonReviewsClassification",
            "MTOPDomainClassification",
            "MTOPIntentClassification",
            "MassiveIntentClassification",
            "MassiveScenarioClassification",
            # Clustering
            "BlurbsClusteringP2P",
            "BlurbsClusteringS2S",
            "TenKGnadClusteringP2P",
            "TenKGnadClusteringS2S",
            # Pair Classification
            "FalseFriendsGermanEnglish",
            "PawsXPairClassification",
            # Reranking
            "MIRACLReranking",
            # Retrieval
            "GermanQuAD-Retrieval",
            "GermanDPR",
            "XMarket",
            "GerDaLIR",
            # STS
            "GermanSTSBenchmark",
            "STS22",
        ],
    ),
    description="A benchmark for text-embedding performance in German.",
    reference="https://arxiv.org/html/2401.02709v1",
    citation="""@misc{wehrli2024germantextembeddingclustering,
      title={German Text Embedding Clustering Benchmark}, 
      author={Silvan Wehrli and Bert Arnrich and Christopher Irrgang},
      year={2024},
      eprint={2401.02709},
      archivePrefix={arXiv},
      primaryClass={cs.CL},
      url={https://arxiv.org/abs/2401.02709}, 
}""",
    contacts=["slvnwhrl"],
)


MTEB_KOR = Benchmark(
    name="MTEB(kor)",
    tasks=get_tasks(
        languages=["kor"],
        tasks=[  # @KennethEnevoldsen: We could probably expand this to a more solid benchamrk, but for now I have left it as is.
            # Classification
            "KLUE-TC",
            # Reranking
            "MIRACLReranking",
            # Retrieval
            "MIRACLRetrieval",
            "Ko-StrategyQA",
            # STS
            "KLUE-STS",
            "KorSTS",
        ],
    ),
    description="A benchmark and leaderboard for evaluation of text embedding in Korean.",
    reference=None,
    citation=None,
)


MTEB_POL = Benchmark(
    name="MTEB(pol)",
    tasks=MTEBTasks(
        get_tasks(
            languages=["pol"],
            tasks=[
                # Classification
                "AllegroReviews",
                "CBD",
                "MassiveIntentClassification",
                "MassiveScenarioClassification",
                "PolEmo2.0-IN",
                "PolEmo2.0-OUT",
                "PAC",
                # Clustering
                "EightTagsClustering",
                "PlscClusteringS2S",
                "PlscClusteringP2P",
                # Pair Classification
                "CDSC-E",
                "PpcPC",
                "PSC",
                "SICK-E-PL",
                # STS
                "CDSC-R",
                "STSBenchmarkMultilingualSTS",
                "SICK-R-PL",
            ],
        )
        + (get_task("STS22", eval_splits=["test"], hf_subsets=["pl"]),),
    ),
    description="""Polish Massive Text Embedding Benchmark (PL-MTEB), a comprehensive benchmark for text embeddings in Polish. The PL-MTEB consists of 28 diverse NLP
tasks from 5 task types. With tasks adapted based on previously used datasets by the Polish
NLP community. In addition, a new PLSC (Polish Library of Science Corpus) dataset was created
consisting of titles and abstracts of scientific publications in Polish, which was used as the basis for
two novel clustering tasks.""",  # Rephrased from the abstract
    reference="https://arxiv.org/abs/2405.10138",
    citation="""@article{poswiata2024plmteb,
    title={PL-MTEB: Polish Massive Text Embedding Benchmark},
    author={Rafał Poświata and Sławomir Dadas and Michał Perełkiewicz},
    journal={arXiv preprint arXiv:2405.10138},
    year={2024}
}""",
    contacts=["rafalposwiata"],
)

MTEB_code = Benchmark(
    name="MTEB(code)",
    tasks=get_tasks(
        tasks=[
            # Retrieval
            "AppsRetrieval",
            "CodeEditSearchRetrieval",
            "CodeFeedbackMT",
            "CodeFeedbackST",
            "CodeSearchNetCCRetrieval",
            "CodeSearchNetRetrieval",
            "CodeTransOceanContest",
            "CodeTransOceanDL",
            "CosQA",
            "COIRCodeSearchNetRetrieval",
            "StackOverflowQA",
            "SyntheticText2SQL",
        ],
        languages=[
            "c",
            "c++",
            "go",
            "java",
            "javascript",
            "php",
            "python",
            "ruby",
            "rust",
            "scala",
            "shell",
            "swift",
            "typescript",
        ],
    ),
    description="A massive code embedding benchmark covering retrieval tasks in a miriad of popular programming languages.",
    reference=None,
    citation=None,
)


MTEB_multilingual = Benchmark(
    name="MTEB(Multilingual)",
    tasks=get_tasks(
        tasks=[
            "BornholmBitextMining",
            "BibleNLPBitextMining",
            "BUCC.v2",
            "DiaBlaBitextMining",
            "FloresBitextMining",
            "IN22GenBitextMining",
            "IndicGenBenchFloresBitextMining",
            "NollySentiBitextMining",
            "NorwegianCourtsBitextMining",
            "NTREXBitextMining",
            "NusaTranslationBitextMining",
            "NusaXBitextMining",
            "Tatoeba",
            "BulgarianStoreReviewSentimentClassfication",
            "CzechProductReviewSentimentClassification",
            "GreekLegalCodeClassification",
            "DBpediaClassification",
            "FinancialPhrasebankClassification",
            "PoemSentimentClassification",
            "ToxicConversationsClassification",
            "TweetTopicSingleClassification",
            "EstonianValenceClassification",
            "FilipinoShopeeReviewsClassification",
            "GujaratiNewsClassification",
            "SentimentAnalysisHindi",
            "IndonesianIdClickbaitClassification",
            "ItaCaseholdClassification",
            "KorSarcasmClassification",
            "KurdishSentimentClassification",
            "MacedonianTweetSentimentClassification",
            "AfriSentiClassification",
            "AmazonCounterfactualClassification",
            "CataloniaTweetClassification",
            "CyrillicTurkicLangClassification",
            "IndicLangClassification",
            "MasakhaNEWSClassification",
            "MassiveIntentClassification",
            "MultiHateClassification",
            "NordicLangClassification",
            "NusaParagraphEmotionClassification",
            "NusaX-senti",
            "ScalaClassification",
            "SwissJudgementClassification",
            "NepaliNewsClassification",
            "OdiaNewsClassification",
            "PunjabiNewsClassification",
            "PolEmo2.0-OUT",
            "PAC",
            "SinhalaNewsClassification",
            "CSFDSKMovieReviewSentimentClassification",
            "SiswatiNewsClassification",
            "SlovakMovieReviewSentimentClassification",
            "SwahiliNewsClassification",
            "DalajClassification",
            "TswanaNewsClassification",
            "IsiZuluNewsClassification",
            "WikiCitiesClustering",
            "MasakhaNEWSClusteringS2S",
            "RomaniBibleClustering",
            "ArXivHierarchicalClusteringP2P",
            "ArXivHierarchicalClusteringS2S",
            "BigPatentClustering.v2",
            "BiorxivClusteringP2P.v2",
            "MedrxivClusteringP2P.v2",
            "StackExchangeClustering.v2",
            "AlloProfClusteringS2S.v2",
            "HALClusteringS2S.v2",
            "SIB200ClusteringS2S",
            "WikiClusteringP2P.v2",
            "SNLHierarchicalClusteringP2P",
            "PlscClusteringP2P.v2",
            "SwednClusteringP2P",
            "CLSClusteringP2P.v2",
            "StackOverflowQA",
            "TwitterHjerneRetrieval",
            "AILAStatutes",
            "ArguAna",
            "HagridRetrieval",
            "LegalBenchCorporateLobbying",
            "LEMBPasskeyRetrieval",
            "SCIDOCS",
            "SpartQA",
            "TempReasonL1",
            "TRECCOVID",
            "WinoGrande",
            "BelebeleRetrieval",
            "MLQARetrieval",
            "StatcanDialogueDatasetRetrieval",
            "WikipediaRetrievalMultilingual",
            "CovidRetrieval",
            "Core17InstructionRetrieval",
            "News21InstructionRetrieval",
            "Robust04InstructionRetrieval",
            "KorHateSpeechMLClassification",
            "MalteseNewsClassification",
            "MultiEURLEXMultilabelClassification",
            "BrazilianToxicTweetsClassification",
            "CEDRClassification",
            "CTKFactsNLI",
            "SprintDuplicateQuestions",
            "TwitterURLCorpus",
            "ArmenianParaphrasePC",
            "indonli",
            "OpusparcusPC",
            "PawsXPairClassification",
            "RTE3",
            "XNLI",
            "PpcPC",
            "TERRa",
            "WebLINXCandidatesReranking",
            "AlloprofReranking",
            "VoyageMMarcoReranking",
            "WikipediaRerankingMultilingual",
            "RuBQReranking",
            "T2Reranking",
            "GermanSTSBenchmark",
            "SICK-R",
            "STS12",
            "STS13",
            "STS14",
            "STS15",
            "STSBenchmark",
            "FaroeseSTS",
            "FinParaSTS",
            "JSICK",
            "IndicCrosslingualSTS",
            "SemRel24STS",
            "STS17",
            "STS22.v2",
            "STSES",
            "STSB",
            "MIRACLRetrievalHardNegatives",
        ],
    ),
    description="A large-scale multilingual expansion of MTEB, driven mainly by highly-curated community contributions covering 250+ languages.",
    reference=None,
    citation=None,
    contacts=["KennethEnevoldsen", "isaac-chung"],
)

MTEB_JPN = Benchmark(
    name="MTEB(jpn)",
    tasks=get_tasks(
        languages=["jpn"],
        tasks=[
            # clustering
            "LivedoorNewsClustering.v2",
            "MewsC16JaClustering",
            # classification
            "AmazonReviewsClassification",
            "AmazonCounterfactualClassification",
            "MassiveIntentClassification",
            "MassiveScenarioClassification",
            # STS
            "JSTS",
            "JSICK",
            # pair classification
            "PawsXPairClassification",
            # retrieval
            "JaqketRetrieval",
            "MrTidyRetrieval",
            "JaGovFaqsRetrieval",
            "NLPJournalTitleAbsRetrieval",
            "NLPJournalAbsIntroRetrieval",
            "NLPJournalTitleIntroRetrieval",
            # reranking
            "ESCIReranking",
        ],
    ),
    description="JMTEB is a benchmark for evaluating Japanese text embedding models.",
    reference="https://github.com/sbintuitions/JMTEB",
    citation=None,
)


indic_languages = [
    "asm",
    "awa",
    "ben",
    "bgc",
    "bho",
    "doi",
    "gbm",
    "gom",
    "guj",
    "hin",
    "hne",
    "kan",
    "kas",
    "mai",
    "mal",
    "mar",
    "mni",
    "mup",
    "mwr",
    "nep",
    "npi",
    "ori",
    "ory",
    "pan",
    "raj",
    "san",
    "snd",
    "tam",
    "tel",
    "urd",
]

MTEB_INDIC = Benchmark(
    name="MTEB(Indic)",
    tasks=get_tasks(
        tasks=[
            # Bitext
            "IN22ConvBitextMining",
            "IN22GenBitextMining",
            "IndicGenBenchFloresBitextMining",
            "LinceMTBitextMining",
            # clustering
            "SIB200ClusteringS2S",
            # classification
            "BengaliSentimentAnalysis",
            "GujaratiNewsClassification",
            "HindiDiscourseClassification",
            "SentimentAnalysisHindi",
            "MalayalamNewsClassification",
            "IndicLangClassification",
            "MTOPIntentClassification",
            "MultiHateClassification",
            "TweetSentimentClassification",
            "NepaliNewsClassification",
            "PunjabiNewsClassification",
            "SanskritShlokasClassification",
            "UrduRomanSentimentClassification",
            # STS
            "IndicCrosslingualSTS",
            # pair classification
            "XNLI",
            # retrieval
            "BelebeleRetrieval",
            "XQuADRetrieval",
            # reranking
            "WikipediaRerankingMultilingual",
        ],
        languages=indic_languages,
        exclusive_language_filter=True,
    ),
    description="A regional geopolitical text embedding benchmark targetting embedding performance on Indic languages.",
    reference=None,
    citation=None,
    contacts=["KennethEnevoldsen", "isaac-chung"],
)


eu_languages = [
    # official EU languages (56) - we could include the whole economic area e.g. Norway - additioanlly we could include minority languages (probably a good idea?)
    # germanic
    "dan",
    "eng",
    "deu",
    "nld",
    "swe",
    # romance
    "fra",
    "ita",
    "por",
    "spa",
    "ron",
    # slavic
    "bul",
    "hrv",
    "ces",
    "pol",
    "slk",
    "slv",
    # baltic
    "lav",
    "lit",
    "est",
    # finno-ugric
    "fin",
    "hun",
    # other indo european
    "ell",
    # non-indo european
    "mlt",
    "gle",
    # Schengen Area
    "nno",
    "nob",
    "isl",
    "ron",
    "eus",  # Basque - recognized minority language
    "ron",  # Romanian - recognized minority language
    "rom",  # Romani - recognized minority language
]

MTEB_EU = Benchmark(
    name="MTEB(Europe)",
    tasks=get_tasks(
        tasks=[
            "BornholmBitextMining",
            "BibleNLPBitextMining",
            "BUCC.v2",
            "DiaBlaBitextMining",
            "FloresBitextMining",
            "NorwegianCourtsBitextMining",
            "NTREXBitextMining",
            "BulgarianStoreReviewSentimentClassfication",
            "CzechProductReviewSentimentClassification",
            "GreekLegalCodeClassification",
            "DBpediaClassification",
            "FinancialPhrasebankClassification",
            "PoemSentimentClassification",
            "ToxicChatClassification",
            "ToxicConversationsClassification",
            "EstonianValenceClassification",
            "ItaCaseholdClassification",
            "AmazonCounterfactualClassification",
            "MassiveScenarioClassification",
            "MultiHateClassification",
            "NordicLangClassification",
            "ScalaClassification",
            "SwissJudgementClassification",
            "TweetSentimentClassification",
            "CBD",
            "PolEmo2.0-OUT",
            "CSFDSKMovieReviewSentimentClassification",
            "DalajClassification",
            "WikiCitiesClustering",
            "RomaniBibleClustering",
            "BigPatentClustering.v2",
            "BiorxivClusteringP2P.v2",
            "AlloProfClusteringS2S.v2",
            "HALClusteringS2S.v2",
            "SIB200ClusteringS2S",
            "WikiClusteringP2P.v2",
            "StackOverflowQA",
            "TwitterHjerneRetrieval",
            "LegalQuAD",
            "ArguAna",
            "HagridRetrieval",
            "LegalBenchCorporateLobbying",
            "LEMBPasskeyRetrieval",
            "SCIDOCS",
            "SpartQA",
            "TempReasonL1",
            "WinoGrande",
            "AlloprofRetrieval",
            "BelebeleRetrieval",
            "StatcanDialogueDatasetRetrieval",
            "WikipediaRetrievalMultilingual",
            "Core17InstructionRetrieval",
            "News21InstructionRetrieval",
            "Robust04InstructionRetrieval",
            "MalteseNewsClassification",
            "MultiEURLEXMultilabelClassification",
            "CTKFactsNLI",
            "SprintDuplicateQuestions",
            "OpusparcusPC",
            "RTE3",
            "XNLI",
            "PSC",
            "WebLINXCandidatesReranking",
            "AlloprofReranking",
            "WikipediaRerankingMultilingual",
            "SICK-R",
            "STS12",
            "STS14",
            "STS15",
            "STSBenchmark",
            "FinParaSTS",
            "STS17",
            "SICK-R-PL",
            "STSES",
        ],
        languages=eu_languages,
        exclusive_language_filter=True,
    ),
    description="A regional geopolitical text embedding benchmark targetting embedding performance on European languages.",
    reference=None,
    citation=None,
    contacts=["KennethEnevoldsen", "isaac-chung"],
)

LONG_EMBED = Benchmark(
    name="LongEmbed",
    tasks=get_tasks(
        tasks=[
            "LEMBNarrativeQARetrieval",
            "LEMBNeedleRetrieval",
            "LEMBPasskeyRetrieval",
            "LEMBQMSumRetrieval",
            "LEMBSummScreenFDRetrieval",
            "LEMBWikimQARetrieval",
        ],
    ),
    description="""LongEmbed is a benchmark oriented at exploring models' performance on long-context retrieval.
    The benchmark comprises two synthetic tasks and four carefully chosen real-world tasks,
    featuring documents of varying length and dispersed target information.
    """,  # Pieced together from paper abstract.
    reference="https://arxiv.org/abs/2404.12096v2",
    citation="""@article{zhu2024longembed,
  title={LongEmbed: Extending Embedding Models for Long Context Retrieval},
  author={Zhu, Dawei and Wang, Liang and Yang, Nan and Song, Yifan and Wu, Wenhao and Wei, Furu and Li, Sujian},
  journal={arXiv preprint arXiv:2404.12096},
  year={2024}
}""",
)

BRIGHT = Benchmark(
    name="BRIGHT",
    tasks=get_tasks(
        tasks=["BrightRetrieval"],
    ),
    description="""BRIGHT: A Realistic and Challenging Benchmark for Reasoning-Intensive Retrieval.
    BRIGHT is the first text retrieval
    benchmark that requires intensive reasoning to retrieve relevant documents with
    a dataset consisting of 1,384 real-world queries spanning diverse domains, such as
    economics, psychology, mathematics, and coding. These queries are drawn from
    naturally occurring and carefully curated human data.
    """,
    reference="https://brightbenchmark.github.io/",
    citation="""@article{su2024bright,
  title={Bright: A realistic and challenging benchmark for reasoning-intensive retrieval},
  author={Su, Hongjin and Yen, Howard and Xia, Mengzhou and Shi, Weijia and Muennighoff, Niklas and Wang, Han-yu and Liu, Haisu and Shi, Quan and Siegel, Zachary S and Tang, Michael and others},
  journal={arXiv preprint arXiv:2407.12883},
  year={2024}
}""",
)

NANOBEIR = Benchmark(
    name="NanoBEIR",
    tasks=get_tasks(
        tasks=[
            "NanoArguAnaRetrieval",
            "NanoClimateFeverRetrieval",
            "NanoDBPediaRetrieval",
            "NanoFEVERRetrieval",
            "NanoFiQA2018Retrieval",
            "NanoHotpotQARetrieval",
            "NanoMSMARCORetrieval",
            "NanoNFCorpusRetrieval",
            "NanoNQRetrieval",
            "NanoQuoraRetrieval",
            "NanoSCIDOCSRetrieval",
            "NanoSciFactRetrieval",
            "NanoTouche2020Retrieval",
        ],
    ),
    description="A benchmark to evaluate with subsets of BEIR datasets to use less computational power",
    reference="https://huggingface.co/collections/zeta-alpha-ai/nanobeir-66e1a0af21dfd93e620cd9f6",
    citation=None,
)

C_MTEB = Benchmark(
    name="MTEB(Chinese)",
    tasks=MTEBTasks(
        get_tasks(
            tasks=[
                "T2Retrieval",
                "MMarcoRetrieval",
                "DuRetrieval",
                "CovidRetrieval",
                "CmedqaRetrieval",
                "EcomRetrieval",
                "MedicalRetrieval",
                "VideoRetrieval",
                "T2Reranking",
                "MMarcoReranking",
                "CMedQAv1-reranking",
                "CMedQAv2-reranking",
                "Ocnli",
                "Cmnli",
                "CLSClusteringS2S",
                "CLSClusteringP2P",
                "ThuNewsClusteringS2S",
                "ThuNewsClusteringP2P",
                "LCQMC",
                "PAWSX",
                "AFQMC",
                "QBQTC",
                "TNews",
                "IFlyTek",
                "Waimai",
                "OnlineShopping",
                "JDReview",
            ],
        )
        + get_tasks(tasks=["MultilingualSentiment"], eval_splits=["test"])
        + get_tasks(
            tasks=[
                "ATEC",
                "BQ",
                "STSB",
            ],
            eval_splits=["validation"],
        )
    ),
    description="The Chinese Massive Text Embedding Benchmark (C-MTEB) is a comprehensive benchmark for Chinese text embeddings covering 6 tasks and 35 datasets.",
    reference="https://github.com/FlagOpen/FlagEmbedding/tree/master/research/C_MTEB",
    citation="""@misc{c-pack,
      title={C-Pack: Packaged Resources To Advance General Chinese Embedding}, 
      author={Shitao Xiao and Zheng Liu and Peitian Zhang and Niklas Muennighoff},
      year={2023},
      eprint={2309.07597},
      archivePrefix={arXiv},
      primaryClass={cs.CL}
}""",
)

<<<<<<< HEAD

FA_MTEB = Benchmark(
    name="FaMTEB(fas, beta)",
    tasks=get_tasks(
        languages=["fas"],
        tasks=[
            # Classification
            "PersianFoodSentimentClassification",
            "SynPerChatbotConvSAAnger",
            "SynPerChatbotConvSAFear",
            "SynPerChatbotConvSAFriendship",
            "SynPerChatbotConvSAHappiness",
            "SynPerChatbotConvSAJealousy",
            "SynPerChatbotConvSALove",
            "SynPerChatbotConvSASadness",
            "SynPerChatbotConvSASatisfaction",
            "SynPerChatbotConvSASurprise",
            "SynPerChatbotConvSAToneChatbotClassification",
            "SynPerChatbotConvSAToneUserClassification",
            "SynPerChatbotSatisfactionLevelClassification",
            "SynPerChatbotRAGToneChatbotClassification",
            "SynPerChatbotRAGToneUserClassification",
            "SynPerChatbotToneChatbotClassification",
            "SynPerChatbotToneUserClassification",
            "PersianTextTone",
            "SIDClassification",
            "DeepSentiPers",
            "PersianTextEmotion",
            "SentimentDKSF",
            "NLPTwitterAnalysisClassification",
            "DigikalamagClassification",
            "MassiveIntentClassification",         
            "MassiveScenarioClassification",       
            # Clustering
            "BeytooteClustering",
            "DigikalamagClustering",
            "HamshahriClustring",
            "NLPTwitterAnalysisClustering",
            "SIDClustring",
            # PairClassification
            "FarsTail",
            "CExaPPC",
            "SynPerChatbotRAGFAQPC",
            "FarsiParaphraseDetection",
            "SynPerTextKeywordsPC",
            "SynPerQAPC",
            "ParsinluEntail",
            "ParsinluQueryParaphPC",
            # Reranking
            "MIRACLReranking",                   
            "WikipediaRerankingMultilingual",    
            # Retrieval
            "SynPerQARetrieval",
            "SynPerChatbotTopicsRetrieval",
            "SynPerChatbotRAGTopicsRetrieval",
            "SynPerChatbotRAGFAQRetrieval",
            "PersianWebDocumentRetrieval",
            "WikipediaRetrievalMultilingual", 
            "MIRACLRetrieval",                   
            "ClimateFEVER-Fa",
            "DBPedia-Fa",
            "HotpotQA-Fa",
            "MSMARCO-Fa",
            "NQ-Fa",
            "ArguAna-Fa",
            "CQADupstackAndroidRetrieval-Fa",
            "CQADupstackEnglishRetrieval-Fa",
            "CQADupstackGamingRetrieval-Fa",
            "CQADupstackGisRetrieval-Fa",
            "CQADupstackMathematicaRetrieval-Fa",
            "CQADupstackPhysicsRetrieval-Fa",
            "CQADupstackProgrammersRetrieval-Fa",
            "CQADupstackStatsRetrieval-Fa",
            "CQADupstackTexRetrieval-Fa",
            "CQADupstackUnixRetrieval-Fa",
            "CQADupstackWebmastersRetrieval-Fa",
            "CQADupstackWordpressRetrieval-Fa",
            "FiQA2018-Fa",
            "NFCorpus-Fa",
            "QuoraRetrieval-Fa",
            "SCIDOCS-Fa",
            "SciFact-Fa",
            "TRECCOVID-Fa",
            "Touche2020-Fa",
            # STS
            "Farsick",
            "SynPerSTS",
            "Query2Query",
            # SummaryRetrieval
            "SAMSumFa",
            "SynPerChatbotSumSRetrieval",
            "SynPerChatbotRAGSumSRetrieval",
        ],
    ),
    description="Main Persian (Farsi) benchmarks from MTEB",
    reference=None,
    citation=None,
=======
CHEMTEB = Benchmark(
    name="ChemTEB",
    tasks=get_tasks(
        tasks=[
            "PubChemSMILESBitextMining",
            "SDSEyeProtectionClassification",
            "SDSGlovesClassification",
            "WikipediaBioMetChemClassification",
            "WikipediaGreenhouseEnantiopureClassification",
            "WikipediaSolidStateColloidalClassification",
            "WikipediaOrganicInorganicClassification",
            "WikipediaCryobiologySeparationClassification",
            "WikipediaChemistryTopicsClassification",
            "WikipediaTheoreticalAppliedClassification",
            "WikipediaChemFieldsClassification",
            "WikipediaLuminescenceClassification",
            "WikipediaIsotopesFissionClassification",
            "WikipediaSaltsSemiconductorsClassification",
            "WikipediaBiolumNeurochemClassification",
            "WikipediaCrystallographyAnalyticalClassification",
            "WikipediaCompChemSpectroscopyClassification",
            "WikipediaChemEngSpecialtiesClassification",
            "WikipediaChemistryTopicsClustering",
            "WikipediaSpecialtiesInChemistryClustering",
            "PubChemAISentenceParaphrasePC",
            "PubChemSMILESPC",
            "PubChemSynonymPC",
            "PubChemWikiParagraphsPC",
            "PubChemWikiPairClassification",
            "ChemNQRetrieval",
            "ChemHotpotQARetrieval",
        ],
    ),
    description="ChemTEB evaluates the performance of text embedding models on chemical domain data.",
    reference="https://arxiv.org/abs/2412.00532",
    citation="""
    @article{kasmaee2024chemteb,
    title={ChemTEB: Chemical Text Embedding Benchmark, an Overview of Embedding Models Performance \& Efficiency on a Specific Domain},
    author={Kasmaee, Ali Shiraee and Khodadad, Mohammad and Saloot, Mohammad Arshi and Sherck, Nick and Dokas, Stephen and Mahyar, Hamidreza and Samiee, Soheila},
    journal={arXiv preprint arXiv:2412.00532},
    year={2024}
}""",
>>>>>>> dfba463a
)<|MERGE_RESOLUTION|>--- conflicted
+++ resolved
@@ -1233,8 +1233,6 @@
 }""",
 )
 
-<<<<<<< HEAD
-
 FA_MTEB = Benchmark(
     name="FaMTEB(fas, beta)",
     tasks=get_tasks(
@@ -1331,7 +1329,8 @@
     description="Main Persian (Farsi) benchmarks from MTEB",
     reference=None,
     citation=None,
-=======
+)
+
 CHEMTEB = Benchmark(
     name="ChemTEB",
     tasks=get_tasks(
@@ -1374,5 +1373,4 @@
     journal={arXiv preprint arXiv:2412.00532},
     year={2024}
 }""",
->>>>>>> dfba463a
 )