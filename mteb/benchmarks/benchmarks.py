--- conflicted
+++ resolved
@@ -1865,50 +1865,6 @@
     contacts=["mehrzadshm"],
 )
 
-<<<<<<< HEAD
-VIDORE = Benchmark(
-    name="ViDoRe(v1)",
-    tasks=get_tasks(
-        tasks=[
-            "VidoreArxivQARetrieval",
-            "VidoreDocVQARetrieval",
-            "VidoreInfoVQARetrieval",
-            "VidoreTabfquadRetrieval",
-            "VidoreTatdqaRetrieval",
-            "VidoreShiftProjectRetrieval",
-            "VidoreSyntheticDocQAAIRetrieval",
-            "VidoreSyntheticDocQAEnergyRetrieval",
-            "VidoreSyntheticDocQAGovernmentReportsRetrieval",
-            "VidoreSyntheticDocQAHealthcareIndustryRetrieval",
-        ],
-    ),
-    description="Retrieve associated pages according to questions.",
-    reference="https://arxiv.org/abs/2407.01449",
-    citation="""@article{faysse2024colpali,
-  title={ColPali: Efficient Document Retrieval with Vision Language Models},
-  author={Faysse, Manuel and Sibille, Hugues and Wu, Tony and Viaud, Gautier and Hudelot, C{\'e}line and Colombo, Pierre},
-  journal={arXiv preprint arXiv:2407.01449},
-  year={2024}""",
-)
-
-VIDORE_V2 = Benchmark(
-    name="ViDoRe(v2)",
-    tasks=get_tasks(
-        tasks=[
-            "Vidore2SyntheticESGReportsRetrieval",
-            "Vidore2SyntheticEconsRetrieval",
-            "Vidore2SyntheticBioMedRetrieval",
-            "Vidore2ESGReportsRetrieval",
-        ],
-    ),
-    description="Retrieve associated pages according to questions.",
-    reference="https://arxiv.org/abs/2407.01449",
-    citation="""@article{faysse2024colpali,
-  title={ColPali: Efficient Document Retrieval with Vision Language Models},
-  author={Faysse, Manuel and Sibille, Hugues and Wu, Tony and Viaud, Gautier and Hudelot, C{\'e}line and Colombo, Pierre},
-  journal={arXiv preprint arXiv:2407.01449},
-  year={2024}""",
-=======
 ENCODECHKA = Benchmark(
     name="Encodechka",
     tasks=MTEBTasks(
@@ -1949,5 +1905,47 @@
   year = {2022},
 }
 """,
->>>>>>> e94c32a1
-)+)
+
+VIDORE = Benchmark(
+    name="ViDoRe(v1)",
+    tasks=get_tasks(
+        tasks=[
+            "VidoreArxivQARetrieval",
+            "VidoreDocVQARetrieval",
+            "VidoreInfoVQARetrieval",
+            "VidoreTabfquadRetrieval",
+            "VidoreTatdqaRetrieval",
+            "VidoreShiftProjectRetrieval",
+            "VidoreSyntheticDocQAAIRetrieval",
+            "VidoreSyntheticDocQAEnergyRetrieval",
+            "VidoreSyntheticDocQAGovernmentReportsRetrieval",
+            "VidoreSyntheticDocQAHealthcareIndustryRetrieval",
+        ],
+    ),
+    description="Retrieve associated pages according to questions.",
+    reference="https://arxiv.org/abs/2407.01449",
+    citation="""@article{faysse2024colpali,
+  title={ColPali: Efficient Document Retrieval with Vision Language Models},
+  author={Faysse, Manuel and Sibille, Hugues and Wu, Tony and Viaud, Gautier and Hudelot, C{\'e}line and Colombo, Pierre},
+  journal={arXiv preprint arXiv:2407.01449},
+  year={2024}""",
+)
+
+VIDORE_V2 = Benchmark(
+    name="ViDoRe(v2)",
+    tasks=get_tasks(
+        tasks=[
+            "Vidore2SyntheticESGReportsRetrieval",
+            "Vidore2SyntheticEconsRetrieval",
+            "Vidore2SyntheticBioMedRetrieval",
+            "Vidore2ESGReportsRetrieval",
+        ],
+    ),
+    description="Retrieve associated pages according to questions.",
+    reference="https://arxiv.org/abs/2407.01449",
+    citation="""@article{faysse2024colpali,
+  title={ColPali: Efficient Document Retrieval with Vision Language Models},
+  author={Faysse, Manuel and Sibille, Hugues and Wu, Tony and Viaud, Gautier and Hudelot, C{\'e}line and Colombo, Pierre},
+  journal={arXiv preprint arXiv:2407.01449},
+  year={2024}""",