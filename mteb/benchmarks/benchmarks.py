--- conflicted
+++ resolved
@@ -1396,7 +1396,6 @@
 }""",
 )
 
-<<<<<<< HEAD
 MIEB_common_tasks = [
     # Image Classification
     "Birdsnap",
@@ -1671,7 +1670,8 @@
     reference="",
     contacts=["gowitheflow-1998", "isaac-chung"],
     citation="",
-=======
+)
+
 BUILT_MTEB = Benchmark(
     name="BuiltBench(eng)",
     tasks=get_tasks(
@@ -1691,5 +1691,4 @@
     year={2024}
 }""",
     contacts=["mehrzadshm"],
->>>>>>> dbda3c59
 )