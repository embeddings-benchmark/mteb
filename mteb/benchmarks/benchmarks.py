from __future__ import annotations

from typing import TYPE_CHECKING, Annotated

from pydantic import AnyUrl, BeforeValidator, TypeAdapter

from mteb.benchmarks.benchmark import Benchmark
from mteb.overview import MTEBTasks, get_task, get_tasks

if TYPE_CHECKING:
    pass

http_url_adapter = TypeAdapter(AnyUrl)
UrlString = Annotated[
    str, BeforeValidator(lambda value: str(http_url_adapter.validate_python(value)))
]  # Allows the type to be a string, but ensures that the string is a URL


MMTEB_CITATION = """@article{enevoldsen2025mmtebmassivemultilingualtext,
    title={MMTEB: Massive Multilingual Text Embedding Benchmark}, 
    author={Kenneth Enevoldsen and Isaac Chung and Imene Kerboua and Márton Kardos and Ashwin Mathur and David Stap and Jay Gala and Wissam Siblini and Dominik Krzemiński and Genta Indra Winata and Saba Sturua and Saiteja Utpala and Mathieu Ciancone and Marion Schaeffer and Gabriel Sequeira and Diganta Misra and Shreeya Dhakal and Jonathan Rystrøm and Roman Solomatin and Ömer Çağatan and Akash Kundu and Martin Bernstorff and Shitao Xiao and Akshita Sukhlecha and Bhavish Pahwa and Rafał Poświata and Kranthi Kiran GV and Shawon Ashraf and Daniel Auras and Björn Plüster and Jan Philipp Harries and Loïc Magne and Isabelle Mohr and Mariya Hendriksen and Dawei Zhu and Hippolyte Gisserot-Boukhlef and Tom Aarsen and Jan Kostkan and Konrad Wojtasik and Taemin Lee and Marek Šuppa and Crystina Zhang and Roberta Rocca and Mohammed Hamdy and Andrianos Michail and John Yang and Manuel Faysse and Aleksei Vatolin and Nandan Thakur and Manan Dey and Dipam Vasani and Pranjal Chitale and Simone Tedeschi and Nguyen Tai and Artem Snegirev and Michael Günther and Mengzhou Xia and Weijia Shi and Xing Han Lù and Jordan Clive and Gayatri Krishnakumar and Anna Maksimova and Silvan Wehrli and Maria Tikhonova and Henil Panchal and Aleksandr Abramov and Malte Ostendorff and Zheng Liu and Simon Clematide and Lester James Miranda and Alena Fenogenova and Guangyu Song and Ruqiya Bin Safi and Wen-Ding Li and Alessia Borghini and Federico Cassano and Hongjin Su and Jimmy Lin and Howard Yen and Lasse Hansen and Sara Hooker and Chenghao Xiao and Vaibhav Adlakha and Orion Weller and Siva Reddy and Niklas Muennighoff},
    publisher = {arXiv},
    journal={arXiv preprint arXiv:2502.13595},
    year={2025},
    url={https://arxiv.org/abs/2502.13595}, 
    doi = {10.48550/arXiv.2502.13595},
}"""

MTEB_EN = Benchmark(
    name="MTEB(eng, v2)",
    tasks=MTEBTasks(
        get_tasks(
            tasks=[
                "ArguAna",
                "ArXivHierarchicalClusteringP2P",
                "ArXivHierarchicalClusteringS2S",
                "AskUbuntuDupQuestions",
                "BIOSSES",
                "Banking77Classification",
                "BiorxivClusteringP2P.v2",
                "CQADupstackGamingRetrieval",
                "CQADupstackUnixRetrieval",
                "ClimateFEVERHardNegatives",
                "FEVERHardNegatives",
                "FiQA2018",
                "HotpotQAHardNegatives",
                "ImdbClassification",
                "MTOPDomainClassification",
                "MassiveIntentClassification",
                "MassiveScenarioClassification",
                "MedrxivClusteringP2P.v2",
                "MedrxivClusteringS2S.v2",
                "MindSmallReranking",
                "SCIDOCS",
                "SICK-R",
                "STS12",
                "STS13",
                "STS14",
                "STS15",
                "STSBenchmark",
                "SprintDuplicateQuestions",
                "StackExchangeClustering.v2",
                "StackExchangeClusteringP2P.v2",
                "TRECCOVID",
                "Touche2020Retrieval.v3",
                "ToxicConversationsClassification",
                "TweetSentimentExtractionClassification",
                "TwentyNewsgroupsClustering.v2",
                "TwitterSemEval2015",
                "TwitterURLCorpus",
                "SummEvalSummarization.v2",
            ],
            languages=["eng"],
            eval_splits=["test"],
            exclusive_language_filter=True,
        )
        + (
            get_task(
                "AmazonCounterfactualClassification",
                eval_splits=["test"],
                hf_subsets=["en"],
            ),
            get_task("STS17", eval_splits=["test"], hf_subsets=["en-en"]),
            get_task("STS22.v2", eval_splits=["test"], hf_subsets=["en"]),
        ),
    ),
    description="""The new English Massive Text Embedding Benchmark.
This benchmark was created to account for the fact that many models have now been finetuned
to tasks in the original MTEB, and contains tasks that are not as frequently used for model training.
This way the new benchmark and leaderboard can give our users a more realistic expectation of models' generalization performance.

The original MTEB leaderboard is available under the [MTEB(eng, v1)](http://mteb-leaderboard.hf.space/?benchmark_name=MTEB%28eng%2C+v1%29) tab.
    """,
    citation=MMTEB_CITATION,
    contacts=["KennethEnevoldsen", "Muennighoff"],
)

MTEB_ENG_CLASSIC = Benchmark(
    name="MTEB(eng, v1)",
    tasks=MTEBTasks(
        get_tasks(
            tasks=[
                "AmazonPolarityClassification",
                "AmazonReviewsClassification",
                "ArguAna",
                "ArxivClusteringP2P",
                "ArxivClusteringS2S",
                "AskUbuntuDupQuestions",
                "BIOSSES",
                "Banking77Classification",
                "BiorxivClusteringP2P",
                "BiorxivClusteringS2S",
                "CQADupstackRetrieval",
                "ClimateFEVER",
                "DBPedia",
                "EmotionClassification",
                "FEVER",
                "FiQA2018",
                "HotpotQA",
                "ImdbClassification",
                "MTOPDomainClassification",
                "MTOPIntentClassification",
                "MassiveIntentClassification",
                "MassiveScenarioClassification",
                "MedrxivClusteringP2P",
                "MedrxivClusteringS2S",
                "MindSmallReranking",
                "NFCorpus",
                "NQ",
                "QuoraRetrieval",
                "RedditClustering",
                "RedditClusteringP2P",
                "SCIDOCS",
                "SICK-R",
                "STS12",
                "STS13",
                "STS14",
                "STS15",
                "STS16",
                "STSBenchmark",
                "SciDocsRR",
                "SciFact",
                "SprintDuplicateQuestions",
                "StackExchangeClustering",
                "StackExchangeClusteringP2P",
                "StackOverflowDupQuestions",
                "SummEval",
                "TRECCOVID",
                "Touche2020",
                "ToxicConversationsClassification",
                "TweetSentimentExtractionClassification",
                "TwentyNewsgroupsClustering",
                "TwitterSemEval2015",
                "TwitterURLCorpus",
            ],
            languages=["eng"],
            eval_splits=["test"],
        )
        + get_tasks(tasks=["MSMARCO"], languages=["eng"], eval_splits=["dev"])
        + (
            get_task(
                "AmazonCounterfactualClassification",
                eval_splits=["test"],
                hf_subsets=["en"],
            ),
            get_task(
                "STS17",
                eval_splits=["test"],
                hf_subsets=["en-en"],
            ),
            get_task("STS22", eval_splits=["test"], hf_subsets=["en"]),
        )
    ),
    description="""The original English benchmark by Muennighoff et al., (2023).
This page is an adaptation of the [old MTEB leaderboard](https://huggingface.co/spaces/mteb/leaderboard_legacy).
<<<<<<< HEAD
We recommend that you use [MTEB(eng, v2)](http://mteb-leaderboard.hf.space/?benchmark_name=MTEB%28eng%2C+v2%29) instead as it uses updated versions of the task making it notably faster to run and resolves [a known bug](https://github.com/embeddings-benchmark/mteb/issues/1156) in existing tasks. This benchmark also removes datasets common for fine-tuning such as MSMARCO, which makes model performance scores more comparable. However, generally, both benchmarks provide similar estimates.
=======
We recommend that you use [MTEB(eng, v2)](http://mteb-leaderboard.hf.space/?benchmark_name=MTEB%28eng%2C+v2%29) instead, as it uses updated versions of the task, making it notably faster to run and resolving [a known bug](https://github.com/embeddings-benchmark/mteb/issues/1156) in existing tasks. This benchmark also removes datasets common for fine-tuning, such as MSMARCO, which makes model performance scores more comparable. However, generally, both benchmarks provide similar estimates.
>>>>>>> 42068c62
    """,
    citation="""@article{muennighoff2022mteb,
    author = {Muennighoff, Niklas and Tazi, Nouamane and Magne, Lo{\"\i}c and Reimers, Nils},
    title = {MTEB: Massive Text Embedding Benchmark},
    publisher = {arXiv},
    journal={arXiv preprint arXiv:2210.07316},
    year = {2022}
    url = {https://arxiv.org/abs/2210.07316},
    doi = {10.48550/ARXIV.2210.07316},
}""",
    contacts=["Muennighoff"],
)

MTEB_MAIN_RU = Benchmark(
    name="MTEB(rus, v1)",
    tasks=get_tasks(
        languages=["rus"],
        tasks=[
            # Classification
            "GeoreviewClassification",
            "HeadlineClassification",
            "InappropriatenessClassification",
            "KinopoiskClassification",
            "MassiveIntentClassification",
            "MassiveScenarioClassification",
            "RuReviewsClassification",
            "RuSciBenchGRNTIClassification",
            "RuSciBenchOECDClassification",
            # Clustering
            "GeoreviewClusteringP2P",
            "RuSciBenchGRNTIClusteringP2P",
            "RuSciBenchOECDClusteringP2P",
            # MultiLabelClassification
            "CEDRClassification",
            "SensitiveTopicsClassification",
            # PairClassification
            "TERRa",
            # Reranking
            "MIRACLReranking",
            "RuBQReranking",
            # Retrieval
            "MIRACLRetrieval",
            "RiaNewsRetrieval",
            "RuBQRetrieval",
            # STS
            "RUParaPhraserSTS",
            "RuSTSBenchmarkSTS",
            "STS22",
        ],
    ),
    description="A Russian version of the Massive Text Embedding Benchmark with a number of novel Russian tasks in all task categories of the original MTEB.",
    reference="https://aclanthology.org/2023.eacl-main.148/",
    citation="""@misc{snegirev2024russianfocusedembeddersexplorationrumteb,
<<<<<<< HEAD
      title={The Russian-focused embedders' exploration: ruMTEB benchmark and Russian embedding model design},
      author={Artem Snegirev and Maria Tikhonova and Anna Maksimova and Alena Fenogenova and Alexander Abramov},
      year={2024},
      eprint={2408.12503},
      archivePrefix={arXiv},
      primaryClass={cs.CL},
      url={https://arxiv.org/abs/2408.12503},
}
""",
=======
    title={The Russian-focused embedders' exploration: ruMTEB benchmark and Russian embedding model design},
    author={Artem Snegirev and Maria Tikhonova and Anna Maksimova and Alena Fenogenova and Alexander Abramov},
    year={2024},
    eprint={2408.12503},
    archivePrefix={arXiv},
    primaryClass={cs.CL},
    url={https://arxiv.org/abs/2408.12503},
}""",
>>>>>>> 42068c62
)

MTEB_RETRIEVAL_WITH_INSTRUCTIONS = Benchmark(
    name="FollowIR",
    tasks=get_tasks(
        tasks=[
            "Robust04InstructionRetrieval",
            "News21InstructionRetrieval",
            "Core17InstructionRetrieval",
        ]
    ),
    description="Retrieval w/Instructions is the task of finding relevant documents for a query that has detailed instructions.",
    reference="https://arxiv.org/abs/2403.15246",
    citation="""@misc{weller2024followir,
<<<<<<< HEAD
      title={FollowIR: Evaluating and Teaching Information Retrieval Models to Follow Instructions},
      author={Orion Weller and Benjamin Chang and Sean MacAvaney and Kyle Lo and Arman Cohan and Benjamin Van Durme and Dawn Lawrie and Luca Soldaini},
      year={2024},
      eprint={2403.15246},
      archivePrefix={arXiv},
      primaryClass={cs.IR}
=======
    title={FollowIR: Evaluating and Teaching Information Retrieval Models to Follow Instructions},
    author={Orion Weller and Benjamin Chang and Sean MacAvaney and Kyle Lo and Arman Cohan and Benjamin Van Durme and Dawn Lawrie and Luca Soldaini},
    year={2024},
    eprint={2403.15246},
    archivePrefix={arXiv},
    primaryClass={cs.IR}
>>>>>>> 42068c62
}""",
)

MTEB_RETRIEVAL_LAW = Benchmark(
    name="MTEB(Law, v1)",  # This benchmark is likely in the need of an update
    tasks=get_tasks(
        tasks=[
            "AILACasedocs",
            "AILAStatutes",
            "LegalSummarization",
            "GerDaLIRSmall",
            "LeCaRDv2",
            "LegalBenchConsumerContractsQA",
            "LegalBenchCorporateLobbying",
            "LegalQuAD",
        ]
    ),
    description="A benchmark of retrieval tasks in the legal domain.",
    reference=None,
    citation=None,
)

MTEB_RETRIEVAL_MEDICAL = Benchmark(
    name="MTEB(Medical, v1)",
    tasks=get_tasks(
        tasks=[
            "CUREv1",
            "NFCorpus",
            "TRECCOVID",
            "TRECCOVID-PL",
            "SciFact",
            "SciFact-PL",
            "MedicalQARetrieval",
            "PublicHealthQA",
            "MedrxivClusteringP2P.v2",
            "MedrxivClusteringS2S.v2",
            "CmedqaRetrieval",
            "CMedQAv2-reranking",
        ],
    ),
    description="A curated set of MTEB tasks designed to evaluate systems in the context of medical information retrieval.",
    reference="",
    citation=None,
)

MTEB_MINERS_BITEXT_MINING = Benchmark(
    name="MINERSBitextMining",
    tasks=get_tasks(
        tasks=[
            "BUCC",
            "LinceMTBitextMining",
            "NollySentiBitextMining",
            "NusaXBitextMining",
            "NusaTranslationBitextMining",
            "PhincBitextMining",
            "Tatoeba",
        ]
    ),
    description="""Bitext Mining texts from the MINERS benchmark, a benchmark designed to evaluate the
    ability of multilingual LMs in semantic retrieval tasks,
    including bitext mining and classification via retrieval-augmented contexts.
    """,
    reference="https://arxiv.org/pdf/2406.07424",
    citation="""@article{winata2024miners,
    title={MINERS: Multilingual Language Models as Semantic Retrievers},
    author={Winata, Genta Indra and Zhang, Ruochen and Adelani, David Ifeoluwa},
    journal={arXiv preprint arXiv:2406.07424},
    year={2024}
}""",
)

SEB = Benchmark(
    name="MTEB(Scandinavian, v1)",
    tasks=get_tasks(
        tasks=[
            # Bitext
            "BornholmBitextMining",
            "NorwegianCourtsBitextMining",
            # Classification
            "AngryTweetsClassification",
            "DanishPoliticalCommentsClassification",
            "DalajClassification",
            "DKHateClassification",
            "LccSentimentClassification",
            "MassiveIntentClassification",
            "MassiveScenarioClassification",
            "NordicLangClassification",
            "NoRecClassification",
            "NorwegianParliamentClassification",
            "ScalaClassification",
            "SwedishSentimentClassification",
            "SweRecClassification",
            # Retrieval
            "DanFeverRetrieval",
            "NorQuadRetrieval",
            "SNLRetrieval",
            "SwednRetrieval",
            "SweFaqRetrieval",
            "TV2Nordretrieval",
            "TwitterHjerneRetrieval",
            # Clustering
            "SNLHierarchicalClusteringS2S",
            "SNLHierarchicalClusteringP2P",
            "SwednClusteringP2P",
            "SwednClusteringS2S",
            "VGHierarchicalClusteringS2S",
            "VGHierarchicalClusteringP2P",
        ],
        languages=["dan", "swe", "nno", "nob"],
    ),
    description="A curated selection of tasks coverering the Scandinavian languages; Danish, Swedish and Norwegian, including Bokmål and Nynorsk.",
    reference="https://kennethenevoldsen.github.io/scandinavian-embedding-benchmark/",
    citation="""@inproceedings{enevoldsen2024scandinavian,
    title={The Scandinavian Embedding Benchmarks: Comprehensive Assessment of Multilingual and Monolingual Text Embedding},
    author={Enevoldsen, Kenneth and Kardos, M{\'a}rton and Muennighoff, Niklas and Nielbo, Kristoffer},
    booktitle={Advances in Neural Information Processing Systems},
    year={2024},
    url={https://nips.cc/virtual/2024/poster/97869}
}""",
    contacts=["KennethEnevoldsen", "x-tabdeveloping", "Samoed"],
)

CoIR = Benchmark(
    name="CoIR",
    tasks=get_tasks(
        tasks=[
            "AppsRetrieval",
            "CodeFeedbackMT",
            "CodeFeedbackST",
            "CodeSearchNetCCRetrieval",
            "CodeTransOceanContest",
            "CodeTransOceanDL",
            "CosQA",
            "COIRCodeSearchNetRetrieval",
            "StackOverflowQA",
            "SyntheticText2SQL",
        ]
    ),
    description="CoIR: A Comprehensive Benchmark for Code Information Retrieval Models",
    reference="https://github.com/CoIR-team/coir",
    citation="""@misc{li2024coircomprehensivebenchmarkcode,
<<<<<<< HEAD
      title={CoIR: A Comprehensive Benchmark for Code Information Retrieval Models},
      author={Xiangyang Li and Kuicai Dong and Yi Quan Lee and Wei Xia and Yichun Yin and Hao Zhang and Yong Liu and Yasheng Wang and Ruiming Tang},
      year={2024},
      eprint={2407.02883},
      archivePrefix={arXiv},
      primaryClass={cs.IR},
      url={https://arxiv.org/abs/2407.02883},
    }""",
=======
    title={CoIR: A Comprehensive Benchmark for Code Information Retrieval Models},
    author={Xiangyang Li and Kuicai Dong and Yi Quan Lee and Wei Xia and Yichun Yin and Hao Zhang and Yong Liu and Yasheng Wang and Ruiming Tang},
    year={2024},
    eprint={2407.02883},
    archivePrefix={arXiv},
    primaryClass={cs.IR},
    url={https://arxiv.org/abs/2407.02883},
}""",
>>>>>>> 42068c62
)

RAR_b = Benchmark(
    name="RAR-b",
    tasks=get_tasks(
        tasks=[
            "ARCChallenge",
            "AlphaNLI",
            "HellaSwag",
            "WinoGrande",
            "PIQA",
            "SIQA",
            "Quail",
            "SpartQA",
            "TempReasonL1",
            "TempReasonL2Pure",
            "TempReasonL2Fact",
            "TempReasonL2Context",
            "TempReasonL3Pure",
            "TempReasonL3Fact",
            "TempReasonL3Context",
            "RARbCode",
            "RARbMath",
        ]
    ),
    description="A benchmark to evaluate reasoning capabilities of retrievers.",
    reference="https://arxiv.org/abs/2404.06347",
    citation="""@article{xiao2024rar,
    title={RAR-b: Reasoning as Retrieval Benchmark},
    author={Xiao, Chenghao and Hudson, G Thomas and Al Moubayed, Noura},
    journal={arXiv preprint arXiv:2404.06347},
    year={2024}
}""",
    contacts=["gowitheflow-1998"],
)

MTEB_FRA = Benchmark(
    name="MTEB(fra, v1)",
    tasks=MTEBTasks(
        get_tasks(
            languages=["fra"],
            tasks=[
                # Classification
                "AmazonReviewsClassification",
                "MasakhaNEWSClassification",
                "MassiveIntentClassification",
                "MassiveScenarioClassification",
                "MTOPDomainClassification",
                "MTOPIntentClassification",
                # Clustering
                "AlloProfClusteringP2P",
                "AlloProfClusteringS2S",
                "HALClusteringS2S",
                "MasakhaNEWSClusteringP2P",
                "MasakhaNEWSClusteringS2S",
                "MLSUMClusteringP2P",
                "MLSUMClusteringS2S",
                # Pair Classification
                "PawsXPairClassification",
                # Reranking
                "AlloprofReranking",
                "SyntecReranking",
                # Retrieval
                "AlloprofRetrieval",
                "BSARDRetrieval",
                "MintakaRetrieval",
                "SyntecRetrieval",
                "XPQARetrieval",
                # STS
                "SICKFr",
                "STSBenchmarkMultilingualSTS",
                "SummEvalFr",
            ],
        )
        + (get_task("STS22", eval_splits=["test"], hf_subsets=["fr"]),)
    ),
    description="MTEB-French, a French expansion of the original benchmark with high-quality native French datasets.",
    reference="https://arxiv.org/abs/2405.20468",
    citation="""@misc{ciancone2024mtebfrenchresourcesfrenchsentence,
<<<<<<< HEAD
      title={MTEB-French: Resources for French Sentence Embedding Evaluation and Analysis},
      author={Mathieu Ciancone and Imene Kerboua and Marion Schaeffer and Wissam Siblini},
      year={2024},
      eprint={2405.20468},
      archivePrefix={arXiv},
      primaryClass={cs.CL},
      url={https://arxiv.org/abs/2405.20468},
=======
    title={MTEB-French: Resources for French Sentence Embedding Evaluation and Analysis},
    author={Mathieu Ciancone and Imene Kerboua and Marion Schaeffer and Wissam Siblini},
    year={2024},
    eprint={2405.20468},
    archivePrefix={arXiv},
    primaryClass={cs.CL},
    url={https://arxiv.org/abs/2405.20468},
>>>>>>> 42068c62
}""",
    contacts=["imenelydiaker"],
)

MTEB_DEU = Benchmark(
    name="MTEB(deu, v1)",
    tasks=get_tasks(
        languages=["deu"],
        exclusive_language_filter=True,
        tasks=[
            # Classification
            "AmazonCounterfactualClassification",
            "AmazonReviewsClassification",
            "MTOPDomainClassification",
            "MTOPIntentClassification",
            "MassiveIntentClassification",
            "MassiveScenarioClassification",
            # Clustering
            "BlurbsClusteringP2P",
            "BlurbsClusteringS2S",
            "TenKGnadClusteringP2P",
            "TenKGnadClusteringS2S",
            # Pair Classification
            "FalseFriendsGermanEnglish",
            "PawsXPairClassification",
            # Reranking
            "MIRACLReranking",
            # Retrieval
            "GermanQuAD-Retrieval",
            "GermanDPR",
            "XMarket",
            "GerDaLIR",
            # STS
            "GermanSTSBenchmark",
            "STS22",
        ],
    ),
    description="A benchmark for text-embedding performance in German.",
    reference="https://arxiv.org/html/2401.02709v1",
    citation="""@misc{wehrli2024germantextembeddingclustering,
<<<<<<< HEAD
      title={German Text Embedding Clustering Benchmark},
      author={Silvan Wehrli and Bert Arnrich and Christopher Irrgang},
      year={2024},
      eprint={2401.02709},
      archivePrefix={arXiv},
      primaryClass={cs.CL},
      url={https://arxiv.org/abs/2401.02709},
=======
    title={German Text Embedding Clustering Benchmark},
    author={Silvan Wehrli and Bert Arnrich and Christopher Irrgang},
    year={2024},
    eprint={2401.02709},
    archivePrefix={arXiv},
    primaryClass={cs.CL},
    url={https://arxiv.org/abs/2401.02709},
>>>>>>> 42068c62
}""",
    contacts=["slvnwhrl"],
)

MTEB_KOR = Benchmark(
    name="MTEB(kor, v1)",
    tasks=get_tasks(
        languages=["kor"],
        tasks=[  # @KennethEnevoldsen: We could probably expand this to a more solid benchamrk, but for now I have left it as is.
            # Classification
            "KLUE-TC",
            # Reranking
            "MIRACLReranking",
            # Retrieval
            "MIRACLRetrieval",
            "Ko-StrategyQA",
            # STS
            "KLUE-STS",
            "KorSTS",
        ],
    ),
    description="A benchmark and leaderboard for evaluation of text embedding in Korean.",
    reference=None,
    citation=None,
)

MTEB_POL = Benchmark(
    name="MTEB(pol, v1)",
    tasks=MTEBTasks(
        get_tasks(
            languages=["pol"],
            tasks=[
                # Classification
                "AllegroReviews",
                "CBD",
                "MassiveIntentClassification",
                "MassiveScenarioClassification",
                "PolEmo2.0-IN",
                "PolEmo2.0-OUT",
                "PAC",
                # Clustering
                "EightTagsClustering",
                "PlscClusteringS2S",
                "PlscClusteringP2P",
                # Pair Classification
                "CDSC-E",
                "PpcPC",
                "PSC",
                "SICK-E-PL",
                # STS
                "CDSC-R",
                "SICK-R-PL",
            ],
        )
        + (get_task("STS22", eval_splits=["test"], hf_subsets=["pl"]),),
    ),
    description="""Polish Massive Text Embedding Benchmark (PL-MTEB), a comprehensive benchmark for text embeddings in Polish. The PL-MTEB consists of 28 diverse NLP
tasks from 5 task types. With tasks adapted based on previously used datasets by the Polish
NLP community. In addition, a new PLSC (Polish Library of Science Corpus) dataset was created
consisting of titles and abstracts of scientific publications in Polish, which was used as the basis for
two novel clustering tasks.""",  # Rephrased from the abstract
    reference="https://arxiv.org/abs/2405.10138",
    citation="""@article{poswiata2024plmteb,
    title={PL-MTEB: Polish Massive Text Embedding Benchmark},
    author={Rafał Poświata and Sławomir Dadas and Michał Perełkiewicz},
    journal={arXiv preprint arXiv:2405.10138},
    year={2024}
}""",
    contacts=["rafalposwiata"],
)

MTEB_code = Benchmark(
    name="MTEB(Code, v1)",
    tasks=get_tasks(
        tasks=[
            # Retrieval
            "AppsRetrieval",
            "CodeEditSearchRetrieval",
            "CodeFeedbackMT",
            "CodeFeedbackST",
            "CodeSearchNetCCRetrieval",
            "CodeSearchNetRetrieval",
            "CodeTransOceanContest",
            "CodeTransOceanDL",
            "CosQA",
            "COIRCodeSearchNetRetrieval",
            "StackOverflowQA",
            "SyntheticText2SQL",
        ],
        languages=[
            "c",
            "c++",
            "go",
            "java",
            "javascript",
            "php",
            "python",
            "ruby",
            "rust",
            "scala",
            "shell",
            "swift",
            "typescript",
        ],
    ),
    description="A massive code embedding benchmark covering retrieval tasks in a miriad of popular programming languages.",
    reference=None,
    citation=MMTEB_CITATION,
)

MTEB_multilingual = Benchmark(
    name="MTEB(Multilingual, v1)",
    tasks=get_tasks(
        tasks=[
            "BornholmBitextMining",
            "BibleNLPBitextMining",
            "BUCC.v2",
            "DiaBlaBitextMining",
            "FloresBitextMining",
            "IN22GenBitextMining",
            "IndicGenBenchFloresBitextMining",
            "NollySentiBitextMining",
            "NorwegianCourtsBitextMining",
            "NTREXBitextMining",
            "NusaTranslationBitextMining",
            "NusaXBitextMining",
            "Tatoeba",
            "BulgarianStoreReviewSentimentClassfication",
            "CzechProductReviewSentimentClassification",
            "GreekLegalCodeClassification",
            "DBpediaClassification",
            "FinancialPhrasebankClassification",
            "PoemSentimentClassification",
            "ToxicConversationsClassification",
            "TweetTopicSingleClassification",
            "EstonianValenceClassification",
            "FilipinoShopeeReviewsClassification",
            "GujaratiNewsClassification",
            "SentimentAnalysisHindi",
            "IndonesianIdClickbaitClassification",
            "ItaCaseholdClassification",
            "KorSarcasmClassification",
            "KurdishSentimentClassification",
            "MacedonianTweetSentimentClassification",
            "AfriSentiClassification",
            "AmazonCounterfactualClassification",
            "CataloniaTweetClassification",
            "CyrillicTurkicLangClassification",
            "IndicLangClassification",
            "MasakhaNEWSClassification",
            "MassiveIntentClassification",
            "MultiHateClassification",
            "NordicLangClassification",
            "NusaParagraphEmotionClassification",
            "NusaX-senti",
            "ScalaClassification",
            "SwissJudgementClassification",
            "NepaliNewsClassification",
            "OdiaNewsClassification",
            "PunjabiNewsClassification",
            "PolEmo2.0-OUT",
            "PAC",
            "SinhalaNewsClassification",
            "CSFDSKMovieReviewSentimentClassification",
            "SiswatiNewsClassification",
            "SlovakMovieReviewSentimentClassification",
            "SwahiliNewsClassification",
            "DalajClassification",
            "TswanaNewsClassification",
            "IsiZuluNewsClassification",
            "WikiCitiesClustering",
            "MasakhaNEWSClusteringS2S",
            "RomaniBibleClustering",
            "ArXivHierarchicalClusteringP2P",
            "ArXivHierarchicalClusteringS2S",
            "BigPatentClustering.v2",
            "BiorxivClusteringP2P.v2",
            "MedrxivClusteringP2P.v2",
            "StackExchangeClustering.v2",
            "AlloProfClusteringS2S.v2",
            "HALClusteringS2S.v2",
            "SIB200ClusteringS2S",
            "WikiClusteringP2P.v2",
            "SNLHierarchicalClusteringP2P",
            "PlscClusteringP2P.v2",
            "SwednClusteringP2P",
            "CLSClusteringP2P.v2",
            "StackOverflowQA",
            "TwitterHjerneRetrieval",
            "AILAStatutes",
            "ArguAna",
            "HagridRetrieval",
            "LegalBenchCorporateLobbying",
            "LEMBPasskeyRetrieval",
            "SCIDOCS",
            "SpartQA",
            "TempReasonL1",
            "TRECCOVID",
            "WinoGrande",
            "BelebeleRetrieval",
            "MLQARetrieval",
            "StatcanDialogueDatasetRetrieval",
            "WikipediaRetrievalMultilingual",
            "CovidRetrieval",
            "Core17InstructionRetrieval",
            "News21InstructionRetrieval",
            "Robust04InstructionRetrieval",
            "KorHateSpeechMLClassification",
            "MalteseNewsClassification",
            "MultiEURLEXMultilabelClassification",
            "BrazilianToxicTweetsClassification",
            "CEDRClassification",
            "CTKFactsNLI",
            "SprintDuplicateQuestions",
            "TwitterURLCorpus",
            "ArmenianParaphrasePC",
            "indonli",
            "OpusparcusPC",
            "PawsXPairClassification",
            "RTE3",
            "XNLI",
            "PpcPC",
            "TERRa",
            "WebLINXCandidatesReranking",
            "AlloprofReranking",
            "VoyageMMarcoReranking",
            "WikipediaRerankingMultilingual",
            "RuBQReranking",
            "T2Reranking",
            "GermanSTSBenchmark",
            "SICK-R",
            "STS12",
            "STS13",
            "STS14",
            "STS15",
            "STSBenchmark",
            "FaroeseSTS",
            "FinParaSTS",
            "JSICK",
            "IndicCrosslingualSTS",
            "SemRel24STS",
            "STS17",
            "STS22.v2",
            "STSES",
            "STSB",
            "MIRACLRetrievalHardNegatives",
        ],
    ),
    description="A large-scale multilingual expansion of MTEB, driven mainly by highly-curated community contributions covering 250+ languages.",
    reference=None,
    citation=MMTEB_CITATION,
    contacts=["KennethEnevoldsen", "isaac-chung"],
)

MTEB_JPN = Benchmark(
    name="MTEB(jpn, v1)",
    tasks=get_tasks(
        languages=["jpn"],
        tasks=[
            # clustering
            "LivedoorNewsClustering.v2",
            "MewsC16JaClustering",
            # classification
            "AmazonReviewsClassification",
            "AmazonCounterfactualClassification",
            "MassiveIntentClassification",
            "MassiveScenarioClassification",
            # STS
            "JSTS",
            "JSICK",
            # pair classification
            "PawsXPairClassification",
            # retrieval
            "JaqketRetrieval",
            "MrTidyRetrieval",
            "JaGovFaqsRetrieval",
            "NLPJournalTitleAbsRetrieval",
            "NLPJournalAbsIntroRetrieval",
            "NLPJournalTitleIntroRetrieval",
            # reranking
            "ESCIReranking",
        ],
    ),
    description="JMTEB is a benchmark for evaluating Japanese text embedding models.",
    reference="https://github.com/sbintuitions/JMTEB",
    citation=None,
)


indic_languages = [
    "asm",
    "awa",
    "ben",
    "bgc",
    "bho",
    "doi",
    "gbm",
    "gom",
    "guj",
    "hin",
    "hne",
    "kan",
    "kas",
    "mai",
    "mal",
    "mar",
    "mni",
    "mup",
    "mwr",
    "nep",
    "npi",
    "ori",
    "ory",
    "pan",
    "raj",
    "san",
    "snd",
    "tam",
    "tel",
    "urd",
]

MTEB_INDIC = Benchmark(
    name="MTEB(Indic, v1)",
    tasks=MTEBTasks(
        get_tasks(
            tasks=[
                # Bitext
                "IN22ConvBitextMining",
                "IN22GenBitextMining",
                "IndicGenBenchFloresBitextMining",
                "LinceMTBitextMining",
                # clustering
                "SIB200ClusteringS2S",
                # classification
                "BengaliSentimentAnalysis",
                "GujaratiNewsClassification",
                "HindiDiscourseClassification",
                "SentimentAnalysisHindi",
                "MalayalamNewsClassification",
                "IndicLangClassification",
                "MTOPIntentClassification",
                "MultiHateClassification",
                "TweetSentimentClassification",
                "NepaliNewsClassification",
                "PunjabiNewsClassification",
                "SanskritShlokasClassification",
                "UrduRomanSentimentClassification",
                # pair classification
                "XNLI",
                # retrieval
                "BelebeleRetrieval",
                "XQuADRetrieval",
                # reranking
                "WikipediaRerankingMultilingual",
            ],
            languages=indic_languages,
            exclusive_language_filter=True,
        )
        +
        # STS
        (get_task("IndicCrosslingualSTS"),)
    ),
    description="A regional geopolitical text embedding benchmark targetting embedding performance on Indic languages.",
    reference=None,
    citation=MMTEB_CITATION,
    contacts=["KennethEnevoldsen", "isaac-chung"],
)


eu_languages = [
    # official EU languages (56) - we could include the whole economic area e.g. Norway - additioanlly we could include minority languages (probably a good idea?)
    # germanic
    "dan",
    "eng",
    "deu",
    "nld",
    "swe",
    # romance
    "fra",
    "ita",
    "por",
    "spa",
    "ron",
    # slavic
    "bul",
    "hrv",
    "ces",
    "pol",
    "slk",
    "slv",
    # baltic
    "lav",
    "lit",
    "est",
    # finno-ugric
    "fin",
    "hun",
    # other indo european
    "ell",
    # non-indo european
    "mlt",
    "gle",
    # Schengen Area
    "nno",
    "nob",
    "isl",
    "ron",
    "eus",  # Basque - recognized minority language
    "ron",  # Romanian - recognized minority language
    "rom",  # Romani - recognized minority language
]

MTEB_EU = Benchmark(
    name="MTEB(Europe, v1)",
    tasks=get_tasks(
        tasks=[
            "BornholmBitextMining",
            "BibleNLPBitextMining",
            "BUCC.v2",
            "DiaBlaBitextMining",
            "FloresBitextMining",
            "NorwegianCourtsBitextMining",
            "NTREXBitextMining",
            "BulgarianStoreReviewSentimentClassfication",
            "CzechProductReviewSentimentClassification",
            "GreekLegalCodeClassification",
            "DBpediaClassification",
            "FinancialPhrasebankClassification",
            "PoemSentimentClassification",
            "ToxicChatClassification",
            "ToxicConversationsClassification",
            "EstonianValenceClassification",
            "ItaCaseholdClassification",
            "AmazonCounterfactualClassification",
            "MassiveScenarioClassification",
            "MultiHateClassification",
            "NordicLangClassification",
            "ScalaClassification",
            "SwissJudgementClassification",
            "TweetSentimentClassification",
            "CBD",
            "PolEmo2.0-OUT",
            "CSFDSKMovieReviewSentimentClassification",
            "DalajClassification",
            "WikiCitiesClustering",
            "RomaniBibleClustering",
            "BigPatentClustering.v2",
            "BiorxivClusteringP2P.v2",
            "AlloProfClusteringS2S.v2",
            "HALClusteringS2S.v2",
            "SIB200ClusteringS2S",
            "WikiClusteringP2P.v2",
            "StackOverflowQA",
            "TwitterHjerneRetrieval",
            "LegalQuAD",
            "ArguAna",
            "HagridRetrieval",
            "LegalBenchCorporateLobbying",
            "LEMBPasskeyRetrieval",
            "SCIDOCS",
            "SpartQA",
            "TempReasonL1",
            "WinoGrande",
            "AlloprofRetrieval",
            "BelebeleRetrieval",
            "StatcanDialogueDatasetRetrieval",
            "WikipediaRetrievalMultilingual",
            "Core17InstructionRetrieval",
            "News21InstructionRetrieval",
            "Robust04InstructionRetrieval",
            "MalteseNewsClassification",
            "MultiEURLEXMultilabelClassification",
            "CTKFactsNLI",
            "SprintDuplicateQuestions",
            "OpusparcusPC",
            "RTE3",
            "XNLI",
            "PSC",
            "WebLINXCandidatesReranking",
            "AlloprofReranking",
            "WikipediaRerankingMultilingual",
            "SICK-R",
            "STS12",
            "STS14",
            "STS15",
            "STSBenchmark",
            "FinParaSTS",
            "STS17",
            "SICK-R-PL",
            "STSES",
        ],
        languages=eu_languages,
        exclusive_language_filter=True,
    ),
    description="A regional geopolitical text embedding benchmark targetting embedding performance on European languages.",
    reference=None,
    citation=MMTEB_CITATION,
    contacts=["KennethEnevoldsen", "isaac-chung"],
)

LONG_EMBED = Benchmark(
    name="LongEmbed",
    tasks=get_tasks(
        tasks=[
            "LEMBNarrativeQARetrieval",
            "LEMBNeedleRetrieval",
            "LEMBPasskeyRetrieval",
            "LEMBQMSumRetrieval",
            "LEMBSummScreenFDRetrieval",
            "LEMBWikimQARetrieval",
        ],
    ),
    description="""LongEmbed is a benchmark oriented at exploring models' performance on long-context retrieval.
    The benchmark comprises two synthetic tasks and four carefully chosen real-world tasks,
    featuring documents of varying length and dispersed target information.
    """,  # Pieced together from paper abstract.
    reference="https://arxiv.org/abs/2404.12096v2",
    citation="""@article{zhu2024longembed,
    title={LongEmbed: Extending Embedding Models for Long Context Retrieval},
    author={Zhu, Dawei and Wang, Liang and Yang, Nan and Song, Yifan and Wu, Wenhao and Wei, Furu and Li, Sujian},
    journal={arXiv preprint arXiv:2404.12096},
    year={2024}
}""",
)

BRIGHT = Benchmark(
    name="BRIGHT",
    tasks=get_tasks(tasks=["BrightRetrieval"], eval_splits=["standard"]),
    description="""BRIGHT: A Realistic and Challenging Benchmark for Reasoning-Intensive Retrieval.
    BRIGHT is the first text retrieval
    benchmark that requires intensive reasoning to retrieve relevant documents with
    a dataset consisting of 1,384 real-world queries spanning diverse domains, such as
    economics, psychology, mathematics, and coding. These queries are drawn from
    naturally occurring and carefully curated human data.
    """,
    reference="https://brightbenchmark.github.io/",
    citation="""@article{su2024bright,
    title={Bright: A realistic and challenging benchmark for reasoning-intensive retrieval},
    author={Su, Hongjin and Yen, Howard and Xia, Mengzhou and Shi, Weijia and Muennighoff, Niklas and Wang, Han-yu and Liu, Haisu and Shi, Quan and Siegel, Zachary S and Tang, Michael and others},
    journal={arXiv preprint arXiv:2407.12883},
    year={2024}
}""",
)

BRIGHT_LONG = Benchmark(
    name="BRIGHT (long)",
    tasks=MTEBTasks(
        (
            get_task(
                "BrightLongRetrieval",
            ),
        )
    ),
    description="""BRIGHT: A Realistic and Challenging Benchmark for Reasoning-Intensive Retrieval.
BRIGHT is the first text retrieval
benchmark that requires intensive reasoning to retrieve relevant documents with
a dataset consisting of 1,384 real-world queries spanning diverse domains, such as
economics, psychology, mathematics, and coding. These queries are drawn from
naturally occurring and carefully curated human data.

This is the long version of the benchmark, which only filter longer documents.
    """,
    reference="https://brightbenchmark.github.io/",
    citation="""@article{su2024bright,
    title={Bright: A realistic and challenging benchmark for reasoning-intensive retrieval},
    author={Su, Hongjin and Yen, Howard and Xia, Mengzhou and Shi, Weijia and Muennighoff, Niklas and Wang, Han-yu and Liu, Haisu and Shi, Quan and Siegel, Zachary S and Tang, Michael and others},
    journal={arXiv preprint arXiv:2407.12883},
    year={2024}
}""",
)


BRIGHT_LONG = Benchmark(
    name="BRIGHT (long)",
    tasks=get_tasks(tasks=["BrightRetrieval"], eval_splits=["long"]),
    description="""BRIGHT: A Realistic and Challenging Benchmark for Reasoning-Intensive Retrieval.
BRIGHT is the first text retrieval
benchmark that requires intensive reasoning to retrieve relevant documents with
a dataset consisting of 1,384 real-world queries spanning diverse domains, such as
economics, psychology, mathematics, and coding. These queries are drawn from
naturally occurring and carefully curated human data.

This is the long version of the benchmark, which only filter longer documents.
    """,
    reference="https://brightbenchmark.github.io/",
    citation="""@article{su2024bright,
  title={Bright: A realistic and challenging benchmark for reasoning-intensive retrieval},
  author={Su, Hongjin and Yen, Howard and Xia, Mengzhou and Shi, Weijia and Muennighoff, Niklas and Wang, Han-yu and Liu, Haisu and Shi, Quan and Siegel, Zachary S and Tang, Michael and others},
  journal={arXiv preprint arXiv:2407.12883},
  year={2024}
}""",
)

CODE_RAG = Benchmark(
    name="CodeRAG",
    tasks=get_tasks(
        tasks=[
            "CodeRAGLibraryDocumentationSolutions",
            "CodeRAGOnlineTutorials",
            "CodeRAGProgrammingSolutions",
            "CodeRAGStackoverflowPosts",
        ],
    ),
    description="A benchmark for evaluating code retrieval augmented generation, testing models' ability to retrieve relevant programming solutions, tutorials and documentation.",
    reference="https://arxiv.org/abs/2406.14497",
    citation="""@misc{wang2024coderagbenchretrievalaugmentcode,
<<<<<<< HEAD
      title={CodeRAG-Bench: Can Retrieval Augment Code Generation?},
      author={Zora Zhiruo Wang and Akari Asai and Xinyan Velocity Yu and Frank F. Xu and Yiqing Xie and Graham Neubig and Daniel Fried},
      year={2024},
      eprint={2406.14497},
      archivePrefix={arXiv},
      primaryClass={cs.SE},
      url={https://arxiv.org/abs/2406.14497},
    }""",
=======
    title={CodeRAG-Bench: Can Retrieval Augment Code Generation?},
    author={Zora Zhiruo Wang and Akari Asai and Xinyan Velocity Yu and Frank F. Xu and Yiqing Xie and Graham Neubig and Daniel Fried},
    year={2024},
    eprint={2406.14497},
    archivePrefix={arXiv},
    primaryClass={cs.SE},
    url={https://arxiv.org/abs/2406.14497},
}""",
    display_on_leaderboard=False,
>>>>>>> 42068c62
)

BEIR = Benchmark(
    name="BEIR",
    tasks=get_tasks(
        tasks=[
            "TRECCOVID",
            "NFCorpus",
            "NQ",
            "HotpotQA",
            "FiQA2018",
            "ArguAna",
            "Touche2020",
            "CQADupstackRetrieval",
            "QuoraRetrieval",
            "DBPedia",
            "SCIDOCS",
            "FEVER",
            "ClimateFEVER",
            "SciFact",
        ],
    )
    + get_tasks(tasks=["MSMARCO"], languages=["eng"], eval_splits=["dev"]),
    description="BEIR is a heterogeneous benchmark containing diverse IR tasks. It also provides a common and easy framework for evaluation of your NLP-based retrieval models within the benchmark.",
    reference="https://arxiv.org/abs/2104.08663",
    citation="""@article{thakur2021beir,
    title={Beir: A heterogenous benchmark for zero-shot evaluation of information retrieval models},
    author={Thakur, Nandan and Reimers, Nils and R{\"u}ckl{\'e}, Andreas and Srivastava, Abhishek and Gurevych, Iryna},
    journal={arXiv preprint arXiv:2104.08663},
    year={2021}
}
""",
)

NANOBEIR = Benchmark(
    name="NanoBEIR",
    tasks=get_tasks(
        tasks=[
            "NanoArguAnaRetrieval",
            "NanoClimateFeverRetrieval",
            "NanoDBPediaRetrieval",
            "NanoFEVERRetrieval",
            "NanoFiQA2018Retrieval",
            "NanoHotpotQARetrieval",
            "NanoMSMARCORetrieval",
            "NanoNFCorpusRetrieval",
            "NanoNQRetrieval",
            "NanoQuoraRetrieval",
            "NanoSCIDOCSRetrieval",
            "NanoSciFactRetrieval",
            "NanoTouche2020Retrieval",
        ],
    ),
    description="A benchmark to evaluate with subsets of BEIR datasets to use less computational power",
    reference="https://huggingface.co/collections/zeta-alpha-ai/nanobeir-66e1a0af21dfd93e620cd9f6",
    citation=None,
)

C_MTEB = Benchmark(
    name="MTEB(cmn, v1)",
    tasks=MTEBTasks(
        get_tasks(
            tasks=[
                "T2Retrieval",
                "MMarcoRetrieval",
                "DuRetrieval",
                "CovidRetrieval",
                "CmedqaRetrieval",
                "EcomRetrieval",
                "MedicalRetrieval",
                "VideoRetrieval",
                "T2Reranking",
                "MMarcoReranking",
                "CMedQAv1-reranking",
                "CMedQAv2-reranking",
                "Ocnli",
                "Cmnli",
                "CLSClusteringS2S",
                "CLSClusteringP2P",
                "ThuNewsClusteringS2S",
                "ThuNewsClusteringP2P",
                "LCQMC",
                "PAWSX",
                "AFQMC",
                "QBQTC",
                "TNews",
                "IFlyTek",
                "Waimai",
                "OnlineShopping",
                "JDReview",
            ],
        )
        + get_tasks(
            tasks=[
                "MultilingualSentiment",
                "ATEC",
                "BQ",
                "STSB",
            ],
            eval_splits=["test"],
        )
        + get_tasks(
            tasks=[
                "MultilingualSentiment",
            ],
            eval_splits=["validation"],
        )
    ),
    description="The Chinese Massive Text Embedding Benchmark (C-MTEB) is a comprehensive benchmark for Chinese text embeddings covering 6 tasks and 35 datasets.",
    reference="https://github.com/FlagOpen/FlagEmbedding/tree/master/research/C_MTEB",
    citation="""@misc{c-pack,
<<<<<<< HEAD
      title={C-Pack: Packaged Resources To Advance General Chinese Embedding},
      author={Shitao Xiao and Zheng Liu and Peitian Zhang and Niklas Muennighoff},
      year={2023},
      eprint={2309.07597},
      archivePrefix={arXiv},
      primaryClass={cs.CL}
=======
    title={C-Pack: Packaged Resources To Advance General Chinese Embedding},
    author={Shitao Xiao and Zheng Liu and Peitian Zhang and Niklas Muennighoff},
    year={2023},
    eprint={2309.07597},
    archivePrefix={arXiv},
    primaryClass={cs.CL}
>>>>>>> 42068c62
}""",
)

FA_MTEB = Benchmark(
    name="MTEB(fas, beta)",
    tasks=get_tasks(
        languages=["fas"],
        tasks=[
            # Classification
            "PersianFoodSentimentClassification",
            "SynPerChatbotConvSAClassification",
            "SynPerChatbotConvSAToneChatbotClassification",
            "SynPerChatbotConvSAToneUserClassification",
            "SynPerChatbotSatisfactionLevelClassification",
            "SynPerChatbotRAGToneChatbotClassification",
            "SynPerChatbotRAGToneUserClassification",
            "SynPerChatbotToneChatbotClassification",
            "SynPerChatbotToneUserClassification",
            "PersianTextTone",
            "SIDClassification",
            "DeepSentiPers",
            "PersianTextEmotion",
            "SentimentDKSF",
            "NLPTwitterAnalysisClassification",
            "DigikalamagClassification",
            "MassiveIntentClassification",
            "MassiveScenarioClassification",
            # Clustering
            "BeytooteClustering",
            "DigikalamagClustering",
            "HamshahriClustring",
            "NLPTwitterAnalysisClustering",
            "SIDClustring",
            # PairClassification
            "FarsTail",
            "CExaPPC",
            "SynPerChatbotRAGFAQPC",
            "FarsiParaphraseDetection",
            "SynPerTextKeywordsPC",
            "SynPerQAPC",
            "ParsinluEntail",
            "ParsinluQueryParaphPC",
            # Reranking
            "MIRACLReranking",
            "WikipediaRerankingMultilingual",
            # Retrieval
            "SynPerQARetrieval",
            "SynPerChatbotTopicsRetrieval",
            "SynPerChatbotRAGTopicsRetrieval",
            "SynPerChatbotRAGFAQRetrieval",
            "PersianWebDocumentRetrieval",
            "WikipediaRetrievalMultilingual",
            "MIRACLRetrieval",
            "ClimateFEVER-Fa",
            "DBPedia-Fa",
            "HotpotQA-Fa",
            "MSMARCO-Fa",
            "NQ-Fa",
            "ArguAna-Fa",
            "CQADupstackRetrieval-Fa",
            "FiQA2018-Fa",
            "NFCorpus-Fa",
            "QuoraRetrieval-Fa",
            "SCIDOCS-Fa",
            "SciFact-Fa",
            "TRECCOVID-Fa",
            "Touche2020-Fa",
            # STS
            "Farsick",
            "SynPerSTS",
            "Query2Query",
            # SummaryRetrieval
            "SAMSumFa",
            "SynPerChatbotSumSRetrieval",
            "SynPerChatbotRAGSumSRetrieval",
        ],
    ),
    description="Main Persian (Farsi) benchmarks from MTEB",
    reference=None,
    citation=None,
    contacts=["mehran-sarmadi", "ERfun", "morteza20"],
)

CHEMTEB = Benchmark(
    name="ChemTEB",
    tasks=get_tasks(
        tasks=[
            "PubChemSMILESBitextMining",
            "SDSEyeProtectionClassification",
            "SDSGlovesClassification",
            "WikipediaBioMetChemClassification",
            "WikipediaGreenhouseEnantiopureClassification",
            "WikipediaSolidStateColloidalClassification",
            "WikipediaOrganicInorganicClassification",
            "WikipediaCryobiologySeparationClassification",
            "WikipediaChemistryTopicsClassification",
            "WikipediaTheoreticalAppliedClassification",
            "WikipediaChemFieldsClassification",
            "WikipediaLuminescenceClassification",
            "WikipediaIsotopesFissionClassification",
            "WikipediaSaltsSemiconductorsClassification",
            "WikipediaBiolumNeurochemClassification",
            "WikipediaCrystallographyAnalyticalClassification",
            "WikipediaCompChemSpectroscopyClassification",
            "WikipediaChemEngSpecialtiesClassification",
            "WikipediaChemistryTopicsClustering",
            "WikipediaSpecialtiesInChemistryClustering",
            "PubChemAISentenceParaphrasePC",
            "PubChemSMILESPC",
            "PubChemSynonymPC",
            "PubChemWikiParagraphsPC",
            "PubChemWikiPairClassification",
            "ChemNQRetrieval",
            "ChemHotpotQARetrieval",
        ],
    ),
    description="ChemTEB evaluates the performance of text embedding models on chemical domain data.",
    reference="https://arxiv.org/abs/2412.00532",
    citation="""@article{kasmaee2024chemteb,
    title={ChemTEB: Chemical Text Embedding Benchmark, an Overview of Embedding Models Performance \\& Efficiency on a Specific Domain},
    author={Kasmaee, Ali Shiraee and Khodadad, Mohammad and Saloot, Mohammad Arshi and Sherck, Nick and Dokas, Stephen and Mahyar, Hamidreza and Samiee, Soheila},
    journal={arXiv preprint arXiv:2412.00532},
    year={2024}
}""",
)

BEIR_NL = Benchmark(
    name="BEIR-NL",
    tasks=get_tasks(
        tasks=[
            "ArguAna-NL",
            "CQADupstack-NL",
            "FEVER-NL",
            "NQ-NL",
            "Touche2020-NL",
            "FiQA2018-NL",
            "Quora-NL",
            "HotpotQA-NL",
            "SCIDOCS-NL",
            "ClimateFEVER-NL",
            "mMARCO-NL",
            "SciFact-NL",
            "DBPedia-NL",
            "NFCorpus-NL",
            "TRECCOVID-NL",
        ],
    ),
    description="BEIR-NL is a Dutch adaptation of the publicly available BEIR benchmark, created through automated "
    "translation.",
    reference="https://arxiv.org/abs/2412.08329",
    contacts=["nikolay-banar"],
    citation="""@misc{banar2024beirnlzeroshotinformationretrieval,
    title={BEIR-NL: Zero-shot Information Retrieval Benchmark for the Dutch Language},
<<<<<<< HEAD
     author={Nikolay Banar and Ehsan Lotfi and Walter Daelemans},
     year={2024},
     eprint={2412.08329},
     archivePrefix={arXiv},
     primaryClass={cs.CL},
     url={https://arxiv.org/abs/2412.08329},
=======
    author={Nikolay Banar and Ehsan Lotfi and Walter Daelemans},
    year={2024},
    eprint={2412.08329},
    archivePrefix={arXiv},
    primaryClass={cs.CL},
    url={https://arxiv.org/abs/2412.08329},
>>>>>>> 42068c62
}""",
)

MIEB_common_tasks = [
    # Image Classification
    "Birdsnap",  # fine
    "Caltech101",  # fine
    "CIFAR10",  # coarse
    "CIFAR100",  # fine
    "Country211",  # fine
    "DTD",  # coarse
    "EuroSAT",  # coarse
    "FER2013",  # coarse
    "FGVCAircraft",  # fine
    "Food101Classification",  # fine
    "GTSRB",  # coarse
    "Imagenet1k",  # fine
    "MNIST",  # coarse
    "OxfordFlowersClassification",  # fine
    "OxfordPets",  # fine
    "PatchCamelyon",  # coarse
    "RESISC45",  # fine
    "StanfordCars",  # fine
    "STL10",  # coarse
    "SUN397",  # fine
    "UCF101",  # fine
    # ImageMultiLabelClassification
    "VOC2007",  # coarse
    # Clustering
    "CIFAR10Clustering",
    "CIFAR100Clustering",
    "ImageNetDog15Clustering",
    "ImageNet10Clustering",
    "TinyImageNetClustering",
    # ZeroShotClassification
    "BirdsnapZeroShot",
    "Caltech101ZeroShot",
    "CIFAR10ZeroShot",
    "CIFAR100ZeroShot",
    "CLEVRZeroShot",
    "CLEVRCountZeroShot",
    "Country211ZeroShot",
    "DTDZeroShot",
    "EuroSATZeroShot",
    "FER2013ZeroShot",
    "FGVCAircraftZeroShot",
    "Food101ZeroShot",
    "GTSRBZeroShot",
    "Imagenet1kZeroShot",
    "MNISTZeroShot",
    "OxfordPetsZeroShot",
    "PatchCamelyonZeroShot",
    "RenderedSST2",
    "RESISC45ZeroShot",
    "StanfordCarsZeroShot",
    "STL10ZeroShot",
    "SUN397ZeroShot",
    "UCF101ZeroShot",
<<<<<<< HEAD
    # Any2TextMutipleChoice
=======
    # Any2AnyMultipleChoice
    "BLINKIT2IMultiChoice",
    "BLINKIT2TMultiChoice",
>>>>>>> 42068c62
    "CVBenchCount",
    "CVBenchRelation",
    "CVBenchDepth",
    "CVBenchDistance",
<<<<<<< HEAD
    # Any2AnyMultipleChoice
    "BLINKIT2IMultiChoice",
    "BLINKIT2TMultiChoice",
    # Compositionality
    "ImageCoDeT2IMultiChoice",
=======
    # Compositionality
>>>>>>> 42068c62
    "AROCocoOrder",
    "AROFlickrOrder",
    "AROVisualAttribution",
    "AROVisualRelation",
    "SugarCrepe",
    "Winoground",
<<<<<<< HEAD
=======
    "ImageCoDe",
>>>>>>> 42068c62
    # VisualSTS
    "STS12VisualSTS",
    "STS13VisualSTS",
    "STS14VisualSTS",
    "STS15VisualSTS",
    "STS16VisualSTS",
    # Any2AnyRetrieval
    "BLINKIT2IRetrieval",
    "BLINKIT2TRetrieval",
    "CIRRIT2IRetrieval",
    "CUB200I2IRetrieval",
    "EDIST2ITRetrieval",
    "Fashion200kI2TRetrieval",
    "Fashion200kT2IRetrieval",
    "FashionIQIT2IRetrieval",
    "Flickr30kI2TRetrieval",
    "Flickr30kT2IRetrieval",
    "FORBI2IRetrieval",
    "GLDv2I2IRetrieval",
    "GLDv2I2TRetrieval",
    "HatefulMemesI2TRetrieval",
    "HatefulMemesT2IRetrieval",
    "ImageCoDeT2IRetrieval",
    "InfoSeekIT2ITRetrieval",
    "InfoSeekIT2TRetrieval",
    "MemotionI2TRetrieval",
    "MemotionT2IRetrieval",
    "METI2IRetrieval",
    "MSCOCOI2TRetrieval",
    "MSCOCOT2IRetrieval",
    "NIGHTSI2IRetrieval",
    "OVENIT2ITRetrieval",
    "OVENIT2TRetrieval",
<<<<<<< HEAD
    "ROxfordEasyI2IMultiChoice",
    "ROxfordMediumI2IMultiChoice",
    "ROxfordHardI2IMultiChoice",
    "RP2kI2IRetrieval",
    "RParisEasyI2IMultiChoice",
    "RParisMediumI2IMultiChoice",
    "RParisHardI2IMultiChoice",
=======
    "ROxfordEasyI2IRetrieval",
    "ROxfordMediumI2IRetrieval",
    "ROxfordHardI2IRetrieval",
    "RP2kI2IRetrieval",
    "RParisEasyI2IRetrieval",
    "RParisMediumI2IRetrieval",
    "RParisHardI2IRetrieval",
>>>>>>> 42068c62
    "SciMMIRI2TRetrieval",
    "SciMMIRT2IRetrieval",
    "SketchyI2IRetrieval",
    "SOPI2IRetrieval",
    "StanfordCarsI2IRetrieval",
    "TUBerlinT2IRetrieval",
    "VidoreArxivQARetrieval",
    "VidoreDocVQARetrieval",
    "VidoreInfoVQARetrieval",
    "VidoreTabfquadRetrieval",
    "VidoreTatdqaRetrieval",
    "VidoreShiftProjectRetrieval",
    "VidoreSyntheticDocQAAIRetrieval",
    "VidoreSyntheticDocQAEnergyRetrieval",
    "VidoreSyntheticDocQAGovernmentReportsRetrieval",
    "VidoreSyntheticDocQAHealthcareIndustryRetrieval",
    "VisualNewsI2TRetrieval",
    "VisualNewsT2IRetrieval",
    "VizWizIT2TRetrieval",
    "VQA2IT2TRetrieval",
    "WebQAT2ITRetrieval",
    "WebQAT2TRetrieval",
]

MIEB_ENG = Benchmark(
    name="MIEB(eng)",
    tasks=get_tasks(
        tasks=MIEB_common_tasks
        + [
            "VisualSTS17Eng",
            "VisualSTS-b-Eng",
        ],
    ),
    description="""MIEB(eng) is a comprehensive image embeddings benchmark, spanning 8 task types, covering 125 tasks.
    In addition to image classification (zero shot and linear probing), clustering, retrieval, MIEB includes tasks in compositionality evaluation,
    document undestanding, visual STS, and CV-centric tasks.""",
    reference="",
    contacts=["gowitheflow-1998", "isaac-chung"],
    citation="",
)

MIEB_MULTILINGUAL = Benchmark(
    name="MIEB(Multilingual)",
    tasks=get_tasks(
        tasks=MIEB_common_tasks
        + [
            "WITT2IRetrieval",
            "XFlickr30kCoT2IRetrieval",
            "XM3600T2IRetrieval",
            "VisualSTS17Eng",
            "VisualSTS-b-Eng",
            "VisualSTS17Multilingual",
            "VisualSTS-b-Multilingual",
        ],
    ),
    description="""MIEB(Multilingual) is a comprehensive image embeddings benchmark, spanning 10 task types, covering 130 tasks and a total of 39 languages.
    In addition to image classification (zero shot and linear probing), clustering, retrieval, MIEB includes tasks in compositionality evaluation,
    document undestanding, visual STS, and CV-centric tasks. This benchmark consists of MIEB(eng) + 3 multilingual retrieval
    datasets + the multilingual parts of VisualSTS-b and VisualSTS-16.""",
    reference="",
    contacts=["gowitheflow-1998", "isaac-chung"],
    citation="",
)

MIEB_LITE = Benchmark(
    name="MIEB(lite)",
    tasks=get_tasks(
        tasks=[
            # Image Classification
            "Country211",
            "DTD",
            "EuroSAT",
            "GTSRB",
            "OxfordPets",
            "PatchCamelyon",
            "RESISC45",
            "SUN397",
            # Clustering
            "ImageNetDog15Clustering",
            "TinyImageNetClustering",
            # ZeroShotClassification
            "CIFAR100ZeroShot",
            "Country211ZeroShot",
            "FER2013ZeroShot",
            "FGVCAircraftZeroShot",
            "Food101ZeroShot",
            "OxfordPetsZeroShot",
            "StanfordCarsZeroShot",
<<<<<<< HEAD
            # Any2TextMutipleChoice
=======
            # Any2AnyMultipleChoice
            "BLINKIT2IMultiChoice",
>>>>>>> 42068c62
            "CVBenchCount",
            "CVBenchRelation",
            "CVBenchDepth",
            "CVBenchDistance",
<<<<<<< HEAD
            # Any2AnyMultipleChoice
            "BLINKIT2IMultiChoice",
            "ImageCoDeT2IMultiChoice",
=======
>>>>>>> 42068c62
            # ImageTextPairClassification
            "AROCocoOrder",
            "AROFlickrOrder",
            "AROVisualAttribution",
            "AROVisualRelation",
            "Winoground",
<<<<<<< HEAD
=======
            "ImageCoDe",
>>>>>>> 42068c62
            # VisualSTS
            "STS13VisualSTS",
            "STS15VisualSTS",
            "STS17MultilingualVisualSTS",
            "STSBenchmarkMultilingualVisualSTS",
            # Any2AnyRetrieval
            "CIRRIT2IRetrieval",
            "CUB200I2IRetrieval",
            "Fashion200kI2TRetrieval",
            "HatefulMemesI2TRetrieval",
            "InfoSeekIT2TRetrieval",
            "NIGHTSI2IRetrieval",
            "OVENIT2TRetrieval",
            "RP2kI2IRetrieval",
            "VidoreDocVQARetrieval",
            "VidoreInfoVQARetrieval",
            "VidoreTabfquadRetrieval",
            "VidoreTatdqaRetrieval",
            "VidoreShiftProjectRetrieval",
            "VidoreSyntheticDocQAAIRetrieval",
            "VisualNewsI2TRetrieval",
            "VQA2IT2TRetrieval",
            "WebQAT2ITRetrieval",
            "WITT2IRetrieval",
            "XM3600T2IRetrieval",
        ],
    ),
    description="""MIEB(lite) is a comprehensive image embeddings benchmark, spanning 10 task types, covering 51 tasks.
    This is a lite version of MIEB(Multilingual), designed to be run at a fraction of the cost while maintaining
    relative rank of models.""",
    reference="",
    contacts=["gowitheflow-1998", "isaac-chung"],
    citation="",
)

BUILT_MTEB = Benchmark(
    name="BuiltBench(eng)",
    tasks=get_tasks(
        tasks=[
            "BuiltBenchClusteringP2P",
            "BuiltBenchClusteringS2S",
            "BuiltBenchRetrieval",
            "BuiltBenchReranking",
        ],
    ),
    description='"Built-Bench" is an ongoing effort aimed at evaluating text embedding models in the context of built asset management, spanning over various dicsiplines such as architeture, engineering, constrcution, and operations management of the built environment.',
    reference="https://arxiv.org/abs/2411.12056",
    citation="""@article{shahinmoghadam2024benchmarking,
    title={Benchmarking pre-trained text embedding models in aligning built asset information},
    author={Shahinmoghadam, Mehrzad and Motamedi, Ali},
    journal={arXiv preprint arXiv:2411.12056},
    year={2024}
}""",
    contacts=["mehrzadshm"],
)<|MERGE_RESOLUTION|>--- conflicted
+++ resolved
@@ -17,12 +17,12 @@
 
 
 MMTEB_CITATION = """@article{enevoldsen2025mmtebmassivemultilingualtext,
-    title={MMTEB: Massive Multilingual Text Embedding Benchmark}, 
+    title={MMTEB: Massive Multilingual Text Embedding Benchmark},
     author={Kenneth Enevoldsen and Isaac Chung and Imene Kerboua and Márton Kardos and Ashwin Mathur and David Stap and Jay Gala and Wissam Siblini and Dominik Krzemiński and Genta Indra Winata and Saba Sturua and Saiteja Utpala and Mathieu Ciancone and Marion Schaeffer and Gabriel Sequeira and Diganta Misra and Shreeya Dhakal and Jonathan Rystrøm and Roman Solomatin and Ömer Çağatan and Akash Kundu and Martin Bernstorff and Shitao Xiao and Akshita Sukhlecha and Bhavish Pahwa and Rafał Poświata and Kranthi Kiran GV and Shawon Ashraf and Daniel Auras and Björn Plüster and Jan Philipp Harries and Loïc Magne and Isabelle Mohr and Mariya Hendriksen and Dawei Zhu and Hippolyte Gisserot-Boukhlef and Tom Aarsen and Jan Kostkan and Konrad Wojtasik and Taemin Lee and Marek Šuppa and Crystina Zhang and Roberta Rocca and Mohammed Hamdy and Andrianos Michail and John Yang and Manuel Faysse and Aleksei Vatolin and Nandan Thakur and Manan Dey and Dipam Vasani and Pranjal Chitale and Simone Tedeschi and Nguyen Tai and Artem Snegirev and Michael Günther and Mengzhou Xia and Weijia Shi and Xing Han Lù and Jordan Clive and Gayatri Krishnakumar and Anna Maksimova and Silvan Wehrli and Maria Tikhonova and Henil Panchal and Aleksandr Abramov and Malte Ostendorff and Zheng Liu and Simon Clematide and Lester James Miranda and Alena Fenogenova and Guangyu Song and Ruqiya Bin Safi and Wen-Ding Li and Alessia Borghini and Federico Cassano and Hongjin Su and Jimmy Lin and Howard Yen and Lasse Hansen and Sara Hooker and Chenghao Xiao and Vaibhav Adlakha and Orion Weller and Siva Reddy and Niklas Muennighoff},
     publisher = {arXiv},
     journal={arXiv preprint arXiv:2502.13595},
     year={2025},
-    url={https://arxiv.org/abs/2502.13595}, 
+    url={https://arxiv.org/abs/2502.13595},
     doi = {10.48550/arXiv.2502.13595},
 }"""
 
@@ -173,11 +173,7 @@
     ),
     description="""The original English benchmark by Muennighoff et al., (2023).
 This page is an adaptation of the [old MTEB leaderboard](https://huggingface.co/spaces/mteb/leaderboard_legacy).
-<<<<<<< HEAD
-We recommend that you use [MTEB(eng, v2)](http://mteb-leaderboard.hf.space/?benchmark_name=MTEB%28eng%2C+v2%29) instead as it uses updated versions of the task making it notably faster to run and resolves [a known bug](https://github.com/embeddings-benchmark/mteb/issues/1156) in existing tasks. This benchmark also removes datasets common for fine-tuning such as MSMARCO, which makes model performance scores more comparable. However, generally, both benchmarks provide similar estimates.
-=======
 We recommend that you use [MTEB(eng, v2)](http://mteb-leaderboard.hf.space/?benchmark_name=MTEB%28eng%2C+v2%29) instead, as it uses updated versions of the task, making it notably faster to run and resolving [a known bug](https://github.com/embeddings-benchmark/mteb/issues/1156) in existing tasks. This benchmark also removes datasets common for fine-tuning, such as MSMARCO, which makes model performance scores more comparable. However, generally, both benchmarks provide similar estimates.
->>>>>>> 42068c62
     """,
     citation="""@article{muennighoff2022mteb,
     author = {Muennighoff, Niklas and Tazi, Nouamane and Magne, Lo{\"\i}c and Reimers, Nils},
@@ -231,17 +227,6 @@
     description="A Russian version of the Massive Text Embedding Benchmark with a number of novel Russian tasks in all task categories of the original MTEB.",
     reference="https://aclanthology.org/2023.eacl-main.148/",
     citation="""@misc{snegirev2024russianfocusedembeddersexplorationrumteb,
-<<<<<<< HEAD
-      title={The Russian-focused embedders' exploration: ruMTEB benchmark and Russian embedding model design},
-      author={Artem Snegirev and Maria Tikhonova and Anna Maksimova and Alena Fenogenova and Alexander Abramov},
-      year={2024},
-      eprint={2408.12503},
-      archivePrefix={arXiv},
-      primaryClass={cs.CL},
-      url={https://arxiv.org/abs/2408.12503},
-}
-""",
-=======
     title={The Russian-focused embedders' exploration: ruMTEB benchmark and Russian embedding model design},
     author={Artem Snegirev and Maria Tikhonova and Anna Maksimova and Alena Fenogenova and Alexander Abramov},
     year={2024},
@@ -250,7 +235,6 @@
     primaryClass={cs.CL},
     url={https://arxiv.org/abs/2408.12503},
 }""",
->>>>>>> 42068c62
 )
 
 MTEB_RETRIEVAL_WITH_INSTRUCTIONS = Benchmark(
@@ -265,21 +249,12 @@
     description="Retrieval w/Instructions is the task of finding relevant documents for a query that has detailed instructions.",
     reference="https://arxiv.org/abs/2403.15246",
     citation="""@misc{weller2024followir,
-<<<<<<< HEAD
-      title={FollowIR: Evaluating and Teaching Information Retrieval Models to Follow Instructions},
-      author={Orion Weller and Benjamin Chang and Sean MacAvaney and Kyle Lo and Arman Cohan and Benjamin Van Durme and Dawn Lawrie and Luca Soldaini},
-      year={2024},
-      eprint={2403.15246},
-      archivePrefix={arXiv},
-      primaryClass={cs.IR}
-=======
     title={FollowIR: Evaluating and Teaching Information Retrieval Models to Follow Instructions},
     author={Orion Weller and Benjamin Chang and Sean MacAvaney and Kyle Lo and Arman Cohan and Benjamin Van Durme and Dawn Lawrie and Luca Soldaini},
     year={2024},
     eprint={2403.15246},
     archivePrefix={arXiv},
     primaryClass={cs.IR}
->>>>>>> 42068c62
 }""",
 )
 
@@ -421,16 +396,6 @@
     description="CoIR: A Comprehensive Benchmark for Code Information Retrieval Models",
     reference="https://github.com/CoIR-team/coir",
     citation="""@misc{li2024coircomprehensivebenchmarkcode,
-<<<<<<< HEAD
-      title={CoIR: A Comprehensive Benchmark for Code Information Retrieval Models},
-      author={Xiangyang Li and Kuicai Dong and Yi Quan Lee and Wei Xia and Yichun Yin and Hao Zhang and Yong Liu and Yasheng Wang and Ruiming Tang},
-      year={2024},
-      eprint={2407.02883},
-      archivePrefix={arXiv},
-      primaryClass={cs.IR},
-      url={https://arxiv.org/abs/2407.02883},
-    }""",
-=======
     title={CoIR: A Comprehensive Benchmark for Code Information Retrieval Models},
     author={Xiangyang Li and Kuicai Dong and Yi Quan Lee and Wei Xia and Yichun Yin and Hao Zhang and Yong Liu and Yasheng Wang and Ruiming Tang},
     year={2024},
@@ -439,7 +404,6 @@
     primaryClass={cs.IR},
     url={https://arxiv.org/abs/2407.02883},
 }""",
->>>>>>> 42068c62
 )
 
 RAR_b = Benchmark(
@@ -519,15 +483,6 @@
     description="MTEB-French, a French expansion of the original benchmark with high-quality native French datasets.",
     reference="https://arxiv.org/abs/2405.20468",
     citation="""@misc{ciancone2024mtebfrenchresourcesfrenchsentence,
-<<<<<<< HEAD
-      title={MTEB-French: Resources for French Sentence Embedding Evaluation and Analysis},
-      author={Mathieu Ciancone and Imene Kerboua and Marion Schaeffer and Wissam Siblini},
-      year={2024},
-      eprint={2405.20468},
-      archivePrefix={arXiv},
-      primaryClass={cs.CL},
-      url={https://arxiv.org/abs/2405.20468},
-=======
     title={MTEB-French: Resources for French Sentence Embedding Evaluation and Analysis},
     author={Mathieu Ciancone and Imene Kerboua and Marion Schaeffer and Wissam Siblini},
     year={2024},
@@ -535,7 +490,6 @@
     archivePrefix={arXiv},
     primaryClass={cs.CL},
     url={https://arxiv.org/abs/2405.20468},
->>>>>>> 42068c62
 }""",
     contacts=["imenelydiaker"],
 )
@@ -576,15 +530,6 @@
     description="A benchmark for text-embedding performance in German.",
     reference="https://arxiv.org/html/2401.02709v1",
     citation="""@misc{wehrli2024germantextembeddingclustering,
-<<<<<<< HEAD
-      title={German Text Embedding Clustering Benchmark},
-      author={Silvan Wehrli and Bert Arnrich and Christopher Irrgang},
-      year={2024},
-      eprint={2401.02709},
-      archivePrefix={arXiv},
-      primaryClass={cs.CL},
-      url={https://arxiv.org/abs/2401.02709},
-=======
     title={German Text Embedding Clustering Benchmark},
     author={Silvan Wehrli and Bert Arnrich and Christopher Irrgang},
     year={2024},
@@ -592,7 +537,6 @@
     archivePrefix={arXiv},
     primaryClass={cs.CL},
     url={https://arxiv.org/abs/2401.02709},
->>>>>>> 42068c62
 }""",
     contacts=["slvnwhrl"],
 )
@@ -1200,16 +1144,6 @@
     description="A benchmark for evaluating code retrieval augmented generation, testing models' ability to retrieve relevant programming solutions, tutorials and documentation.",
     reference="https://arxiv.org/abs/2406.14497",
     citation="""@misc{wang2024coderagbenchretrievalaugmentcode,
-<<<<<<< HEAD
-      title={CodeRAG-Bench: Can Retrieval Augment Code Generation?},
-      author={Zora Zhiruo Wang and Akari Asai and Xinyan Velocity Yu and Frank F. Xu and Yiqing Xie and Graham Neubig and Daniel Fried},
-      year={2024},
-      eprint={2406.14497},
-      archivePrefix={arXiv},
-      primaryClass={cs.SE},
-      url={https://arxiv.org/abs/2406.14497},
-    }""",
-=======
     title={CodeRAG-Bench: Can Retrieval Augment Code Generation?},
     author={Zora Zhiruo Wang and Akari Asai and Xinyan Velocity Yu and Frank F. Xu and Yiqing Xie and Graham Neubig and Daniel Fried},
     year={2024},
@@ -1219,7 +1153,6 @@
     url={https://arxiv.org/abs/2406.14497},
 }""",
     display_on_leaderboard=False,
->>>>>>> 42068c62
 )
 
 BEIR = Benchmark(
@@ -1331,21 +1264,12 @@
     description="The Chinese Massive Text Embedding Benchmark (C-MTEB) is a comprehensive benchmark for Chinese text embeddings covering 6 tasks and 35 datasets.",
     reference="https://github.com/FlagOpen/FlagEmbedding/tree/master/research/C_MTEB",
     citation="""@misc{c-pack,
-<<<<<<< HEAD
-      title={C-Pack: Packaged Resources To Advance General Chinese Embedding},
-      author={Shitao Xiao and Zheng Liu and Peitian Zhang and Niklas Muennighoff},
-      year={2023},
-      eprint={2309.07597},
-      archivePrefix={arXiv},
-      primaryClass={cs.CL}
-=======
     title={C-Pack: Packaged Resources To Advance General Chinese Embedding},
     author={Shitao Xiao and Zheng Liu and Peitian Zhang and Niklas Muennighoff},
     year={2023},
     eprint={2309.07597},
     archivePrefix={arXiv},
     primaryClass={cs.CL}
->>>>>>> 42068c62
 }""",
 )
 
@@ -1499,21 +1423,12 @@
     contacts=["nikolay-banar"],
     citation="""@misc{banar2024beirnlzeroshotinformationretrieval,
     title={BEIR-NL: Zero-shot Information Retrieval Benchmark for the Dutch Language},
-<<<<<<< HEAD
-     author={Nikolay Banar and Ehsan Lotfi and Walter Daelemans},
-     year={2024},
-     eprint={2412.08329},
-     archivePrefix={arXiv},
-     primaryClass={cs.CL},
-     url={https://arxiv.org/abs/2412.08329},
-=======
     author={Nikolay Banar and Ehsan Lotfi and Walter Daelemans},
     year={2024},
     eprint={2412.08329},
     archivePrefix={arXiv},
     primaryClass={cs.CL},
     url={https://arxiv.org/abs/2412.08329},
->>>>>>> 42068c62
 }""",
 )
 
@@ -1572,36 +1487,21 @@
     "STL10ZeroShot",
     "SUN397ZeroShot",
     "UCF101ZeroShot",
-<<<<<<< HEAD
-    # Any2TextMutipleChoice
-=======
     # Any2AnyMultipleChoice
     "BLINKIT2IMultiChoice",
     "BLINKIT2TMultiChoice",
->>>>>>> 42068c62
     "CVBenchCount",
     "CVBenchRelation",
     "CVBenchDepth",
     "CVBenchDistance",
-<<<<<<< HEAD
-    # Any2AnyMultipleChoice
-    "BLINKIT2IMultiChoice",
-    "BLINKIT2TMultiChoice",
     # Compositionality
-    "ImageCoDeT2IMultiChoice",
-=======
-    # Compositionality
->>>>>>> 42068c62
     "AROCocoOrder",
     "AROFlickrOrder",
     "AROVisualAttribution",
     "AROVisualRelation",
     "SugarCrepe",
     "Winoground",
-<<<<<<< HEAD
-=======
     "ImageCoDe",
->>>>>>> 42068c62
     # VisualSTS
     "STS12VisualSTS",
     "STS13VisualSTS",
@@ -1635,15 +1535,6 @@
     "NIGHTSI2IRetrieval",
     "OVENIT2ITRetrieval",
     "OVENIT2TRetrieval",
-<<<<<<< HEAD
-    "ROxfordEasyI2IMultiChoice",
-    "ROxfordMediumI2IMultiChoice",
-    "ROxfordHardI2IMultiChoice",
-    "RP2kI2IRetrieval",
-    "RParisEasyI2IMultiChoice",
-    "RParisMediumI2IMultiChoice",
-    "RParisHardI2IMultiChoice",
-=======
     "ROxfordEasyI2IRetrieval",
     "ROxfordMediumI2IRetrieval",
     "ROxfordHardI2IRetrieval",
@@ -1651,7 +1542,6 @@
     "RParisEasyI2IRetrieval",
     "RParisMediumI2IRetrieval",
     "RParisHardI2IRetrieval",
->>>>>>> 42068c62
     "SciMMIRI2TRetrieval",
     "SciMMIRT2IRetrieval",
     "SketchyI2IRetrieval",
@@ -1740,32 +1630,19 @@
             "Food101ZeroShot",
             "OxfordPetsZeroShot",
             "StanfordCarsZeroShot",
-<<<<<<< HEAD
-            # Any2TextMutipleChoice
-=======
             # Any2AnyMultipleChoice
             "BLINKIT2IMultiChoice",
->>>>>>> 42068c62
             "CVBenchCount",
             "CVBenchRelation",
             "CVBenchDepth",
             "CVBenchDistance",
-<<<<<<< HEAD
-            # Any2AnyMultipleChoice
-            "BLINKIT2IMultiChoice",
-            "ImageCoDeT2IMultiChoice",
-=======
->>>>>>> 42068c62
             # ImageTextPairClassification
             "AROCocoOrder",
             "AROFlickrOrder",
             "AROVisualAttribution",
             "AROVisualRelation",
             "Winoground",
-<<<<<<< HEAD
-=======
             "ImageCoDe",
->>>>>>> 42068c62
             # VisualSTS
             "STS13VisualSTS",
             "STS15VisualSTS",
