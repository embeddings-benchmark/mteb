{
    "test": {
        "num_samples": 5542,
        "unique_pairs": 5542,
<<<<<<< HEAD
        "number_of_characters": 1645233,
=======
>>>>>>> d1ce6aa7
        "text1_statistics": {
            "total_text_length": 686074,
            "min_text_length": 48,
            "average_text_length": 123.79538072897871,
            "max_text_length": 403,
            "unique_texts": 418
        },
<<<<<<< HEAD
        "image1_statistics": null,
=======
>>>>>>> d1ce6aa7
        "text2_statistics": {
            "total_text_length": 959159,
            "min_text_length": 50,
            "average_text_length": 173.0709130277878,
            "max_text_length": 500,
            "unique_texts": 5542
        },
<<<<<<< HEAD
        "image2_statistics": null,
=======
>>>>>>> d1ce6aa7
        "labels_statistics": {
            "min_labels_per_text": 1,
            "average_label_per_text": 1.0,
            "max_labels_per_text": 1,
            "unique_labels": 2,
            "labels": {
                "0": {
                    "count": 2561
                },
                "1": {
                    "count": 2981
                }
            }
        },
        "hf_subset_descriptive_stats": {
            "de": {
                "num_samples": 2048,
                "unique_pairs": 2048,
<<<<<<< HEAD
                "number_of_characters": 564191,
=======
>>>>>>> d1ce6aa7
                "text1_statistics": {
                    "total_text_length": 231088,
                    "min_text_length": 48,
                    "average_text_length": 112.8359375,
                    "max_text_length": 208,
                    "unique_texts": 96
                },
<<<<<<< HEAD
                "image1_statistics": null,
=======
>>>>>>> d1ce6aa7
                "text2_statistics": {
                    "total_text_length": 333103,
                    "min_text_length": 50,
                    "average_text_length": 162.64794921875,
                    "max_text_length": 500,
                    "unique_texts": 2048
                },
<<<<<<< HEAD
                "image2_statistics": null,
=======
>>>>>>> d1ce6aa7
                "labels_statistics": {
                    "min_labels_per_text": 1,
                    "average_label_per_text": 1.0,
                    "max_labels_per_text": 1,
                    "unique_labels": 2,
                    "labels": {
                        "0": {
                            "count": 1015
                        },
                        "1": {
                            "count": 1033
                        }
                    }
                }
            },
            "fr": {
                "num_samples": 2048,
                "unique_pairs": 2048,
<<<<<<< HEAD
                "number_of_characters": 656746,
=======
>>>>>>> d1ce6aa7
                "text1_statistics": {
                    "total_text_length": 261898,
                    "min_text_length": 56,
                    "average_text_length": 127.8798828125,
                    "max_text_length": 351,
                    "unique_texts": 156
                },
<<<<<<< HEAD
                "image1_statistics": null,
=======
>>>>>>> d1ce6aa7
                "text2_statistics": {
                    "total_text_length": 394848,
                    "min_text_length": 50,
                    "average_text_length": 192.796875,
                    "max_text_length": 500,
                    "unique_texts": 2048
                },
<<<<<<< HEAD
                "image2_statistics": null,
=======
>>>>>>> d1ce6aa7
                "labels_statistics": {
                    "min_labels_per_text": 1,
                    "average_label_per_text": 1.0,
                    "max_labels_per_text": 1,
                    "unique_labels": 2,
                    "labels": {
                        "0": {
                            "count": 880
                        },
                        "1": {
                            "count": 1168
                        }
                    }
                }
            },
            "it": {
                "num_samples": 1446,
                "unique_pairs": 1446,
<<<<<<< HEAD
                "number_of_characters": 424296,
=======
>>>>>>> d1ce6aa7
                "text1_statistics": {
                    "total_text_length": 193088,
                    "min_text_length": 60,
                    "average_text_length": 133.53250345781467,
                    "max_text_length": 403,
                    "unique_texts": 166
                },
<<<<<<< HEAD
                "image1_statistics": null,
=======
>>>>>>> d1ce6aa7
                "text2_statistics": {
                    "total_text_length": 231208,
                    "min_text_length": 50,
                    "average_text_length": 159.8948824343015,
                    "max_text_length": 500,
                    "unique_texts": 1446
                },
<<<<<<< HEAD
                "image2_statistics": null,
=======
>>>>>>> d1ce6aa7
                "labels_statistics": {
                    "min_labels_per_text": 1,
                    "average_label_per_text": 1.0,
                    "max_labels_per_text": 1,
                    "unique_labels": 2,
                    "labels": {
                        "1": {
                            "count": 780
                        },
                        "0": {
                            "count": 666
                        }
                    }
                }
            }
        }
    }
}<|MERGE_RESOLUTION|>--- conflicted
+++ resolved
@@ -1,11 +1,8 @@
 {
     "test": {
         "num_samples": 5542,
+        "number_of_characters": 1645233,
         "unique_pairs": 5542,
-<<<<<<< HEAD
-        "number_of_characters": 1645233,
-=======
->>>>>>> d1ce6aa7
         "text1_statistics": {
             "total_text_length": 686074,
             "min_text_length": 48,
@@ -13,10 +10,6 @@
             "max_text_length": 403,
             "unique_texts": 418
         },
-<<<<<<< HEAD
-        "image1_statistics": null,
-=======
->>>>>>> d1ce6aa7
         "text2_statistics": {
             "total_text_length": 959159,
             "min_text_length": 50,
@@ -24,10 +17,6 @@
             "max_text_length": 500,
             "unique_texts": 5542
         },
-<<<<<<< HEAD
-        "image2_statistics": null,
-=======
->>>>>>> d1ce6aa7
         "labels_statistics": {
             "min_labels_per_text": 1,
             "average_label_per_text": 1.0,
@@ -45,11 +34,8 @@
         "hf_subset_descriptive_stats": {
             "de": {
                 "num_samples": 2048,
+                "number_of_characters": 564191,
                 "unique_pairs": 2048,
-<<<<<<< HEAD
-                "number_of_characters": 564191,
-=======
->>>>>>> d1ce6aa7
                 "text1_statistics": {
                     "total_text_length": 231088,
                     "min_text_length": 48,
@@ -57,10 +43,6 @@
                     "max_text_length": 208,
                     "unique_texts": 96
                 },
-<<<<<<< HEAD
-                "image1_statistics": null,
-=======
->>>>>>> d1ce6aa7
                 "text2_statistics": {
                     "total_text_length": 333103,
                     "min_text_length": 50,
@@ -68,10 +50,6 @@
                     "max_text_length": 500,
                     "unique_texts": 2048
                 },
-<<<<<<< HEAD
-                "image2_statistics": null,
-=======
->>>>>>> d1ce6aa7
                 "labels_statistics": {
                     "min_labels_per_text": 1,
                     "average_label_per_text": 1.0,
@@ -89,11 +67,8 @@
             },
             "fr": {
                 "num_samples": 2048,
+                "number_of_characters": 656746,
                 "unique_pairs": 2048,
-<<<<<<< HEAD
-                "number_of_characters": 656746,
-=======
->>>>>>> d1ce6aa7
                 "text1_statistics": {
                     "total_text_length": 261898,
                     "min_text_length": 56,
@@ -101,10 +76,6 @@
                     "max_text_length": 351,
                     "unique_texts": 156
                 },
-<<<<<<< HEAD
-                "image1_statistics": null,
-=======
->>>>>>> d1ce6aa7
                 "text2_statistics": {
                     "total_text_length": 394848,
                     "min_text_length": 50,
@@ -112,10 +83,6 @@
                     "max_text_length": 500,
                     "unique_texts": 2048
                 },
-<<<<<<< HEAD
-                "image2_statistics": null,
-=======
->>>>>>> d1ce6aa7
                 "labels_statistics": {
                     "min_labels_per_text": 1,
                     "average_label_per_text": 1.0,
@@ -133,11 +100,8 @@
             },
             "it": {
                 "num_samples": 1446,
+                "number_of_characters": 424296,
                 "unique_pairs": 1446,
-<<<<<<< HEAD
-                "number_of_characters": 424296,
-=======
->>>>>>> d1ce6aa7
                 "text1_statistics": {
                     "total_text_length": 193088,
                     "min_text_length": 60,
@@ -145,10 +109,6 @@
                     "max_text_length": 403,
                     "unique_texts": 166
                 },
-<<<<<<< HEAD
-                "image1_statistics": null,
-=======
->>>>>>> d1ce6aa7
                 "text2_statistics": {
                     "total_text_length": 231208,
                     "min_text_length": 50,
@@ -156,10 +116,6 @@
                     "max_text_length": 500,
                     "unique_texts": 1446
                 },
-<<<<<<< HEAD
-                "image2_statistics": null,
-=======
->>>>>>> d1ce6aa7
                 "labels_statistics": {
                     "min_labels_per_text": 1,
                     "average_label_per_text": 1.0,
