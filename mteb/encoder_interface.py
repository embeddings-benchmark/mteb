from __future__ import annotations

from collections.abc import Sequence
from enum import Enum
from typing import Any, Protocol, TypedDict, Union, runtime_checkable

import numpy as np
import torch
from PIL import Image
from torch.utils.data import DataLoader

Corpus = Union[list[dict[str, str]], dict[str, list[str]]]


class PromptType(str, Enum):
    query = "query"
    passage = "passage"


class Conversation(TypedDict):
    """A conversation, consisting of a list of messages.

    Args:
        role: The role of the message sender.
        content: The content of the message.
    """

    role: str
    content: str


class BatchedInput(TypedDict, total=False):
    """The input to the encoder. This is the input to the encoder when using the encode function.


    Args:
        text: The text to encode.
        image: The image to encode. Can be a list of images or a list of lists of images.
        audio: The audio to encode. Can be a list of audio files or a list of lists of audio files.

        Retrieval corpus:
            title: The title of the text to encode.
            body: The body of the text to encode.

        Retrieval query:
            query: The query to encode.
            instruction: The instruction to encode.
    """

    text: list[str]
    image: list[list[Image.Image]]
    audio: list[list[bytes]]
    # Retrieval corpus
    title: list[str]
    body: list[str]
    # Retrieval query
    # list[list[str]] and list[Conversation] is used for conversations datasets
    query: list[str] | list[list[str]] | list[Conversation]
    instruction: list[str]


@runtime_checkable
class Encoder(Protocol):
    """The interface for an encoder in MTEB.

    Besides the required functions specified below, the encoder can additionally specify the the following signatures seen below.
    In general the interface is kept aligned with sentence-transformers interface. In cases where exceptions occurs these are handled within MTEB.
    """

    def __init__(self, device: str | None = None) -> None:
        """The initialization function for the encoder. Used when calling it from the mteb run CLI.

        Args:
            device: The device to use for encoding. Can be ignored if the encoder is not using a device (e.g. for API)
        """
        self.device = device

    def encode(
        self,
        inputs: DataLoader[BatchedInput],
        *,
        task_name: str,
        prompt_type: PromptType | None = None,
        **kwargs: Any,
    ) -> np.ndarray | torch.Tensor:
        """Encodes the given sentences using the encoder.

        Args:
            inputs: Batch of inputs to encode.
            task_name: The name of the task. Sentence-transformers uses this to
                determine which prompt to use from a specified dictionary.
                The order of priorities for prompt selection are:
                    1. Composed prompt of task name + prompt type (query or passage)
                    2. Specific task prompt
                    3. Composed prompt of task type + prompt type (query or passage)
                    4. Specific task type prompt
                    5. Specific prompt type (query or passage)
            prompt_type: The name type of prompt. (query or passage)
            **kwargs: Additional arguments to pass to the encoder.



        Returns:
<<<<<<< HEAD
            The encoded input.
=======
            The encoded sentences in a numpy array or torch tensor of the shape (Number of sentences) x (Embedding dimension).
>>>>>>> 0fb363b5
        """
        ...


class EncoderWithQueryInstructionFormatting(Protocol):
    """Optional protocol for encoders that support combining queries with instructions in a model-specific way. If not implemented, MTEB will use the default query instruction formatting ({query} {instruction})."""

    def combine_query_and_instruction(
        self,
        query: str,
        instruction: str,
    ) -> str:
        """Combines a query with an instruction.

        Args:
            query: The query text to combine.
            instruction: The instruction text to combine with the query.

        Returns:
            The combined query and instruction text.
        """
        ...


class EncoderWithSimilarity(Encoder, Protocol):
    """Besides the required functions in the Encoder interface, the encoder can additionally specify its own similiarity functions.

    MTEB will by default attempt to use similarity_pairwise function first before falling back to similarity function. If the encoder does not support
    similarity_pairwise function, it should simply not implement it.
    """

    def similarity(
        self,
        embeddings1: torch.Tensor | np.ndarray,
        embeddings2: torch.Tensor | np.ndarray,
    ) -> torch.Tensor:
        """Compute the similarity between two collections of embeddings. The output will be a matrix with the similarity scores between all embeddings
        from the first parameter and all embeddings from the second parameter. This differs from similarity_pairwise which computes the similarity
        between each pair of embeddings.

        read more at: https://www.sbert.net/docs/package_reference/sentence_transformer/SentenceTransformer.html#sentence_transformers.SentenceTransformer.similarity

        Args:
            embeddings1: [num_embeddings_1, embedding_dim] or [embedding_dim]-shaped numpy array or torch tensor.
            embeddings2: [num_embeddings_2, embedding_dim] or [embedding_dim]-shaped numpy array or torch tensor.

        Returns:
            A [num_embeddings_1, num_embeddings_2]-shaped torch tensor with similarity scores.
        """
        ...

    def similarity_pairwise(
        self,
        embeddings1: torch.Tensor | np.ndarray,
        embeddings2: torch.Tensor | np.ndarray,
    ) -> torch.Tensor:
        """Compute the similarity between two collections of embeddings. The output will be a vector with the similarity scores between each pair of
        embeddings.

        read more at: https://www.sbert.net/docs/package_reference/sentence_transformer/SentenceTransformer.html#sentence_transformers.SentenceTransformer.similarity_pairwise

        Args:
            embeddings1: [num_embeddings, embedding_dim] or [embedding_dim]-shaped numpy array or torch tensor.
            embeddings2: [num_embeddings, embedding_dim] or [embedding_dim]-shaped numpy array or torch tensor.

        Returns:
            A [num_embeddings]-shaped torch tensor with pairwise similarity scores.
        """
        ...


@runtime_checkable
class EncoderWithConversationEncode(Encoder, Protocol):
    """The optional interface for an encoder that supports encoding conversations."""

    def encode_conversations(
        self,
        conversations: Sequence[Sequence[str]],
        *,
        task_name: str | None = None,
        **kwargs: Any,
    ) -> torch.Tensor | np.ndarray:
        """Encodes the given conversations using the encoder.

        Args:
            conversations: The conversations to encode.
            task_name: The name of the task. Sentence-transformers uses this to
                determine which prompt to use from a specified dictionary.
            **kwargs: Additional arguments to pass to the encoder.

            The order of priorities for prompt selection are:
                1. Composed prompt of task name + prompt type (query or passage)
                2. Specific task prompt
                3. Composed prompt of task type + prompt type (query or passage)
                4. Specific task type prompt
                5. Specific prompt type (query or passage)

        Returns:
            The encoded conversations.
        """
        ...

    @staticmethod
    def convert_conv_history_to_query(conversations: Sequence[Sequence[str]]) -> str:
        """Converts a conversation history to a single query.

        Args:
            conversations: The conversations to convert.

        Returns:
            The query.
        """
        ...


class ImageEncoder:
    """Interface for image encoder designed based on VLM2VecWrapper.
    There is not a perfect 1-1 match, e.g. device can be None here.
    The intention here is to define the current interface and adapt to as close to MTEB as possible
    and align as much as possible with sentencetransformers.
    """

    def __init__(
        self,
        device: str | None,
        **kwargs: Any,
    ):
        pass

    def encode(  # current a 1-1 match with Encoder.encode
        self,
        sentences: Sequence[str],
        *,
        task_name: str,
        prompt_type: PromptType | None = None,
        **kwargs: Any,
    ) -> np.ndarray:
        pass

    def get_image_embeddings(
        # Seems like sentence transformers use a singular encode for both images and text. Not sure if we want to do the same.
        # If not it might be ideal to redefine Encoder.encode
        self,
        images: list[Image.Image] | DataLoader,
        **kwargs,
        # removed batch_size, it is not required that it will accept kwargs
    ) -> np.ndarray:  # added standard output (I believe we actually expect tensors in the code, but would like to be consistent)
        pass

    def get_text_embeddings(  # any reason for this?
        self,
        texts: list[str],
        **kwargs,
    ) -> np.ndarray:
        pass

    def get_fused_embeddings(  # hmm what if I have a document with images at specific positions?
        self,
        texts: list[str] | None = None,
        images: list[Image.Image] | DataLoader | None = None,
        # the requirement for these two to be the same seems odd (docs without images, images without associated text, docs with multiple images)
        # fusion_mode: str="sum", # will remove this as it should be required in the interface
        **kwargs: Any,
    ) -> np.ndarray:
        pass<|MERGE_RESOLUTION|>--- conflicted
+++ resolved
@@ -101,11 +101,7 @@
 
 
         Returns:
-<<<<<<< HEAD
-            The encoded input.
-=======
-            The encoded sentences in a numpy array or torch tensor of the shape (Number of sentences) x (Embedding dimension).
->>>>>>> 0fb363b5
+            The encoded input in a numpy array or torch tensor of the shape (Number of sentences) x (Embedding dimension).
         """
         ...
 
