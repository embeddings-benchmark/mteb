--- conflicted
+++ resolved
@@ -133,8 +133,6 @@
         return [t for t in tasks if _modalities.intersection(t.modalities)]
 
 
-<<<<<<< HEAD
-=======
 def filter_aggregate_tasks(tasks: list[AbsTask]) -> list[AbsTask]:
     """Returns input tasks that are *not* aggregate.
 
@@ -144,7 +142,6 @@
     return [t for t in tasks if not t.is_aggregate]
 
 
->>>>>>> a52ea2f7
 class MTEBTasks(tuple):
     def __repr__(self) -> str:
         return "MTEBTasks" + super().__repr__()
@@ -290,10 +287,7 @@
     exclusive_language_filter: bool = False,
     modalities: list[MODALITIES] | None = None,
     exclusive_modality_filter: bool = False,
-<<<<<<< HEAD
-=======
     exclude_aggregate: bool = False,
->>>>>>> a52ea2f7
 ) -> MTEBTasks:
     """Get a list of tasks based on the specified filters.
 
@@ -316,10 +310,7 @@
         exclusive_modality_filter: If True, only keep tasks where _all_ filter modalities are included in the
             task's modalities and ALL task modalities are in filter modalities (exact match).
             If False, keep tasks if _any_ of the task's modalities match the filter modalities.
-<<<<<<< HEAD
-=======
         exclude_aggregate: If True, exclude aggregate tasks. If False, both aggregate and non-aggregate tasks are returned.
->>>>>>> a52ea2f7
 
     Returns:
         A list of all initialized tasks objects which pass all of the filters (AND operation).
@@ -370,11 +361,8 @@
         _tasks = filter_tasks_by_modalities(
             _tasks, modalities, exclusive_modality_filter
         )
-<<<<<<< HEAD
-=======
     if exclude_aggregate:
         _tasks = filter_aggregate_tasks(_tasks)
->>>>>>> a52ea2f7
 
     return MTEBTasks(_tasks)
 
