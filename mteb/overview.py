--- conflicted
+++ resolved
@@ -243,12 +243,7 @@
     domains: list[TASK_DOMAIN] | None = None,
     task_types: list[TASK_TYPE] | None = None,
     categories: list[TASK_CATEGORY] | None = None,
-<<<<<<< HEAD
     exclude_superseeded: bool = True,
-=======
-    tasks: list[str] | None = None,
-    exclude_superseded: bool = True,
->>>>>>> 06fc13f5
     eval_splits: list[str] | None = None,
 ) -> MTEBTasks:
     """Get a list of tasks based on the specified filters.
@@ -263,12 +258,7 @@
         task_types: A string specifying the type of task e.g. "Classification" or "Retrieval". If None, all tasks are included.
         categories: A list of task categories these include "s2s" (sentence to sentence), "s2p" (sentence to paragraph) and "p2p" (paragraph to
             paragraph).
-<<<<<<< HEAD
         exclude_superseeded: A boolean flag to exclude datasets which are superseeded by another.
-=======
-        tasks: A list of task names to include. If None, all tasks which pass the filters are included.
-        exclude_superseded: A boolean flag to exclude datasets which are superseded by another.
->>>>>>> 06fc13f5
         eval_splits: A list of evaluation splits to include. If None, all splits are included.
 
     Returns:
