"""This script contains functions that are used to get an overview of the MTEB benchmark."""

from __future__ import annotations

import difflib
import logging
from collections import Counter, defaultdict
from collections.abc import Sequence
from typing import Any

import pandas as pd

from mteb.abstasks import (
    AbsTask,
    AbsTaskMultilabelClassification,
)
from mteb.abstasks.AbsTaskReranking import AbsTaskReranking
from mteb.abstasks.task_metadata import TaskCategory, TaskDomain, TaskType
from mteb.languages import (
    ISO_TO_LANGUAGE,
    ISO_TO_SCRIPT,
)
from mteb.tasks import *  # import all tasks
from mteb.types import Modalities

logger = logging.getLogger(__name__)


# Create task registry


def _create_task_list() -> list[type[AbsTask]]:
    # reranking subclasses retrieval to share methods, but is an abstract task
    tasks_categories_cls = list(AbsTask.__subclasses__()) + [
        AbsTaskMultilabelClassification,
        AbsTaskReranking,
    ]
    tasks = []
    for cat_cls in tasks_categories_cls:
        for cls in cat_cls.__subclasses__():
            if cat_cls.__name__.startswith("AbsTask") and cls.__name__ not in (
                "AbsTaskMultilabelClassification",
                "AbsTaskReranking",
            ):
                tasks.append(cls)
    return tasks


def _create_name_to_task_mapping() -> dict[str, type[AbsTask]]:
    tasks = _create_task_list()
    metadata_names = {}
    for cls in tasks:
        if cls.metadata.name in metadata_names:
            raise ValueError(
                f"Duplicate task name found: {cls.metadata.name}. Please make sure that all task names are unique."
            )
        if "AbsTask" in cls.__name__:
            continue
        metadata_names[cls.metadata.name] = cls
    return metadata_names


def _create_similar_tasks() -> dict[str, list[str]]:
    """Create a dictionary of similar tasks.

    Returns:
        Dict with key is parent task and value is list of similar tasks.
    """
    tasks = _create_task_list()
    similar_tasks = defaultdict(list)
    for task in tasks:
        if task.metadata.adapted_from:
            for similar_task in task.metadata.adapted_from:
                similar_tasks[similar_task].append(task.metadata.name)
    return similar_tasks


_TASKS_REGISTRY = _create_name_to_task_mapping()
_SIMILAR_TASKS = _create_similar_tasks()


def _check_is_valid_script(script: str) -> None:
    if script not in ISO_TO_SCRIPT:
        raise ValueError(
            f"Invalid script code: '{script}', you can see valid ISO 15924 codes using `from mteb.languages import ISO_TO_SCRIPT`."
        )


def _check_is_valid_language(lang: str) -> None:
    if lang not in ISO_TO_LANGUAGE:
        raise ValueError(
            f"Invalid language code: '{lang}', you can see valid ISO 639-3 codes using `from mteb.languages import ISO_TO_LANGUAGE`."
        )


def _filter_superseded_datasets(tasks: list[AbsTask]) -> list[AbsTask]:
    return [t for t in tasks if t.superseded_by is None]


def _filter_tasks_by_languages(
    tasks: list[AbsTask], languages: list[str]
) -> list[AbsTask]:
    [_check_is_valid_language(lang) for lang in languages]
    langs_to_keep = set(languages)
    return [t for t in tasks if langs_to_keep.intersection(t.metadata.languages)]


def _filter_tasks_by_script(tasks: list[AbsTask], script: list[str]) -> list[AbsTask]:
    [_check_is_valid_script(s) for s in script]
    script_to_keep = set(script)
    return [t for t in tasks if script_to_keep.intersection(t.metadata.scripts)]


def _filter_tasks_by_domains(
    tasks: list[AbsTask], domains: list[TaskDomain]
) -> list[AbsTask]:
    domains_to_keep = set(domains)

    def _convert_to_set(domain: list[TaskDomain] | None) -> set:
        return set(domain) if domain is not None else set()

    return [
        t
        for t in tasks
        if domains_to_keep.intersection(_convert_to_set(t.metadata.domains))
    ]


def _filter_tasks_by_task_types(
    tasks: list[AbsTask], task_types: list[TaskType]
) -> list[AbsTask]:
    _task_types = set(task_types)
    return [t for t in tasks if t.metadata.type in _task_types]


def _filter_task_by_categories(
    tasks: list[AbsTask], categories: list[TaskCategory]
) -> list[AbsTask]:
    _categories = set(categories)
    return [t for t in tasks if t.metadata.category in _categories]


def _filter_tasks_by_modalities(
    tasks: list[AbsTask],
    modalities: list[Modalities],
    exclude_modality_filter: bool = False,
) -> list[AbsTask]:
    _modalities = set(modalities)
    if exclude_modality_filter:
        return [t for t in tasks if set(t.modalities) == _modalities]
    else:
        return [t for t in tasks if _modalities.intersection(t.modalities)]


def _filter_aggregate_tasks(tasks: list[AbsTask]) -> list[AbsTask]:
    """Returns input tasks that are *not* aggregate.

    Args:
        tasks: A list of tasks to filter.
    """
    return [t for t in tasks if not t.is_aggregate]


<<<<<<< HEAD
_DEFAULT_PROPRIETIES = (
    "name",
    "type",
    "languages",
    "domains",
    "license",
    "modalities",
)


class MTEBTasks(tuple):
=======
class MTEBTasks(tuple[AbsTask]):
>>>>>>> 0f1a1d03
    def __repr__(self) -> str:
        return "MTEBTasks" + super().__repr__()

    @staticmethod
    def _extract_property_from_task(task: AbsTask, property: str):
        if hasattr(task.metadata, property):
            return getattr(task.metadata, property)
        elif hasattr(task, property):
            return getattr(task, property)
        else:
            raise KeyError("Property neither in Task attribute or in task metadata.")

    @property
    def languages(self) -> set:
        """Return all languages from tasks"""
        langs = set()
        for task in self:
            for lg in task.languages:
                langs.add(lg)
        return langs

    def count_languages(self) -> dict:
        """Summarize count of all languages from tasks"""
        langs = []
        for task in self:
            langs.extend(task.languages)
        return Counter(langs)

    def to_markdown(
        self,
        properties: Sequence[str] = _DEFAULT_PROPRIETIES,
        limit_n_entries: int | None = 3,
    ) -> str:
        """Generate markdown table with tasks summary

        Args:
            properties: list of metadata to summarize from a Task class.
            limit_n_entries: Limit the number of entries for cell values, e.g. number of languages and domains. Will use "..." to indicate that
                there are more entries.

        Returns:
            string with a markdown table.
        """

        def _limit_entries_in_cell_inner(cell: Any):
            if isinstance(cell, (list, set)):
                return self._limit_entries_in_cell(cell, limit_n_entries)
            return cell

        markdown_table = "| Task" + "".join([f"| {p}  " for p in properties]) + "|\n"
        _head_sep = "| ---" * (len(properties) + 1) + " |\n"
        markdown_table += _head_sep
        for task in self:
            markdown_table += f"| {task.metadata.name} "
            markdown_table += "".join(
                [
                    f"| {_limit_entries_in_cell_inner(self._extract_property_from_task(task, p))} "
                    for p in properties
                ]
            )
            markdown_table += " |\n"
        return markdown_table

    def to_dataframe(
        self,
        properties: Sequence[str] = _DEFAULT_PROPRIETIES,
    ) -> pd.DataFrame:
        """Generate pandas DataFrame with tasks summary

        Args:
            properties: list of metadata to summarize from a Task class.

        Returns:
            pandas DataFrame.
        """
        data = []
        for task in self:
            data.append(
                {p: self._extract_property_from_task(task, p) for p in properties}
            )
        return pd.DataFrame(data)

    @staticmethod
    def _limit_entries_in_cell(
        cell: list | set, limit_n_entries: int | None = 3
    ) -> str:
        if limit_n_entries and len(cell) > limit_n_entries:
            ending = "]" if isinstance(cell, list) else "}"
            cell = sorted(cell)
            return str(cell[:limit_n_entries])[:-1] + ", ..." + ending
        else:
            return str(cell)

    def to_latex(
        self,
        properties: Sequence[str] = _DEFAULT_PROPRIETIES,
        group_indices: Sequence[str] | None = ("type", "name"),
        include_citation_in_name: bool = True,
        limit_n_entries: int | None = 3,
    ) -> str:
        """Generate a LaTeX table of the tasks.

        Args:
            properties: list of metadata to summarize from a Task class.
            group_indices: list of properties to group the table by.
            include_citation_in_name: Whether to include the citation in the name.
            limit_n_entries: Limit the number of entries for cell values, e.g. number of languages and domains. Will use "..." to indicate that
                there are more entries.
        """
        if include_citation_in_name and "name" in properties:
            properties += ["intext_citation"]
            df = self.to_dataframe(properties)
            df["name"] = df["name"] + " " + df["intext_citation"]
            df = df.drop(columns=["intext_citation"])
        else:
            df = self.to_dataframe(properties)

        if limit_n_entries and df.shape[0]:  # ensure that there are entries
            for col in df.columns:
                # check if content is a list or set
                if isinstance(df[col].iloc[0], (list, set)):
                    _col = []
                    for val in df[col]:
                        str_col = self._limit_entries_in_cell(val, limit_n_entries)

                        # escape } and { characters
                        str_col = str_col.replace("{", "\\{").replace("}", "\\}")
                        _col.append(str_col)
                    df[col] = _col

        if group_indices:
            df = df.set_index(group_indices)

        return df.to_latex()


def get_tasks(
    tasks: list[str] | None = None,
    *,
    languages: list[str] | None = None,
    script: list[str] | None = None,
    domains: list[TaskDomain] | None = None,
    task_types: list[TaskType] | None = None,
    categories: list[TaskCategory] | None = None,
    exclude_superseded: bool = True,
    eval_splits: list[str] | None = None,
    exclusive_language_filter: bool = False,
    modalities: list[Modalities] | None = None,
    exclusive_modality_filter: bool = False,
    exclude_aggregate: bool = False,
    exclude_private: bool = True,
) -> MTEBTasks:
    """Get a list of tasks based on the specified filters.

    Args:
        tasks: A list of task names to include. If None, all tasks which pass the filters are included.
        languages: A list of languages either specified as 3 letter languages codes (ISO 639-3, e.g. "eng") or as script languages codes e.g.
            "eng-Latn". For multilingual tasks this will also remove languages that are not in the specified list.
        script: A list of script codes (ISO 15924 codes, e.g. "Latn"). If None, all scripts are included. For multilingual tasks this will also remove scripts
            that are not in the specified list.
        domains: A list of task domains, e.g. "Legal", "Medical", "Fiction".
        task_types: A string specifying the type of task e.g. "Classification" or "Retrieval". If None, all tasks are included.
        categories: A list of task categories these include "t2t" (text to text), "t2i" (text to image). See TaskMetadata for the full list.
        exclude_superseded: A boolean flag to exclude datasets which are superseded by another.
        eval_splits: A list of evaluation splits to include. If None, all splits are included.
        exclusive_language_filter: Some datasets contains more than one language e.g. for STS22 the subset "de-en" contain eng and deu. If
            exclusive_language_filter is set to False both of these will be kept, but if set to True only those that contains all the languages
            specified will be kept.
        modalities: A list of modalities to include. If None, all modalities are included.
        exclusive_modality_filter: If True, only keep tasks where _all_ filter modalities are included in the
            task's modalities and ALL task modalities are in filter modalities (exact match).
            If False, keep tasks if _any_ of the task's modalities match the filter modalities.
        exclude_aggregate: If True, exclude aggregate tasks. If False, both aggregate and non-aggregate tasks are returned.
        exclude_private: If True (default), exclude private/closed datasets (is_public=False). If False, include both public and private datasets.

    Returns:
        A list of all initialized tasks objects which pass all of the filters (AND operation).

    Examples:
        >>> get_tasks(languages=["eng", "deu"], script=["Latn"], domains=["Legal"])
        >>> get_tasks(languages=["eng"], script=["Latn"], task_types=["Classification"])
        >>> get_tasks(languages=["eng"], script=["Latn"], task_types=["Clustering"], exclude_superseded=False)
        >>> get_tasks(languages=["eng"], tasks=["WikipediaRetrievalMultilingual"], eval_splits=["test"])
        >>> get_tasks(tasks=["STS22"], languages=["eng"], exclusive_language_filter=True) # don't include multilingual subsets containing English
    """
    if tasks:
        _tasks = [
            get_task(
                task,
                languages,
                script,
                eval_splits=eval_splits,
                exclusive_language_filter=exclusive_language_filter,
                modalities=modalities,
                exclusive_modality_filter=exclusive_modality_filter,
            )
            for task in tasks
        ]
        return MTEBTasks(_tasks)

    _tasks = [
        cls().filter_languages(languages, script).filter_eval_splits(eval_splits)
        for cls in _create_task_list()
    ]

    if languages:
        _tasks = _filter_tasks_by_languages(_tasks, languages)
    if script:
        _tasks = _filter_tasks_by_script(_tasks, script)
    if domains:
        _tasks = _filter_tasks_by_domains(_tasks, domains)
    if task_types:
        _tasks = _filter_tasks_by_task_types(_tasks, task_types)
    if categories:
        logger.warning(
            "`s2p`, `p2p`, and `s2s` will be removed and replaced by `t2t` in v2.0.0."
        )
        _tasks = _filter_task_by_categories(_tasks, categories)
    if exclude_superseded:
        _tasks = _filter_superseded_datasets(_tasks)
    if modalities:
        _tasks = _filter_tasks_by_modalities(
            _tasks, modalities, exclusive_modality_filter
        )
    if exclude_aggregate:
        _tasks = _filter_aggregate_tasks(_tasks)

    # Apply privacy filtering
    if exclude_private:
        _tasks = [t for t in _tasks if t.metadata.is_public]

    return MTEBTasks(_tasks)


_TASK_RENAMES = {"PersianTextTone": "SynPerTextToneClassification"}


def get_task(
    task_name: str,
    languages: list[str] | None = None,
    script: list[str] | None = None,
    eval_splits: list[str] | None = None,
    hf_subsets: list[str] | None = None,
    exclusive_language_filter: bool = False,
    modalities: list[Modalities] | None = None,
    exclusive_modality_filter: bool = False,
) -> AbsTask:
    """Get a task by name.

    Args:
        task_name: The name of the task to fetch.
        languages: A list of languages either specified as 3 letter languages codes (ISO 639-3, e.g. "eng") or as script languages codes e.g.
            "eng-Latn". For multilingual tasks this will also remove languages that are not in the specified list.
        script: A list of script codes (ISO 15924 codes). If None, all scripts are included. For multilingual tasks this will also remove scripts
        eval_splits: A list of evaluation splits to include. If None, all splits are included.
        hf_subsets: A list of Huggingface subsets to evaluate on.
        exclusive_language_filter: Some datasets contains more than one language e.g. for STS22 the subset "de-en" contain eng and deu. If
            exclusive_language_filter is set to False both of these will be kept, but if set to True only those that contains all the languages
            specified will be kept.
        modalities: A list of modalities to include. If None, all modalities are included.
        exclusive_modality_filter: If True, only keep tasks where _all_ filter modalities are included in the
            task's modalities and ALL task modalities are in filter modalities (exact match).
            If False, keep tasks if _any_ of the task's modalities match the filter modalities.

    Returns:
        An initialized task object.

    Examples:
        >>> get_task("BornholmBitextMining")
    """
    if task_name in _TASK_RENAMES:
        _task_name = _TASK_RENAMES[task_name]
        logger.warning(
            f"The task with the given name '{task_name}' has been renamed to '{_task_name}'. To prevent this warning use the new name."
        )

    if task_name not in _TASKS_REGISTRY:
        close_matches = difflib.get_close_matches(task_name, _TASKS_REGISTRY.keys())
        if close_matches:
            suggestion = f"KeyError: '{task_name}' not found. Did you mean: '{close_matches[0]}'?"
        else:
            suggestion = (
                f"KeyError: '{task_name}' not found and no similar keys were found."
            )
        raise KeyError(suggestion)
    task = _TASKS_REGISTRY[task_name]()
    if eval_splits:
        task.filter_eval_splits(eval_splits=eval_splits)
    if modalities:
        task.filter_modalities(modalities, exclusive_modality_filter)
    return task.filter_languages(
        languages,
        script,
        hf_subsets=hf_subsets,
        exclusive_language_filter=exclusive_language_filter,
    )<|MERGE_RESOLUTION|>--- conflicted
+++ resolved
@@ -161,7 +161,6 @@
     return [t for t in tasks if not t.is_aggregate]
 
 
-<<<<<<< HEAD
 _DEFAULT_PROPRIETIES = (
     "name",
     "type",
@@ -172,10 +171,7 @@
 )
 
 
-class MTEBTasks(tuple):
-=======
 class MTEBTasks(tuple[AbsTask]):
->>>>>>> 0f1a1d03
     def __repr__(self) -> str:
         return "MTEBTasks" + super().__repr__()
 
