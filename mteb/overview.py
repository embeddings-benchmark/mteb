--- conflicted
+++ resolved
@@ -230,14 +230,9 @@
     task_types: list[TASK_TYPE] | None = None,
     categories: list[TASK_CATEGORY] | None = None,
     tasks: list[str] | None = None,
-<<<<<<< HEAD
-    exclude_superseeded: bool = True,
-    eval_splits: list[str] | None = None,
-=======
     exclude_superseded: bool = True,
     eval_splits: list[str] | None = None,
     exclusive_language_filter: bool = False,
->>>>>>> 2fac8ba1
 ) -> MTEBTasks:
     """Get a list of tasks based on the specified filters.
 
@@ -251,16 +246,11 @@
         categories: A list of task categories these include "s2s" (sentence to sentence), "s2p" (sentence to paragraph) and "p2p" (paragraph to
             paragraph).
         tasks: A list of task names to include. If None, all tasks which pass the filters are included.
-<<<<<<< HEAD
-        exclude_superseeded: A boolean flag to exclude datasets which are superseeded by another.
-        eval_splits: A list of evaluation splits to include. If None, all splits are included.
-=======
         exclude_superseded: A boolean flag to exclude datasets which are superseded by another.
         eval_splits: A list of evaluation splits to include. If None, all splits are included.
         exclusive_language_filter: Some datasets contains more than one language e.g. for STS22 the subset "de-en" contain eng and deu. If
             exclusive_language_filter is set to False both of these will be kept, but if set to True only those that contains all the languages
             specified will be kept.
->>>>>>> 2fac8ba1
 
     Returns:
         A list of all initialized tasks objects which pass all of the filters (AND operation).
@@ -268,14 +258,6 @@
     Examples:
         >>> get_tasks(languages=["eng", "deu"], script=["Latn"], domains=["Legal"])
         >>> get_tasks(languages=["eng"], script=["Latn"], task_types=["Classification"])
-<<<<<<< HEAD
-        >>> get_tasks(languages=["eng"], script=["Latn"], task_types=["Clustering"], exclude_superseeded=False)
-        >>> get_tasks(languages=["eng"], tasks=["WikipediaRetrievalMultilingual"], eval_splits=["test"])
-    """
-    if tasks:
-        _tasks = [
-            get_task(task, languages, script, eval_splits=eval_splits) for task in tasks
-=======
         >>> get_tasks(languages=["eng"], script=["Latn"], task_types=["Clustering"], exclude_superseded=False)
         >>> get_tasks(languages=["eng"], tasks=["WikipediaRetrievalMultilingual"], eval_splits=["test"])
         >>> get_tasks(tasks=["STS22"], languages=["eng"], exclusive_language_filter=True) # don't include multilingual subsets containing English
@@ -290,7 +272,6 @@
                 exclusive_language_filter=exclusive_language_filter,
             )
             for task in tasks
->>>>>>> 2fac8ba1
         ]
         return MTEBTasks(_tasks)
 
@@ -320,11 +301,8 @@
     languages: list[str] | None = None,
     script: list[str] | None = None,
     eval_splits: list[str] | None = None,
-<<<<<<< HEAD
-=======
     hf_subsets: list[str] | None = None,
     exclusive_language_filter: bool = False,
->>>>>>> 2fac8ba1
 ) -> AbsTask:
     """Get a task by name.
 
@@ -334,13 +312,10 @@
             "eng-Latn". For multilingual tasks this will also remove languages that are not in the specified list.
         script: A list of script codes (ISO 15924 codes). If None, all scripts are included. For multilingual tasks this will also remove scripts
         eval_splits: A list of evaluation splits to include. If None, all splits are included.
-<<<<<<< HEAD
-=======
         hf_subsets: A list of Huggingface subsets to evaluate on.
         exclusive_language_filter: Some datasets contains more than one language e.g. for STS22 the subset "de-en" contain eng and deu. If
             exclusive_language_filter is set to False both of these will be kept, but if set to True only those that contains all the languages
             specified will be kept.
->>>>>>> 2fac8ba1
 
     Returns:
         An initialized task object.
@@ -362,13 +337,9 @@
     task = TASKS_REGISTRY[task_name]()
     if eval_splits:
         task.filter_eval_splits(eval_splits=eval_splits)
-<<<<<<< HEAD
-    return task.filter_languages(languages, script)
-=======
     return task.filter_languages(
         languages,
         script,
         hf_subsets=hf_subsets,
         exclusive_language_filter=exclusive_language_filter,
-    )
->>>>>>> 2fac8ba1
+    )