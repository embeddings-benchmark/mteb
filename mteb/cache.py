import json
import logging
import os
import shutil
import subprocess
from collections import defaultdict
from collections.abc import Sequence
from pathlib import Path
from typing import cast

from mteb.abstasks import AbsTask
from mteb.models import ModelMeta
from mteb.results import BenchmarkResults, ModelResult, TaskResult
from mteb.types import ModelName, Revision

logger = logging.getLogger(__name__)


class ResultCache:
    """Class to handle the local cache of MTEB results.

    Examples:
        >>> from mteb.cache import ResultCache
        >>> cache = ResultCache(cache_path="~/.cache/mteb") # default
        >>> cache.download_from_remote() # download the latest results from the remote repository
        >>> result = cache.load_results("task_name", "model_name")
    """

    cache_path: Path

    def __init__(self, cache_path: Path | str | None = None) -> None:
        if cache_path is not None:
            self.cache_path = Path(cache_path)
        else:
            self.cache_path = self.default_cache_path
        self.cache_path.mkdir(parents=True, exist_ok=True)

    @property
    def has_remote(self) -> bool:
        """Check if the remote results repository exists in the cache directory.

        Returns:
            True if the remote results repository exists, False otherwise.
        """
        return (self.cache_path / "remote").exists()

    def get_task_result_path(
        self,
        task_name: str,
        model_name: str | ModelMeta,
        model_revision: str | None = None,
        remote: bool = False,
    ) -> Path:
        """Get the path to the results of a specific task for a specific model and revision.

        Args:
            task_name: The name of the task.
            model_name: The name of the model as a valid directory name or a ModelMeta object.
            model_revision: The revision of the model. Must be specified if model_name is a string.
            remote: If True, it will return the path to the remote results repository, otherwise it will return the path to the local results repository.

        Returns:
            The path to the results of the task.
        """
        results_folder = (
            self.cache_path / "results"
            if not remote
            else self.cache_path / "remote" / "results"
        )

        if isinstance(model_name, ModelMeta):
            if model_revision is not None:
                logger.warning(
                    "model_revision is ignored when model_name is a ModelMeta object"
                )
            model_revision = model_name.revision
            model_name = model_name.model_name_as_path()
        elif isinstance(model_name, str):
            model_name = model_name.replace("/", "__").replace(" ", "_")

        model_path = results_folder / model_name

        if model_revision is None:
            logger.warning(
                "model_revision is not specified, attempting to load the latest revision. To disable this behavior, specify model_revision explicitly."
            )
            # get revs from paths
            revisions = [p for p in model_path.glob("*") if p.is_dir()]
            if not revisions:
                model_revision = "no_revision_available"
            else:
                if len(revisions) > 1:
                    logger.warning(
                        f"Multiple revisions found for model {model_name}: {revisions}. Using the latest one (according to latest edit)."
                    )
                    # sort folder by latest edit time
                    revisions.sort(key=lambda p: p.stat().st_mtime, reverse=True)
                model_revision = revisions[0].name

        return model_path / model_revision / f"{task_name}.json"

    def load_task_result(
        self,
        task_name: str,
        model_name: str | ModelMeta,
        model_revision: str | None = None,
        raise_if_not_found: bool = False,
        prioritize_remote: bool = False,
    ) -> TaskResult | None:
        """Load the results from the local cache directory.

        Args:
            task_name: The name of the task.
            model_name: The name of the model as a valid directory name or a ModelMeta object.
            model_revision: The revision of the model. Must be specified if model_name is a string.
            raise_if_not_found: If True, raise an error if the results are not found.
            prioritize_remote: If True, it will first try to load the results from the remote repository, if available.

        Returns:
            The results of the task, or None if not found.
        """
        result_path = self.get_task_result_path(
            model_name=model_name,
            model_revision=model_revision,
            task_name=task_name,
        )

        if self.has_remote:
            remote_result_path = self.get_task_result_path(
                model_name=model_name,
                model_revision=model_revision,
                task_name=task_name,
                remote=True,
            )
            if remote_result_path.exists() and prioritize_remote:
                result_path = remote_result_path
            elif not result_path.exists():
                result_path = remote_result_path

        if not result_path.exists():
            msg = f"Results for {model_name} on {task_name} not found in {result_path}"
            if raise_if_not_found:
                raise FileNotFoundError(msg)
            logger.debug(msg)
            return None

        return TaskResult.from_disk(result_path)

    def save_to_cache(
        self,
        task_result: TaskResult,
        model_name: str | ModelMeta,
        model_revision: str | None = None,
    ) -> None:
        """Save the task results to the local cache directory in the location {model_name}/{model_revision}/{task_name}.json.

        Where model_name is a path-normalized model name.
        In addition we also save a model_meta.json in the revision folder to preserve the model metadata.

        Args:
            task_result: The results of the task.
            model_name: The name of the model as a valid directory name or a ModelMeta object.
            model_revision: The revision of the model. Must be specified if model_name is a string.
        """
        result_path = self.get_task_result_path(
            model_name=model_name,
            model_revision=model_revision,
            task_name=task_result.task_name,
        )
        result_path.parent.mkdir(parents=True, exist_ok=True)
        task_result.to_disk(result_path)

        model_meta_path = result_path.parent / "model_meta.json"
        if isinstance(model_name, ModelMeta):
            meta = model_name
            with model_meta_path.open("w") as f:
                json.dump(meta.to_dict(), f, default=str)

    @property
    def default_cache_path(self) -> Path:
        """Get the local cache directory for MTEB results.

        Returns:
            The path to the local cache directory.
        """
        default_cache_directory = Path.home() / ".cache" / "mteb"

        _cache_directory = os.environ.get("MTEB_CACHE", None)
        cache_directory = (
            Path(_cache_directory) if _cache_directory else default_cache_directory
        )
        return cache_directory

    def download_from_remote(
        self,
        remote: str = "https://github.com/embeddings-benchmark/results",
        download_latest: bool = True,
    ) -> Path:
        """Downloads the latest version of the results repository from GitHub to a local cache directory. Required git to be installed.

        Args:
            remote: The URL of the results repository on GitHub.
            download_latest: If True it will download the latest version of the repository, otherwise it will only update the existing repository.

        Returns:
            The path to the local cache directory.
        """
        if not self.cache_path.exists() and not self.cache_path.is_dir():
            logger.info(
                f"Cache directory {self.cache_path} does not exist, creating it"
            )

        # if "results" folder already exists update it
        results_directory = self.cache_path / "remote"

        if results_directory.exists():
            # check repository in the directory is the same as the remote
            remote_url = subprocess.run(
                ["git", "config", "--get", "remote.origin.url"],
                cwd=results_directory,
                capture_output=True,
                text=True,
            ).stdout.strip()
            if remote_url != remote:
                msg = (
                    f"remote repository '{remote}' does not match the one in {results_directory},  which is '{remote_url}'."
                    + " Please remove the directory and try again."
                )
                raise ValueError(msg)

            if download_latest:
                logger.info(
                    f"remote repository already exists in {results_directory}, updating it using git pull"
                )
                subprocess.run(["git", "pull"], cwd=results_directory)
            else:
                logger.debug(
                    f"Results repository already exists in {results_directory}, skipping update, set download_latest=True to update it"
                )
            return results_directory

        logger.info(
            f"No results repository found in {results_directory}, cloning it from {remote}"
        )

        subprocess.run(
            ["git", "clone", "--depth", "1", remote, "remote"],
            cwd=self.cache_path,
            check=True,
        )

        return results_directory

    def clear_cache(self) -> None:
        """Clear the local cache directory."""
        if self.cache_path.exists() and self.cache_path.is_dir():
            shutil.rmtree(self.cache_path)
            logger.info(f"Cache directory {self.cache_path} cleared.")
        else:
            logger.warning(f"Cache directory {self.cache_path} does not exist.")

    def __repr__(self) -> str:
        return f"ResultCache(cache_path={self.cache_path})"

    def get_cache_paths(
        self,
        models: Sequence[str] | Sequence[ModelMeta] | None = None,
        tasks: Sequence[str] | Sequence[AbsTask] | None = None,
        require_model_meta: bool = True,
        include_remote: bool = True,
    ) -> list[Path]:
        """Get all paths to result JSON files in the cache directory.

        These paths can then be used to fetch task results, like:
        ```python
        for path in paths:
            task_result = TaskResult.from_disk(path)
        ```

        Args:
            models: A list of model names or ModelMeta objects to filter the paths.
            tasks: A list of task names to filter the paths.
            require_model_meta: If True, only return paths that have a model_meta.json file.
            include_remote: If True, include remote results in the returned paths.

        Returns:
            A list of paths in the cache directory.

        Examples:
            >>> from mteb.cache import ResultCache
            >>> cache = ResultCache()
            >>>
            >>> # Get all cache paths
            >>> paths = cache.get_cache_paths()
            >>>
            >>> # Get all cache paths for a specific task
            >>> paths = cache.get_cache_paths(tasks=["STS12"])
            >>>
            >>> # Get all cache paths for a specific model
            >>> paths = cache.get_cache_paths(models=["sentence-transformers/all-MiniLM-L6-v2"])
            >>>
            >>> # Get all cache paths for a specific model and revision
            >>> model_meta = mteb.get_model_meta("sentence-transformers/all-MiniLM-L6-v2")
            >>> paths = cache.get_cache_paths(models=[model_meta])
        """
        cache_paths = [
            p
            for p in (self.cache_path / "results").glob("**/*.json")
            if p.name != "model_meta.json"
        ]
        if include_remote:
            cache_paths += [
                p
                for p in (self.cache_path / "remote" / "results").glob("**/*.json")
                if p.name != "model_meta.json"
            ]

        cache_paths = self._filter_paths_by_model_and_revision(
            cache_paths,
            models=models,
        )
        cache_paths = self._filter_paths_by_task(cache_paths, tasks=tasks)

        if require_model_meta:
            cache_paths = [
                p for p in cache_paths if (p.parent / "model_meta.json").exists()
            ]
        return cache_paths

    def get_models(
        self,
        tasks: Sequence[str] | None = None,
        require_model_meta: bool = True,
        include_remote: bool = True,
    ) -> list[tuple[ModelName, Revision]]:
        """Get all models in the cache directory.

        Args:
            tasks: A list of task names to filter the models.
            require_model_meta: If True, only return models that have a model_meta.json file.
            include_remote: If True, include remote results in the returned models.

        Returns:
            A list of tuples containing the model name and revision.
        """
        cache_paths = self.get_cache_paths(
            tasks=tasks,
            require_model_meta=require_model_meta,
            include_remote=include_remote,
        )
        models = [(p.parent.parent.name, p.parent.name) for p in cache_paths]
        return list(set(models))

    def get_task_names(
        self,
        models: list[str] | list[ModelMeta] | None = None,
        require_model_meta: bool = True,
        include_remote: bool = True,
    ) -> list[str]:
        """Get all task names in the cache directory.

        Args:
            models: A list of model names or ModelMeta objects to filter the task names.
            require_model_meta: If True, only return task names that have a model_meta.json file
            include_remote: If True, include remote results in the returned task names.

        Returns:
            A list of task names in the cache directory.
        """
        cache_paths = self.get_cache_paths(
            models=models,
            require_model_meta=require_model_meta,
            include_remote=include_remote,
        )
        tasks = [p.stem for p in cache_paths]
        return list(set(tasks))

    @staticmethod
    def _get_model_name_and_revision_from_path(
        revision_path: Path,
    ) -> tuple[ModelName, Revision]:
        model_meta = revision_path / "model_meta.json"
        model_path = revision_path.parent

        if not model_meta.exists():
            logger.debug(
                f"model_meta.json not found in {revision_path}, extracting model_name and revision from the path"
            )
            model_name = model_path.name.replace("__", "/")
            revision = revision_path.name
            return model_name, revision
        with model_meta.open("r") as f:
            model_meta_json = json.load(f)
            model_name = model_meta_json["name"]
            revision = model_meta_json["revision"]
        return model_name, revision

    @staticmethod
    def _filter_paths_by_model_and_revision(
        paths: list[Path],
        models: Sequence[str] | Sequence[ModelMeta] | None = None,
    ) -> list[Path]:
        """Filter a list of paths by model name and optional revision.

        Returns:
            A list of paths that match the specified model names and revisions.
        """
        if not models:
            return paths

        if isinstance(models[0], ModelMeta):
            models = cast(list[ModelMeta], models)
            name_and_revision = {
                (m.model_name_as_path(), m.revision or "no_revision_available")
                for m in models
            }
            return [
                p
                for p in paths
                if (p.parent.parent.name, p.parent.name) in name_and_revision
            ]

        str_models = cast(Sequence[str], models)
        model_names = {m.replace("/", "__").replace(" ", "_") for m in str_models}
        return [p for p in paths if p.parent.parent.name in model_names]

    @staticmethod
    def _filter_paths_by_task(
        paths: list[Path],
        tasks: Sequence[str] | Sequence[AbsTask] | None = None,
    ) -> list[Path]:
        if tasks is not None:
            task_names = set()

            for task in tasks:
                if isinstance(task, AbsTask):
                    task_names.add(task.metadata.name)
                else:
                    task_names.add(task)

            paths = [p for p in paths if p.stem in task_names]
        return paths

    def load_results(
        self,
        models: Sequence[str] | Sequence[ModelMeta] | None = None,
        tasks: Sequence[str] | Sequence[AbsTask] | None = None,
        require_model_meta: bool = True,
        include_remote: bool = True,
        validate_and_filter: bool = False,
        only_main_score: bool = False,
    ) -> BenchmarkResults:
        """Loads the results from the cache directory and returns a BenchmarkResults object.

        Args:
            models: A list of model names to load the results for. If None it will load the results for all models.
            tasks: A list of task names to load the results for. If None it will load the results for all tasks.
            require_model_meta: If True it will ignore results that do not have a model_meta.json file. If false it attempt to
                extract the model name and revision from the path.
            include_remote: If True, it will include results from the remote repository.
            validate_and_filter: If True it will validate that the results object for the task contains the correct splits and filter out
                splits from the results object that are not default in the task metadata.
            only_main_score: If True, only the main score will be loaded.

        Returns:
            A BenchmarkResults object containing the results for the specified models and tasks.

        Examples:
            >>> from mteb.cache import ResultCache
            >>> cache = ResultCache()
            >>>
            >>> # Load results for specific models and tasks
            >>> results = cache.load_results(
            ...     models=["sentence-transformers/all-MiniLM-L6-v2"],
            ...     tasks=["STS12"],
            ...     require_model_meta=True,
            ... )
        """
        paths = self.get_cache_paths(
            models=models,
            tasks=tasks,
            require_model_meta=require_model_meta,
            include_remote=include_remote,
        )
        models_results = defaultdict(list)

        task_names: dict[str, AbsTask | None] = {}
        if tasks is not None:
            for task in tasks:
                if isinstance(task, AbsTask):
                    task_names[task.metadata.name] = task
                else:
                    task_names[task] = None

        for path in paths:
            task_result = TaskResult.from_disk(path)

            if only_main_score:
                task_result = task_result.only_main_score()
            model_name, revision = self._get_model_name_and_revision_from_path(
                path.parent
            )

            if validate_and_filter:
                task_instance = task_names[task_result.task_name]
                try:
<<<<<<< HEAD
                    task_result.validate_and_filter_scores(task=task_instance)
=======
                    task_result = task_result.validate_and_filter_scores(task=task)
>>>>>>> 280b62ec
                except Exception as e:
                    logger.info(
                        f"Validation failed for {task_result.task_name} in {model_name} {revision}: {e}"
                    )
                    continue

            models_results[(model_name, revision)].append(task_result)

        # create BenchmarkResults object
        models_results_object = [
            ModelResult(
                model_name=model_name,
                model_revision=revision,
                task_results=task_results,
            )
            for (model_name, revision), task_results in models_results.items()
        ]

        return BenchmarkResults(
            model_results=models_results_object,
        )<|MERGE_RESOLUTION|>--- conflicted
+++ resolved
@@ -504,11 +504,9 @@
             if validate_and_filter:
                 task_instance = task_names[task_result.task_name]
                 try:
-<<<<<<< HEAD
-                    task_result.validate_and_filter_scores(task=task_instance)
-=======
-                    task_result = task_result.validate_and_filter_scores(task=task)
->>>>>>> 280b62ec
+                    task_result = task_result.validate_and_filter_scores(
+                        task=task_instance
+                    )
                 except Exception as e:
                     logger.info(
                         f"Validation failed for {task_result.task_name} in {model_name} {revision}: {e}"
