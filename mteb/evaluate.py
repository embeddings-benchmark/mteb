--- conflicted
+++ resolved
@@ -53,40 +53,6 @@
     ONLY_CACHE = "only-cache"
 
 
-<<<<<<< HEAD
-_empty_model_meta = ModelMeta(
-    loader=None,
-    name=None,
-    revision=None,
-    release_date=None,
-    languages=None,
-    framework=[],
-    similarity_fn_name=None,
-    n_parameters=None,
-    memory_usage_mb=None,
-    max_tokens=None,
-    embed_dim=None,
-    license=None,
-    open_weights=None,
-    public_training_code=None,
-    public_training_data=None,
-    use_instructions=None,
-    training_datasets=None,
-    modalities=[],
-)
-
-
-def _create_empty_model_meta() -> ModelMeta:
-    logger.warning("Model metadata is missing. Using empty metadata.")
-    warnings.warn("Model metadata is missing. Using empty metadata.")
-    meta = deepcopy(_empty_model_meta)
-    meta.revision = "no_revision_available"
-    meta.name = "no_model_name_available"
-    return meta
-
-
-=======
->>>>>>> 6298c868
 def _sanitize_model(
     model: ModelMeta | MTEBModels | SentenceTransformer | CrossEncoder,
 ) -> tuple[MTEBModels | ModelMeta, ModelMeta, ModelName, Revision]:
