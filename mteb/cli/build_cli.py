--- conflicted
+++ resolved
@@ -290,12 +290,8 @@
             "Output path already exists, use --overwrite to overwrite."
         )
 
-<<<<<<< HEAD
-    tasks = None
     benchmarks = None
-=======
     tasks: list[AbsTask] = []
->>>>>>> 42dea015
     if tasks_names is not None:
         tasks = list(mteb.get_tasks(tasks_names))
     if benchmarks is not None:
