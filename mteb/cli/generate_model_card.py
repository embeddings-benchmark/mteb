--- conflicted
+++ resolved
@@ -1,9 +1,6 @@
 import logging
-<<<<<<< HEAD
+import warnings
 from collections.abc import Sequence
-=======
-import warnings
->>>>>>> 3ec1f634
 from pathlib import Path
 
 from huggingface_hub import ModelCard, ModelCardData, repo_exists
