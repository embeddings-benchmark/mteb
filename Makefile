install:
	@echo "--- 🚀 Installing project dependencies ---"
<<<<<<< HEAD
	pip install -e ".[dev,docs]"
=======
	pip install -e ".[dev]"
	pre-commit install
>>>>>>> 7965aad1

install-for-tests:
	@echo "--- 🚀 Installing project dependencies for test ---"
	@echo "This ensures that the project is not installed in editable mode"
	pip install ".[dev,speedtask,bm25s,pylate]"

lint:
	@echo "--- 🧹 Running linters ---"
	ruff format . 			# running ruff formatting
	ruff check . --fix --exit-non-zero-on-fix  	# running ruff linting # --exit-non-zero-on-fix is used for the pre-commit hook to work

lint-check:
	@echo "--- 🧹 Check is project is linted ---"
	# Required for CI to work, otherwise it will just pass
	ruff format . --check						    # running ruff formatting
	ruff check **/*.py 						        # running ruff linting

test:
	@echo "--- 🧪 Running tests ---"
	pytest -n auto -m "not test_datasets"


test-with-coverage:
	@echo "--- 🧪 Running tests with coverage ---"
	pytest -n auto --cov-report=term-missing --cov-config=pyproject.toml --cov=mteb

pr:
	@echo "--- 🚀 Running requirements for a PR ---"
	make lint
	make test


build-docs:
	@echo "--- 📚 Building documentation ---"
	# since we do not have a documentation site, this just build tables for the .md files
	python docs/create_tasks_table.py

serve-docs:
	@echo "--- 📚 Serving documentation ---"
	python -m mkdocs serve


model-load-test:
	@echo "--- 🚀 Running model load test ---"
	pip install ".[dev, speedtask, pylate,gritlm,xformers,model2vec]"
	python scripts/extract_model_names.py $(BASE_BRANCH) --return_one_model_name_per_file
	python tests/test_models/model_loading.py --model_name_file scripts/model_names.txt


dataset-load-test:
	@echo "--- 🚀 Running dataset load test ---"
	pytest -n auto -m test_datasets


run-leaderboard:
	@echo "--- 🚀 Running leaderboard locally ---"
	python -m mteb.leaderboard.app


.PHONY: check
check: ## Run code quality tools.
	@echo "--- 🧹 Running code quality tools ---"
	@pre-commit run -a<|MERGE_RESOLUTION|>--- conflicted
+++ resolved
@@ -1,11 +1,7 @@
 install:
 	@echo "--- 🚀 Installing project dependencies ---"
-<<<<<<< HEAD
 	pip install -e ".[dev,docs]"
-=======
-	pip install -e ".[dev]"
 	pre-commit install
->>>>>>> 7965aad1
 
 install-for-tests:
 	@echo "--- 🚀 Installing project dependencies for test ---"
