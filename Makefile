install:
	@echo "--- 🚀 Installing project dependencies ---"
	pip install -e ".[image]" --group dev
	pre-commit install

install-for-tests:
	@echo "--- 🚀 Installing project dependencies for test ---"
	@echo "This ensures that the project is not installed in editable mode"
<<<<<<< HEAD
	pip install ".[image]" --group dev
=======
	pip install ".[bm25s,pylate,image,codecarbon,faiss-cpu]" --group dev
>>>>>>> 48b11a71

lint:
	@echo "--- 🧹 Running linters ---"
	ruff format . 			# running ruff formatting
	ruff check . --fix --exit-non-zero-on-fix  	# running ruff linting # --exit-non-zero-on-fix is used for the pre-commit hook to work

lint-check:
	@echo "--- 🧹 Check is project is linted ---"
	# Required for CI to work, otherwise it will just pass
	ruff format . --check						    # running ruff formatting
	ruff check .    						        # running ruff linting

test:
	@echo "--- 🧪 Running tests ---"
	pytest -n auto -m "not (test_datasets or leaderboard_stability)"


test-with-coverage:
	@echo "--- 🧪 Running tests with coverage ---"
	pytest -n auto --cov-report=term-missing --cov-config=pyproject.toml --cov=mteb

pr:
	@echo "--- 🚀 Running requirements for a PR ---"
	make lint
	make test


build-tables:
	@echo "--- 📚 Building tables ---"
	# This just build tables for the .md files
	python docs/create_tasks_table.py
	python docs/create_benchmarks_table.py

build-docs:
	@echo "--- 📚 Building documentation ---"
	python docs/overview/create_available_tasks.py
	python docs/overview/create_available_models.py
	python docs/overview/create_available_benchmarks.py

serve-docs:
	@echo "--- 📚 Serving documentation ---"
	python -m mkdocs serve


model-load-test:
	@echo "--- 🚀 Running model load test ---"
	pip install ".[pylate,gritlm,xformers,model2vec]" --group dev
	python scripts/extract_model_names.py $(BASE_BRANCH) --return_one_model_name_per_file
	python tests/test_models/model_loading.py --model_name_file scripts/model_names.txt


dataset-load-test:
	@echo "--- 🚀 Running dataset load test ---"
	pytest -m test_datasets
<<<<<<< HEAD
=======

dataset-load-test-pr:
	@echo "--- 🚀 Running dataset load test for PR ---"
	eval "$$(python -m scripts.extract_datasets $(BASE_BRANCH))" && pytest -m test_datasets
>>>>>>> 48b11a71

leaderboard-build-test:
	@echo "--- 🚀 Running leaderboard build test ---"
	pytest -n auto -m leaderboard_stability

run-leaderboard:
	@echo "--- 🚀 Running leaderboard locally ---"
	python -m mteb.leaderboard.app

format-citations:
	@echo "--- 🧹 Formatting citations ---"
	python scripts/format_citations.py benchmarks
	python scripts/format_citations.py tasks


.PHONY: check
check: ## Run code quality tools.
	@echo "--- 🧹 Running code quality tools ---"
	@pre-commit run -a

.PHONY: typecheck
typecheck:
	@echo "--- 🔍 Running type checks ---"
	mypy mteb<|MERGE_RESOLUTION|>--- conflicted
+++ resolved
@@ -6,11 +6,7 @@
 install-for-tests:
 	@echo "--- 🚀 Installing project dependencies for test ---"
 	@echo "This ensures that the project is not installed in editable mode"
-<<<<<<< HEAD
-	pip install ".[image]" --group dev
-=======
 	pip install ".[bm25s,pylate,image,codecarbon,faiss-cpu]" --group dev
->>>>>>> 48b11a71
 
 lint:
 	@echo "--- 🧹 Running linters ---"
@@ -65,13 +61,10 @@
 dataset-load-test:
 	@echo "--- 🚀 Running dataset load test ---"
 	pytest -m test_datasets
-<<<<<<< HEAD
-=======
 
 dataset-load-test-pr:
 	@echo "--- 🚀 Running dataset load test for PR ---"
 	eval "$$(python -m scripts.extract_datasets $(BASE_BRANCH))" && pytest -m test_datasets
->>>>>>> 48b11a71
 
 leaderboard-build-test:
 	@echo "--- 🚀 Running leaderboard build test ---"
