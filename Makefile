install:
	@echo "--- 🚀 Installing project dependencies ---"
	pip install -e ".[dev,image]"
	pre-commit install

install-for-tests:
	@echo "--- 🚀 Installing project dependencies for test ---"
	@echo "This ensures that the project is not installed in editable mode"
	pip install ".[dev,image]"

lint:
	@echo "--- 🧹 Running linters ---"
	ruff format . 			# running ruff formatting
	ruff check . --fix --exit-non-zero-on-fix  	# running ruff linting # --exit-non-zero-on-fix is used for the pre-commit hook to work

lint-check:
	@echo "--- 🧹 Check is project is linted ---"
	# Required for CI to work, otherwise it will just pass
	ruff format . --check						    # running ruff formatting
	ruff check **/*.py 						        # running ruff linting

test:
	@echo "--- 🧪 Running tests ---"
<<<<<<< HEAD
	pytest -n auto -m "not test_datasets"
=======
	pytest -n auto -m "not (test_datasets or leaderboard_stability)"
>>>>>>> d7ff1ab3


test-with-coverage:
	@echo "--- 🧪 Running tests with coverage ---"
	pytest -n auto --cov-report=term-missing --cov-config=pyproject.toml --cov=mteb

pr:
	@echo "--- 🚀 Running requirements for a PR ---"
	make lint
	make test


build-docs:
	@echo "--- 📚 Building documentation ---"
	# since we do not have a documentation site, this just build tables for the .md files
	python docs/create_tasks_table.py
	python docs/create_benchmarks_table.py


model-load-test:
	@echo "--- 🚀 Running model load test ---"
	pip install ".[dev, pylate,gritlm,xformers,model2vec]"
	python scripts/extract_model_names.py $(BASE_BRANCH) --return_one_model_name_per_file
	python tests/test_models/model_loading.py --model_name_file scripts/model_names.txt


dataset-load-test:
	@echo "--- 🚀 Running dataset load test ---"
	pytest -n auto -m test_datasets

<<<<<<< HEAD
=======
leaderboard-build-test:
	@echo "--- 🚀 Running leaderboard build test ---"
	pytest -n auto -m leaderboard_stability
>>>>>>> d7ff1ab3

run-leaderboard:
	@echo "--- 🚀 Running leaderboard locally ---"
	python -m mteb.leaderboard.app

<<<<<<< HEAD
=======
format-citations:
	@echo "--- 🧹 Formatting citations ---"
	python scripts/format_citations.py benchmarks
	python scripts/format_citations.py tasks

>>>>>>> d7ff1ab3

.PHONY: check
check: ## Run code quality tools.
	@echo "--- 🧹 Running code quality tools ---"
	@pre-commit run -a<|MERGE_RESOLUTION|>--- conflicted
+++ resolved
@@ -21,11 +21,7 @@
 
 test:
 	@echo "--- 🧪 Running tests ---"
-<<<<<<< HEAD
-	pytest -n auto -m "not test_datasets"
-=======
 	pytest -n auto -m "not (test_datasets or leaderboard_stability)"
->>>>>>> d7ff1ab3
 
 
 test-with-coverage:
@@ -56,25 +52,19 @@
 	@echo "--- 🚀 Running dataset load test ---"
 	pytest -n auto -m test_datasets
 
-<<<<<<< HEAD
-=======
 leaderboard-build-test:
 	@echo "--- 🚀 Running leaderboard build test ---"
 	pytest -n auto -m leaderboard_stability
->>>>>>> d7ff1ab3
 
 run-leaderboard:
 	@echo "--- 🚀 Running leaderboard locally ---"
 	python -m mteb.leaderboard.app
 
-<<<<<<< HEAD
-=======
 format-citations:
 	@echo "--- 🧹 Formatting citations ---"
 	python scripts/format_citations.py benchmarks
 	python scripts/format_citations.py tasks
 
->>>>>>> d7ff1ab3
 
 .PHONY: check
 check: ## Run code quality tools.
