--- conflicted
+++ resolved
@@ -6,11 +6,7 @@
 install-for-tests:
 	@echo "--- 🚀 Installing project dependencies for test ---"
 	@echo "This ensures that the project is not installed in editable mode"
-<<<<<<< HEAD
 	pip install ".[dev,speedtask,bm25s,pylate,image]"
-=======
-	pip install ".[dev,image]"
->>>>>>> 9117c2fe
 
 lint:
 	@echo "--- 🧹 Running linters ---"
