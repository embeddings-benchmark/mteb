--- conflicted
+++ resolved
@@ -78,14 +78,9 @@
 | **General** | |
 | [Evaluating a Model](docs/usage/usage.md#evaluating-a-model) | How to evaluate a model |
 | [Evaluating on different Modalities](docs/usage/usage.md#evaluating-on-different-modalities) | How to evaluate image and image-text tasks |
-<<<<<<< HEAD
-| **Selecting Tasks** | |
-| [Selecting a benchmark](docs/usage/usage.md#selecting-a-benchmark) | How to select and filter tasks |
-=======
 | [MIEB](docs/mieb/readme.md) | How to run the Massive Image Embedding Benchmark |
 | **Selecting Tasks** | |
 | [Selecting a benchmark](docs/usage/usage.md#selecting-a-benchmark) | How to select benchmarks |
->>>>>>> a52ea2f7
 | [Task selection](docs/usage/usage.md#task-selection) | How to select and filter tasks |
 | [Selecting Split and Subsets](docs/usage/usage.md#selecting-evaluation-split-or-subsets) | How to select evaluation splits or subsets |
 | [Using a Custom Task](docs/usage/usage.md#using-a-custom-task) | How to evaluate on a custom task |
@@ -102,12 +97,8 @@
 | **Leaderboard** | |
 | [Running the Leaderboard Locally](docs/usage/usage.md#running-the-leaderboard-locally) | How to run the leaderboard locally |
 | [Report Data Contamination](docs/usage/usage.md#annotate-contamination) | How to report data contamination for a model |
-<<<<<<< HEAD
-| [Fetching Result from the Leaderboard](docs/usage/usage.md#fetching-results-from-the-leaderboard) | How to fetch the raw results from the leaderboard |
-=======
 | [Loading and working with Results](docs/usage/results.md) | How to load and working with the raw results from the leaderboard, including making result dataframes |
 
->>>>>>> a52ea2f7
 
 
 ## Overview
@@ -118,13 +109,8 @@
 | 📋 [Tasks]                     | Overview of available tasks                                                         |
 | 📐 [Benchmarks]                | Overview of available benchmarks                                                    |
 | **Contributing**               |                                                                                     |
-<<<<<<< HEAD
-| 🤖 [Adding a model]            | Information related to how to submit a model to MTEB and to the leaderboard         |
-| 👩‍🔬 [Reproducible workflows]    | Information related to how to create reproducible workflows with MTEB               |
-=======
 | 🤖 [Adding a model]            | How to submit a model to MTEB and to the leaderboard                                |
 | 👩‍🔬 [Reproducible workflows]    | How to create reproducible workflows with MTEB                                      |
->>>>>>> a52ea2f7
 | 👩‍💻 [Adding a dataset]          | How to add a new task/dataset to MTEB                                               |
 | 👩‍💻 [Adding a benchmark]        | How to add a new benchmark to MTEB and to the leaderboard                           |
 | 🤝 [Contributing]              | How to contribute to MTEB and set it up for development                             |
@@ -187,9 +173,5 @@
 - Orion Weller, Benjamin Chang, Sean MacAvaney, Kyle Lo, Arman Cohan, Benjamin Van Durme, Dawn Lawrie, Luca Soldaini. "[FollowIR: Evaluating and Teaching Information Retrieval Models to Follow Instructions](https://arxiv.org/abs/2403.15246)" arXiv 2024
 - Dawei Zhu, Liang Wang, Nan Yang, Yifan Song, Wenhao Wu, Furu Wei, Sujian Li. "[LongEmbed: Extending Embedding Models for Long Context Retrieval](https://arxiv.org/abs/2404.12096)" arXiv 2024
 - Kenneth Enevoldsen, Márton Kardos, Niklas Muennighoff, Kristoffer Laigaard Nielbo. "[The Scandinavian Embedding Benchmarks: Comprehensive Assessment of Multilingual and Monolingual Text Embedding](https://arxiv.org/abs/2406.02396)" arXiv 2024
-<<<<<<< HEAD
 - Ali Shiraee Kasmaee, Mohammad Khodadad, Mohammad Arshi Saloot, Nick Sherck, Stephen Dokas, Hamidreza Mahyar, Soheila Samiee. "[ChemTEB: Chemical Text Embedding Benchmark, an Overview of Embedding Models Performance & Efficiency on a Specific Domain](https://arxiv.org/abs/2412.00532)" arXiv 2024
-=======
-- Ali Shiraee Kasmaee, Mohammad Khodadad, Mohammad Arshi Saloot, Nick Sherck, Stephen Dokas, Hamidreza Mahyar, Soheila Samiee. "[ChemTEB: Chemical Text Embedding Benchmark, an Overview of Embedding Models Performance & Efficiency on a Specific Domain](https://arxiv.org/abs/2412.00532)" arXiv 2024
-- Chenghao Xiao, Isaac Chung, Imene Kerboua, Jamie Stirling, Xin Zhang, Márton Kardos, Roman Solomatin, Noura Al Moubayed, Kenneth Enevoldsen, Niklas Muennighoff. "[MIEB: Massive Image Embedding Benchmark](https://arxiv.org/abs/2504.10471)" arXiv 2025
->>>>>>> a52ea2f7
+- Chenghao Xiao, Isaac Chung, Imene Kerboua, Jamie Stirling, Xin Zhang, Márton Kardos, Roman Solomatin, Noura Al Moubayed, Kenneth Enevoldsen, Niklas Muennighoff. "[MIEB: Massive Image Embedding Benchmark](https://arxiv.org/abs/2504.10471)" arXiv 2025