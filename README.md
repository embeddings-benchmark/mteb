--- conflicted
+++ resolved
@@ -26,7 +26,7 @@
 </h4>
 
 <h3 align="center">
-    <a href="https://huggingface.co/spaces/mteb/leaderboard"><img style="float: middle; padding: 10px 10px 10px 10px;" width="60" height="55" src="./docs/images/logos/hf_logo.png" /></a>
+    <a href="https://huggingface.co/spaces/mteb/leaderboard"><img style="float: middle; padding: 10px 10px 10px 10px;" width="60" height="55" src="./docs/images/hf_logo.png" /></a>
 </h3>
 
 
@@ -55,43 +55,7 @@
 results = evaluation.run(model, output_folder=f"results/{model_name}")
 ```
 
-<<<<<<< HEAD
-<details>
-  <summary> Running SentenceTransformer model with prompts </summary>
-
-Prompts can be passed to the SentenceTransformer model using the `prompts` parameter. The following code shows how to use prompts with SentenceTransformer:
-
-```python
-from sentence_transformers import SentenceTransformer
-
-
-model = SentenceTransformer("average_word_embeddings_komninos", prompts={"query": "Query:", "passage": "Passage:"})
-evaluation = mteb.MTEB(tasks=tasks)
-```
-
-In prompts the key can be:
-1. Prompt types (`passage`, `query`) - they will be used in reranking and retrieval tasks
-2. Task type - these prompts will be used in all tasks of the given type
-   1. `BitextMining`
-   2. `Classification`
-   3. `MultilabelClassification`
-   4. `Clustering`
-   5. `PairClassification`
-   6. `Reranking`
-   7. `Retrieval`
-   8. `STS`
-   9. `Summarization`
-   10. `InstructionRetrieval`
-   11. `InstructionReranking`
-3. Pair of task type and prompt type like `Retrival-query` - these prompts will be used in all classification tasks
-4. Task name - these prompts will be used in the specific task
-5. Pair of task name and prompt type like `NFCorpus-query` - these prompts will be used in the specific task
-</details>
-
-* Using CLI
-=======
 ### Using the CLI
->>>>>>> 811dbf6e
 
 ```bash
 mteb available_tasks # list _all_ available tasks
@@ -161,15 +125,11 @@
 
 ## Citing
 
-<<<<<<< HEAD
-MTEB was introduced in "[MTEB: Massive Text Embedding Benchmark](https://aclanthology.org/2023.eacl-main.148/)", feel free to cite:
-=======
 MTEB was introduced in "[MTEB: Massive Text Embedding Benchmark](https://arxiv.org/abs/2210.07316)", and heavily expanded in "[MMTEB: Massive Multilingual Text Embedding Benchmark](https://arxiv.org/abs/2502.13595)". When using `mteb` we recommend that you cite both articles.
 
 <details>
   <summary> Bibtex Citation (click to unfold) </summary>
 
->>>>>>> 811dbf6e
 
 ```bibtex
 @article{enevoldsen2025mmtebmassivemultilingualtext,
