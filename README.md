<h1 align="center">Massive Text Embedding Benchmark</h1>

<p align="center">
    <a href="https://github.com/embeddings-benchmark/mteb/releases">
        <img alt="GitHub release" src="https://img.shields.io/github/release/embeddings-benchmark/mteb.svg">
    </a>
    <a href="https://arxiv.org/abs/2210.07316">
        <img alt="GitHub release" src="https://img.shields.io/badge/arXiv-2305.14251-b31b1b.svg">
    </a>
    <a href="https://github.com/embeddings-benchmark/mteb/blob/master/LICENSE">
        <img alt="License" src="https://img.shields.io/github/license/embeddings-benchmark/mteb.svg?color=green">
    </a>
    <a href="https://pepy.tech/project/mteb">
        <img alt="Downloads" src="https://static.pepy.tech/personalized-badge/mteb?period=total&units=international_system&left_color=grey&right_color=orange&left_text=Downloads">
    </a>
</p>

<h4 align="center">
    <p>
        <a href="#installation">Installation</a> |
        <a href="#usage">Usage</a> |
        <a href="https://huggingface.co/spaces/mteb/leaderboard">Leaderboard</a> |
        <a href="#documentation">Documentation</a> |
        <a href="#citing">Citing</a>
    <p>
</h4>

<h3 align="center">
    <a href="https://huggingface.co/spaces/mteb/leaderboard"><img style="float: middle; padding: 10px 10px 10px 10px;" width="60" height="55" src="./docs/images/hf_logo.png" /></a>
</h3>


## Installation

```bash
pip install mteb
```

## Usage

* Using a python script (see [scripts/run_mteb_english.py](https://github.com/embeddings-benchmark/mteb/blob/main/scripts/run_mteb_english.py) and [mteb/mtebscripts](https://github.com/embeddings-benchmark/mtebscripts) for more):

```python
import mteb
from sentence_transformers import SentenceTransformer

# Define the sentence-transformers model name
model_name = "average_word_embeddings_komninos"
# or directly from huggingface:
# model_name = "sentence-transformers/all-MiniLM-L6-v2"

model = SentenceTransformer(model_name)
tasks = mteb.get_tasks(tasks=["Banking77Classification"])
evaluation = mteb.MTEB(tasks=tasks)
results = evaluation.run(model, output_folder=f"results/{model_name}")
```

* Using CLI

```bash
mteb available_tasks

mteb run -m sentence-transformers/all-MiniLM-L6-v2 \
    -t Banking77Classification  \
    --verbosity 3

# if nothing is specified default to saving the results in the results/{model_name} folder
```

* Using multiple GPUs in parallel can be done by just having a custom encode function that distributes the inputs to multiple GPUs like e.g. [here](https://github.com/microsoft/unilm/blob/b60c741f746877293bb85eed6806736fc8fa0ffd/e5/mteb_eval.py#L60) or [here](https://github.com/ContextualAI/gritlm/blob/09d8630f0c95ac6a456354bcb6f964d7b9b6a609/gritlm/gritlm.py#L75).



## Advanced Usage
Click on each section below to see the details.

<br /> 

<details>
  <summary>  Dataset selection </summary>

### Dataset selection

Datasets can be selected by providing the list of datasets, but also

* by their task (e.g. "Clustering" or "Classification")

```python
tasks = mteb.get_tasks(task_types=["Clustering", "Retrieval"]) # Only select clustering and retrieval tasks
```

* by their categories e.g. "s2s" (sentence to sentence) or "p2p" (paragraph to paragraph)

```python
tasks = mteb.get_tasks(categories=["s2s", "p2p"]) # Only select sentence2sentence and paragraph2paragraph datasets
```

* by their languages

```python
tasks = mteb.get_tasks(languages=["eng", "deu"]) # Only select datasets which contain "eng" or "deu" (iso 639-3 codes)
```

You can also specify which languages to load for multilingual/cross-lingual tasks like below:

```python
import mteb

tasks = [
    mteb.get_task("AmazonReviewsClassification", languages = ["eng", "fra"]),
    mteb.get_task("BUCCBitextMining", languages = ["deu"]), # all subsets containing "deu"
]

# or you can select specific huggingface subsets like this:
from mteb.tasks import AmazonReviewsClassification, BUCCBitextMining

evaluation = mteb.MTEB(tasks=[
        AmazonReviewsClassification(hf_subsets=["en", "fr"]) # Only load "en" and "fr" subsets of Amazon Reviews
        BUCCBitextMining(hf_subsets=["de-en"]), # Only load "de-en" subset of BUCC
])
# for an example of a HF subset see "Subset" in the dataset viewer at: https://huggingface.co/datasets/mteb/bucc-bitext-mining
```

There are also presets available for certain task collections, e.g. to select the 56 English datasets that form the "Overall MTEB English leaderboard":

```python
from mteb import MTEB_MAIN_EN
evaluation = mteb.MTEB(tasks=MTEB_MAIN_EN, task_langs=["en"])
```

</details>

<details>
  <summary>  Passing in `encode` arguments </summary>


### Passing in `encode` arguments

To pass in arguments to the model's `encode` function, you can use the encode keyword arguments (`encode_kwargs`):

```python
evaluation.run(model, encode_kwargs={"batch_size": 32}
```
</details>


<details>
  <summary>  Selecting evaluation split </summary>

### Selecting evaluation split
You can evaluate only on `test` splits of all tasks by doing the following:

```python
evaluation.run(model, eval_splits=["test"])
```

Note that the public leaderboard uses the test splits for all datasets except MSMARCO, where the "dev" split is used.

</details>

<details>
  <summary>  Using a custom model </summary>


### Using a custom model

Models should implement the following interface, implementing an `encode` function taking as inputs a list of sentences, and returning a list of embeddings (embeddings can be `np.array`, `torch.tensor`, etc.). For inspiration, you can look at the [mteb/mtebscripts repo](https://github.com/embeddings-benchmark/mtebscripts) used for running diverse models via SLURM scripts for the paper.

```python
class MyModel():
    def encode(
        self, sentences: list[str], **kwargs: Any
    ) -> torch.Tensor | np.ndarray:
        """Encodes the given sentences using the encoder.

        Args:
            sentences: The sentences to encode.
            **kwargs: Additional arguments to pass to the encoder.

        Returns:
            The encoded sentences.
        """
        pass

model = MyModel()
tasks = mteb.get_task("Banking77Classification")
evaluation = MTEB(tasks=tasks)
evaluation.run(model)
```

If you'd like to use different encoding functions for query and corpus when evaluating on Retrieval or Reranking tasks, you can add separate methods for `encode_queries` and `encode_corpus`. If these methods exist, they will be automatically used for those tasks. You can refer to the `DRESModel` at `mteb/evaluation/evaluators/RetrievalEvaluator.py` for an example of these functions.

```python
class MyModel():
    def encode_queries(self, queries: list[str], **kwargs) -> list[np.ndarray] | list[torch.Tensor]:
        """
        Returns a list of embeddings for the given sentences.
        Args:
            queries: List of sentences to encode

        Returns:
            List of embeddings for the given sentences
        """
        pass

    def encode_corpus(self, corpus: list[str] | list[dict[str, str]], **kwargs) -> list[np.ndarray] | list[torch.Tensor]:
        """
        Returns a list of embeddings for the given sentences.
        Args:
            corpus: List of sentences to encode
                or list of dictionaries with keys "title" and "text"

        Returns:
            List of embeddings for the given sentences
        """
        pass
```

</details>

<details>
  <summary>  Evaluating on a custom dataset </summary>


### Evaluating on a custom dataset

To evaluate on a custom task, you can run the following code on your custom task. See [how to add a new task](docs/adding_a_dataset.md), for how to create a new task in MTEB.

```python
from mteb import MTEB
from mteb.abstasks.AbsTaskReranking import AbsTaskReranking
from sentence_transformers import SentenceTransformer


class MyCustomTask(AbsTaskReranking):
    ...

model = SentenceTransformer("average_word_embeddings_komninos")
evaluation = MTEB(tasks=[MyCustomTask()])
evaluation.run(model)
```

</details>

<details>
<<<<<<< HEAD
  <summary>  Using a cross encoder for reranking</summary>


### Using a cross encoder for reranking

To use a cross encoder for reranking, you can directly use a CrossEncoder from SentenceTransformers. The following code shows a two-stage run with the second stage reading results saved from the first stage. 

```python
from mteb import MTEB
from sentence_transformers import CrossEncoder, SentenceTransformer

cross_encoder = CrossEncoder("cross-encoder/ms-marco-TinyBERT-L-2-v2")
dual_encoder = SentenceTransformer("all-MiniLM-L6-v2")

subset = "default" # subset name used in the NFCorpus dataset

for task in ["NFCorpus"]: 
    eval_splits = ["test"]
    evaluation = MTEB(
        tasks=[task], task_langs=["en"]
    )
    evaluation.run(
        dual_encoder,
        eval_splits=eval_splits,
        save_predictions=True,
        output_folder="results/stage1",
    )
    evaluation.run(
        cross_encoder,
        eval_splits=eval_splits,
        top_k=5,
        save_predictions=True,
        output_folder="results/stage2",
        previous_results=f"results/stage1/{task}_{subset}_predictions.json",
    )
=======
  <summary>  Saving retrieval task predictions </summary>


### Saving retrieval task predictions

To save the predictions from a retrieval task, add the `--save_predictions` flag in the CLI or set `save_predictions=True` in the run method. The filename will be in the "{task_name}_{subset}_predictions.json" format.

Python:
```python
from mteb import MTEB
import mteb
from sentence_transformers import SentenceTransformer

model = SentenceTransformer("all-MiniLM-L6-v2")

tasks = mteb.get_tasks( tasks=["NFCorpus"], languages=["eng"])

evaluation = MTEB(tasks=tasks)
evaluation.run(
    model,
    eval_splits=["test"],
    save_predictions=True,
    output_folder="results",
)
```

CLI:
```
mteb run -t NFCorpus -m all-MiniLM-L6-v2 --output_folder results --save_predictions
```

</details>

<details>
  <summary> Fetching result from the results repository </summary>

Multiple models have already been run on tasks avaiable within MTEB. These results are available results [repository](https://github.com/embeddings-benchmark/results).

To make the results more easily accecible we have designed custom functionality for retrieving from the repository. For instance, you are selecting the best model for your French and English retrieval task on legal documents you could fetch the relevant tasks and create a dataframe of the results using the following code:

```python
import mteb
from mteb.task_selection import results_to_dataframe

tasks = mteb.get_tasks(
    task_types=["Retrieval"], languages=["eng", "fra"], domains=["Legal"]
)

model_names = [
    "GritLM/GritLM-7B",
    "intfloat/multilingual-e5-small",
    "intfloat/multilingual-e5-base",
    "intfloat/multilingual-e5-large",
]
models = [mteb.get_model_meta(name) for name in model_names]

results = mteb.load_results(models=models, tasks=tasks)

df = results_to_dataframe(results)
>>>>>>> 826cdf51
```

</details>

<br /> 



## Documentation

| Documentation                  |                        |
| ------------------------------ | ---------------------- |
| 📋 [Tasks] | Overview of available tasks |
| 📈 [Leaderboard] | The interactive leaderboard of the benchmark |
| 🤖 [Adding a model] | Information related to how to submit a model to the leaderboard |
| 👩‍🔬 [Reproducible workflows] | Information related to how to reproduce and create reproducible workflows with MTEB |
| 👩‍💻 [Adding a dataset] | How to add a new task/dataset to MTEB | 
| 👩‍💻 [Adding a leaderboard tab] | How to add a new leaderboard tab to MTEB | 
| 🤝 [Contributing] | How to contribute to MTEB and set it up for development |
| 🌐 [MMTEB] | An open-source effort to extend MTEB to cover a broad set of languages |  

[Tasks]: docs/tasks.md
[Contributing]: CONTRIBUTING.md
[Adding a model]: docs/adding_a_model.md
[Adding a dataset]: docs/adding_a_dataset.md
[Adding a leaderboard tab]: docs/adding_a_leaderboard_tab.md
[Leaderboard]: https://huggingface.co/spaces/mteb/leaderboard
[MMTEB]: docs/mmteb/readme.md
[Reproducible workflows]: docs/reproducible_workflow.md

## Citing

MTEB was introduced in "[MTEB: Massive Text Embedding Benchmark](https://arxiv.org/abs/2210.07316)", feel free to cite:

```bibtex
@article{muennighoff2022mteb,
  doi = {10.48550/ARXIV.2210.07316},
  url = {https://arxiv.org/abs/2210.07316},
  author = {Muennighoff, Niklas and Tazi, Nouamane and Magne, Lo{\"\i}c and Reimers, Nils},
  title = {MTEB: Massive Text Embedding Benchmark},
  publisher = {arXiv},
  journal={arXiv preprint arXiv:2210.07316},  
  year = {2022}
}
```

You may also want to read and cite the amazing work that has extended MTEB & integrated new datasets:
- Shitao Xiao, Zheng Liu, Peitian Zhang, Niklas Muennighoff. "[C-Pack: Packaged Resources To Advance General Chinese Embedding](https://arxiv.org/abs/2309.07597)" arXiv 2023
- Michael Günther, Jackmin Ong, Isabelle Mohr, Alaeddine Abdessalem, Tanguy Abel, Mohammad Kalim Akram, Susana Guzman, Georgios Mastrapas, Saba Sturua, Bo Wang, Maximilian Werk, Nan Wang, Han Xiao. "[Jina Embeddings 2: 8192-Token General-Purpose Text Embeddings for Long Documents](https://arxiv.org/abs/2310.19923)" arXiv 2023
- Silvan Wehrli, Bert Arnrich, Christopher Irrgang. "[German Text Embedding Clustering Benchmark](https://arxiv.org/abs/2401.02709)" arXiv 2024
- Orion Weller, Benjamin Chang, Sean MacAvaney, Kyle Lo, Arman Cohan, Benjamin Van Durme, Dawn Lawrie, Luca Soldaini. "[FollowIR: Evaluating and Teaching Information Retrieval Models to Follow Instructions](https://arxiv.org/abs/2403.15246)" arXiv 2024
- Dawei Zhu, Liang Wang, Nan Yang, Yifan Song, Wenhao Wu, Furu Wei, Sujian Li. "[LongEmbed: Extending Embedding Models for Long Context Retrieval](https://arxiv.org/abs/2404.12096)" arXiv 2024
- Kenneth Enevoldsen, Márton Kardos, Niklas Muennighoff, Kristoffer Laigaard Nielbo. "[The Scandinavian Embedding Benchmarks: Comprehensive Assessment of Multilingual and Monolingual Text Embedding](https://arxiv.org/abs/2406.02396)" arXiv 2024

For works that have used MTEB for benchmarking, you can find them on the [leaderboard](https://huggingface.co/spaces/mteb/leaderboard).<|MERGE_RESOLUTION|>--- conflicted
+++ resolved
@@ -243,7 +243,6 @@
 </details>
 
 <details>
-<<<<<<< HEAD
   <summary>  Using a cross encoder for reranking</summary>
 
 
@@ -279,9 +278,12 @@
         output_folder="results/stage2",
         previous_results=f"results/stage1/{task}_{subset}_predictions.json",
     )
-=======
+```
+
+</details>
+
+<details>
   <summary>  Saving retrieval task predictions </summary>
-
 
 ### Saving retrieval task predictions
 
@@ -339,7 +341,6 @@
 results = mteb.load_results(models=models, tasks=tasks)
 
 df = results_to_dataframe(results)
->>>>>>> 826cdf51
 ```
 
 </details>
