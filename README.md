<h1 align="center">Massive Text Embedding Benchmark</h1>

<p align="center">
    <a href="https://github.com/embeddings-benchmark/mteb/releases">
        <img alt="GitHub release" src="https://img.shields.io/github/release/embeddings-benchmark/mteb.svg">
    </a>
    <a href="https://arxiv.org/abs/2210.07316">
        <img alt="GitHub release" src="https://img.shields.io/badge/arXiv-2305.14251-b31b1b.svg">
    </a>
    <a href="https://github.com/embeddings-benchmark/mteb/blob/master/LICENSE">
        <img alt="License" src="https://img.shields.io/github/license/embeddings-benchmark/mteb.svg?color=green">
    </a>
    <a href="https://pepy.tech/project/mteb">
        <img alt="Downloads" src="https://static.pepy.tech/personalized-badge/mteb?period=total&units=international_system&left_color=grey&right_color=orange&left_text=Downloads">
    </a>
</p>

<h4 align="center">
    <p>
        <a href="#installation">Installation</a> |
        <a href="#usage-documentation">Usage</a> |
        <a href="https://huggingface.co/spaces/mteb/leaderboard">Leaderboard</a> |
        <a href="#documentation">Documentation</a> |
        <a href="#citing">Citing</a>
    <p>
</h4>

<h3 align="center">
    <a href="https://huggingface.co/spaces/mteb/leaderboard"><img style="float: middle; padding: 10px 10px 10px 10px;" width="60" height="55" src="./docs/images/logos/hf_logo.png" /></a>
</h3>


## Installation

```bash
pip install mteb
```

## Example Usage

* Using a Python script:

```python
import mteb
from sentence_transformers import SentenceTransformer

# Define the sentence-transformers model name
model_name = "average_word_embeddings_komninos"

model = mteb.get_model(model_name) # if the model is not implemented in MTEB it will be eq. to SentenceTransformer(model_name)
tasks = mteb.get_tasks(tasks=["Banking77Classification"])
evaluation = mteb.MTEB(tasks=tasks)
results = evaluation.run(model, output_folder=f"results/{model_name}")
```

<details>
  <summary> Running SentenceTransformer model with prompts </summary>

Prompts can be passed to the SentenceTransformer model using the `prompts` parameter. The following code shows how to use prompts with SentenceTransformer:

```python
from sentence_transformers import SentenceTransformer


model = SentenceTransformer("average_word_embeddings_komninos", prompts={"query": "Query:", "passage": "Passage:"})
evaluation = mteb.MTEB(tasks=tasks)
```

In prompts the key can be:
1. Prompt types (`passage`, `query`) - they will be used in reranking and retrieval tasks 
2. Task type - these prompts will be used in all tasks of the given type
   1. `BitextMining`
   2. `Classification`
   3. `MultilabelClassification`
   4. `Clustering`
   5. `PairClassification`
   6. `Reranking`
   7. `Retrieval`
   8. `STS`
   9. `Summarization`
   10. `InstructionRetrieval`
   11. `InstructionReranking`
3. Pair of task type and prompt type like `Retrival-query` - these prompts will be used in all classification tasks
4. Task name - these prompts will be used in the specific task
5. Pair of task name and prompt type like `NFCorpus-query` - these prompts will be used in the specific task
</details>

* Using CLI

```bash
mteb available_tasks

mteb run -m sentence-transformers/all-MiniLM-L6-v2 \
    -t Banking77Classification  \
    --verbosity 3

# if nothing is specified default to saving the results in the results/{model_name} folder
```

* Using multiple GPUs in parallel can be done by just having a custom encode function that distributes the inputs to multiple GPUs like e.g. [here](https://github.com/microsoft/unilm/blob/b60c741f746877293bb85eed6806736fc8fa0ffd/e5/mteb_eval.py#L60) or [here](https://github.com/ContextualAI/gritlm/blob/09d8630f0c95ac6a456354bcb6f964d7b9b6a609/gritlm/gritlm.py#L75).



## Usage Documentation
Click on each section below to see the details.

<br /> 

<details>
  <summary>  Task selection </summary>

### Task selection

Tasks can be selected by providing the list of datasets, but also

* by their task (e.g. "Clustering" or "Classification")

```python
tasks = mteb.get_tasks(task_types=["Clustering", "Retrieval"]) # Only select clustering and retrieval tasks
```

* by their categories e.g. "s2s" (sentence to sentence) or "p2p" (paragraph to paragraph)

```python
tasks = mteb.get_tasks(categories=["s2s", "p2p"]) # Only select sentence2sentence and paragraph2paragraph datasets
```

* by their languages

```python
tasks = mteb.get_tasks(languages=["eng", "deu"]) # Only select datasets which contain "eng" or "deu" (iso 639-3 codes)
```

You can also specify which languages to load for multilingual/cross-lingual tasks like below:

```python
import mteb

tasks = [
    mteb.get_task("AmazonReviewsClassification", languages = ["eng", "fra"]),
    mteb.get_task("BUCCBitextMining", languages = ["deu"]), # all subsets containing "deu"
]

# or you can select specific huggingface subsets like this:
from mteb.tasks import AmazonReviewsClassification, BUCCBitextMining

evaluation = mteb.MTEB(tasks=[
        AmazonReviewsClassification(hf_subsets=["en", "fr"]) # Only load "en" and "fr" subsets of Amazon Reviews
        BUCCBitextMining(hf_subsets=["de-en"]), # Only load "de-en" subset of BUCC
])
# for an example of a HF subset see "Subset" in the dataset viewer at: https://huggingface.co/datasets/mteb/bucc-bitext-mining
```

</details>

<details>
  <summary>  Running a benchmark </summary>

### Running a Benchmark

`mteb` comes with a set of predefined benchmarks. These can be fetched using `get_benchmark` and run in a similar fashion to other sets of tasks. 
For instance to select the 56 English datasets that form the "Overall MTEB English leaderboard":

```python
import mteb
benchmark = mteb.get_benchmark("MTEB(eng, classic)")
evaluation = mteb.MTEB(tasks=benchmark)
```

The benchmark specified not only a list of tasks, but also what splits and language to run on. To get an overview of all available benchmarks simply run:

```python
import mteb
benchmarks = mteb.get_benchmarks()
```

Generally we use the naming scheme for benchmarks `MTEB(*)`, where the "*" denotes the target of the benchmark. In the case of a language, we use the three-letter language code. For large groups of languages, we use the group notation, e.g., `MTEB(Scandinavian)` for Scandinavian languages. External benchmarks implemented in MTEB like `CoIR` use their original name. When using a benchmark from MTEB please cite `mteb` along with the citations of the benchmark which you can access using:

```python
benchmark.citation
```

</details>

<details>
  <summary>  Passing in `encode` arguments </summary>


### Passing in `encode` arguments

To pass in arguments to the model's `encode` function, you can use the encode keyword arguments (`encode_kwargs`):

```python
evaluation.run(model, encode_kwargs={"batch_size": 32})
```
</details>


<details>
  <summary>  Selecting evaluation split </summary>

### Selecting evaluation split
You can evaluate only on `test` splits of all tasks by doing the following:

```python
evaluation.run(model, eval_splits=["test"])
```

Note that the public leaderboard uses the test splits for all datasets except MSMARCO, where the "dev" split is used.

</details>


<details>
  <summary> Selecting evaluation subset </summary>

### Selecting evaluation subset
You can evaluate only on selected subsets. For example, if you want to evaluate only the `subset_name_to_run` subset of all tasks, do the following:

```python
evaluation.run(model, eval_subsets=["subset_name_to_run"])
```

Monolingual tasks have `default` subset, other tasks have subsets that are specific to the dataset.

</details>

<details>
  <summary>  Using a custom model </summary>


### Using a custom model

Models should implement the following interface, implementing an `encode` function taking as inputs a list of sentences, and returning a list of embeddings (embeddings can be `np.array`, `torch.tensor`, etc.). For inspiration, you can look at the [mteb/mtebscripts repo](https://github.com/embeddings-benchmark/mtebscripts) used for running diverse models via SLURM scripts for the paper.

```python
import mteb
from mteb.encoder_interface import PromptType
import numpy as np


class CustomModel:
    def encode(
        self,
        sentences: list[str],
        task_name: str,
        prompt_type: PromptType | None = None,
        **kwargs,
    ) -> np.ndarray:
        """Encodes the given sentences using the encoder.
        
        Args:
            sentences: The sentences to encode.
            task_name: The name of the task.
            prompt_type: The prompt type to use.
            **kwargs: Additional arguments to pass to the encoder.
            
        Returns:
            The encoded sentences.
        """
        pass

model = CustomModel()
tasks = mteb.get_tasks(tasks=["Banking77Classification"])
evaluation = MTEB(tasks=tasks)
evaluation.run(model)
```

</details>

<details>
  <summary>  Evaluating on a custom dataset </summary>


### Evaluating on a custom dataset

To evaluate on a custom task, you can run the following code on your custom task. See [how to add a new task](docs/adding_a_dataset.md), for how to create a new task in MTEB.

```python
from mteb import MTEB
from mteb.abstasks.AbsTaskReranking import AbsTaskReranking
from sentence_transformers import SentenceTransformer


class MyCustomTask(AbsTaskReranking):
    ...

model = SentenceTransformer("average_word_embeddings_komninos")
evaluation = MTEB(tasks=[MyCustomTask()])
evaluation.run(model)
```

</details>

<details>
  <summary>  Using a cross encoder for reranking</summary>


### Using a cross encoder for reranking

To use a cross encoder for reranking, you can directly use a CrossEncoder from SentenceTransformers. The following code shows a two-stage run with the second stage reading results saved from the first stage. 

```python
from mteb import MTEB
import mteb
from sentence_transformers import CrossEncoder, SentenceTransformer

cross_encoder = CrossEncoder("cross-encoder/ms-marco-TinyBERT-L-2-v2")
dual_encoder = SentenceTransformer("all-MiniLM-L6-v2")

tasks = mteb.get_tasks(tasks=["NFCorpus"], languages=["eng"])

subset = "default" # subset name used in the NFCorpus dataset
eval_splits = ["test"]

evaluation = MTEB(tasks=tasks)
evaluation.run(
    dual_encoder,
    eval_splits=eval_splits,
    save_predictions=True,
    output_folder="results/stage1",
)
evaluation.run(
    cross_encoder,
    eval_splits=eval_splits,
    top_k=5,
    save_predictions=True,
    output_folder="results/stage2",
    previous_results=f"results/stage1/NFCorpus_{subset}_predictions.json",
)
```

</details>

<details>
  <summary> Late Interaction (ColBERT) </summary>

### Using Late Interaction models for retrieval

```python
from mteb import MTEB
import mteb


colbert = mteb.get_model("colbert-ir/colbertv2.0")
tasks = mteb.get_tasks(tasks=["NFCorpus"], languages=["eng"])

eval_splits = ["test"]

evaluation = MTEB(tasks=tasks)

evaluation.run(
    colbert,
    eval_splits=eval_splits,
    corpus_chunk_size=500,
)
```
This implementation employs the MaxSim operation to compute the similarity between sentences. While MaxSim provides high-quality results, it processes a larger number of embeddings, potentially leading to increased resource usage. To manage resource consumption, consider lowering the `corpus_chunk_size` parameter.


</details>

<details>
  <summary>  Saving retrieval task predictions </summary>

### Saving retrieval task predictions

To save the predictions from a retrieval task, add the `--save_predictions` flag in the CLI or set `save_predictions=True` in the run method. The filename will be in the "{task_name}_{subset}_predictions.json" format.

Python:
```python
from mteb import MTEB
import mteb
from sentence_transformers import SentenceTransformer

model = SentenceTransformer("all-MiniLM-L6-v2")

tasks = mteb.get_tasks(tasks=["NFCorpus"], languages=["eng"])

evaluation = MTEB(tasks=tasks)
evaluation.run(
    model,
    eval_splits=["test"],
    save_predictions=True,
    output_folder="results",
)
```

CLI:
```bash
mteb run -t NFCorpus -m all-MiniLM-L6-v2 --output_folder results --save_predictions
```

</details>

<details>
  <summary> Fetching result from the results repository </summary>

### Fetching results from the results repository

Multiple models have already been run on tasks available within MTEB. These results are available results [repository](https://github.com/embeddings-benchmark/results).

To make the results more easily accessible, we have designed custom functionality for retrieving from the repository. For instance, if you are selecting the best model for your French and English retrieval task on legal documents you could fetch the relevant tasks and create a dataframe of the results using the following code:

```python
import mteb
from mteb.task_selection import results_to_dataframe

tasks = mteb.get_tasks(
    task_types=["Retrieval"], languages=["eng", "fra"], domains=["Legal"]
)

model_names = [
    "GritLM/GritLM-7B",
    "intfloat/multilingual-e5-small",
    "intfloat/multilingual-e5-base",
    "intfloat/multilingual-e5-large",
]
models = [mteb.get_model_meta(name) for name in model_names]

results = mteb.load_results(models=models, tasks=tasks)

df = results_to_dataframe(results)
```

</details>


<details>
  <summary>  Annotate Contamination in the training data of a model  </summary>

### Annotate Contamination

have your found contamination in the training data of a model? Please let us know, either by opening an issue or ideally by submitting a PR
annotatig the training datasets of the model:

```py
model_w_contamination = ModelMeta(
    name = "model-with-contamination"
    ...
    training_datasets: {"ArguAna": # name of dataset within MTEB
                        ["test"]} # the splits that have been trained on
    ...
)
```


</details>

<details>
  <summary>  Running the leaderboard locally </summary>


### Running the Leaderboard

It is possible to completely deploy the leaderboard locally or self-host it. This can e.g. be relevant for companies that might want to
integrate build their own benchmarks or integrate custom tasks into existing benchmarks. 

Running the leaderboard is quite easy. Simply run:
```py
python -m mteb.leaderboard.app

The leaderboard requires gradio install, which can be installed using `pip install mteb[gradio]` and requires python >3.10.

</details>

<details>
  <summary>  Caching Embeddings To Re-Use Them </summary>


### Caching Embeddings To Re-Use Them

There are times you may want to cache the embeddings so you can re-use them. This may be true if you have multiple query sets for the same corpus (e.g. Wikipedia) or are doing some optimization over the queries (e.g. prompting, other experiments). You can setup a cache by using a simple wrapper, which will save the cache per task in the `cache_embeddings/{task_name}` folder:

```python
# define your task and model above as normal
...
# wrap the model with the cache wrapper
from mteb.models.cache_wrapper import CachedEmbeddingWrapper
model_with_cached_emb = CachedEmbeddingWrapper(model, cache_path='path_to_cache_dir')
# run as normal
evaluation.run(model, ...) 
```

</details>

<br /> 



## Documentation

| Documentation                  |                                                                                     |
|--------------------------------|-------------------------------------------------------------------------------------|
| 📋 [Tasks]                     | Overview of available tasks                                                         |
| 📐 [Benchmarks]                | Overview of available benchmarks                                                    |
| 📈 [Leaderboard]               | The interactive leaderboard of the benchmark                                        |
| 🤖 [Adding a model]            | Information related to how to submit a model to MTEB and to the leaderboard |
| 👩‍🔬 [Reproducible workflows] | Information related to how to reproduce and create reproducible workflows with MTEB |
| 👩‍💻 [Adding a dataset]       | How to add a new task/dataset to MTEB                                               |
| 👩‍💻 [Adding a benchmark]     | How to add a new benchmark to MTEB and to the leaderboard                           |
| 🤝 [Contributing]              | How to contribute to MTEB and set it up for development                             |
| 🌐 [MMTEB]                     | An open-source effort to extend MTEB to cover a broad set of languages              |
<<<<<<< HEAD
=======
| 🖼️ [MIEB]                      | Extension of MTEB to image embeddings |
>>>>>>> 2a8c25ac

[Tasks]: docs/tasks.md
[Benchmarks]: docs/benchmarks.md
[Contributing]: CONTRIBUTING.md
[Adding a model]: docs/adding_a_model.md
[Adding a dataset]: docs/adding_a_dataset.md
[Adding a benchmark]: docs/adding_a_benchmark.md
[Leaderboard]: https://huggingface.co/spaces/mteb/leaderboard
[MMTEB]: docs/mmteb/readme.md
[MIEB]: docs/mieb.md
[Reproducible workflows]: docs/reproducible_workflow.md

## Citing

MTEB was introduced in "[MTEB: Massive Text Embedding Benchmark](https://aclanthology.org/2023.eacl-main.148/)", feel free to cite:

```bibtex
@inproceedings{muennighoff-etal-2023-mteb,
    title = "{MTEB}: Massive Text Embedding Benchmark",
    author = "Muennighoff, Niklas  and
      Tazi, Nouamane  and
      Magne, Loic  and
      Reimers, Nils",
    editor = "Vlachos, Andreas  and
      Augenstein, Isabelle",
    booktitle = "Proceedings of the 17th Conference of the European Chapter of the Association for Computational Linguistics",
    month = may,
    year = "2023",
    address = "Dubrovnik, Croatia",
    publisher = "Association for Computational Linguistics",
    url = "https://aclanthology.org/2023.eacl-main.148",
    doi = "10.18653/v1/2023.eacl-main.148",
    pages = "2014--2037",
}
```

You may also want to read and cite the amazing work that has extended MTEB & integrated new datasets:
- Shitao Xiao, Zheng Liu, Peitian Zhang, Niklas Muennighoff. "[C-Pack: Packaged Resources To Advance General Chinese Embedding](https://arxiv.org/abs/2309.07597)" arXiv 2023
- Michael Günther, Jackmin Ong, Isabelle Mohr, Alaeddine Abdessalem, Tanguy Abel, Mohammad Kalim Akram, Susana Guzman, Georgios Mastrapas, Saba Sturua, Bo Wang, Maximilian Werk, Nan Wang, Han Xiao. "[Jina Embeddings 2: 8192-Token General-Purpose Text Embeddings for Long Documents](https://arxiv.org/abs/2310.19923)" arXiv 2023
- Silvan Wehrli, Bert Arnrich, Christopher Irrgang. "[German Text Embedding Clustering Benchmark](https://arxiv.org/abs/2401.02709)" arXiv 2024
- Orion Weller, Benjamin Chang, Sean MacAvaney, Kyle Lo, Arman Cohan, Benjamin Van Durme, Dawn Lawrie, Luca Soldaini. "[FollowIR: Evaluating and Teaching Information Retrieval Models to Follow Instructions](https://arxiv.org/abs/2403.15246)" arXiv 2024
- Dawei Zhu, Liang Wang, Nan Yang, Yifan Song, Wenhao Wu, Furu Wei, Sujian Li. "[LongEmbed: Extending Embedding Models for Long Context Retrieval](https://arxiv.org/abs/2404.12096)" arXiv 2024
- Kenneth Enevoldsen, Márton Kardos, Niklas Muennighoff, Kristoffer Laigaard Nielbo. "[The Scandinavian Embedding Benchmarks: Comprehensive Assessment of Multilingual and Monolingual Text Embedding](https://arxiv.org/abs/2406.02396)" arXiv 2024
- Ali Shiraee Kasmaee, Mohammad Khodadad, Mohammad Arshi Saloot, Nick Sherck, Stephen Dokas, Hamidreza Mahyar, Soheila Samiee. "[ChemTEB: Chemical Text Embedding Benchmark, an Overview of Embedding Models Performance & Efficiency on a Specific Domain](https://arxiv.org/abs/2412.00532)" arXiv 2024

For works that have used MTEB for benchmarking, you can find them on the [leaderboard](https://huggingface.co/spaces/mteb/leaderboard).<|MERGE_RESOLUTION|>--- conflicted
+++ resolved
@@ -501,10 +501,7 @@
 | 👩‍💻 [Adding a benchmark]     | How to add a new benchmark to MTEB and to the leaderboard                           |
 | 🤝 [Contributing]              | How to contribute to MTEB and set it up for development                             |
 | 🌐 [MMTEB]                     | An open-source effort to extend MTEB to cover a broad set of languages              |
-<<<<<<< HEAD
-=======
 | 🖼️ [MIEB]                      | Extension of MTEB to image embeddings |
->>>>>>> 2a8c25ac
 
 [Tasks]: docs/tasks.md
 [Benchmarks]: docs/benchmarks.md
