# Points

| GitHub            | Total points | New dataset | New task | Dataset annotations | (Bug)fixes | Running Models | Review PR |  Paper Writing | Ideation | Coordination |
|-------------------| ------------ |-------------| -------- | ------------------- | ---------- | -------------- |-----------| -------------- | -------- | ------------- |
| KennethEnevoldsen |              | 54          |          |                   8 |         18 |                | 30        |                |          |             5 |
| x-tabdeveloping   |              | 36          |          |                     |            |                |           |                |          |               |
| imenelydiaker     |              | 88          |          |                     |            |                | 11        |                |          |               |
| wissam-sib        |              | 88          |          |                     |            |                | 1         |                |          |               |
| GabrielSequeira   |              | 88          |          |                     |            |                |           |                |          |               |
| schmarion         |              | 88          |          |                     |            |                |           |                |          |               |
| MathieuCiancone   |              | 88          |          |                     |            |                |           |                |          |               |
| Sakshamrzt        |              | 10          |          |                     |            |                | 2         |                |          |               |
| MartinBernstorff  |              | 2           |          |                     | 7          |                | 3         |                |          |               |
| guenthermi        |              | 12          |          |                     |            |                |           |                |          |               |
| Muennighoff       |              |             |          |                     |            |                | 8         |                |          |               |
| rasdani           |              | 4           |          |                     |            |                |           |                |          |               |
| PhilipMay         |              |             |          |                     |            |                | 1         |                |          |               |
| slvnwhrl          |              | 12          |          |                     |            |                |           |                |          |               |
| staoxiao          |              | 50          |          |                     |            |                |           |                |          |               |
| NouamaneTazi      |              |             |          |                     |            |                | 1         |                |          |               |
| rafalposwiata     |              | 32          |          |                     |            |                |           |                |          |               |
| violenil          |              | 26          |          |                     |            |                |           |                |          |               |
| hanhainebula      |              | 2           |          |                     |            |                |           |                |          |               |
| taeminlee         |              | 8           |          |                     |            |                |           |                |          |               |
| izhx              |              | 6           |          |                     |            |                |           |                |          |               |
| achibb            |              | 2           |          |                     |            |                | 0         |                |          |               |   
| xu3kev            |              | 10          |          |                     |            |                |           |                |          |               |
| cassanof          |              | 6           |          |                     | 1          | 1              |           |                |          |               |
| taidnguyen        |              | 14          |          |                     |            |                |           |                |          |               |
| orionw            |              |             |          |                     |      14    |                |           |                |          |               |
| mmhamdy           |              | 6           |          |                     |            |                |           |                |          |               |
| manandey          |              | 6           |          |                     |            |                |           |                |          |               |
<<<<<<< HEAD
| isaac-chung       |              | 12          |          |                     |            |                | 1         |                |          |               |
| asparius          |              | 8           |          |                     |            |                |           |                |          |               |
=======
| isaac-chung       |              | 18          |          |                     |            |                | 1         |                |          |               |
| asparius          |              | 6           |          |                     |            |                |           |                |          |               |
>>>>>>> 268324b1


Note that coordination and ideation is not included in the points yet, but is used to determine first and last authors.

# Contributor Informations

First name and last name are as you want them to appear in a publication.

| GitHub            | First name | Last name  | Email                        | User on openreview   | Affiliations                                          |
| ----------------- | ---------- | ---------- | ---------------------------- | -------------------- | ----------------------------------------------------- |
| KennethEnevoldsen | Kenneth    | Enevoldsen | kennethcenevoldsen@gmail.com | ~Kenneth_Enevoldsen1 | Aarhus University, Denmark                            |
| x-tabdeveloping   | Márton     | Kardos     | martonkardos@cas.au.dk       | ~Márton_Kardos1      | Aarhus University, Denmark                            |
| imenelydiaker     | Imene      | Kerboua    |                              |                      | Esker, Lyon, France && INSA Lyon, LIRIS, Lyon, France |
| wissam-sib        | Wissam     | Siblini    | wissamsiblini92@gmail.com    |                      | N/A                                                   |
| GabrielSequeira   | Gabriel    | Sequeira   |                              |                      | N/A                                                   |
| schmarion         | Marion     | Schaeffer  |                              |  ~Marion_Schaeffer1  |  Wikit, Lyon, France                                  |
| MathieuCiancone   | Mathieu    | Ciancone   |                              |                      |  Wikit, Lyon, France                                  |
| MartinBernstorff  | Martin     | Bernstorff | martinbernstorff@gmail.com   | ~Martin_Bernstorff1  |  Aarhus University, Denmark                           |
| staoxiao          | Shitao     | Xiao       | 2906698981@qq.com            | ~Shitao_Xiao1        |  Beijing Academy of Artificial Intelligence           |
| achibb            | Aaron      | Chibb      |                              |                      | N/A                                                   |
| cassanof          | Federico   | Cassano    | federico.cassanno@federico.codes | ~Federico_Cassano1 | Northeastern University, Boston, USA                |
| taidnguyen        | Nguyen     | Tai        | taing@seas.upenn.edu         | ~Nguyen_Tai1         |  University of Pennsylvania                           |
| xu3kev            | Wen-Ding   | Li         | wl678@cornell.edu            | ~Wen-Ding_Li1        |  Cornell University                                   |
| izhx              | Xin        | Zhang      | zhangxin2023@stu.hit.edu.cn  |                      |  Harbin Institute of Technology, Shenzhen             |
| orionw            | Orion      | Weller     | oweller@cs.jhu.edu           | ~Orion_Weller1       |  Johns Hopkins University                             |
| slvnwhrl          | Silvan     | Wehrli     | wehrlis@rki.de               | ~Silvan_Wehrli1      | Robert Koch Institute, Berlin, Germany                |
| manandey          | Manan     | Dey     | manandey1@gmail.com               | ~Manan_Dey2      | Salesforce, India                |
| isaac-chung       | Isaac      | Chung      | chungisaac1217@gmail.com     | ~Isaac_Kwan_Yin_Chung1 | N/A                                                 |
| asparius       | Ömer      | Çağatan      | ocagatan19@ku.edu.tr     | ~Ömer_Veysel_Çağatan1 | Koç University,Turkey                                                 |
<|MERGE_RESOLUTION|>--- conflicted
+++ resolved
@@ -4,7 +4,7 @@
 |-------------------| ------------ |-------------| -------- | ------------------- | ---------- | -------------- |-----------| -------------- | -------- | ------------- |
 | KennethEnevoldsen |              | 54          |          |                   8 |         18 |                | 30        |                |          |             5 |
 | x-tabdeveloping   |              | 36          |          |                     |            |                |           |                |          |               |
-| imenelydiaker     |              | 88          |          |                     |            |                | 11        |                |          |               |
+| imenelydiaker     |              | 88          |          |                     |            |                | 12        |                |          |               |
 | wissam-sib        |              | 88          |          |                     |            |                | 1         |                |          |               |
 | GabrielSequeira   |              | 88          |          |                     |            |                |           |                |          |               |
 | schmarion         |              | 88          |          |                     |            |                |           |                |          |               |
@@ -30,13 +30,9 @@
 | orionw            |              |             |          |                     |      14    |                |           |                |          |               |
 | mmhamdy           |              | 6           |          |                     |            |                |           |                |          |               |
 | manandey          |              | 6           |          |                     |            |                |           |                |          |               |
-<<<<<<< HEAD
-| isaac-chung       |              | 12          |          |                     |            |                | 1         |                |          |               |
+| isaac-chung       |              | 18          |          |                     |            |                | 1         |                |          |               |
 | asparius          |              | 8           |          |                     |            |                |           |                |          |               |
-=======
-| isaac-chung       |              | 18          |          |                     |            |                | 1         |                |          |               |
-| asparius          |              | 6           |          |                     |            |                |           |                |          |               |
->>>>>>> 268324b1
+
 
 
 Note that coordination and ideation is not included in the points yet, but is used to determine first and last authors.
