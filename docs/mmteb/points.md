--- conflicted
+++ resolved
@@ -1,23 +1,17 @@
 # Points
 
 | GitHub            | Total points | New dataset | New task | Dataset annotations | (Bug)fixes | Running Models | Review PR |  Paper Writing | Ideation | Coordination |
-<<<<<<< HEAD
 |-------------------| ------------ | ----------- | -------- | ------------------- | ---------- | -------------- |  -------- | -------------- | -------- | ------------- |
 | KennethEnevoldsen |              |   38        |          |                   1  |            |                |           |                |         |               |
 | x-tabdeveloping   |              |    2        |          |                     |            |                |           |                |        |               |
 | KennethEnevoldsen |              |   38        |          |                    1 |         8  |                |         1  |                |          |               |
-| x-tabdeveloping   |              |    2        |          |                     |            |                |           |                |          |               |
-=======
-| ----------------- | ------------ | ----------- | -------- | ------------------- | ---------- | -------------- |  -------- | -------------- | -------- | ------------- |
-| KennethEnevoldsen |              |   38+16     |          |                   1 |            |              8 |           |                |          |               |
-| x-tabdeveloping   |              | 2+16        |          |                     |            |                |           |                |          |               |
->>>>>>> 08a5de43
 | imenelydiaker     |              |    88       |          |                     |            |                |     7     |                |          |               |
 | wissam-sib        |              |    88       |          |                     |            |                |     1     |                |          |               |
 | GabrielSequeira   |              |    88       |          |                     |            |                |           |                |          |               |
 | schmarion         |              |    88       |          |                     |            |                |           |                |          |               |
 | MathieuCiancone   |              |    88       |          |                     |            |                |           |                |          |               |
 | Sakshamrzt        |              |    2        |          |                     |            |                |           |                |        |               |
+
 Note that coordination and ideation is not included in the total points, but is used to determine first and last authors. 
 
 # Contributor Informations
@@ -25,12 +19,11 @@
 First name and last name are as you want them to appear in a publication.
 
 | GitHub            | First name | Last name  | Email                        | User on openreview   | Affiliations                                          |
-| ----------------- | ---------- | ---------- | ---------------------------- | -------------------- | ----------------------------------------------------- |
-| KennethEnevoldsen | Kenneth    | Enevoldsen | kennethcenevoldsen@gmail.com | ~Kenneth_Enevoldsen1 | Aarhus University, Denmark                            |
-| x-tabdeveloping   | Márton     | Kardos     |                              | ~Márton_Kardos1      | Aarhus University, Denmark                            |
+| ----------------- | ---------- | ---------- | ---------------------------- | -------------------- |                                                       |
+| KennethEnevoldsen | Kenneth    | Enevoldsen | kennethcenevoldsen@gmail.com | ~Kenneth_Enevoldsen1 | Aarhus University, Denmark                                                      |
+| x-tabdeveloping   | Márton     | Kardos     |                              | ~Márton_Kardos1      | Aarhus University, Denmark                                                      |
 | imenelydiaker     | Imene      | Kerboua    |                              |                      | Esker, Lyon, France && INSA Lyon, LIRIS, Lyon, France |
 | wissam-sib        | Wissam     | Siblini    | wissamsiblini92@gmail.com    |                      | N/A                                                   |
 | GabrielSequeira   | Gabriel    | Sequeira   |                              |                      | N/A                                                   |
 | schmarion         | Marion     | Schaeffer  |                              |  ~Marion_Schaeffer1  |  Wikit, Lyon, France                                  |
 | MathieuCiancone   | Mathieu    | Ciancone   |                              |                      |  Wikit, Lyon, France                                  |
-
