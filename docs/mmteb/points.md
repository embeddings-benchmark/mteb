--- conflicted
+++ resolved
@@ -2,11 +2,7 @@
 
 | GitHub            | Total points | New dataset | New task | Dataset annotations | (Bug)fixes | Running Models | Review PR |  Paper Writing | Ideation | Coordination |
 |-------------------| ------------ |-------------| -------- | ------------------- | ---------- | -------------- |-----------| -------------- | -------- | ------------- |
-<<<<<<< HEAD
-| KennethEnevoldsen |              | 54          |          |                   8 |         16 |                | 10        |                |          |             4 |
-=======
-| KennethEnevoldsen |              | 54          |          |                   8 |         16 |                | 9         |                |          |             5 |
->>>>>>> 9b63f506
+| KennethEnevoldsen |              | 54          |          |                   8 |         16 |                | 10        |                |          |             5 |
 | x-tabdeveloping   |              | 18          |          |                     |            |                |           |                |          |               |
 | imenelydiaker     |              | 88          |          |                     |            |                | 7         |                |          |               |
 | wissam-sib        |              | 88          |          |                     |            |                | 1         |                |          |               |
