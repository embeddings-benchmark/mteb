# Points


**Note**: The points have been moved to [`points`](https://github.com/embeddings-benchmark/mteb/tree/main/docs/mmteb/points) folder to avoid merge conflicts. To add points you will now have to add a jsonl file to the folder. An example could looks like so:

```
{"GitHub": "GitHubUser1", "New dataset": 6}
{"GitHub": "GitHubUser2",  "Review PR": 2}
```

The file should be named after the PR number. E.g. `438.jsonl`, where 438 is the PR number.

The possible keys to include is: 

```{python}
{
    "GitHub": "GitHubUser1",
    "New dataset": 2-6,  # 2 points for the dataset and 4 points for the task
    "New task": 2, # e.g. a new style of task (e.g. classification, or retrieval)
    "Dataset annotations": 1, # 1 point for each full dataset annotation
    "Bug fixes": 2-10, # depends on the complexity of the fix
    "Running Models": 1, # pr model run
    "Review PR": 2, # two points pr. reviewer, can be given to multiple reviewers
    "Paper Writing": NA, 
    "Ideation": NA,
    "Coordination": NA
}
```

**Note**: The points have been moved to the points folder to avoid merge conflicts.

Note that coordination and ideation are not included in the points yet, but are used to determine first and last authors.

# Contributor Informations

Please also add your first name and last name are as you want them to appear in a publication. If you do not wish to have your name in a publication, please add a note to that effect.

| GitHub            | First name | Last name  | Email                        | User on openreview   | Affiliations                                          |
| ----------------- | ---------- | ---------- | ---------------------------- | -------------------- | ----------------------------------------------------- |
| KennethEnevoldsen | Kenneth    | Enevoldsen | kennethcenevoldsen@gmail.com | ~Kenneth_Enevoldsen1 | Aarhus University, Denmark                            |
| x-tabdeveloping   | Márton     | Kardos     | martonkardos@cas.au.dk       | ~Márton_Kardos1      | Aarhus University, Denmark                            |
| imenelydiaker     | Imene      | Kerboua    |                              |                      | Esker, Lyon, France && INSA Lyon, LIRIS, Lyon, France |
| wissam-sib        | Wissam     | Siblini    |  wissam.siblini92@gmail.com    |   ~Wissam_Siblini1                   | N/A                                                   |
| GabrielSequeira   | Gabriel    | Sequeira   |                              |                      | N/A                                                   |
| schmarion         | Marion     | Schaeffer  |                              |  ~Marion_Schaeffer1  |  Wikit, Lyon, France                                  |
| MathieuCiancone   | Mathieu    | Ciancone   |                              |                      |  Wikit, Lyon, France                                  |
| MartinBernstorff  | Martin     | Bernstorff | martinbernstorff@gmail.com   | ~Martin_Bernstorff1  |  Aarhus University, Denmark                           |
| staoxiao          | Shitao     | Xiao       | 2906698981@qq.com            | ~Shitao_Xiao1        |  Beijing Academy of Artificial Intelligence           |
| ZhengLiu101       | Zheng     | Liu         | zhengliu1026@gmail.com       | ~Zheng_Liu4          |  Beijing Academy of Artificial Intelligence           |
| achibb            | Aaron      | Chibb      |                              |                      | N/A                                                   |
| cassanof          | Federico   | Cassano    | federico.cassanno@federico.codes | ~Federico_Cassano1 | Northeastern University, Boston, USA                |
| taidnguyen        | Nguyen     | Tai        | taing@seas.upenn.edu         | ~Nguyen_Tai1         |  University of Pennsylvania                           |
| xu3kev            | Wen-Ding   | Li         | wl678@cornell.edu            | ~Wen-Ding_Li1        |  Cornell University                                   |
| Rysias            | Jonathan   | Rystrøm    | jonathan.rystroem@gmail.com  |                      | University of Oxford, UK                              |
| taeminlee         | Taemin     | Lee        | taeminlee@korea.ac.kr        | ~Taemin_Lee1         | Korea University Human-Inspired AI Research           |
| izhx              | Xin        | Zhang      | zhangxin2023@stu.hit.edu.cn  |                      |  Harbin Institute of Technology, Shenzhen             |
| orionw            | Orion      | Weller     | oweller@cs.jhu.edu           | ~Orion_Weller1       |  Johns Hopkins University                             |
| slvnwhrl          | Silvan     | Wehrli     | wehrlis@rki.de               | ~Silvan_Wehrli1      | Robert Koch Institute, Berlin, Germany                |
| manandey          | Manan      | Dey        | manandey1@gmail.com          | ~Manan_Dey2          | Salesforce, India                                     |
| isaac-chung       | Isaac      | Chung      | chungisaac1217@gmail.com     | ~Isaac_Kwan_Yin_Chung1 | N/A                                                 |
| asparius          | Ömer       | Çağatan    | ocagatan19@ku.edu.tr         | ~Ömer_Veysel_Çağatan1 | Koç University,Turkey                                |
| rafalposwiata     | Rafał      | Poświata   | rposwiata@opi.org.pl         | ~Rafał_Poświata1     | National Information Processing Institute, Warsaw, Poland |
| rbroc             | Roberta    | Rocca      | roberta.rocca@cas.au.dk      | ~Roberta_Rocca1      | Aarhus University, Denmark                            |
| awinml            | Ashwin     | Mathur     | ashwinxmathur@gmail.com      |                      | N/A                                                   |
| guangyusong       | Guangyu    | Song       | guangysong@gmail.com         | ~Guangyu_Song1       | Tano Labs                            |
| davidstap        | David      | Stap       | dd.stap@gmail.com            | ~David_Stap          | University of Amsterdam.                         |
| HLasse            | Lasse      | Hansen     | lasseh0310@gmail.com         | ~Lasse_Hansen2       | Aarhus University, Denmark                            |
| jaygala24         | Jay        | Gala       | jaygala24@gmail.com          | ~Jay_Gala1           | MBZUAI                          |
| digantamisra98      | Diganta    | Misra      | diganta.misra@mila.quebec    | ~Diganta_Misra1       | Mila - Quebec AI Institute                           |
| PranjalChitale    | Pranjal    | Chitale    | cs21s022@smail.iitm.ac.in    | ~Pranjal_A_Chitale1       | Indian Institute of Technology Madras            |
| Akash190104       | Akash      | Kundu      | akashkundu2xx4@gmail.com      |~Akash_Kundu2             | Heritage Institute of Technology, Kolkata && Apart Research |
| dwzhu-pku         | Dawei      | Zhu        | dwzhu@pku.edu.cn             | ~Dawei_Zhu2       | Peking University            |
| ljvmiranda921     | Lester James | Miranda  | ljm@allenai.org              | ~Lester_James_Validad_Miranda1 | Allen Institute for AI |
| Sakshamrzt        | Saksham    | Thakur     | sthakur5@alumni.ncsu.edu     | ~Saksham_Thakur1     | N/A                                                   |
| Andrian0s     | Andrianos | Michail  | andrianos.michail@cl.uzh.ch         | ~Andrianos_Michail1 | University of Zurich|
| simon-clematide     | Simon | Clematide  | simon.clematide@cl.uzh.ch         | ~Simon_Clematide1 | University of Zurich|
| SaitejaUtpala     | Saiteja | Utpala  | saitejautpala@gmail.com         | ~Saiteja_Utpala1 | Microsoft Research|
| mmhamdy     | Mohammed | Hamdy  | mhamdy.res@gmail.com         | ~Mohammed_Hamdy1 | Cohere For AI Community|
| jupyterjazz       | Saba         | Sturua     | saba.sturua@jina.ai              |     ~Saba_Sturua1      | Jina AI                                                     |
| Ruqyai       | Ruqiya         | Bin Safi     | ruqiya.binsafi@libfstudy.ac.uk           |    ~Ruqiya_Bin_Safi1       | LIBF : The London Institute of Banking and Finance                                     
| kranthigv     | Kranthi Kiran | GV  | kranthi.gv@nyu.edu         | ~Kranthi_Kiran_GV1 | New York University|
| shreeya-dhakal            | Shreeya     | Dhakal     | ssdhakal57@gmail.com      |                      | Individual Contributor                                                   |
| dipam7 | Dipam | Vasani | dipam44@gmail.com | ~Dipam_Vasani1 | Individual Contributor                                                  |
| Art3mis07 | Gayatri | K | gayatrikrishnakumar0707@gmail.com | ~Gayatri_K1 | R. V. College of Engineering, Bengaluru | 
| jankounchained    | Jan        | Kostkan    | jan.kostkan@cas.au.dk | ~Jan_Kostkan1        | Aarhus University, Denmark                            |
| bp-high           | Bhavish       | Pahwa      | t-bpahwa@microsoft.com           | ~Bhavish_Pahwa1 | Microsoft Research                              |
| rasdani           | Daniel     | Auras      | daniel@ellamind.com          |   ~Daniel_Auras1     | ellamind, Germany                                   |
| ShawonAshraf      | Shawon     | Ashraf     | shawon@ellamind.com          |   ~Shawon_Ashraf1    | ellamind, Germany                                   |
| bjoernpl          | Björn      | Plüster    | bjoern@ellamind.com          |  ~Björn_Plüster1     | ellamind, Germany                                   |
| jphme             | Jan Philipp| Harries    | jan@ellamind.com             |~Jan_Philipp_Harries1 | ellamind, Germany                                   |
| malteos           | Malte       | Ostendorff      | malte@occiglot.eu           | ~Malte_Ostendorff1| Occiglot                             |
| ManuelFay         | Manuel        | Faysse     | manuel.faysse@centralesupelec.fr |              ~Manuel_Faysse1        | CentraleSupélec && Illuin Technology                  |
| hgissbkh          | Hippolyte     | Gisserot-Boukhlef    | hippolyte.gisserot-boukhlef@centralesupelec.fr        |   ~Hippolyte_Gisserot-Boukhlef1    | CentraleSupélec && Artefact Research Center   |
| sted97          | Simone     | Tedeschi    | tedeschi@diag.uniroma1.it        |   ~Simone_Tedeschi1                   | Sapienza University of Rome   |
| gentaiscool          | Genta Indra     | Winata    | gentaindrawinata@gmail.com        |   ~Genta_Indra_Winata1                   | N/A   | 
| henilp105 | Henil | Panchal | henilp105@gmail.com | ~Henil_Shalin_Panchal1 | Nirma University |
| ABorghini          | Alessia     | Borghini    | borghini.alessia99@gmail.com        |   ~Alessia_Borghini1            | Sapienza University of Rome   |
| jordiclive          | Jordan     | Clive    | jordan.clive19@imperial.ac.uk        |   ~Jordan_Clive1            | Imperial College London   |
| gowitheflow-1998          | Chenghao     | Xiao    | chenghao.xiao@durham.ac.uk        |   ~Chenghao_Xiao1            | Durham University   |
| mariyahendriksen          | Mariya     | Hendriksen    | mariya.hendriksen@gmail.com   |   ~Mariya_Hendriksen1            | University of Amsterdam   |
| dokato          | Dominik     | Krzemiński    | dkk33@cantab.ac.uk   |   ~Dominik_Krzemiński1            | Cohere For AI Community   |
| Samoed            | Roman      | Solomatin  | risolomatin@gmail.com        | ~Roman_Solomatin1    | ITMO                                                  |
| Alenush           | Alena      | Fenogenova | alenush93@gmail.com          | ~Alena_Fenogenova1   | SaluteDevices, Russia                                 |
| ab1992ao          | Aleksandr  | Abramov    | andril772@gmail.com          | ~Aleksandr_Abramov1  | SaluteDevices, Russia                                 |
| artemsnegirev     | Artem      | Snegirev   | artem.s.snegirev@gmail.com   | ~Artem_Snegirev1     | SaluteDevices, Russia                                 |
| anpalmak2003      | Anna       | Maksimova  | anpalmak@gmail.com           | ~Anna_Maksimova1     | SaluteDevices, Russia                                 |
| MariyaTikhonova   | Maria      | Tikhonova  | m_tikhonova94@mail.ru        | ~Maria_Tikhonova1    | SaluteDevices, HSE University, Russia                 |
| vaibhavad | Vaibhav    | Adlakha | vaibhav.adlakha@mila.quebec | ~Vaibhav_Adlakha1 | McGill University && Mila - Quebec AI Institute && ServiceNow Research                            |
| sivareddyg | Siva    | Reddy | siva.reddy@mila.quebec | ~Siva_Reddy1 | McGill University && Mila - Quebec AI Institute && ServiceNow Research && Facebook CIFAR AI Chair                            |
| guenthermi        | Michael    | Günther    | michael.guenther@jina.ai     | ~Michael_Günther1    | Jina AI                                               |
| violenil          | Isabelle   | Mohr       | isabelle.mohr@jina.ai        | ~Isabelle_Mohr1      | Jina AI                                               |
<<<<<<< HEAD
| akshita-sukhlecha | Akshita    | Sukhlecha  | sukhlecha.akshita@gmail.com  |                      | N/A                                                   |
=======
| Muennighoff          | Niklas   | Muennighoff       | n.muennighoff@gmail.com        |       | Contextual AI                                               |
| AlexeyVatolin          | Aleksei   | Vatolin       | vatolinalex@gmail.com        | ~Aleksei_Vatolin1      | FRC CSC RAS                                               |
>>>>>>> aa5479da
<|MERGE_RESOLUTION|>--- conflicted
+++ resolved
@@ -109,9 +109,6 @@
 | sivareddyg | Siva    | Reddy | siva.reddy@mila.quebec | ~Siva_Reddy1 | McGill University && Mila - Quebec AI Institute && ServiceNow Research && Facebook CIFAR AI Chair                            |
 | guenthermi        | Michael    | Günther    | michael.guenther@jina.ai     | ~Michael_Günther1    | Jina AI                                               |
 | violenil          | Isabelle   | Mohr       | isabelle.mohr@jina.ai        | ~Isabelle_Mohr1      | Jina AI                                               |
-<<<<<<< HEAD
 | akshita-sukhlecha | Akshita    | Sukhlecha  | sukhlecha.akshita@gmail.com  |                      | N/A                                                   |
-=======
 | Muennighoff          | Niklas   | Muennighoff       | n.muennighoff@gmail.com        |       | Contextual AI                                               |
-| AlexeyVatolin          | Aleksei   | Vatolin       | vatolinalex@gmail.com        | ~Aleksei_Vatolin1      | FRC CSC RAS                                               |
->>>>>>> aa5479da
+| AlexeyVatolin          | Aleksei   | Vatolin       | vatolinalex@gmail.com        | ~Aleksei_Vatolin1      | FRC CSC RAS                                               |