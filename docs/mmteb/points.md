--- conflicted
+++ resolved
@@ -1,23 +1,16 @@
 # Points
 
 | GitHub            | Total points | New dataset | New task | Dataset annotations | (Bug)fixes | Running Models | Review PR |  Paper Writing | Ideation | Coordination |
-<<<<<<< HEAD
-|-------------------| ------------ | ----------- | -------- | ------------------- | ---------- | -------------- |  -------- | -------------- | -------- | ------------- |
-| KennethEnevoldsen |              |   38        |          |                   1  |            |                |           |                |         |               |
-| x-tabdeveloping   |              |    2        |          |                     |            |                |           |                |        |               |
-| KennethEnevoldsen |              |   38        |          |                    1 |         8  |                |         1  |                |          |               |
-| x-tabdeveloping   |              |    2        |          |                     |            |                |           |                |          |               |
-=======
-| ----------------- | ------------ | ----------- | -------- | ------------------- | ---------- | -------------- |  -------- | -------------- | -------- | ------------- |
-| KennethEnevoldsen |              |   38+16     |          |                   1 |            |              8 |           |                |          |               |
+|-------------------| ------------ |-------------| -------- | ------------------- | ---------- | -------------- |  -------- | -------------- | -------- | ------------- |
+| KennethEnevoldsen |              | 38+16       |          |                   1 |            |              8 |           |                |          |               |
 | x-tabdeveloping   |              | 2+16        |          |                     |            |                |           |                |          |               |
->>>>>>> 08a5de43
-| imenelydiaker     |              |    88       |          |                     |            |                |     7     |                |          |               |
-| wissam-sib        |              |    88       |          |                     |            |                |     1     |                |          |               |
-| GabrielSequeira   |              |    88       |          |                     |            |                |           |                |          |               |
-| schmarion         |              |    88       |          |                     |            |                |           |                |          |               |
-| MathieuCiancone   |              |    88       |          |                     |            |                |           |                |          |               |
-| Sakshamrzt        |              |    2        |          |                     |            |                |           |                |        |               |
+| imenelydiaker     |              | 88          |          |                     |            |                |     7     |                |          |               |
+| wissam-sib        |              | 88          |          |                     |            |                |     1     |                |          |               |
+| GabrielSequeira   |              | 88          |          |                     |            |                |           |                |          |               |
+| schmarion         |              | 88          |          |                     |            |                |           |                |          |               |
+| MathieuCiancone   |              | 88          |          |                     |            |                |           |                |          |               |
+| Sakshamrzt        |              | 2           |          |                     |            |                |           |                |          |               |
+
 Note that coordination and ideation is not included in the total points, but is used to determine first and last authors. 
 
 # Contributor Informations
