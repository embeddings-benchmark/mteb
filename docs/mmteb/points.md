# Points

| GitHub            | Total points | New dataset | New task | Dataset annotations | (Bug)fixes | Running Models | Review PR |  Paper Writing | Ideation | Coordination |
|-------------------| ------------ |-------------| -------- | ------------------- | ---------- | -------------- |-----------| -------------- | -------- | ------------- |
<<<<<<< HEAD
| KennethEnevoldsen |              | 54          |          |                   8 |         16 |                | 20        |                |          |             5 |
| x-tabdeveloping   |              | 18          |          |                     |            |                |           |                |          |               |
| imenelydiaker     |              | 88          |          |                     |            |                | 9         |                |          |               |
=======
| KennethEnevoldsen |              | 54          |          |                   8 |         18 |                | 30        |                |          |             5 |
| x-tabdeveloping   |              | 36          |          |                     |            |                |           |                |          |               |
| imenelydiaker     |              | 88          |          |                     |            |                | 10        |                |          |               |
>>>>>>> 628beb43
| wissam-sib        |              | 88          |          |                     |            |                | 1         |                |          |               |
| GabrielSequeira   |              | 88          |          |                     |            |                |           |                |          |               |
| schmarion         |              | 88          |          |                     |            |                |           |                |          |               |
| MathieuCiancone   |              | 88          |          |                     |            |                |           |                |          |               |
| Sakshamrzt        |              | 10          |          |                     |            |                | 2         |                |          |               |
| MartinBernstorff  |              | 2           |          |                     | 7          |                | 3         |                |          |               |
| guenthermi        |              | 12          |          |                     |            |                |           |                |          |               |
| Muennighoff       |              |             |          |                     |            |                | 8         |                |          |               |
| rasdani           |              | 4           |          |                     |            |                |           |                |          |               |
| PhilipMay         |              |             |          |                     |            |                | 1         |                |          |               |
| slvnwhrl          |              | 12          |          |                     |            |                |           |                |          |               |
| staoxiao          |              | 50          |          |                     |            |                |           |                |          |               |
| NouamaneTazi      |              |             |          |                     |            |                | 1         |                |          |               |
| rafalposwiata     |              | 32          |          |                     |            |                |           |                |          |               |
| violenil          |              | 26          |          |                     |            |                |           |                |          |               |
| hanhainebula      |              | 2           |          |                     |            |                |           |                |          |               |
| taeminlee         |              | 8           |          |                     |            |                |           |                |          |               |
| izhx              |              | 6           |          |                     |            |                |           |                |          |               |
| achibb            |              | 2           |          |                     |            |                | 0         |                |          |               |   
| xu3kev            |              | 10          |          |                     |            |                |           |                |          |               |
| cassanof          |              | 6           |          |                     | 1          | 1              |           |                |          |               |
| taidnguyen        |              | 14          |          |                     |            |                |           |                |          |               |
<<<<<<< HEAD
| orionw         |              |            |          |                     |      2      |              |           |                |          |               |
| rbroc             |              |      6      |          |                     |             |              |           |                |          |               |
=======
| orionw            |              |             |          |                     |      14    |                |           |                |          |               |
| mmhamdy           |              | 6           |          |                     |            |                |           |                |          |               |
| manandey          |              | 6           |          |                     |            |                |           |                |          |               |
| isaac-chung       |              | 12          |          |                     |            |                | 1         |                |          |               |
| asparius          |              | 6           |          |                     |            |                |           |                |          |               |

>>>>>>> 628beb43

Note that coordination and ideation is not included in the points yet, but is used to determine first and last authors.

# Contributor Informations

First name and last name are as you want them to appear in a publication.

| GitHub            | First name | Last name  | Email                        | User on openreview   | Affiliations                                          |
| ----------------- | ---------- | ---------- | ---------------------------- | -------------------- | ----------------------------------------------------- |
| KennethEnevoldsen | Kenneth    | Enevoldsen | kennethcenevoldsen@gmail.com | ~Kenneth_Enevoldsen1 | Aarhus University, Denmark                            |
| x-tabdeveloping   | Márton     | Kardos     | martonkardos@cas.au.dk       | ~Márton_Kardos1      | Aarhus University, Denmark                            |
| imenelydiaker     | Imene      | Kerboua    |                              |                      | Esker, Lyon, France && INSA Lyon, LIRIS, Lyon, France |
| wissam-sib        | Wissam     | Siblini    | wissamsiblini92@gmail.com    |                      | N/A                                                   |
| GabrielSequeira   | Gabriel    | Sequeira   |                              |                      | N/A                                                   |
| schmarion         | Marion     | Schaeffer  |                              |  ~Marion_Schaeffer1  |  Wikit, Lyon, France                                  |
| MathieuCiancone   | Mathieu    | Ciancone   |                              |                      |  Wikit, Lyon, France                                  |
| MartinBernstorff  | Martin     | Bernstorff | martinbernstorff@gmail.com   | ~Martin_Bernstorff1  |  Aarhus University, Denmark                           |
| staoxiao          | Shitao     | Xiao       | 2906698981@qq.com            | ~Shitao_Xiao1        |  Beijing Academy of Artificial Intelligence           |
| achibb            | Aaron      | Chibb      |                              |                      | N/A                                                   |
| cassanof          | Federico   | Cassano    | federico.cassanno@federico.codes | ~Federico_Cassano1 | Northeastern University, Boston, USA                |
| taidnguyen        | Nguyen     | Tai        | taing@seas.upenn.edu         | ~Nguyen_Tai1         |  University of Pennsylvania                           |
| xu3kev            | Wen-Ding   | Li         | wl678@cornell.edu            | ~Wen-Ding_Li1        |  Cornell University                                   |
| izhx              | Xin        | Zhang      | zhangxin2023@stu.hit.edu.cn  |                      |  Harbin Institute of Technology, Shenzhen             |
| orionw            | Orion      | Weller     | oweller@cs.jhu.edu           | ~Orion_Weller1       |  Johns Hopkins University                             |
| slvnwhrl          | Silvan     | Wehrli     | wehrlis@rki.de               | ~Silvan_Wehrli1      | Robert Koch Institute, Berlin, Germany                |
| manandey          | Manan     | Dey     | manandey1@gmail.com               | ~Manan_Dey2      | Salesforce, India                |
| isaac-chung       | Isaac      | Chung      | chungisaac1217@gmail.com     | ~Isaac_Kwan_Yin_Chung1 | N/A                                                 |
| asparius       | Ömer      | Çağatan      | ocagatan19@ku.edu.tr     | ~Ömer_Veysel_Çağatan1 | Koç University,Turkey                                                 |
<|MERGE_RESOLUTION|>--- conflicted
+++ resolved
@@ -2,15 +2,9 @@
 
 | GitHub            | Total points | New dataset | New task | Dataset annotations | (Bug)fixes | Running Models | Review PR |  Paper Writing | Ideation | Coordination |
 |-------------------| ------------ |-------------| -------- | ------------------- | ---------- | -------------- |-----------| -------------- | -------- | ------------- |
-<<<<<<< HEAD
-| KennethEnevoldsen |              | 54          |          |                   8 |         16 |                | 20        |                |          |             5 |
-| x-tabdeveloping   |              | 18          |          |                     |            |                |           |                |          |               |
-| imenelydiaker     |              | 88          |          |                     |            |                | 9         |                |          |               |
-=======
 | KennethEnevoldsen |              | 54          |          |                   8 |         18 |                | 30        |                |          |             5 |
 | x-tabdeveloping   |              | 36          |          |                     |            |                |           |                |          |               |
 | imenelydiaker     |              | 88          |          |                     |            |                | 10        |                |          |               |
->>>>>>> 628beb43
 | wissam-sib        |              | 88          |          |                     |            |                | 1         |                |          |               |
 | GabrielSequeira   |              | 88          |          |                     |            |                |           |                |          |               |
 | schmarion         |              | 88          |          |                     |            |                |           |                |          |               |
@@ -32,18 +26,14 @@
 | achibb            |              | 2           |          |                     |            |                | 0         |                |          |               |   
 | xu3kev            |              | 10          |          |                     |            |                |           |                |          |               |
 | cassanof          |              | 6           |          |                     | 1          | 1              |           |                |          |               |
-| taidnguyen        |              | 14          |          |                     |            |                |           |                |          |               |
-<<<<<<< HEAD
-| orionw         |              |            |          |                     |      2      |              |           |                |          |               |
+| taidnguyen        |              | 14          |          |                     |            |                |           |                |          |               |     |              |            |          |                     |      2      |              |           |                |          |               |
 | rbroc             |              |      6      |          |                     |             |              |           |                |          |               |
-=======
 | orionw            |              |             |          |                     |      14    |                |           |                |          |               |
 | mmhamdy           |              | 6           |          |                     |            |                |           |                |          |               |
 | manandey          |              | 6           |          |                     |            |                |           |                |          |               |
 | isaac-chung       |              | 12          |          |                     |            |                | 1         |                |          |               |
 | asparius          |              | 6           |          |                     |            |                |           |                |          |               |
 
->>>>>>> 628beb43
 
 Note that coordination and ideation is not included in the points yet, but is used to determine first and last authors.
 
