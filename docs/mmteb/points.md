# Points

| GitHub            | Total points | New dataset | New task | Dataset annotations | (Bug)fixes | Running Models | Review PR |  Paper Writing | Ideation | Coordination |
|-------------------| ------------ |-------------| -------- | ------------------- | ---------- | -------------- |-----------| -------------- | -------- | ------------- |
| KennethEnevoldsen |              | 54          |          |                   8 |         18 |                | 70        |                |          |             5 |
| x-tabdeveloping   |              | 48          |          |                     |            |                |           |                |          |               |
| imenelydiaker     |              | 88          |          |                     |          3 |                | 36        |                |          |               |
| wissam-sib        |              | 88          |          |                     |            |                | 2         |                |          |               |
| GabrielSequeira   |              | 88          |          |                     |            |                |           |                |          |               |
| schmarion         |              | 88          |          |                     |            |                |           |                |          |               |
| MathieuCiancone   |              | 88          |          |                     |            |                |           |                |          |               |
| Sakshamrzt        |              | 10          |          |                     |            |                | 4         |                |          |               |
| MartinBernstorff  |              | 2           |          |                     | 7          |                | 8         |                |          |               |
| guenthermi        |              | 12          |          |                     |            |                |           |                |          |               |
| Muennighoff       |              |             |          |                     |            |                | 16        |                |          |               |
| rasdani           |              | 4           |          |                     |            |                |           |                |          |               |
| PhilipMay         |              |             |          |                     |            |                | 2         |                |          |               |
| slvnwhrl          |              | 12          |          |                     |            |                |           |                |          |               |
| staoxiao          |              | 50          |          |                     |            |                |           |                |          |               |
| NouamaneTazi      |              |             |          |                     |            |                | 2         |                |          |               |
| rafalposwiata     |              | 32          |          |                     |            |                |           |                |          |               |
| violenil          |              | 26          |          |                     |            |                |           |                |          |               |
| hanhainebula      |              | 2           |          |                     |            |                |           |                |          |               |
| taeminlee         |              | 16          |          |                     |            |                |           |                |          |               |
| izhx              |              | 6           |          |                     |            |                |           |                |          |               |
| achibb            |              | 2           |          |                     |            |                | 0         |                |          |               |   
| xu3kev            |              | 10          |          |                     |            |                |           |                |          |               |
| cassanof          |              | 6           |          |                     | 1          | 1              |           |                |          |               |
| taidnguyen        |              | 14          |          |                     |            |                |           |                |          |               |
| orionw            |              |             |          |                     |      14    |                |           |                |          |               |
| mmhamdy           |              | 14          |          |                     |            |                |           |                |          |               |
<<<<<<< HEAD
| manandey          |              | 12          |          |                     |            |                |           |                |          |               |
| isaac-chung       |              | 42          |          |                     |            |                | 8         |                |          |               |
=======
| manandey          |              | 18          |          |                     |            |                |           |                |          |               |
| isaac-chung       |              | 36          |          |                     |            |                | 12        |                |          |               |
>>>>>>> 4988867f
| asparius          |              | 8           |          |                     |            |                |           |                |          |               |
| rbroc             |              | 12          |          |                     |            |                |           |                |          |               |
| dwzhu-pku         |              | 12          |          |                     |            |                |           |                |          |               |


Note that coordination and ideation is not included in the points yet, but is used to determine first and last authors.

# Contributor Informations

First name and last name are as you want them to appear in a publication.

| GitHub            | First name | Last name  | Email                        | User on openreview   | Affiliations                                          |
| ----------------- | ---------- | ---------- | ---------------------------- | -------------------- | ----------------------------------------------------- |
| KennethEnevoldsen | Kenneth    | Enevoldsen | kennethcenevoldsen@gmail.com | ~Kenneth_Enevoldsen1 | Aarhus University, Denmark                            |
| x-tabdeveloping   | Márton     | Kardos     | martonkardos@cas.au.dk       | ~Márton_Kardos1      | Aarhus University, Denmark                            |
| imenelydiaker     | Imene      | Kerboua    |                              |                      | Esker, Lyon, France && INSA Lyon, LIRIS, Lyon, France |
| wissam-sib        | Wissam     | Siblini    | wissamsiblini92@gmail.com    |                      | N/A                                                   |
| GabrielSequeira   | Gabriel    | Sequeira   |                              |                      | N/A                                                   |
| schmarion         | Marion     | Schaeffer  |                              |  ~Marion_Schaeffer1  |  Wikit, Lyon, France                                  |
| MathieuCiancone   | Mathieu    | Ciancone   |                              |                      |  Wikit, Lyon, France                                  |
| MartinBernstorff  | Martin     | Bernstorff | martinbernstorff@gmail.com   | ~Martin_Bernstorff1  |  Aarhus University, Denmark                           |
| staoxiao          | Shitao     | Xiao       | 2906698981@qq.com            | ~Shitao_Xiao1        |  Beijing Academy of Artificial Intelligence           |
| achibb            | Aaron      | Chibb      |                              |                      | N/A                                                   |
| cassanof          | Federico   | Cassano    | federico.cassanno@federico.codes | ~Federico_Cassano1 | Northeastern University, Boston, USA                |
| taidnguyen        | Nguyen     | Tai        | taing@seas.upenn.edu         | ~Nguyen_Tai1         |  University of Pennsylvania                           |
| xu3kev            | Wen-Ding   | Li         | wl678@cornell.edu            | ~Wen-Ding_Li1        |  Cornell University                                   |
| taeminlee         | Taemin     | Lee        | taeminlee@korea.ac.kr        | ~Taemin_Lee1         | Korea University Human-Inspired AI Research           |
| izhx              | Xin        | Zhang      | zhangxin2023@stu.hit.edu.cn  |                      |  Harbin Institute of Technology, Shenzhen             |
| orionw            | Orion      | Weller     | oweller@cs.jhu.edu           | ~Orion_Weller1       |  Johns Hopkins University                             |
| slvnwhrl          | Silvan     | Wehrli     | wehrlis@rki.de               | ~Silvan_Wehrli1      | Robert Koch Institute, Berlin, Germany                |
| manandey          | Manan      | Dey        | manandey1@gmail.com          | ~Manan_Dey2          | Salesforce, India                                     |
| isaac-chung       | Isaac      | Chung      | chungisaac1217@gmail.com     | ~Isaac_Kwan_Yin_Chung1 | N/A                                                 |
| asparius          | Ömer       | Çağatan    | ocagatan19@ku.edu.tr         | ~Ömer_Veysel_Çağatan1 | Koç University,Turkey                                |
| rafalposwiata     | Rafał      | Poświata   | rposwiata@opi.org.pl         | ~Rafał_Poświata1     | National Information Processing Institute, Warsaw, Poland |
| rbroc             | Roberta    | Rocca      | roberta.rocca@cas.au.dk      | ~Roberta_Rocca1      | Aarhus University, Denmark                            |
<|MERGE_RESOLUTION|>--- conflicted
+++ resolved
@@ -29,13 +29,8 @@
 | taidnguyen        |              | 14          |          |                     |            |                |           |                |          |               |
 | orionw            |              |             |          |                     |      14    |                |           |                |          |               |
 | mmhamdy           |              | 14          |          |                     |            |                |           |                |          |               |
-<<<<<<< HEAD
-| manandey          |              | 12          |          |                     |            |                |           |                |          |               |
-| isaac-chung       |              | 42          |          |                     |            |                | 8         |                |          |               |
-=======
 | manandey          |              | 18          |          |                     |            |                |           |                |          |               |
-| isaac-chung       |              | 36          |          |                     |            |                | 12        |                |          |               |
->>>>>>> 4988867f
+| isaac-chung       |              | 42          |          |                     |            |                | 12        |                |          |               |
 | asparius          |              | 8           |          |                     |            |                |           |                |          |               |
 | rbroc             |              | 12          |          |                     |            |                |           |                |          |               |
 | dwzhu-pku         |              | 12          |          |                     |            |                |           |                |          |               |
