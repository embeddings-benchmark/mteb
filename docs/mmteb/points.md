# Points

| GitHub            | Total points | New dataset | New task | Dataset annotations | (Bug)fixes | Running Models | Review PR |  Paper Writing | Ideation | Coordination |
|-------------------| ------------ |-------------| -------- | ------------------- | ---------- | -------------- |-----------| -------------- | -------- | ------------- |
| KennethEnevoldsen |              | 54          |          |                   8 |         18 |                | 29        |                |          |             5 |
| x-tabdeveloping   |              | 36          |          |                     |            |                |           |                |          |               |
| imenelydiaker     |              | 88          |          |                     |            |                | 10        |                |          |               |
| wissam-sib        |              | 88          |          |                     |            |                | 1         |                |          |               |
| GabrielSequeira   |              | 88          |          |                     |            |                |           |                |          |               |
| schmarion         |              | 88          |          |                     |            |                |           |                |          |               |
| MathieuCiancone   |              | 88          |          |                     |            |                |           |                |          |               |
| Sakshamrzt        |              | 10          |          |                     |            |                | 1         |                |          |               |
| MartinBernstorff  |              | 2           |          |                     | 7          |                | 3         |                |          |               |
| guenthermi        |              | 12          |          |                     |            |                |           |                |          |               |
| Muennighoff       |              |             |          |                     |            |                | 8         |                |          |               |
| rasdani           |              | 4           |          |                     |            |                |           |                |          |               |
| PhilipMay         |              |             |          |                     |            |                | 1         |                |          |               |
| slvnwhrl          |              | 12          |          |                     |            |                |           |                |          |               |
| staoxiao          |              | 50          |          |                     |            |                |           |                |          |               |
| NouamaneTazi      |              |             |          |                     |            |                | 1         |                |          |               |
| rafalposwiata     |              | 32          |          |                     |            |                |           |                |          |               |
| violenil          |              | 26          |          |                     |            |                |           |                |          |               |
| hanhainebula      |              | 2           |          |                     |            |                |           |                |          |               |
| taeminlee         |              | 8           |          |                     |            |                |           |                |          |               |
| izhx              |              | 6           |          |                     |            |                |           |                |          |               |
| achibb            |              | 2           |          |                     |            |                | 0         |                |          |               |   
| xu3kev            |              | 10          |          |                     |            |                |           |                |          |               |
| cassanof          |              | 6           |          |                     | 1          | 1              |           |                |          |               |
| taidnguyen        |              | 14          |          |                     |            |                |           |                |          |               |
| orionw            |              |             |          |                     |      14     |                |           |                |          |               |
| mmhamdy           |              | 6           |          |                     |            |                |           |                |          |               |
<<<<<<< HEAD
| manandey           |              | 6           |6          |                     |            |                |           |                |          |               |
=======
| isaac-chung       |              | 12          |          |                     |            |                |           |                |          |               |
>>>>>>> ad8cda37

Note that coordination and ideation is not included in the points yet, but is used to determine first and last authors.

# Contributor Informations

First name and last name are as you want them to appear in a publication.

| GitHub            | First name | Last name  | Email                        | User on openreview   | Affiliations                                          |
| ----------------- | ---------- | ---------- | ---------------------------- | -------------------- | ----------------------------------------------------- |
| KennethEnevoldsen | Kenneth    | Enevoldsen | kennethcenevoldsen@gmail.com | ~Kenneth_Enevoldsen1 | Aarhus University, Denmark                            |
| x-tabdeveloping   | Márton     | Kardos     | martonkardos@cas.au.dk       | ~Márton_Kardos1      | Aarhus University, Denmark                            |
| imenelydiaker     | Imene      | Kerboua    |                              |                      | Esker, Lyon, France && INSA Lyon, LIRIS, Lyon, France |
| wissam-sib        | Wissam     | Siblini    | wissamsiblini92@gmail.com    |                      | N/A                                                   |
| GabrielSequeira   | Gabriel    | Sequeira   |                              |                      | N/A                                                   |
| schmarion         | Marion     | Schaeffer  |                              |  ~Marion_Schaeffer1  |  Wikit, Lyon, France                                  |
| MathieuCiancone   | Mathieu    | Ciancone   |                              |                      |  Wikit, Lyon, France                                  |
| MartinBernstorff  | Martin     | Bernstorff | martinbernstorff@gmail.com   | ~Martin_Bernstorff1  |  Aarhus University, Denmark                           |
| staoxiao          | Shitao     | Xiao       | 2906698981@qq.com            | ~Shitao_Xiao1        |  Beijing Academy of Artificial Intelligence           |
| achibb            | Aaron      | Chibb      |                              |                      | N/A                                                   |
| cassanof          | Federico   | Cassano    | federico.cassanno@federico.codes | ~Federico_Cassano1 | Northeastern University, Boston, USA                |
| taidnguyen        | Nguyen     | Tai        | taing@seas.upenn.edu         | ~Nguyen_Tai1         |  University of Pennsylvania                           |
| xu3kev            | Wen-Ding   | Li         | wl678@cornell.edu            | ~Wen-Ding_Li1        |  Cornell University                                   |
| izhx              | Xin        | Zhang      | zhangxin2023@stu.hit.edu.cn  |                      |  Harbin Institute of Technology, Shenzhen             |
| orionw            | Orion      | Weller     | oweller@cs.jhu.edu           | ~Orion_Weller1       |  Johns Hopkins University                             |
| slvnwhrl          | Silvan     | Wehrli     | wehrlis@rki.de               | ~Silvan_Wehrli1      | Robert Koch Institute, Berlin, Germany                |
<<<<<<< HEAD
| manandey          | Manan     | Dey     | manandey1@gmail.com               | ~Manan_Dey2      | Salesforce, India                |
=======
| isaac-chung       | Isaac      | Chung      | chungisaac1217@gmail.com     | ~Isaac_Kwan_Yin_Chung1 | N/A                                                 |
>>>>>>> ad8cda37
<|MERGE_RESOLUTION|>--- conflicted
+++ resolved
@@ -29,11 +29,8 @@
 | taidnguyen        |              | 14          |          |                     |            |                |           |                |          |               |
 | orionw            |              |             |          |                     |      14     |                |           |                |          |               |
 | mmhamdy           |              | 6           |          |                     |            |                |           |                |          |               |
-<<<<<<< HEAD
-| manandey           |              | 6           |6          |                     |            |                |           |                |          |               |
-=======
+| manandey           |              | 6           |          |                     |            |                |           |                |          |               |
 | isaac-chung       |              | 12          |          |                     |            |                |           |                |          |               |
->>>>>>> ad8cda37
 
 Note that coordination and ideation is not included in the points yet, but is used to determine first and last authors.
 
@@ -59,8 +56,5 @@
 | izhx              | Xin        | Zhang      | zhangxin2023@stu.hit.edu.cn  |                      |  Harbin Institute of Technology, Shenzhen             |
 | orionw            | Orion      | Weller     | oweller@cs.jhu.edu           | ~Orion_Weller1       |  Johns Hopkins University                             |
 | slvnwhrl          | Silvan     | Wehrli     | wehrlis@rki.de               | ~Silvan_Wehrli1      | Robert Koch Institute, Berlin, Germany                |
-<<<<<<< HEAD
 | manandey          | Manan     | Dey     | manandey1@gmail.com               | ~Manan_Dey2      | Salesforce, India                |
-=======
-| isaac-chung       | Isaac      | Chung      | chungisaac1217@gmail.com     | ~Isaac_Kwan_Yin_Chung1 | N/A                                                 |
->>>>>>> ad8cda37
+| isaac-chung       | Isaac      | Chung      | chungisaac1217@gmail.com     | ~Isaac_Kwan_Yin_Chung1 | N/A                                                 |