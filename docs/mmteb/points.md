# Points


**Note**: The points have been moved to [`points`](https://github.com/embeddings-benchmark/mteb/tree/main/docs/mmteb/points) folder to avoid merge conflicts. To add points you will now have to add a jsonl file to the folder. An example could looks like so:

```
{"GitHub": "GitHubUser1", "New dataset": 6}
{"GitHub": "GitHubUser2",  "Review PR": 2}
```

The file should be named after the PR number. E.g. `438.jsonl`, where 438 is the PR number.

The possible keys to include is: 

```{python}
{
    "GitHub": "GitHubUser1",
    "New dataset": 2-6,  # 2 points for the dataset and 4 points for the task
    "New task": 2, # e.g. a new style of task (e.g. classification, or retrieval)
    "Dataset annotations": 1, # 1 point for each full dataset annotation
    "Bug fixes": 2-10, # depends on the complexity of the fix
    "Running Models": 1, # pr model run
    "Review PR": 2, # two points pr. reviewer, can be given to multiple reviewers
    "Paper Writing": NA, 
    "Ideation": NA,
    "Coordination": NA
}
```

**Note**: The points have been moved to the points folder to avoid merge conflicts.

Note that coordination and ideation are not included in the points yet, but are used to determine first and last authors.

# Contributor Informations

Please also add your first name and last name are as you want them to appear in a publication. If you do not wish to have your name in a publication, please add a note to that effect.

| GitHub            | First name | Last name  | Email                        | User on openreview   | Affiliations                                          |
| ----------------- | ---------- | ---------- | ---------------------------- | -------------------- | ----------------------------------------------------- |
| KennethEnevoldsen | Kenneth    | Enevoldsen | kennethcenevoldsen@gmail.com | ~Kenneth_Enevoldsen1 | Aarhus University, Denmark                            |
| x-tabdeveloping   | Márton     | Kardos     | martonkardos@cas.au.dk       | ~Márton_Kardos1      | Aarhus University, Denmark                            |
| imenelydiaker     | Imene      | Kerboua    |                              |                      | Esker, Lyon, France && INSA Lyon, LIRIS, Lyon, France |
| wissam-sib        | Wissam     | Siblini    |  wissam.siblini92@gmail.com    |   ~Wissam_Siblini1                   | N/A                                                   |
| GabrielSequeira   | Gabriel    | Sequeira   |                              |                      | N/A                                                   |
| schmarion         | Marion     | Schaeffer  |                              |  ~Marion_Schaeffer1  |  Wikit, Lyon, France                                  |
| MathieuCiancone   | Mathieu    | Ciancone   |                              |                      |  Wikit, Lyon, France                                  |
| MartinBernstorff  | Martin     | Bernstorff | martinbernstorff@gmail.com   | ~Martin_Bernstorff1  |  Aarhus University, Denmark                           |
| staoxiao          | Shitao     | Xiao       | 2906698981@qq.com            | ~Shitao_Xiao1        |  Beijing Academy of Artificial Intelligence           |
| ZhengLiu101       | Zheng     | Liu         | zhengliu1026@gmail.com       | ~Zheng_Liu4          |  Beijing Academy of Artificial Intelligence           |
| achibb            | Aaron      | Chibb      |                              |                      | N/A                                                   |
| cassanof          | Federico   | Cassano    | federico.cassanno@federico.codes | ~Federico_Cassano1 | Northeastern University, Boston, USA                |
| taidnguyen        | Nguyen     | Tai        | taing@seas.upenn.edu         | ~Nguyen_Tai1         |  University of Pennsylvania                           |
| xu3kev            | Wen-Ding   | Li         | wl678@cornell.edu            | ~Wen-Ding_Li1        |  Cornell University                                   |
| Rysias            | Jonathan   | Rystrøm    | jonathan.rystroem@gmail.com  |                      | University of Oxford, UK                              |
| taeminlee         | Taemin     | Lee        | taeminlee@korea.ac.kr        | ~Taemin_Lee1         | Korea University Human-Inspired AI Research           |
| izhx              | Xin        | Zhang      | zhangxin2023@stu.hit.edu.cn  |                      |  Harbin Institute of Technology, Shenzhen             |
| orionw            | Orion      | Weller     | oweller@cs.jhu.edu           | ~Orion_Weller1       |  Johns Hopkins University                             |
| slvnwhrl          | Silvan     | Wehrli     | wehrlis@rki.de               | ~Silvan_Wehrli1      | Robert Koch Institute, Berlin, Germany                |
| manandey          | Manan      | Dey        | manandey1@gmail.com          | ~Manan_Dey2          | Salesforce, India                                     |
| isaac-chung       | Isaac      | Chung      | chungisaac1217@gmail.com     | ~Isaac_Kwan_Yin_Chung1 | N/A                                                 |
| asparius          | Ömer       | Çağatan    | ocagatan19@ku.edu.tr         | ~Ömer_Veysel_Çağatan1 | Koç University,Turkey                                |
| rafalposwiata     | Rafał      | Poświata   | rposwiata@opi.org.pl         | ~Rafał_Poświata1     | National Information Processing Institute, Warsaw, Poland |
| rbroc             | Roberta    | Rocca      | roberta.rocca@cas.au.dk      | ~Roberta_Rocca1      | Aarhus University, Denmark                            |
| awinml            | Ashwin     | Mathur     | ashwinxmathur@gmail.com      |                      | N/A                                                   |
| guangyusong       | Guangyu    | Song       | guangysong@gmail.com         | ~Guangyu_Song1       | Tano Labs                            |
| davidstap        | David      | Stap       | dd.stap@gmail.com            | ~David_Stap          | University of Amsterdam.                         |
| HLasse            | Lasse      | Hansen     | lasseh0310@gmail.com         | ~Lasse_Hansen2       | Aarhus University, Denmark                            |
| jaygala24         | Jay        | Gala       | jaygala24@gmail.com          | ~Jay_Gala1           | MBZUAI                          |
| digantamisra98      | Diganta    | Misra      | diganta.misra@mila.quebec    | ~Diganta_Misra1       | Mila - Quebec AI Institute                           |
| PranjalChitale    | Pranjal    | Chitale    | cs21s022@smail.iitm.ac.in    | ~Pranjal_A_Chitale1       | Indian Institute of Technology Madras            |
| Akash190104       | Akash      | Kundu      | akashkundu2xx4@gmail.com      |~Akash_Kundu2             | Heritage Institute of Technology, Kolkata && Apart Research |
| dwzhu-pku         | Dawei      | Zhu        | dwzhu@pku.edu.cn             | ~Dawei_Zhu2       | Peking University            |
| ljvmiranda921     | Lester James | Miranda  | ljm@allenai.org              | ~Lester_James_Validad_Miranda1 | Allen Institute for AI |
| Sakshamrzt        | Saksham    | Thakur     | sthakur5@alumni.ncsu.edu     | ~Saksham_Thakur1     | N/A                                                   |
| Andrian0s     | Andrianos | Michail  | andrianos.michail@cl.uzh.ch         | ~Andrianos_Michail1 | University of Zurich|
| simon-clematide     | Simon | Clematide  | simon.clematide@cl.uzh.ch         | ~Simon_Clematide1 | University of Zurich|
| SaitejaUtpala     | Saiteja | Utpala  | saitejautpala@gmail.com         | ~Saiteja_Utpala1 | Microsoft Research|
| mmhamdy     | Mohammed | Hamdy  | mhamdy.res@gmail.com         | ~Mohammed_Hamdy1 | Cohere For AI Community|
| jupyterjazz       | Saba         | Sturua     | saba.sturua@jina.ai              |     ~Saba_Sturua1      | Jina AI                                                     |
| Ruqyai       | Ruqiya         | Bin Safi     | ruqiya.binsafi@libfstudy.ac.uk           |    ~Ruqiya_Bin_Safi1       | LIBF : The London Institute of Banking and Finance                                     
| kranthigv     | Kranthi Kiran | GV  | kranthi.gv@nyu.edu         | ~Kranthi_Kiran_GV1 | New York University|
| shreeya-dhakal            | Shreeya     | Dhakal     | ssdhakal57@gmail.com      |                      | Individual Contributor                                                   |
| dipam7 | Dipam | Vasani | dipam44@gmail.com | ~Dipam_Vasani1 | Individual Contributor                                                  |
| Art3mis07 | Gayatri | K | gayatrikrishnakumar0707@gmail.com | ~Gayatri_K1 | R. V. College of Engineering, Bengaluru | 
| jankounchained    | Jan        | Kostkan    | jan.kostkan@cas.au.dk | ~Jan_Kostkan1        | Aarhus University, Denmark                            |
| bp-high           | Bhavish       | Pahwa      | t-bpahwa@microsoft.com           | ~Bhavish_Pahwa1 | Microsoft Research                              |
| rasdani           | Daniel     | Auras      | daniel@ellamind.com          |   ~Daniel_Auras1     | ellamind, Germany                                   |
| ShawonAshraf      | Shawon     | Ashraf     | shawon@ellamind.com          |   ~Shawon_Ashraf1    | ellamind, Germany                                   |
| bjoernpl          | Björn      | Plüster    | bjoern@ellamind.com          |  ~Björn_Plüster1     | ellamind, Germany                                   |
| jphme             | Jan Philipp| Harries    | jan@ellamind.com             |~Jan_Philipp_Harries1 | ellamind, Germany                                   |
| malteos           | Malte       | Ostendorff      | malte@occiglot.eu           | ~Malte_Ostendorff1| Occiglot                             |
| ManuelFay         | Manuel        | Faysse     | manuel.faysse@centralesupelec.fr |              ~Manuel_Faysse1        | CentraleSupélec && Illuin Technology                  |
| hgissbkh          | Hippolyte     | Gisserot-Boukhlef    | hippolyte.gisserot-boukhlef@centralesupelec.fr        |   ~Hippolyte_Gisserot-Boukhlef1    | CentraleSupélec && Artefact Research Center   |
| sted97          | Simone     | Tedeschi    | tedeschi@diag.uniroma1.it        |   ~Simone_Tedeschi1                   | Sapienza University of Rome   |
| gentaiscool          | Genta Indra     | Winata    | gentaindrawinata@gmail.com        |   ~Genta_Indra_Winata1                   | N/A   | 
| henilp105 | Henil | Panchal | henilp105@gmail.com | ~Henil_Shalin_Panchal1 | Nirma University |
| ABorghini          | Alessia     | Borghini    | borghini.alessia99@gmail.com        |   ~Alessia_Borghini1            | Sapienza University of Rome   |
| jordiclive          | Jordan     | Clive    | jordan.clive19@imperial.ac.uk        |   ~Jordan_Clive1            | Imperial College London   |
| gowitheflow-1998          | Chenghao     | Xiao    | chenghao.xiao@durham.ac.uk        |   ~Chenghao_Xiao1            | Durham University   |
| mariyahendriksen          | Mariya     | Hendriksen    | mariya.hendriksen@gmail.com   |   ~Mariya_Hendriksen1            | University of Amsterdam   |
| dokato          | Dominik     | Krzemiński    | dkk33@cantab.ac.uk   |   ~Dominik_Krzemiński1            | Cohere For AI Community   |
| Samoed            | Roman      | Solomatin  | risolomatin@gmail.com        | ~Roman_Solomatin1    | ITMO                                                  |
| Alenush           | Alena      | Fenogenova | alenush93@gmail.com          | ~Alena_Fenogenova1   | SaluteDevices, Russia                                 |
| ab1992ao          | Aleksandr  | Abramov    | andril772@gmail.com          | ~Aleksandr_Abramov1  | SaluteDevices, Russia                                 |
| artemsnegirev     | Artem      | Snegirev   | artem.s.snegirev@gmail.com   | ~Artem_Snegirev1     | SaluteDevices, Russia                                 |
| anpalmak2003      | Anna       | Maksimova  | anpalmak@gmail.com           | ~Anna_Maksimova1     | SaluteDevices, Russia                                 |
| MariyaTikhonova   | Maria      | Tikhonova  | m_tikhonova94@mail.ru        | ~Maria_Tikhonova1    | SaluteDevices, HSE University, Russia                 |
| vaibhavad | Vaibhav    | Adlakha | vaibhav.adlakha@mila.quebec | ~Vaibhav_Adlakha1 | McGill University && Mila - Quebec AI Institute && ServiceNow Research                            |
| sivareddyg | Siva    | Reddy | siva.reddy@mila.quebec | ~Siva_Reddy1 | McGill University && Mila - Quebec AI Institute && ServiceNow Research && Facebook CIFAR AI Chair                            |
| guenthermi        | Michael    | Günther    | michael.guenther@jina.ai     | ~Michael_Günther1    | Jina AI                                               |
| violenil          | Isabelle   | Mohr       | isabelle.mohr@jina.ai        | ~Isabelle_Mohr1      | Jina AI                                               |
| akshita-sukhlecha | Akshita    | Sukhlecha  | sukhlecha.akshita@gmail.com  |                      | N/A                                                   |
| Muennighoff          | Niklas   | Muennighoff       | n.muennighoff@gmail.com        |       | Contextual AI                                               |
| AlexeyVatolin          | Aleksei   | Vatolin       | vatolinalex@gmail.com        | ~Aleksei_Vatolin1      | FRC CSC RAS                                               |
<<<<<<< HEAD
| tomaarsen          | Tom   | Aarsen       |                           | ~Tom_Aarsen1      | Hugging Face |
=======
| crystina-z | Xinyu | Zhang | xinyucrystina.zhang@uwaterloo.ca | ~Crystina_Zhang1 | University of Waterloo |
>>>>>>> 08c1efe5
<|MERGE_RESOLUTION|>--- conflicted
+++ resolved
@@ -112,8 +112,5 @@
 | akshita-sukhlecha | Akshita    | Sukhlecha  | sukhlecha.akshita@gmail.com  |                      | N/A                                                   |
 | Muennighoff          | Niklas   | Muennighoff       | n.muennighoff@gmail.com        |       | Contextual AI                                               |
 | AlexeyVatolin          | Aleksei   | Vatolin       | vatolinalex@gmail.com        | ~Aleksei_Vatolin1      | FRC CSC RAS                                               |
-<<<<<<< HEAD
 | tomaarsen          | Tom   | Aarsen       |                           | ~Tom_Aarsen1      | Hugging Face |
-=======
-| crystina-z | Xinyu | Zhang | xinyucrystina.zhang@uwaterloo.ca | ~Crystina_Zhang1 | University of Waterloo |
->>>>>>> 08c1efe5
+| crystina-z | Xinyu | Zhang | xinyucrystina.zhang@uwaterloo.ca | ~Crystina_Zhang1 | University of Waterloo |