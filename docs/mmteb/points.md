--- conflicted
+++ resolved
@@ -75,10 +75,7 @@
 | SaitejaUtpala     | Saiteja | Utpala  | saitejautpala@gmail.com         | ~Saiteja_Utpala1 | Microsoft Research|
 | mmhamdy     | Mohammed | Hamdy  | mhamdy.res@gmail.com         | ~Mohammed_Hamdy1 | Cohere For AI Community|
 | jupyterjazz       | Saba         | Sturua     | saba.sturua@jina.ai              |     ~Saba_Sturua1      | Jina AI                                                     |
-<<<<<<< HEAD
 | kranthigv     | Kranthi Kiran | GV  | kranthi.gv@nyu.edu         | ~Kranthi_Kiran_GV1 | New York University|
 | jupyterjazz       | Saba         | Sturua     | saba.sturua@jina.ai              |     ~Saba_Sturua1      | Jina AI   
-=======
 | shreeya-dhakal            | Shreeya     | Dhakal     | ssdhakal57@gmail.com      |                      | Individual Contributor                                                   |
->>>>>>> ebe96c82
 | dipam7 | Dipam | Vasani | dipam44@gmail.com | ~Dipam_Vasani1 | Individual Contributor                                                  |