--- conflicted
+++ resolved
@@ -98,17 +98,7 @@
 | gowitheflow-1998          | Chenghao     | Xiao    | chenghao.xiao@durham.ac.uk        |   ~Chenghao_Xiao1            | Durham University   |
 | mariyahendriksen          | Mariya     | Hendriksen    | mariya.hendriksen@gmail.com   |   ~Mariya_Hendriksen1            | University of Amsterdam   |
 | dokato          | Dominik     | Krzemiński    | dkk33@cantab.ac.uk   |   ~Dominik_Krzemiński1            | Cohere For AI Community   |
-<<<<<<< HEAD
-| Samoed            | Roman      | Solomatin  | risolomatin@gmail.com        | ~Roman_Solomatin1    | AI Talent Hub, ITMO University, Russia                |
-| Alenush           | Alena      | Fenogenova | alenush93@gmail.com          | ~Alena_Fenogenova1   | SaluteDevices, Russia                                 |
-| ab1992ao          | Aleksandr  | Abramov    | andril772@gmail.com          | ~Aleksandr_Abramov1  | SaluteDevices, Russia                                 |
-| artemsnegirev     | Artem      | Snegirev   | artem.s.snegirev@gmail.com   | ~Artem_Snegirev1     | SaluteDevices, Russia                                 |
-| anpalmak2003      | Anna       | Maksimova  | anpalmak@gmail.com           | ~Anna_Maksimova1     | SaluteDevices, Russia                                 |
-| MariyaTikhonova   | Maria      | Tikhonova  | m_tikhonova94@mail.ru        | ~Maria_Tikhonova1    | SaluteDevices, HSE University, Russia                 |
-| vaibhavad | Vaibhav    | Adlakha | vaibhav.adlakha@mila.quebec | ~Vaibhav_Adlakha1 | McGill University && Mila - Quebec AI Institute && ServiceNow Research                            |
-| sivareddyg | Siva    | Reddy | siva.reddy@mila.quebec | ~Siva_Reddy1 | McGill University && Mila - Quebec AI Institute && ServiceNow Research && Facebook CIFAR AI Chair                            |
-=======
-| Samoed            | Roman      | Solomatin  | risolomatin@gmail.com        | ~Roman_Solomatin1    | ITMO                                                  |
+| Samoed            | Roman      | Solomatin  | risolomatin@gmail.com        | ~Roman_Solomatin1    | AI Talent Hub && ITMO University                                                  |
 | Alenush           | Alena      | Fenogenova | alenush93@gmail.com          | ~Alena_Fenogenova1   | SaluteDevices                                 |
 | ab1992ao          | Aleksandr  | Abramov    | andril772@gmail.com          | ~Aleksandr_Abramov1  | SaluteDevices                                 |
 | artemsnegirev     | Artem      | Snegirev   | artem.s.snegirev@gmail.com   | ~Artem_Snegirev1     | SaluteDevices                                 |
@@ -116,7 +106,6 @@
 | MariyaTikhonova   | Maria      | Tikhonova  | m_tikhonova94@mail.ru        | ~Maria_Tikhonova1    | SaluteDevices && HSE University                 |
 | vaibhavad | Vaibhav    | Adlakha | vaibhav.adlakha@mila.quebec | ~Vaibhav_Adlakha1 | Mila, McGill University && ServiceNow Research                            |
 | sivareddyg | Siva    | Reddy | siva.reddy@mila.quebec | ~Siva_Reddy1 | Mila, McGill University && ServiceNow Research                          |
->>>>>>> 35abd849
 | guenthermi        | Michael    | Günther    | michael.guenther@jina.ai     | ~Michael_Günther1    | Jina AI                                               |
 | violenil          | Isabelle   | Mohr       | isabelle.mohr@jina.ai        | ~Isabelle_Mohr1      | Jina AI                                               |
 | akshita-sukhlecha | Akshita    | Sukhlecha  | sukhlecha.akshita@gmail.com  |  ~Akshita_Sukhlecha1                    | Individual Contributor                                                   |
