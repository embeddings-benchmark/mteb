--- conflicted
+++ resolved
@@ -2,13 +2,8 @@
 
 | GitHub            | Total points | New dataset | New task | Dataset annotations | (Bug)fixes | Running Models | Review PR |  Paper Writing | Ideation | Coordination |
 |-------------------| ------------ |-------------| -------- | ------------------- | ---------- | -------------- |-----------| -------------- | -------- | ------------- |
-<<<<<<< HEAD
-| KennethEnevoldsen |              | 54          |          |                   8 |         16 |                | 29        |                |          |             5 |
+| KennethEnevoldsen |              | 54          |          |                   8 |         18 |                | 32        |                |          |             5 |
 | x-tabdeveloping   |              | 48          |          |                     |            |                |           |                |          |               |
-=======
-| KennethEnevoldsen |              | 54          |          |                   8 |         18 |                | 30        |                |          |             5 |
-| x-tabdeveloping   |              | 36          |          |                     |            |                |           |                |          |               |
->>>>>>> c34ba920
 | imenelydiaker     |              | 88          |          |                     |            |                | 10        |                |          |               |
 | wissam-sib        |              | 88          |          |                     |            |                | 1         |                |          |               |
 | GabrielSequeira   |              | 88          |          |                     |            |                |           |                |          |               |
