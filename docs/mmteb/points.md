--- conflicted
+++ resolved
@@ -1,19 +1,8 @@
 # Points
 
 | GitHub            | Total points | New dataset | New task | Dataset annotations | (Bug)fixes | Running Models | Review PR |  Paper Writing | Ideation | Coordination |
-<<<<<<< HEAD
-|-------------------| ------------ |-------------| -------- | ------------------- | ---------- | -------------- |  -------- | -------------- | -------- | ------------- |
-| KennethEnevoldsen |              | 38+16       |          |                   3 |           15 |               |           |                |          |               |
-| x-tabdeveloping   |              | 2+16        |          |                     |            |                |           |                |          |               |
-| imenelydiaker     |              | 88          |          |                     |            |                |     7     |                |          |               |
-| wissam-sib        |              | 88          |          |                     |            |                |     1     |                |          |               |
-| GabrielSequeira   |              | 88          |          |                     |            |                |           |                |          |               |
-| schmarion         |              | 88          |          |                     |            |                |           |                |          |               |
-| MathieuCiancone   |              | 88          |          |                     |            |                |           |                |          |               |
-| Sakshamrzt        |              | 2           |          |                     |            |                |           |                |          |               |
-=======
 |-------------------| ------------ |-------------| -------- | ------------------- | ---------- | ------------ |-----------| -------------- | -------- | ------------- |
-| KennethEnevoldsen |              | 38+16       |          |                   5 |         14 |             | 8         |                |          |              4 |
+| KennethEnevoldsen |              | 54       |          |                   7 |         16 |             | 8         |                |          |              4 |
 | x-tabdeveloping   |              | 2+16        |          |                     |            |              |           |                |          |               |
 | imenelydiaker     |              | 88          |          |                     |            |              | 7         |                |          |               |
 | wissam-sib        |              | 88          |          |                     |            |              | 1         |                |          |               |
@@ -25,7 +14,6 @@
 
 
 
->>>>>>> 2a3f9e6b
 
 Note that coordination and ideation is not included in the total points, but is used to determine first and last authors. 
 
