--- conflicted
+++ resolved
@@ -97,8 +97,6 @@
 | ABorghini          | Alessia     | Borghini    | borghini.alessia99@gmail.com        |   ~Alessia_Borghini1            | Sapienza University of Rome   |
 | jordiclive          | Jordan     | Clive    | jordan.clive19@imperial.ac.uk        |   ~Jordan_Clive1            | Imperial College London   |
 | gowitheflow-1998          | Chenghao     | Xiao    | chenghao.xiao@durham.ac.uk        |   ~Chenghao_Xiao1            | Durham University   |
-<<<<<<< HEAD
 | mariyahendriksen          | Mariya     | Hendriksen    | mariya.hendriksen@gmail.com   |   ~Mariya_Hendriksen1            | University of Amsterdam   |
-=======
-| Samoed | Roman | Solomatin | risolomatin@gmail.com | | ITMO                                                      |
->>>>>>> 2f9ae78b
+| dokato          | Dominik     | Krzemiński    | dkk33@cantab.ac.uk   |   ~Dominik_Krzemiński1            | Cohere For AI Community   |
+| Samoed | Roman | Solomatin | risolomatin@gmail.com | | ITMO                                                      |