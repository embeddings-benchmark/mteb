--- conflicted
+++ resolved
@@ -2,13 +2,8 @@
 
 | GitHub            | Total points | New dataset | New task | Dataset annotations | (Bug)fixes | Running Models | Review PR |  Paper Writing | Ideation | Coordination |
 |-------------------| ------------ |-------------| -------- | ------------------- | ---------- | -------------- |-----------| -------------- | -------- | ------------- |
-<<<<<<< HEAD
-| KennethEnevoldsen |              | 54          |          |                   8 |         16 |                | 26        |                |          |             5 |
+| KennethEnevoldsen |              | 54          |          |                   8 |         16 |                | 27        |                |          |             5 |
 | x-tabdeveloping   |              | 36          |          |                     |            |                |           |                |          |               |
-=======
-| KennethEnevoldsen |              | 54          |          |                   8 |         16 |                | 24        |                |          |             5 |
-| x-tabdeveloping   |              | 30          |          |                     |            |                |           |                |          |               |
->>>>>>> aef6c666
 | imenelydiaker     |              | 88          |          |                     |            |                | 10        |                |          |               |
 | wissam-sib        |              | 88          |          |                     |            |                | 1         |                |          |               |
 | GabrielSequeira   |              | 88          |          |                     |            |                |           |                |          |               |
