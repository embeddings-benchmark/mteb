# Points


**Note**: The points have been moved to [`points`](https://github.com/embeddings-benchmark/mteb/tree/main/docs/mmteb/points) folder to avoid merge conflicts. To add points you will now have to add a jsonl file to the folder. An example could looks like so:

```
{"GitHub": "GitHubUser1", "New dataset": 6}
{"GitHub": "GitHubUser2",  "Review PR": 2}
```

The file should be named after the PR number. E.g. `438.jsonl`, where 438 is the PR number.

The possible keys to include is: 

```{python}
{
    "GitHub": "GitHubUser1",
    "New dataset": 2-6,  # 2 points for the dataset and 4 points for the task
    "New task": 2, # e.g. a new style of task (e.g. classification, or retrieval)
    "Dataset annotations": 1, # 1 point for each full dataset annotation
    "Bug fixes": 2-10, # depends on the complexity of the fix
    "Running Models": 1, # pr model run
    "Review PR": 2, # two points pr. reviewer, can be given to multiple reviewers
    "Paper Writing": NA, 
    "Ideation": NA,
    "Coordination": NA
}
```

**Note**: The points have been moved to points folder to avoid merge conflicts.

Note that coordination and ideation is not included in the points yet, but is used to determine first and last authors.

# Contributor Informations

Please also add your first name and last name are as you want them to appear in a publication. If you do not with to have your name in a publication, please add a note to that effect.

| GitHub            | First name | Last name  | Email                        | User on openreview   | Affiliations                                          |
| ----------------- | ---------- | ---------- | ---------------------------- | -------------------- | ----------------------------------------------------- |
| KennethEnevoldsen | Kenneth    | Enevoldsen | kennethcenevoldsen@gmail.com | ~Kenneth_Enevoldsen1 | Aarhus University, Denmark                            |
| x-tabdeveloping   | Márton     | Kardos     | martonkardos@cas.au.dk       | ~Márton_Kardos1      | Aarhus University, Denmark                            |
| imenelydiaker     | Imene      | Kerboua    |                              |                      | Esker, Lyon, France && INSA Lyon, LIRIS, Lyon, France |
| wissam-sib        | Wissam     | Siblini    | wissamsiblini92@gmail.com    |                      | N/A                                                   |
| GabrielSequeira   | Gabriel    | Sequeira   |                              |                      | N/A                                                   |
| schmarion         | Marion     | Schaeffer  |                              |  ~Marion_Schaeffer1  |  Wikit, Lyon, France                                  |
| MathieuCiancone   | Mathieu    | Ciancone   |                              |                      |  Wikit, Lyon, France                                  |
| MartinBernstorff  | Martin     | Bernstorff | martinbernstorff@gmail.com   | ~Martin_Bernstorff1  |  Aarhus University, Denmark                           |
| staoxiao          | Shitao     | Xiao       | 2906698981@qq.com            | ~Shitao_Xiao1        |  Beijing Academy of Artificial Intelligence           |
| achibb            | Aaron      | Chibb      |                              |                      | N/A                                                   |
| cassanof          | Federico   | Cassano    | federico.cassanno@federico.codes | ~Federico_Cassano1 | Northeastern University, Boston, USA                |
| taidnguyen        | Nguyen     | Tai        | taing@seas.upenn.edu         | ~Nguyen_Tai1         |  University of Pennsylvania                           |
| xu3kev            | Wen-Ding   | Li         | wl678@cornell.edu            | ~Wen-Ding_Li1        |  Cornell University                                   |
| Rysias            | Jonathan   | Rystrøm    | jonathan.rystroem@gmail.com  |                      | University of Oxford, UK                              |
| taeminlee         | Taemin     | Lee        | taeminlee@korea.ac.kr        | ~Taemin_Lee1         | Korea University Human-Inspired AI Research           |
| izhx              | Xin        | Zhang      | zhangxin2023@stu.hit.edu.cn  |                      |  Harbin Institute of Technology, Shenzhen             |
| orionw            | Orion      | Weller     | oweller@cs.jhu.edu           | ~Orion_Weller1       |  Johns Hopkins University                             |
| slvnwhrl          | Silvan     | Wehrli     | wehrlis@rki.de               | ~Silvan_Wehrli1      | Robert Koch Institute, Berlin, Germany                |
| manandey          | Manan      | Dey        | manandey1@gmail.com          | ~Manan_Dey2          | Salesforce, India                                     |
| isaac-chung       | Isaac      | Chung      | chungisaac1217@gmail.com     | ~Isaac_Kwan_Yin_Chung1 | N/A                                                 |
| asparius          | Ömer       | Çağatan    | ocagatan19@ku.edu.tr         | ~Ömer_Veysel_Çağatan1 | Koç University,Turkey                                |
| rafalposwiata     | Rafał      | Poświata   | rposwiata@opi.org.pl         | ~Rafał_Poświata1     | National Information Processing Institute, Warsaw, Poland |
| rbroc             | Roberta    | Rocca      | roberta.rocca@cas.au.dk      | ~Roberta_Rocca1      | Aarhus University, Denmark                            |
| awinml            | Ashwin     | Mathur     | ashwinxmathur@gmail.com      |                      | N/A                                                   |
| guangyusong       | Guangyu    | Song       | guangysong@gmail.com         | ~Guangyu_Song1       | N/A                            |
| davidstap.        | David      | Stap       | dd.stap@gmail.com            | ~David_Stap          | University of Amsterdam.                         |
| HLasse            | Lasse      | Hansen     | lasseh0310@gmail.com         | ~Lasse_Hansen2       | Aarhus University, Denmark                            |
| jaygala24         | Jay        | Gala       | jaygala24@gmail.com          | ~Jay_Gala1           | Nilekani Center at AI4Bharat                          |
| digantamisra      | Diganta    | Misra      | diganta.misra@mila.quebec    | ~Diganta_Misra1       | Mila - Quebec AI Institute                           |
| PranjalChitale    | Pranjal    | Chitale    | cs21s022@smail.iitm.ac.in    | ~Pranjal_A_Chitale1       | Indian Institute of Technology Madras            |
<<<<<<< HEAD
| Akash190104       | Akash      | Kundu      | akashkundu2xx4@gmail.com      |~Akash_Kundu2             | Heritage Institute of Technology, Kolkata && Apart Research |
=======
| dwzhu-pku         | Dawei      | Zhu        | dwzhu@pku.edu.cn             | ~Dawei_Zhu2       | Peking University            |
| ljvmiranda921     | Lester James | Miranda  | ljm@allenai.org              | ~Lester_James_Validad_Miranda1 | Allen Institute for AI |
>>>>>>> 64977e2d
<|MERGE_RESOLUTION|>--- conflicted
+++ resolved
@@ -67,9 +67,6 @@
 | jaygala24         | Jay        | Gala       | jaygala24@gmail.com          | ~Jay_Gala1           | Nilekani Center at AI4Bharat                          |
 | digantamisra      | Diganta    | Misra      | diganta.misra@mila.quebec    | ~Diganta_Misra1       | Mila - Quebec AI Institute                           |
 | PranjalChitale    | Pranjal    | Chitale    | cs21s022@smail.iitm.ac.in    | ~Pranjal_A_Chitale1       | Indian Institute of Technology Madras            |
-<<<<<<< HEAD
 | Akash190104       | Akash      | Kundu      | akashkundu2xx4@gmail.com      |~Akash_Kundu2             | Heritage Institute of Technology, Kolkata && Apart Research |
-=======
 | dwzhu-pku         | Dawei      | Zhu        | dwzhu@pku.edu.cn             | ~Dawei_Zhu2       | Peking University            |
-| ljvmiranda921     | Lester James | Miranda  | ljm@allenai.org              | ~Lester_James_Validad_Miranda1 | Allen Institute for AI |
->>>>>>> 64977e2d
+| ljvmiranda921     | Lester James | Miranda  | ljm@allenai.org              | ~Lester_James_Validad_Miranda1 | Allen Institute for AI |