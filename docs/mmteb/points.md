--- conflicted
+++ resolved
@@ -2,11 +2,7 @@
 
 | GitHub            | Total points | New dataset | New task | Dataset annotations | (Bug)fixes | Running Models | Review PR |  Paper Writing | Ideation | Coordination |
 |-------------------| ------------ |-------------| -------- | ------------------- | ---------- | -------------- |-----------| -------------- | -------- | ------------- |
-<<<<<<< HEAD
 | KennethEnevoldsen |              | 54          |          |                   8 |         18 |                | 74        |                |          |             5 |
-=======
-| KennethEnevoldsen |              | 54          |          |                   8 |         18 |                | 70        |                |          |             5 |
->>>>>>> b11267fe
 | x-tabdeveloping   |              | 48          |          |                     |            |                |           |                |          |               |
 | imenelydiaker     |              | 88          |          |                     |          3 |                | 36        |                |          |               |
 | wissam-sib        |              | 88          |          |                     |            |                | 2         |                |          |               |
@@ -33,13 +29,8 @@
 | taidnguyen        |              | 14          |          |                     |            |                |           |                |          |               |
 | orionw            |              |             |          |                     |      14    |                |           |                |          |               |
 | mmhamdy           |              | 14          |          |                     |            |                |           |                |          |               |
-<<<<<<< HEAD
 | manandey          |              | 12          |          |                     |            |                |           |                |          |               |
-| isaac-chung       |              | 36          |          |                     |            |                | 14        |                |          |               |
-=======
-| manandey          |              | 18          |          |                     |            |                |           |                |          |               |
 | isaac-chung       |              | 36          |          |                     |            |                | 12        |                |          |               |
->>>>>>> b11267fe
 | asparius          |              | 8           |          |                     |            |                |           |                |          |               |
 | rbroc             |              | 12          |          |                     |            |                |           |                |          |               |
 | dwzhu-pku         |              | 12          |          |                     |            |                |           |                |          |               |
