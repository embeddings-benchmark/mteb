# Points

| GitHub            | Total points | New dataset | New task | Dataset annotations | (Bug)fixes | Running Models | Review PR |  Paper Writing | Ideation | Coordination |
|-------------------| ------------ |-------------| -------- | ------------------- | ---------- | -------------- |-----------| -------------- | -------- | ------------- |
<<<<<<< HEAD
| KennethEnevoldsen |              | 54          |          |                   8 |         18 |                | 31        |                |          |             5 |
| x-tabdeveloping   |              | 36          |          |                     |            |                |           |                |          |               |
| imenelydiaker     |              | 88          |          |                     |            |                | 10        |                |          |               |
=======
| KennethEnevoldsen |              | 54          |          |                   8 |         18 |                | 33        |                |          |             5 |
| x-tabdeveloping   |              | 48          |          |                     |            |                |           |                |          |               |
| imenelydiaker     |              | 88          |          |                     |          2 |                | 15        |                |          |               |
>>>>>>> d280eb25
| wissam-sib        |              | 88          |          |                     |            |                | 1         |                |          |               |
| GabrielSequeira   |              | 88          |          |                     |            |                |           |                |          |               |
| schmarion         |              | 88          |          |                     |            |                |           |                |          |               |
| MathieuCiancone   |              | 88          |          |                     |            |                |           |                |          |               |
| Sakshamrzt        |              | 10          |          |                     |            |                | 2         |                |          |               |
| MartinBernstorff  |              | 2           |          |                     | 7          |                | 4         |                |          |               |
| guenthermi        |              | 12          |          |                     |            |                |           |                |          |               |
| Muennighoff       |              |             |          |                     |            |                | 8         |                |          |               |
| rasdani           |              | 4           |          |                     |            |                |           |                |          |               |
| PhilipMay         |              |             |          |                     |            |                | 1         |                |          |               |
| slvnwhrl          |              | 12          |          |                     |            |                |           |                |          |               |
| staoxiao          |              | 50          |          |                     |            |                |           |                |          |               |
| NouamaneTazi      |              |             |          |                     |            |                | 1         |                |          |               |
| rafalposwiata     |              | 32          |          |                     |            |                |           |                |          |               |
| violenil          |              | 26          |          |                     |            |                |           |                |          |               |
| hanhainebula      |              | 2           |          |                     |            |                |           |                |          |               |
| taeminlee         |              | 8           |          |                     |            |                |           |                |          |               |
| izhx              |              | 6           |          |                     |            |                |           |                |          |               |
| achibb            |              | 2           |          |                     |            |                | 0         |                |          |               |   
| xu3kev            |              | 10          |          |                     |            |                |           |                |          |               |
| cassanof          |              | 6           |          |                     | 1          | 1              |           |                |          |               |
| taidnguyen        |              | 14          |          |                     |            |                |           |                |          |               |
| orionw            |              |             |          |                     |      14    |                |           |                |          |               |
<<<<<<< HEAD
| mmhamdy           |              | 6           |          |                     |            |                |           |                |          |               |
| manandey          |              | 6           |          |                     |            |                |           |                |          |               |
| isaac-chung       |              | 12          |          |                     |            |                | 1         |                |          |               |
| asparius          |              | 6           |          |                     |            |                |           |                |          |               |
| rbroc             |              | 6           |          |                     |            |                |           |                |          |               |
=======
| mmhamdy           |              | 12          |          |                     |            |                |           |                |          |               |
| manandey          |              | 12          |          |                     |            |                |           |                |          |               |
| isaac-chung       |              | 24          |          |                     |            |                | 2         |                |          |               |
| asparius          |              | 8           |          |                     |            |                |           |                |          |               |
>>>>>>> d280eb25


Note that coordination and ideation is not included in the points yet, but is used to determine first and last authors.

# Contributor Informations

First name and last name are as you want them to appear in a publication.

| GitHub            | First name | Last name  | Email                        | User on openreview   | Affiliations                                          |
| ----------------- | ---------- | ---------- | ---------------------------- | -------------------- | ----------------------------------------------------- |
| KennethEnevoldsen | Kenneth    | Enevoldsen | kennethcenevoldsen@gmail.com | ~Kenneth_Enevoldsen1 | Aarhus University, Denmark                            |
| x-tabdeveloping   | Márton     | Kardos     | martonkardos@cas.au.dk       | ~Márton_Kardos1      | Aarhus University, Denmark                            |
| imenelydiaker     | Imene      | Kerboua    |                              |                      | Esker, Lyon, France && INSA Lyon, LIRIS, Lyon, France |
| wissam-sib        | Wissam     | Siblini    | wissamsiblini92@gmail.com    |                      | N/A                                                   |
| GabrielSequeira   | Gabriel    | Sequeira   |                              |                      | N/A                                                   |
| schmarion         | Marion     | Schaeffer  |                              |  ~Marion_Schaeffer1  |  Wikit, Lyon, France                                  |
| MathieuCiancone   | Mathieu    | Ciancone   |                              |                      |  Wikit, Lyon, France                                  |
| MartinBernstorff  | Martin     | Bernstorff | martinbernstorff@gmail.com   | ~Martin_Bernstorff1  |  Aarhus University, Denmark                           |
| staoxiao          | Shitao     | Xiao       | 2906698981@qq.com            | ~Shitao_Xiao1        |  Beijing Academy of Artificial Intelligence           |
| achibb            | Aaron      | Chibb      |                              |                      | N/A                                                   |
| cassanof          | Federico   | Cassano    | federico.cassanno@federico.codes | ~Federico_Cassano1 | Northeastern University, Boston, USA                |
| taidnguyen        | Nguyen     | Tai        | taing@seas.upenn.edu         | ~Nguyen_Tai1         |  University of Pennsylvania                           |
| xu3kev            | Wen-Ding   | Li         | wl678@cornell.edu            | ~Wen-Ding_Li1        |  Cornell University                                   |
| izhx              | Xin        | Zhang      | zhangxin2023@stu.hit.edu.cn  |                      |  Harbin Institute of Technology, Shenzhen             |
| orionw            | Orion      | Weller     | oweller@cs.jhu.edu           | ~Orion_Weller1       |  Johns Hopkins University                             |
| slvnwhrl          | Silvan     | Wehrli     | wehrlis@rki.de               | ~Silvan_Wehrli1      | Robert Koch Institute, Berlin, Germany                |
| manandey          | Manan     | Dey     | manandey1@gmail.com               | ~Manan_Dey2      | Salesforce, India                |
| isaac-chung       | Isaac      | Chung      | chungisaac1217@gmail.com     | ~Isaac_Kwan_Yin_Chung1 | N/A                                                 |
| asparius       | Ömer      | Çağatan      | ocagatan19@ku.edu.tr     | ~Ömer_Veysel_Çağatan1 | Koç University,Turkey                                                 |
<|MERGE_RESOLUTION|>--- conflicted
+++ resolved
@@ -2,15 +2,9 @@
 
 | GitHub            | Total points | New dataset | New task | Dataset annotations | (Bug)fixes | Running Models | Review PR |  Paper Writing | Ideation | Coordination |
 |-------------------| ------------ |-------------| -------- | ------------------- | ---------- | -------------- |-----------| -------------- | -------- | ------------- |
-<<<<<<< HEAD
-| KennethEnevoldsen |              | 54          |          |                   8 |         18 |                | 31        |                |          |             5 |
-| x-tabdeveloping   |              | 36          |          |                     |            |                |           |                |          |               |
-| imenelydiaker     |              | 88          |          |                     |            |                | 10        |                |          |               |
-=======
-| KennethEnevoldsen |              | 54          |          |                   8 |         18 |                | 33        |                |          |             5 |
+| KennethEnevoldsen |              | 54          |          |                   8 |         18 |                | 34        |                |          |             5 |
 | x-tabdeveloping   |              | 48          |          |                     |            |                |           |                |          |               |
 | imenelydiaker     |              | 88          |          |                     |          2 |                | 15        |                |          |               |
->>>>>>> d280eb25
 | wissam-sib        |              | 88          |          |                     |            |                | 1         |                |          |               |
 | GabrielSequeira   |              | 88          |          |                     |            |                |           |                |          |               |
 | schmarion         |              | 88          |          |                     |            |                |           |                |          |               |
@@ -34,18 +28,11 @@
 | cassanof          |              | 6           |          |                     | 1          | 1              |           |                |          |               |
 | taidnguyen        |              | 14          |          |                     |            |                |           |                |          |               |
 | orionw            |              |             |          |                     |      14    |                |           |                |          |               |
-<<<<<<< HEAD
-| mmhamdy           |              | 6           |          |                     |            |                |           |                |          |               |
-| manandey          |              | 6           |          |                     |            |                |           |                |          |               |
-| isaac-chung       |              | 12          |          |                     |            |                | 1         |                |          |               |
-| asparius          |              | 6           |          |                     |            |                |           |                |          |               |
-| rbroc             |              | 6           |          |                     |            |                |           |                |          |               |
-=======
 | mmhamdy           |              | 12          |          |                     |            |                |           |                |          |               |
 | manandey          |              | 12          |          |                     |            |                |           |                |          |               |
 | isaac-chung       |              | 24          |          |                     |            |                | 2         |                |          |               |
 | asparius          |              | 8           |          |                     |            |                |           |                |          |               |
->>>>>>> d280eb25
+| rbroc             |              | 6           |          |                     |            |                |           |                |          |               |
 
 
 Note that coordination and ideation is not included in the points yet, but is used to determine first and last authors.
