# Points


**Note**: The points have been moved to [`points`](https://github.com/embeddings-benchmark/mteb/tree/main/docs/mmteb/points) folder to avoid merge conflicts. To add points you will now have to add a jsonl file to the folder. An example could looks like so:

```
{"GitHub": "GitHubUser1", "New dataset": 6}
{"GitHub": "GitHubUser2",  "Review PR": 2}
```

The file should be named after the PR number. E.g. `438.jsonl`, where 438 is the PR number.

The possible keys to include is: 

```{python}
{
    "GitHub": "GitHubUser1",
    "New dataset": 2-6,  # 2 points for the dataset and 4 points for the task
    "New task": 2, # e.g. a new style of task (e.g. classification, or retrieval)
    "Dataset annotations": 1, # 1 point for each full dataset annotation
    "Bug fixes": 2-10, # depends on the complexity of the fix
    "Running Models": 1, # pr model run
    "Review PR": 2, # two points pr. reviewer, can be given to multiple reviewers
    "Paper Writing": NA, 
    "Ideation": NA,
    "Coordination": NA
}
```

**Note**: The points have been moved to points folder to avoid merge conflicts.

Note that coordination and ideation is not included in the points yet, but is used to determine first and last authors.

# Contributor Informations

Please also add your first name and last name are as you want them to appear in a publication. If you do not with to have your name in a publication, please add a note to that effect.

| GitHub            | First name | Last name  | Email                        | User on openreview   | Affiliations                                          |
| ----------------- | ---------- | ---------- | ---------------------------- | -------------------- | ----------------------------------------------------- |
| KennethEnevoldsen | Kenneth    | Enevoldsen | kennethcenevoldsen@gmail.com | ~Kenneth_Enevoldsen1 | Aarhus University, Denmark                            |
| x-tabdeveloping   | Márton     | Kardos     | martonkardos@cas.au.dk       | ~Márton_Kardos1      | Aarhus University, Denmark                            |
| imenelydiaker     | Imene      | Kerboua    |                              |                      | Esker, Lyon, France && INSA Lyon, LIRIS, Lyon, France |
| wissam-sib        | Wissam     | Siblini    | wissamsiblini92@gmail.com    |                      | N/A                                                   |
| GabrielSequeira   | Gabriel    | Sequeira   |                              |                      | N/A                                                   |
| schmarion         | Marion     | Schaeffer  |                              |  ~Marion_Schaeffer1  |  Wikit, Lyon, France                                  |
| MathieuCiancone   | Mathieu    | Ciancone   |                              |                      |  Wikit, Lyon, France                                  |
| MartinBernstorff  | Martin     | Bernstorff | martinbernstorff@gmail.com   | ~Martin_Bernstorff1  |  Aarhus University, Denmark                           |
| staoxiao          | Shitao     | Xiao       | 2906698981@qq.com            | ~Shitao_Xiao1        |  Beijing Academy of Artificial Intelligence           |
| ZhengLiu101       | Zheng     | Liu         | zhengliu1026@gmail.com       | ~Zheng_Liu4          |  Beijing Academy of Artificial Intelligence           |
| achibb            | Aaron      | Chibb      |                              |                      | N/A                                                   |
| cassanof          | Federico   | Cassano    | federico.cassanno@federico.codes | ~Federico_Cassano1 | Northeastern University, Boston, USA                |
| taidnguyen        | Nguyen     | Tai        | taing@seas.upenn.edu         | ~Nguyen_Tai1         |  University of Pennsylvania                           |
| xu3kev            | Wen-Ding   | Li         | wl678@cornell.edu            | ~Wen-Ding_Li1        |  Cornell University                                   |
| Rysias            | Jonathan   | Rystrøm    | jonathan.rystroem@gmail.com  |                      | University of Oxford, UK                              |
| taeminlee         | Taemin     | Lee        | taeminlee@korea.ac.kr        | ~Taemin_Lee1         | Korea University Human-Inspired AI Research           |
| izhx              | Xin        | Zhang      | zhangxin2023@stu.hit.edu.cn  |                      |  Harbin Institute of Technology, Shenzhen             |
| orionw            | Orion      | Weller     | oweller@cs.jhu.edu           | ~Orion_Weller1       |  Johns Hopkins University                             |
| slvnwhrl          | Silvan     | Wehrli     | wehrlis@rki.de               | ~Silvan_Wehrli1      | Robert Koch Institute, Berlin, Germany                |
| manandey          | Manan      | Dey        | manandey1@gmail.com          | ~Manan_Dey2          | Salesforce, India                                     |
| isaac-chung       | Isaac      | Chung      | chungisaac1217@gmail.com     | ~Isaac_Kwan_Yin_Chung1 | N/A                                                 |
| asparius          | Ömer       | Çağatan    | ocagatan19@ku.edu.tr         | ~Ömer_Veysel_Çağatan1 | Koç University,Turkey                                |
| rafalposwiata     | Rafał      | Poświata   | rposwiata@opi.org.pl         | ~Rafał_Poświata1     | National Information Processing Institute, Warsaw, Poland |
| rbroc             | Roberta    | Rocca      | roberta.rocca@cas.au.dk      | ~Roberta_Rocca1      | Aarhus University, Denmark                            |
| awinml            | Ashwin     | Mathur     | ashwinxmathur@gmail.com      |                      | N/A                                                   |
| guangyusong       | Guangyu    | Song       | guangysong@gmail.com         | ~Guangyu_Song1       | N/A                            |
| davidstap.        | David      | Stap       | dd.stap@gmail.com            | ~David_Stap          | University of Amsterdam.                         |
| HLasse            | Lasse      | Hansen     | lasseh0310@gmail.com         | ~Lasse_Hansen2       | Aarhus University, Denmark                            |
| jaygala24         | Jay        | Gala       | jaygala24@gmail.com          | ~Jay_Gala1           | Nilekani Center at AI4Bharat                          |
| digantamisra      | Diganta    | Misra      | diganta.misra@mila.quebec    | ~Diganta_Misra1       | Mila - Quebec AI Institute                           |
| PranjalChitale    | Pranjal    | Chitale    | cs21s022@smail.iitm.ac.in    | ~Pranjal_A_Chitale1       | Indian Institute of Technology Madras            |
| Akash190104       | Akash      | Kundu      | akashkundu2xx4@gmail.com      |~Akash_Kundu2             | Heritage Institute of Technology, Kolkata && Apart Research |
| dwzhu-pku         | Dawei      | Zhu        | dwzhu@pku.edu.cn             | ~Dawei_Zhu2       | Peking University            |
| ljvmiranda921     | Lester James | Miranda  | ljm@allenai.org              | ~Lester_James_Validad_Miranda1 | Allen Institute for AI |
| Andrian0s     | Andrianos | Michail  | andrianos.michail@cl.uzh.ch         | ~Andrianos_Michail1 | University of Zurich|
| simon-clematide     | Simon | Clematide  | simon.clematide@cl.uzh.ch         | ~Simon_Clematide1 | University of Zurich|
| SaitejaUtpala     | Saiteja | Utpala  | saitejautpala@gmail.com         | ~Saiteja_Utpala1 | Microsoft Research|
| mmhamdy     | Mohammed | Hamdy  | mhamdy.res@gmail.com         | ~Mohammed_Hamdy1 | Cohere For AI Community|
| jupyterjazz       | Saba         | Sturua     | saba.sturua@jina.ai              |     ~Saba_Sturua1      | Jina AI                                                     |
<<<<<<< HEAD
| rasdani           | Daniel     | Auras      | daniel@ellamind.com          |                        | ellamind, Germany                                   |
| ShawonAshraf      | Shawon     | Ashraf     | shawon@ellamind.com          |                        | ellamind, Germany                                   |
| bjoernpl          | Björn      | Plüster    | bjoern@ellamind.com          |                        | ellamind, Germany                                   |
| jphme             | Jan Philipp| Harries    | jan@ellamind.com             |                        | ellamind, Germany                                   |
=======
| Ruqyai       | Ruqiya         | Bin Safi     | ruqiya.binsafi@libfstudy.ac.uk           |    ~Ruqiya_Bin_Safi1       | LIBF : The London Institute of Banking & Finance                                                    |
| kranthigv     | Kranthi Kiran | GV  | kranthi.gv@nyu.edu         | ~Kranthi_Kiran_GV1 | New York University|
| jupyterjazz       | Saba         | Sturua     | saba.sturua@jina.ai              |     ~Saba_Sturua1      | Jina AI   
| shreeya-dhakal            | Shreeya     | Dhakal     | ssdhakal57@gmail.com      |                      | Individual Contributor                                                   |
| dipam7 | Dipam | Vasani | dipam44@gmail.com | ~Dipam_Vasani1 | Individual Contributor                                                  |
| jankounchained    | Jan        | Kostkan    | jan.kostkan@cas.au.dk | ~Jan_Kostkan1        | Aarhus University, Denmark                            |
>>>>>>> 325fb14e
<|MERGE_RESOLUTION|>--- conflicted
+++ resolved
@@ -76,16 +76,13 @@
 | SaitejaUtpala     | Saiteja | Utpala  | saitejautpala@gmail.com         | ~Saiteja_Utpala1 | Microsoft Research|
 | mmhamdy     | Mohammed | Hamdy  | mhamdy.res@gmail.com         | ~Mohammed_Hamdy1 | Cohere For AI Community|
 | jupyterjazz       | Saba         | Sturua     | saba.sturua@jina.ai              |     ~Saba_Sturua1      | Jina AI                                                     |
-<<<<<<< HEAD
-| rasdani           | Daniel     | Auras      | daniel@ellamind.com          |                        | ellamind, Germany                                   |
-| ShawonAshraf      | Shawon     | Ashraf     | shawon@ellamind.com          |                        | ellamind, Germany                                   |
-| bjoernpl          | Björn      | Plüster    | bjoern@ellamind.com          |                        | ellamind, Germany                                   |
-| jphme             | Jan Philipp| Harries    | jan@ellamind.com             |                        | ellamind, Germany                                   |
-=======
 | Ruqyai       | Ruqiya         | Bin Safi     | ruqiya.binsafi@libfstudy.ac.uk           |    ~Ruqiya_Bin_Safi1       | LIBF : The London Institute of Banking & Finance                                                    |
 | kranthigv     | Kranthi Kiran | GV  | kranthi.gv@nyu.edu         | ~Kranthi_Kiran_GV1 | New York University|
 | jupyterjazz       | Saba         | Sturua     | saba.sturua@jina.ai              |     ~Saba_Sturua1      | Jina AI   
 | shreeya-dhakal            | Shreeya     | Dhakal     | ssdhakal57@gmail.com      |                      | Individual Contributor                                                   |
 | dipam7 | Dipam | Vasani | dipam44@gmail.com | ~Dipam_Vasani1 | Individual Contributor                                                  |
 | jankounchained    | Jan        | Kostkan    | jan.kostkan@cas.au.dk | ~Jan_Kostkan1        | Aarhus University, Denmark                            |
->>>>>>> 325fb14e
+| rasdani           | Daniel     | Auras      | daniel@ellamind.com          |                        | ellamind, Germany                                   |
+| ShawonAshraf      | Shawon     | Ashraf     | shawon@ellamind.com          |                        | ellamind, Germany                                   |
+| bjoernpl          | Björn      | Plüster    | bjoern@ellamind.com          |                        | ellamind, Germany                                   |
+| jphme             | Jan Philipp| Harries    | jan@ellamind.com             |                        | ellamind, Germany                                   |