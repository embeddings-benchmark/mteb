--- conflicted
+++ resolved
@@ -2,11 +2,7 @@
 
 | GitHub            | Total points | New dataset | New task | Dataset annotations | (Bug)fixes | Running Models | Review PR |  Paper Writing | Ideation | Coordination |
 | ----------------- | ------------ | ----------- | -------- | ------------------- | ---------- | -------------- |  -------- | -------------- | -------- | ------------- |
-<<<<<<< HEAD
-| KennethEnevoldsen |              |   38        |          |                     |         7  |                |           |                |         |               |
-=======
-| KennethEnevoldsen |              |   38        |          |                     |         4  |                |           |                |         |               |
->>>>>>> 74f33f00
+| KennethEnevoldsen |              |   38        |          |                     |         8  |                |           |                |         |               |
 | x-tabdeveloping   |              |    2        |          |                     |            |                |           |                |        |               |
 
 Note that coordination and ideation is not included in the total points, but is used to determine first and last authors. 
