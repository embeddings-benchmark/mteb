# Points


**Note**: The points have been moved to [`points`](https://github.com/embeddings-benchmark/mteb/tree/main/docs/mmteb/points) folder to avoid merge conflicts. To add points you will now have to add a jsonl file to the folder. An example could looks like so:

```
{"GitHub": "GitHubUser1", "New dataset": 6}
{"GitHub": "GitHubUser2",  "Review PR": 2}
```

The file should be named after the PR number. E.g. `438.jsonl`, where 438 is the PR number.

The possible keys to include is: 

```{python}
{
    "GitHub": "GitHubUser1",
    "New dataset": 2-6,  # 2 points for the dataset and 4 points for the task
    "New task": 2, # e.g. a new style of task (e.g. classification, or retrieval)
    "Dataset annotations": 1, # 1 point for each full dataset annotation
    "Bug fixes": 2-10, # depends on the complexity of the fix
    "Running Models": 1, # pr model run
    "Review PR": 2, # two points pr. reviewer, can be given to multiple reviewers
    "Paper Writing": NA, 
    "Ideation": NA,
    "Coordination": NA
}
```

**Note**: The points have been moved to the points folder to avoid merge conflicts.

Note that coordination and ideation are not included in the points yet, but are used to determine first and last authors.

# Contributor Informations

Please also add your first name and last name are as you want them to appear in a publication. If you do not wish to have your name in a publication, please add a note to that effect.

| GitHub            | First name | Last name  | Email                        | User on openreview   | Affiliations                                          |
| ----------------- | ---------- | ---------- | ---------------------------- | -------------------- | ----------------------------------------------------- |
| KennethEnevoldsen | Kenneth    | Enevoldsen | kennethcenevoldsen@gmail.com | ~Kenneth_Enevoldsen1 | Aarhus University, Denmark                            |
| x-tabdeveloping   | Márton     | Kardos     | martonkardos@cas.au.dk       | ~Márton_Kardos1      | Aarhus University, Denmark                            |
| imenelydiaker     | Imene      | Kerboua    |                              |                      | Esker, Lyon, France && INSA Lyon, LIRIS, Lyon, France |
| wissam-sib        | Wissam     | Siblini    |  wissam.siblini92@gmail.com    |   ~Wissam_Siblini1                   | N/A                                                   |
| GabrielSequeira   | Gabriel    | Sequeira   |                              |                      | N/A                                                   |
| schmarion         | Marion     | Schaeffer  |                              |  ~Marion_Schaeffer1  |  Wikit, Lyon, France                                  |
| MathieuCiancone   | Mathieu    | Ciancone   |                              |                      |  Wikit, Lyon, France                                  |
| MartinBernstorff  | Martin     | Bernstorff | martinbernstorff@gmail.com   | ~Martin_Bernstorff1  |  Aarhus University, Denmark                           |
| staoxiao          | Shitao     | Xiao       | 2906698981@qq.com            | ~Shitao_Xiao1        |  Beijing Academy of Artificial Intelligence           |
| ZhengLiu101       | Zheng     | Liu         | zhengliu1026@gmail.com       | ~Zheng_Liu4          |  Beijing Academy of Artificial Intelligence           |
| achibb            | Aaron      | Chibb      |                              |                      | N/A                                                   |
| cassanof          | Federico   | Cassano    | federico.cassanno@federico.codes | ~Federico_Cassano1 | Northeastern University, Boston, USA                |
| taidnguyen        | Nguyen     | Tai        | taing@seas.upenn.edu         | ~Nguyen_Tai1         |  University of Pennsylvania                           |
| xu3kev            | Wen-Ding   | Li         | wl678@cornell.edu            | ~Wen-Ding_Li1        |  Cornell University                                   |
| Rysias            | Jonathan   | Rystrøm    | jonathan.rystroem@gmail.com  |                      | University of Oxford, UK                              |
| taeminlee         | Taemin     | Lee        | taeminlee@korea.ac.kr        | ~Taemin_Lee1         | Korea University Human-Inspired AI Research           |
| izhx              | Xin        | Zhang      | zhangxin2023@stu.hit.edu.cn  |                      |  Harbin Institute of Technology, Shenzhen             |
| orionw            | Orion      | Weller     | oweller@cs.jhu.edu           | ~Orion_Weller1       |  Johns Hopkins University                             |
| slvnwhrl          | Silvan     | Wehrli     | wehrlis@rki.de               | ~Silvan_Wehrli1      | Robert Koch Institute, Berlin, Germany                |
| manandey          | Manan      | Dey        | manandey1@gmail.com          | ~Manan_Dey2          | Salesforce, India                                     |
| isaac-chung       | Isaac      | Chung      | chungisaac1217@gmail.com     | ~Isaac_Kwan_Yin_Chung1 | N/A                                                 |
| asparius          | Ömer       | Çağatan    | ocagatan19@ku.edu.tr         | ~Ömer_Veysel_Çağatan1 | Koç University,Turkey                                |
| rafalposwiata     | Rafał      | Poświata   | rposwiata@opi.org.pl         | ~Rafał_Poświata1     | National Information Processing Institute, Warsaw, Poland |
| rbroc             | Roberta    | Rocca      | roberta.rocca@cas.au.dk      | ~Roberta_Rocca1      | Aarhus University, Denmark                            |
| awinml            | Ashwin     | Mathur     | ashwinxmathur@gmail.com      |                      | N/A                                                   |
| guangyusong       | Guangyu    | Song       | guangysong@gmail.com         | ~Guangyu_Song1       | Tano Labs                            |
| davidstap        | David      | Stap       | dd.stap@gmail.com            | ~David_Stap          | University of Amsterdam.                         |
| HLasse            | Lasse      | Hansen     | lasseh0310@gmail.com         | ~Lasse_Hansen2       | Aarhus University, Denmark                            |
| jaygala24         | Jay        | Gala       | jaygala24@gmail.com          | ~Jay_Gala1           | MBZUAI                          |
| digantamisra98      | Diganta    | Misra      | diganta.misra@mila.quebec    | ~Diganta_Misra1       | Mila - Quebec AI Institute                           |
| PranjalChitale    | Pranjal    | Chitale    | cs21s022@smail.iitm.ac.in    | ~Pranjal_A_Chitale1       | Indian Institute of Technology Madras            |
| Akash190104       | Akash      | Kundu      | akashkundu2xx4@gmail.com      |~Akash_Kundu2             | Heritage Institute of Technology, Kolkata && Apart Research |
| dwzhu-pku         | Dawei      | Zhu        | dwzhu@pku.edu.cn             | ~Dawei_Zhu2       | Peking University            |
| ljvmiranda921     | Lester James | Miranda  | ljm@allenai.org              | ~Lester_James_Validad_Miranda1 | Allen Institute for AI |
| Sakshamrzt        | Saksham    | Thakur     | sthakur5@alumni.ncsu.edu     | ~Saksham_Thakur1     | N/A                                                   |
| Andrian0s     | Andrianos | Michail  | andrianos.michail@cl.uzh.ch         | ~Andrianos_Michail1 | University of Zurich|
| simon-clematide     | Simon | Clematide  | simon.clematide@cl.uzh.ch         | ~Simon_Clematide1 | University of Zurich|
| SaitejaUtpala     | Saiteja | Utpala  | saitejautpala@gmail.com         | ~Saiteja_Utpala1 | Microsoft Research|
| mmhamdy     | Mohammed | Hamdy  | mhamdy.res@gmail.com         | ~Mohammed_Hamdy1 | Cohere For AI Community|
| jupyterjazz       | Saba         | Sturua     | saba.sturua@jina.ai              |     ~Saba_Sturua1      | Jina AI                                                     |
| Ruqyai       | Ruqiya         | Bin Safi     | ruqiya.binsafi@libfstudy.ac.uk           |    ~Ruqiya_Bin_Safi1       | LIBF : The London Institute of Banking and Finance                                     
| kranthigv     | Kranthi Kiran | GV  | kranthi.gv@nyu.edu         | ~Kranthi_Kiran_GV1 | New York University|
| shreeya-dhakal            | Shreeya     | Dhakal     | ssdhakal57@gmail.com      |                      | Individual Contributor                                                   |
| dipam7 | Dipam | Vasani | dipam44@gmail.com | ~Dipam_Vasani1 | Individual Contributor                                                  |
| Art3mis07 | Gayatri | K | gayatrikrishnakumar0707@gmail.com | ~Gayatri_K1 | R. V. College of Engineering, Bengaluru | 
| jankounchained    | Jan        | Kostkan    | jan.kostkan@cas.au.dk | ~Jan_Kostkan1        | Aarhus University, Denmark                            |
| bp-high           | Bhavish       | Pahwa      | t-bpahwa@microsoft.com           | ~Bhavish_Pahwa1 | Microsoft Research                              |
| rasdani           | Daniel     | Auras      | daniel@ellamind.com          |   ~Daniel_Auras1     | ellamind, Germany                                   |
| ShawonAshraf      | Shawon     | Ashraf     | shawon@ellamind.com          |   ~Shawon_Ashraf1    | ellamind, Germany                                   |
| bjoernpl          | Björn      | Plüster    | bjoern@ellamind.com          |  ~Björn_Plüster1     | ellamind, Germany                                   |
| jphme             | Jan Philipp| Harries    | jan@ellamind.com             |~Jan_Philipp_Harries1 | ellamind, Germany                                   |
| malteos           | Malte       | Ostendorff      | malte@occiglot.eu           | ~Malte_Ostendorff1| Occiglot                             |
| ManuelFay         | Manuel        | Faysse     | manuel.faysse@centralesupelec.fr |              ~Manuel_Faysse1        | CentraleSupélec && Illuin Technology                  |
| hgissbkh          | Hippolyte     | Gisserot-Boukhlef    | hippolyte.gisserot-boukhlef@centralesupelec.fr        |   ~Hippolyte_Gisserot-Boukhlef1    | CentraleSupélec && Artefact Research Center   |
| sted97          | Simone     | Tedeschi    | tedeschi@diag.uniroma1.it        |   ~Simone_Tedeschi1                   | Sapienza University of Rome   |
| gentaiscool          | Genta Indra     | Winata    | gentaindrawinata@gmail.com        |   ~Genta_Indra_Winata1                   | N/A   | 
| henilp105 | Henil | Panchal | henilp105@gmail.com | ~Henil_Shalin_Panchal1 | Nirma University |
| ABorghini          | Alessia     | Borghini    | borghini.alessia99@gmail.com        |   ~Alessia_Borghini1            | Sapienza University of Rome   |
| jordiclive          | Jordan     | Clive    | jordan.clive19@imperial.ac.uk        |   ~Jordan_Clive1            | Imperial College London   |
| gowitheflow-1998          | Chenghao     | Xiao    | chenghao.xiao@durham.ac.uk        |   ~Chenghao_Xiao1            | Durham University   |
| mariyahendriksen          | Mariya     | Hendriksen    | mariya.hendriksen@gmail.com   |   ~Mariya_Hendriksen1            | University of Amsterdam   |
| dokato          | Dominik     | Krzemiński    | dkk33@cantab.ac.uk   |   ~Dominik_Krzemiński1            | Cohere For AI Community   |
| Samoed            | Roman      | Solomatin  | risolomatin@gmail.com        | ~Roman_Solomatin1    | ITMO                                                  |
| Alenush           | Alena      | Fenogenova | alenush93@gmail.com          | ~Alena_Fenogenova1   | SaluteDevices, Russia                                 |
| ab1992ao          | Aleksandr  | Abramov    | andril772@gmail.com          | ~Aleksandr_Abramov1  | SaluteDevices, Russia                                 |
| artemsnegirev     | Artem      | Snegirev   | artem.s.snegirev@gmail.com   | ~Artem_Snegirev1     | SaluteDevices, Russia                                 |
| anpalmak2003      | Anna       | Maksimova  | anpalmak@gmail.com           | ~Anna_Maksimova1     | SaluteDevices, Russia                                 |
| MariyaTikhonova   | Maria      | Tikhonova  | m_tikhonova94@mail.ru        | ~Maria_Tikhonova1    | SaluteDevices, HSE University, Russia                 |
| vaibhavad | Vaibhav    | Adlakha | vaibhav.adlakha@mila.quebec | ~Vaibhav_Adlakha1 | McGill University && Mila - Quebec AI Institute && ServiceNow Research                            |
| sivareddyg | Siva    | Reddy | siva.reddy@mila.quebec | ~Siva_Reddy1 | McGill University && Mila - Quebec AI Institute && ServiceNow Research && Facebook CIFAR AI Chair                            |
| guenthermi        | Michael    | Günther    | michael.guenther@jina.ai     | ~Michael_Günther1    | Jina AI                                               |
| violenil          | Isabelle   | Mohr       | isabelle.mohr@jina.ai        | ~Isabelle_Mohr1      | Jina AI                                               |
| akshita-sukhlecha | Akshita    | Sukhlecha  | sukhlecha.akshita@gmail.com  |                      | N/A                                                   |
| Muennighoff          | Niklas   | Muennighoff       | n.muennighoff@gmail.com        |       | Contextual AI                                               |
| AlexeyVatolin          | Aleksei   | Vatolin       | vatolinalex@gmail.com        | ~Aleksei_Vatolin1      | FRC CSC RAS                                               |
<<<<<<< HEAD
| xhluca | Xing Han | Lù | xing.han.lu@mail.mcgill.ca | ~Xing_Han_Lù1 | McGill University && Mila - Quebec AI Institute |
| crystina-z | Xinyu | Zhang | xinyucrystina.zhang@uwaterloo.ca | ~Crystina_Zhang1 | University of Waterloo |
=======
| tomaarsen          | Tom   | Aarsen       |                           | ~Tom_Aarsen1      | Hugging Face |
| crystina-z | Xinyu | Zhang | xinyucrystina.zhang@uwaterloo.ca | ~Crystina_Zhang1 | University of Waterloo |
| mrshu | Marek | Suppa | marek.suppa@fmph.uniba.sk | ~Marek_Suppa1 | Comenius University in Bratislava && Cisco Systems |
>>>>>>> 9733d067
<|MERGE_RESOLUTION|>--- conflicted
+++ resolved
@@ -112,11 +112,8 @@
 | akshita-sukhlecha | Akshita    | Sukhlecha  | sukhlecha.akshita@gmail.com  |                      | N/A                                                   |
 | Muennighoff          | Niklas   | Muennighoff       | n.muennighoff@gmail.com        |       | Contextual AI                                               |
 | AlexeyVatolin          | Aleksei   | Vatolin       | vatolinalex@gmail.com        | ~Aleksei_Vatolin1      | FRC CSC RAS                                               |
-<<<<<<< HEAD
 | xhluca | Xing Han | Lù | xing.han.lu@mail.mcgill.ca | ~Xing_Han_Lù1 | McGill University && Mila - Quebec AI Institute |
 | crystina-z | Xinyu | Zhang | xinyucrystina.zhang@uwaterloo.ca | ~Crystina_Zhang1 | University of Waterloo |
-=======
 | tomaarsen          | Tom   | Aarsen       |                           | ~Tom_Aarsen1      | Hugging Face |
 | crystina-z | Xinyu | Zhang | xinyucrystina.zhang@uwaterloo.ca | ~Crystina_Zhang1 | University of Waterloo |
-| mrshu | Marek | Suppa | marek.suppa@fmph.uniba.sk | ~Marek_Suppa1 | Comenius University in Bratislava && Cisco Systems |
->>>>>>> 9733d067
+| mrshu | Marek | Suppa | marek.suppa@fmph.uniba.sk | ~Marek_Suppa1 | Comenius University in Bratislava && Cisco Systems |