# Points


**Note**: The points have been moved to [`points`](https://github.com/embeddings-benchmark/mteb/tree/main/docs/mmteb/points) folder to avoid merge conflicts. To add points you will now have to add a jsonl file to the folder. An example could looks like so:

```
{"GitHub": "GitHubUser1", "New dataset": 6}
{"GitHub": "GitHubUser2",  "Review PR": 2}
```

The file should be named after the PR number. E.g. `438.jsonl`, where 438 is the PR number.

The possible keys to include is: 

```{python}
{
    "GitHub": "GitHubUser1",
    "New dataset": 2-6,  # 2 points for the dataset and 4 points for the task
    "New task": 2, # e.g. a new style of task (e.g. classification, or retrieval)
    "Dataset annotations": 1, # 1 point for each full dataset annotation
    "Bug fixes": 2-10, # depends on the complexity of the fix
    "Running Models": 1, # pr model run
    "Review PR": 2, # two points pr. reviewer, can be given to multiple reviewers
    "Paper Writing": NA, 
    "Ideation": NA,
    "Coordination": NA
}
```

**Note**: The points have been moved to points folder to avoid merge conflicts.

Note that coordination and ideation is not included in the points yet, but is used to determine first and last authors.

# Contributor Informations

Please also add your first name and last name are as you want them to appear in a publication. If you do not with to have your name in a publication, please add a note to that effect.

| GitHub            | First name | Last name  | Email                        | User on openreview   | Affiliations                                          |
| ----------------- | ---------- | ---------- | ---------------------------- | -------------------- | ----------------------------------------------------- |
| KennethEnevoldsen | Kenneth    | Enevoldsen | kennethcenevoldsen@gmail.com | ~Kenneth_Enevoldsen1 | Aarhus University, Denmark                            |
| x-tabdeveloping   | Márton     | Kardos     | martonkardos@cas.au.dk       | ~Márton_Kardos1      | Aarhus University, Denmark                            |
| imenelydiaker     | Imene      | Kerboua    |                              |                      | Esker, Lyon, France && INSA Lyon, LIRIS, Lyon, France |
| wissam-sib        | Wissam     | Siblini    | wissamsiblini92@gmail.com    |                      | N/A                                                   |
| GabrielSequeira   | Gabriel    | Sequeira   |                              |                      | N/A                                                   |
| schmarion         | Marion     | Schaeffer  |                              |  ~Marion_Schaeffer1  |  Wikit, Lyon, France                                  |
| MathieuCiancone   | Mathieu    | Ciancone   |                              |                      |  Wikit, Lyon, France                                  |
| MartinBernstorff  | Martin     | Bernstorff | martinbernstorff@gmail.com   | ~Martin_Bernstorff1  |  Aarhus University, Denmark                           |
| staoxiao          | Shitao     | Xiao       | 2906698981@qq.com            | ~Shitao_Xiao1        |  Beijing Academy of Artificial Intelligence           |
| ZhengLiu101       | Zheng     | Liu         | zhengliu1026@gmail.com       | ~Zheng_Liu4          |  Beijing Academy of Artificial Intelligence           |
| achibb            | Aaron      | Chibb      |                              |                      | N/A                                                   |
| cassanof          | Federico   | Cassano    | federico.cassanno@federico.codes | ~Federico_Cassano1 | Northeastern University, Boston, USA                |
| taidnguyen        | Nguyen     | Tai        | taing@seas.upenn.edu         | ~Nguyen_Tai1         |  University of Pennsylvania                           |
| xu3kev            | Wen-Ding   | Li         | wl678@cornell.edu            | ~Wen-Ding_Li1        |  Cornell University                                   |
| Rysias            | Jonathan   | Rystrøm    | jonathan.rystroem@gmail.com  |                      | University of Oxford, UK                              |
| taeminlee         | Taemin     | Lee        | taeminlee@korea.ac.kr        | ~Taemin_Lee1         | Korea University Human-Inspired AI Research           |
| izhx              | Xin        | Zhang      | zhangxin2023@stu.hit.edu.cn  |                      |  Harbin Institute of Technology, Shenzhen             |
| orionw            | Orion      | Weller     | oweller@cs.jhu.edu           | ~Orion_Weller1       |  Johns Hopkins University                             |
| slvnwhrl          | Silvan     | Wehrli     | wehrlis@rki.de               | ~Silvan_Wehrli1      | Robert Koch Institute, Berlin, Germany                |
| manandey          | Manan      | Dey        | manandey1@gmail.com          | ~Manan_Dey2          | Salesforce, India                                     |
| isaac-chung       | Isaac      | Chung      | chungisaac1217@gmail.com     | ~Isaac_Kwan_Yin_Chung1 | N/A                                                 |
| asparius          | Ömer       | Çağatan    | ocagatan19@ku.edu.tr         | ~Ömer_Veysel_Çağatan1 | Koç University,Turkey                                |
| rafalposwiata     | Rafał      | Poświata   | rposwiata@opi.org.pl         | ~Rafał_Poświata1     | National Information Processing Institute, Warsaw, Poland |
| rbroc             | Roberta    | Rocca      | roberta.rocca@cas.au.dk      | ~Roberta_Rocca1      | Aarhus University, Denmark                            |
| awinml            | Ashwin     | Mathur     | ashwinxmathur@gmail.com      |                      | N/A                                                   |
| guangyusong       | Guangyu    | Song       | guangysong@gmail.com         | ~Guangyu_Song1       | N/A                            |
| davidstap.        | David      | Stap       | dd.stap@gmail.com            | ~David_Stap          | University of Amsterdam.                         |
| HLasse            | Lasse      | Hansen     | lasseh0310@gmail.com         | ~Lasse_Hansen2       | Aarhus University, Denmark                            |
| jaygala24         | Jay        | Gala       | jaygala24@gmail.com          | ~Jay_Gala1           | Nilekani Center at AI4Bharat                          |
| digantamisra      | Diganta    | Misra      | diganta.misra@mila.quebec    | ~Diganta_Misra1       | Mila - Quebec AI Institute                           |
| PranjalChitale    | Pranjal    | Chitale    | cs21s022@smail.iitm.ac.in    | ~Pranjal_A_Chitale1       | Indian Institute of Technology Madras            |
| Akash190104       | Akash      | Kundu      | akashkundu2xx4@gmail.com      |~Akash_Kundu2             | Heritage Institute of Technology, Kolkata && Apart Research |
| dwzhu-pku         | Dawei      | Zhu        | dwzhu@pku.edu.cn             | ~Dawei_Zhu2       | Peking University            |
| ljvmiranda921     | Lester James | Miranda  | ljm@allenai.org              | ~Lester_James_Validad_Miranda1 | Allen Institute for AI |
<<<<<<< HEAD
| Sakshamrzt        | Saksham    | Thakur     | sthakur5@alumni.ncsu.edu     | ~Saksham_Thakur1     | N/A                                                   |
=======
| Andrian0s     | Andrianos | Michail  | andrianos.michail@cl.uzh.ch         | ~Andrianos_Michail1 | University of Zurich|
| simon-clematide     | Simon | Clematide  | simon.clematide@cl.uzh.ch         | ~Simon_Clematide1 | University of Zurich|
| SaitejaUtpala     | Saiteja | Utpala  | saitejautpala@gmail.com         | ~Saiteja_Utpala1 | Microsoft Research|
| mmhamdy     | Mohammed | Hamdy  | mhamdy.res@gmail.com         | ~Mohammed_Hamdy1 | Cohere For AI Community|
| jupyterjazz       | Saba         | Sturua     | saba.sturua@jina.ai              |     ~Saba_Sturua1      | Jina AI                                                     |
| kranthigv     | Kranthi Kiran | GV  | kranthi.gv@nyu.edu         | ~Kranthi_Kiran_GV1 | New York University|
| jupyterjazz       | Saba         | Sturua     | saba.sturua@jina.ai              |     ~Saba_Sturua1      | Jina AI   
| shreeya-dhakal            | Shreeya     | Dhakal     | ssdhakal57@gmail.com      |                      | Individual Contributor                                                   |
| dipam7 | Dipam | Vasani | dipam44@gmail.com | ~Dipam_Vasani1 | Individual Contributor                                                  |
>>>>>>> e9384be8
<|MERGE_RESOLUTION|>--- conflicted
+++ resolved
@@ -71,16 +71,12 @@
 | Akash190104       | Akash      | Kundu      | akashkundu2xx4@gmail.com      |~Akash_Kundu2             | Heritage Institute of Technology, Kolkata && Apart Research |
 | dwzhu-pku         | Dawei      | Zhu        | dwzhu@pku.edu.cn             | ~Dawei_Zhu2       | Peking University            |
 | ljvmiranda921     | Lester James | Miranda  | ljm@allenai.org              | ~Lester_James_Validad_Miranda1 | Allen Institute for AI |
-<<<<<<< HEAD
 | Sakshamrzt        | Saksham    | Thakur     | sthakur5@alumni.ncsu.edu     | ~Saksham_Thakur1     | N/A                                                   |
-=======
 | Andrian0s     | Andrianos | Michail  | andrianos.michail@cl.uzh.ch         | ~Andrianos_Michail1 | University of Zurich|
 | simon-clematide     | Simon | Clematide  | simon.clematide@cl.uzh.ch         | ~Simon_Clematide1 | University of Zurich|
 | SaitejaUtpala     | Saiteja | Utpala  | saitejautpala@gmail.com         | ~Saiteja_Utpala1 | Microsoft Research|
-| mmhamdy     | Mohammed | Hamdy  | mhamdy.res@gmail.com         | ~Mohammed_Hamdy1 | Cohere For AI Community|
-| jupyterjazz       | Saba         | Sturua     | saba.sturua@jina.ai              |     ~Saba_Sturua1      | Jina AI                                                     |
+| mmhamdy     | Mohammed | Hamdy  | mhamdy.res@gmail.com         | ~Mohammed_Hamdy1 | Cohere For AI Community|                                                 |
 | kranthigv     | Kranthi Kiran | GV  | kranthi.gv@nyu.edu         | ~Kranthi_Kiran_GV1 | New York University|
 | jupyterjazz       | Saba         | Sturua     | saba.sturua@jina.ai              |     ~Saba_Sturua1      | Jina AI   
 | shreeya-dhakal            | Shreeya     | Dhakal     | ssdhakal57@gmail.com      |                      | Individual Contributor                                                   |
-| dipam7 | Dipam | Vasani | dipam44@gmail.com | ~Dipam_Vasani1 | Individual Contributor                                                  |
->>>>>>> e9384be8
+| dipam7 | Dipam | Vasani | dipam44@gmail.com | ~Dipam_Vasani1 | Individual Contributor                                                  |