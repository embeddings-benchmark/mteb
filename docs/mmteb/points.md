--- conflicted
+++ resolved
@@ -1,43 +1,5 @@
 # Points
 
-<<<<<<< HEAD
-| GitHub            | Total points | New dataset | New task | Dataset annotations | (Bug)fixes | Running Models | Review PR |  Paper Writing | Ideation | Coordination |
-|-------------------| ------------ |-------------| -------- | ------------------- | ---------- | -------------- |-----------| -------------- | -------- | ------------- |
-| KennethEnevoldsen |              | 54          |          |                   8 |         18 |                | 70        |                |          |             5 |
-| x-tabdeveloping   |              | 48          |          |                     |            |                |           |                |          |               |
-| imenelydiaker     |              | 88          |          |                     |          3 |                | 36        |                |          |               |
-| wissam-sib        |              | 88          |          |                     |            |                | 2         |                |          |               |
-| GabrielSequeira   |              | 88          |          |                     |            |                |           |                |          |               |
-| schmarion         |              | 88          |          |                     |            |                |           |                |          |               |
-| MathieuCiancone   |              | 88          |          |                     |            |                |           |                |          |               |
-| Sakshamrzt        |              | 10          |          |                     |            |                | 4         |                |          |               |
-| MartinBernstorff  |              | 2           |          |                     | 7          |                | 8         |                |          |               |
-| guenthermi        |              | 12          |          |                     |            |                |           |                |          |               |
-| Muennighoff       |              |             |          |                     |            |                | 16        |                |          |               |
-| rasdani           |              | 4           |          |                     |            |                |           |                |          |               |
-| PhilipMay         |              |             |          |                     |            |                | 2         |                |          |               |
-| slvnwhrl          |              | 12          |          |                     |            |                |           |                |          |               |
-| staoxiao          |              | 50          |          |                     |            |                |           |                |          |               |
-| NouamaneTazi      |              |             |          |                     |            |                | 2         |                |          |               |
-| rafalposwiata     |              | 32          |          |                     |            |                |           |                |          |               |
-| violenil          |              | 26          |          |                     |            |                |           |                |          |               |
-| hanhainebula      |              | 2           |          |                     |            |                |           |                |          |               |
-| taeminlee         |              | 16          |          |                     |            |                |           |                |          |               |
-| izhx              |              | 6           |          |                     |            |                |           |                |          |               |
-| achibb            |              | 2           |          |                     |            |                | 0         |                |          |               |   
-| xu3kev            |              | 10          |          |                     |            |                |           |                |          |               |
-| cassanof          |              | 6           |          |                     | 1          | 1              |           |                |          |               |
-| taidnguyen        |              | 14          |          |                     |            |                |           |                |          |               |
-| orionw            |              |             |          |                     |      14    |                |           |                |          |               |
-| mmhamdy           |              | 14          |          |                     |            |                |           |                |          |               |
-| manandey          |              | 12          |          |                     |            |                |           |                |          |               |
-| isaac-chung       |              | 36          |          |                     |            |                | 20        |                |          |               |
-| asparius          |              | 8           |          |                     |            |                |           |                |          |               |
-| rbroc             |              | 12          |          |                     |            |                |           |                |          |               |
-| dwzhu-pku         |              | 12          |          |                     |            |                |           |                |          |               |
-| guangyusong         |              | 6          |          |                     |            |                |           |                |          |               |
-=======
->>>>>>> 047cdeed
 
 **Note**: The points have been moved to [`points`](https://github.com/embeddings-benchmark/mteb/tree/main/docs/mmteb/points) folder to avoid merge conflicts. To add points you will now have to add a jsonl file to the folder. An example could looks like so:
 
@@ -97,9 +59,5 @@
 | isaac-chung       | Isaac      | Chung      | chungisaac1217@gmail.com     | ~Isaac_Kwan_Yin_Chung1 | N/A                                                 |
 | asparius          | Ömer       | Çağatan    | ocagatan19@ku.edu.tr         | ~Ömer_Veysel_Çağatan1 | Koç University,Turkey                                |
 | rafalposwiata     | Rafał      | Poświata   | rposwiata@opi.org.pl         | ~Rafał_Poświata1     | National Information Processing Institute, Warsaw, Poland |
-<<<<<<< HEAD
 | rbroc             | Roberta    | Rocca      | roberta.rocca@cas.au.dk      | ~Roberta_Rocca1      | Aarhus University, Denmark                            |
-| guangyusong             | Guangyu    | Song      | guangysong@gmail.com      | ~Guangyu_Song1      | N/A                            |
-=======
-| rbroc             | Roberta    | Rocca      | roberta.rocca@cas.au.dk      | ~Roberta_Rocca1      | Aarhus University, Denmark                            |
->>>>>>> 047cdeed
+| guangyusong       | Guangyu    | Song       | guangysong@gmail.com         | ~Guangyu_Song1       | N/A                            |
