--- conflicted
+++ resolved
@@ -29,11 +29,7 @@
 | taidnguyen        |              | 14          |          |                     |            |                |           |                |          |               |
 | orionw            |              |             |          |                     |      14    |                |           |                |          |               |
 | mmhamdy           |              | 14          |          |                     |            |                |           |                |          |               |
-<<<<<<< HEAD
 | manandey          |              | 18          |          |                     |            |                |           |                |          |               |
-=======
-| manandey          |              | 12          |          |                     |            |                |           |                |          |               |
->>>>>>> 0678036c
 | isaac-chung       |              | 36          |          |                     |            |                | 10        |                |          |               |
 | asparius          |              | 8           |          |                     |            |                |           |                |          |               |
 | rbroc             |              | 12          |          |                     |            |                |           |                |          |               |
