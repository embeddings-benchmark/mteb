# Points

| GitHub            | Total points | New dataset | New task | Dataset annotations | (Bug)fixes | Running Models | Review PR |  Paper Writing | Ideation | Coordination |
|-------------------| ------------ |-------------| -------- | ------------------- | ---------- | -------------- |-----------| -------------- | -------- | ------------- |
| KennethEnevoldsen |              | 54          |          |                   8 |         18 |                | 30        |                |          |             5 |
| x-tabdeveloping   |              | 36          |          |                     |            |                |           |                |          |               |
<<<<<<< HEAD
| imenelydiaker     |              | 88          |          |                     |            |                | 12        |                |          |               |
=======
| imenelydiaker     |              | 88          |          |                     |            |                | 13        |                |          |               |
>>>>>>> c8741101
| wissam-sib        |              | 88          |          |                     |            |                | 1         |                |          |               |
| GabrielSequeira   |              | 88          |          |                     |            |                |           |                |          |               |
| schmarion         |              | 88          |          |                     |            |                |           |                |          |               |
| MathieuCiancone   |              | 88          |          |                     |            |                |           |                |          |               |
| Sakshamrzt        |              | 10          |          |                     |            |                | 2         |                |          |               |
| MartinBernstorff  |              | 2           |          |                     | 7          |                | 3         |                |          |               |
| guenthermi        |              | 12          |          |                     |            |                |           |                |          |               |
| Muennighoff       |              |             |          |                     |            |                | 8         |                |          |               |
| rasdani           |              | 4           |          |                     |            |                |           |                |          |               |
| PhilipMay         |              |             |          |                     |            |                | 1         |                |          |               |
| slvnwhrl          |              | 12          |          |                     |            |                |           |                |          |               |
| staoxiao          |              | 50          |          |                     |            |                |           |                |          |               |
| NouamaneTazi      |              |             |          |                     |            |                | 1         |                |          |               |
| rafalposwiata     |              | 32          |          |                     |            |                |           |                |          |               |
| violenil          |              | 26          |          |                     |            |                |           |                |          |               |
| hanhainebula      |              | 2           |          |                     |            |                |           |                |          |               |
| taeminlee         |              | 8           |          |                     |            |                |           |                |          |               |
| izhx              |              | 6           |          |                     |            |                |           |                |          |               |
| achibb            |              | 2           |          |                     |            |                | 0         |                |          |               |   
| xu3kev            |              | 10          |          |                     |            |                |           |                |          |               |
| cassanof          |              | 6           |          |                     | 1          | 1              |           |                |          |               |
| taidnguyen        |              | 14          |          |                     |            |                |           |                |          |               |
| orionw            |              |             |          |                     |      14    |                |           |                |          |               |
| mmhamdy           |              | 12          |          |                     |            |                |           |                |          |               |
| manandey          |              | 6           |          |                     |            |                |           |                |          |               |
<<<<<<< HEAD
| isaac-chung       |              | 24          |          |                     |            |                | 1         |                |          |               |
| asparius          |              | 6           |          |                     |            |                |           |                |          |               |
=======
| isaac-chung       |              | 18          |          |                     |            |                | 1         |                |          |               |
| asparius          |              | 8           |          |                     |            |                |           |                |          |               |

>>>>>>> c8741101


Note that coordination and ideation is not included in the points yet, but is used to determine first and last authors.

# Contributor Informations

First name and last name are as you want them to appear in a publication.

| GitHub            | First name | Last name  | Email                        | User on openreview   | Affiliations                                          |
| ----------------- | ---------- | ---------- | ---------------------------- | -------------------- | ----------------------------------------------------- |
| KennethEnevoldsen | Kenneth    | Enevoldsen | kennethcenevoldsen@gmail.com | ~Kenneth_Enevoldsen1 | Aarhus University, Denmark                            |
| x-tabdeveloping   | Márton     | Kardos     | martonkardos@cas.au.dk       | ~Márton_Kardos1      | Aarhus University, Denmark                            |
| imenelydiaker     | Imene      | Kerboua    |                              |                      | Esker, Lyon, France && INSA Lyon, LIRIS, Lyon, France |
| wissam-sib        | Wissam     | Siblini    | wissamsiblini92@gmail.com    |                      | N/A                                                   |
| GabrielSequeira   | Gabriel    | Sequeira   |                              |                      | N/A                                                   |
| schmarion         | Marion     | Schaeffer  |                              |  ~Marion_Schaeffer1  |  Wikit, Lyon, France                                  |
| MathieuCiancone   | Mathieu    | Ciancone   |                              |                      |  Wikit, Lyon, France                                  |
| MartinBernstorff  | Martin     | Bernstorff | martinbernstorff@gmail.com   | ~Martin_Bernstorff1  |  Aarhus University, Denmark                           |
| staoxiao          | Shitao     | Xiao       | 2906698981@qq.com            | ~Shitao_Xiao1        |  Beijing Academy of Artificial Intelligence           |
| achibb            | Aaron      | Chibb      |                              |                      | N/A                                                   |
| cassanof          | Federico   | Cassano    | federico.cassanno@federico.codes | ~Federico_Cassano1 | Northeastern University, Boston, USA                |
| taidnguyen        | Nguyen     | Tai        | taing@seas.upenn.edu         | ~Nguyen_Tai1         |  University of Pennsylvania                           |
| xu3kev            | Wen-Ding   | Li         | wl678@cornell.edu            | ~Wen-Ding_Li1        |  Cornell University                                   |
| izhx              | Xin        | Zhang      | zhangxin2023@stu.hit.edu.cn  |                      |  Harbin Institute of Technology, Shenzhen             |
| orionw            | Orion      | Weller     | oweller@cs.jhu.edu           | ~Orion_Weller1       |  Johns Hopkins University                             |
| slvnwhrl          | Silvan     | Wehrli     | wehrlis@rki.de               | ~Silvan_Wehrli1      | Robert Koch Institute, Berlin, Germany                |
| manandey          | Manan     | Dey     | manandey1@gmail.com               | ~Manan_Dey2      | Salesforce, India                |
| isaac-chung       | Isaac      | Chung      | chungisaac1217@gmail.com     | ~Isaac_Kwan_Yin_Chung1 | N/A                                                 |
| asparius       | Ömer      | Çağatan      | ocagatan19@ku.edu.tr     | ~Ömer_Veysel_Çağatan1 | Koç University,Turkey                                                 |
<|MERGE_RESOLUTION|>--- conflicted
+++ resolved
@@ -4,11 +4,7 @@
 |-------------------| ------------ |-------------| -------- | ------------------- | ---------- | -------------- |-----------| -------------- | -------- | ------------- |
 | KennethEnevoldsen |              | 54          |          |                   8 |         18 |                | 30        |                |          |             5 |
 | x-tabdeveloping   |              | 36          |          |                     |            |                |           |                |          |               |
-<<<<<<< HEAD
-| imenelydiaker     |              | 88          |          |                     |            |                | 12        |                |          |               |
-=======
-| imenelydiaker     |              | 88          |          |                     |            |                | 13        |                |          |               |
->>>>>>> c8741101
+| imenelydiaker     |              | 88          |          |                     |            |                | 14        |                |          |               |
 | wissam-sib        |              | 88          |          |                     |            |                | 1         |                |          |               |
 | GabrielSequeira   |              | 88          |          |                     |            |                |           |                |          |               |
 | schmarion         |              | 88          |          |                     |            |                |           |                |          |               |
@@ -34,14 +30,8 @@
 | orionw            |              |             |          |                     |      14    |                |           |                |          |               |
 | mmhamdy           |              | 12          |          |                     |            |                |           |                |          |               |
 | manandey          |              | 6           |          |                     |            |                |           |                |          |               |
-<<<<<<< HEAD
 | isaac-chung       |              | 24          |          |                     |            |                | 1         |                |          |               |
-| asparius          |              | 6           |          |                     |            |                |           |                |          |               |
-=======
-| isaac-chung       |              | 18          |          |                     |            |                | 1         |                |          |               |
 | asparius          |              | 8           |          |                     |            |                |           |                |          |               |
-
->>>>>>> c8741101
 
 
 Note that coordination and ideation is not included in the points yet, but is used to determine first and last authors.
