--- conflicted
+++ resolved
@@ -1,43 +1,6 @@
 # Points
 
-<<<<<<< HEAD
-| GitHub            | Total points | New dataset | New task | Dataset annotations | (Bug)fixes | Running Models | Review PR |  Paper Writing | Ideation | Coordination |
-|-------------------| ------------ |-------------| -------- | ------------------- | ---------- | -------------- |-----------| -------------- | -------- | ------------- |
-| KennethEnevoldsen |              | 54          |          |                   8 |         18 |                | 70        |                |          |             5 |
-| x-tabdeveloping   |              | 48          |          |                     |            |                |           |                |          |               |
-| imenelydiaker     |              | 88          |          |                     |          3 |                | 36        |                |          |               |
-| wissam-sib        |              | 88          |          |                     |            |                | 2         |                |          |               |
-| GabrielSequeira   |              | 88          |          |                     |            |                |           |                |          |               |
-| schmarion         |              | 88          |          |                     |            |                |           |                |          |               |
-| MathieuCiancone   |              | 88          |          |                     |            |                |           |                |          |               |
-| Sakshamrzt        |              | 10          |          |                     |            |                | 4         |                |          |               |
-| MartinBernstorff  |              | 2           |          |                     | 7          |                | 8         |                |          |               |
-| guenthermi        |              | 12          |          |                     |            |                |           |                |          |               |
-| Muennighoff       |              |             |          |                     |            |                | 16        |                |          |               |
-| rasdani           |              | 4           |          |                     |            |                |           |                |          |               |
-| PhilipMay         |              |             |          |                     |            |                | 2         |                |          |               |
-| slvnwhrl          |              | 12          |          |                     |            |                |           |                |          |               |
-| staoxiao          |              | 50          |          |                     |            |                |           |                |          |               |
-| NouamaneTazi      |              |             |          |                     |            |                | 2         |                |          |               |
-| rafalposwiata     |              | 32          |          |                     |            |                |           |                |          |               |
-| violenil          |              | 26          |          |                     |            |                |           |                |          |               |
-| hanhainebula      |              | 2           |          |                     |            |                |           |                |          |               |
-| taeminlee         |              | 16          |          |                     |            |                |           |                |          |               |
-| izhx              |              | 6           |          |                     |            |                |           |                |          |               |
-| achibb            |              | 2           |          |                     |            |                | 0         |                |          |               |   
-| xu3kev            |              | 10          |          |                     |            |                |           |                |          |               |
-| cassanof          |              | 6           |          |                     | 1          | 1              |           |                |          |               |
-| taidnguyen        |              | 14          |          |                     |            |                |           |                |          |               |
-| orionw            |              |             |          |                     |      14    |                |           |                |          |               |
-| mmhamdy           |              | 14          |          |                     |            |                |           |                |          |               |
-| manandey          |              | 18          |          |                     |            |                |           |                |          |               |
-| isaac-chung       |              | 42          |          |                     |            |                | 12        |                |          |               |
-| asparius          |              | 8           |          |                     |            |                |           |                |          |               |
-| rbroc             |              | 12          |          |                     |            |                |           |                |          |               |
-| dwzhu-pku         |              | 12          |          |                     |            |                |           |                |          |               |
-=======
 **Note**: The points have been moved to [`points`](https://github.com/embeddings-benchmark/mteb/tree/main/docs/mmteb/points) folder to avoid merge conflicts. To add points you will now have to add a jsonl file to the folder. An example could looks like so:
->>>>>>> ea9c3869
 
 ```
 {"GitHub": "GitHubUser1", "New dataset": 6}
