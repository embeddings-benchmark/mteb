# Points


**Note**: The points have been moved to [`points`](https://github.com/embeddings-benchmark/mteb/tree/main/docs/mmteb/points) folder to avoid merge conflicts. To add points you will now have to add a jsonl file to the folder. An example could looks like so:

```
{"GitHub": "GitHubUser1", "New dataset": 6}
{"GitHub": "GitHubUser2",  "Review PR": 2}
```

The file should be named after the PR number. E.g. `438.jsonl`, where 438 is the PR number.

The possible keys to include is: 

```{python}
{
    "GitHub": "GitHubUser1",
    "New dataset": 2-6,  # 2 points for the dataset and 4 points for the task
    "New task": 2, # e.g. a new style of task (e.g. classification, or retrieval)
    "Dataset annotations": 1, # 1 point for each full dataset annotation
    "Bug fixes": 2-10, # depends on the complexity of the fix
    "Running Models": 1, # pr model run
    "Review PR": 2, # two points pr. reviewer, can be given to multiple reviewers
    "Paper Writing": NA, 
    "Ideation": NA,
    "Coordination": NA
}
```

**Note**: The points have been moved to points folder to avoid merge conflicts.

Note that coordination and ideation is not included in the points yet, but is used to determine first and last authors.

# Contributor Informations

Please also add your first name and last name are as you want them to appear in a publication. If you do not with to have your name in a publication, please add a note to that effect.

| GitHub            | First name | Last name  | Email                        | User on openreview   | Affiliations                                          |
| ----------------- | ---------- | ---------- | ---------------------------- | -------------------- | ----------------------------------------------------- |
| KennethEnevoldsen | Kenneth    | Enevoldsen | kennethcenevoldsen@gmail.com | ~Kenneth_Enevoldsen1 | Aarhus University, Denmark                            |
| x-tabdeveloping   | Márton     | Kardos     | martonkardos@cas.au.dk       | ~Márton_Kardos1      | Aarhus University, Denmark                            |
| imenelydiaker     | Imene      | Kerboua    |                              |                      | Esker, Lyon, France && INSA Lyon, LIRIS, Lyon, France |
| wissam-sib        | Wissam     | Siblini    | wissamsiblini92@gmail.com    |                      | N/A                                                   |
| GabrielSequeira   | Gabriel    | Sequeira   |                              |                      | N/A                                                   |
| schmarion         | Marion     | Schaeffer  |                              |  ~Marion_Schaeffer1  |  Wikit, Lyon, France                                  |
| MathieuCiancone   | Mathieu    | Ciancone   |                              |                      |  Wikit, Lyon, France                                  |
| MartinBernstorff  | Martin     | Bernstorff | martinbernstorff@gmail.com   | ~Martin_Bernstorff1  |  Aarhus University, Denmark                           |
| staoxiao          | Shitao     | Xiao       | 2906698981@qq.com            | ~Shitao_Xiao1        |  Beijing Academy of Artificial Intelligence           |
| ZhengLiu101       | Zheng     | Liu         | zhengliu1026@gmail.com       | ~Zheng_Liu4          |  Beijing Academy of Artificial Intelligence           |
| achibb            | Aaron      | Chibb      |                              |                      | N/A                                                   |
| cassanof          | Federico   | Cassano    | federico.cassanno@federico.codes | ~Federico_Cassano1 | Northeastern University, Boston, USA                |
| taidnguyen        | Nguyen     | Tai        | taing@seas.upenn.edu         | ~Nguyen_Tai1         |  University of Pennsylvania                           |
| xu3kev            | Wen-Ding   | Li         | wl678@cornell.edu            | ~Wen-Ding_Li1        |  Cornell University                                   |
| Rysias            | Jonathan   | Rystrøm    | jonathan.rystroem@gmail.com  |                      | University of Oxford, UK                              |
| taeminlee         | Taemin     | Lee        | taeminlee@korea.ac.kr        | ~Taemin_Lee1         | Korea University Human-Inspired AI Research           |
| izhx              | Xin        | Zhang      | zhangxin2023@stu.hit.edu.cn  |                      |  Harbin Institute of Technology, Shenzhen             |
| orionw            | Orion      | Weller     | oweller@cs.jhu.edu           | ~Orion_Weller1       |  Johns Hopkins University                             |
| slvnwhrl          | Silvan     | Wehrli     | wehrlis@rki.de               | ~Silvan_Wehrli1      | Robert Koch Institute, Berlin, Germany                |
| manandey          | Manan      | Dey        | manandey1@gmail.com          | ~Manan_Dey2          | Salesforce, India                                     |
| isaac-chung       | Isaac      | Chung      | chungisaac1217@gmail.com     | ~Isaac_Kwan_Yin_Chung1 | N/A                                                 |
| asparius          | Ömer       | Çağatan    | ocagatan19@ku.edu.tr         | ~Ömer_Veysel_Çağatan1 | Koç University,Turkey                                |
| rafalposwiata     | Rafał      | Poświata   | rposwiata@opi.org.pl         | ~Rafał_Poświata1     | National Information Processing Institute, Warsaw, Poland |
| rbroc             | Roberta    | Rocca      | roberta.rocca@cas.au.dk      | ~Roberta_Rocca1      | Aarhus University, Denmark                            |
| awinml            | Ashwin     | Mathur     | ashwinxmathur@gmail.com      |                      | N/A                                                   |
| guangyusong       | Guangyu    | Song       | guangysong@gmail.com         | ~Guangyu_Song1       | N/A                            |
| davidstap.        | David      | Stap       | dd.stap@gmail.com            | ~David_Stap          | University of Amsterdam.                         |
| HLasse            | Lasse      | Hansen     | lasseh0310@gmail.com         | ~Lasse_Hansen2       | Aarhus University, Denmark                            |
| jaygala24         | Jay        | Gala       | jaygala24@gmail.com          | ~Jay_Gala1           | Nilekani Center at AI4Bharat                          |
| digantamisra      | Diganta    | Misra      | diganta.misra@mila.quebec    | ~Diganta_Misra1       | Mila - Quebec AI Institute                           |
| PranjalChitale    | Pranjal    | Chitale    | cs21s022@smail.iitm.ac.in    | ~Pranjal_A_Chitale1       | Indian Institute of Technology Madras            |
| Akash190104       | Akash      | Kundu      | akashkundu2xx4@gmail.com      |~Akash_Kundu2             | Heritage Institute of Technology, Kolkata && Apart Research |
| dwzhu-pku         | Dawei      | Zhu        | dwzhu@pku.edu.cn             | ~Dawei_Zhu2       | Peking University            |
| ljvmiranda921     | Lester James | Miranda  | ljm@allenai.org              | ~Lester_James_Validad_Miranda1 | Allen Institute for AI |
| Sakshamrzt        | Saksham    | Thakur     | sthakur5@alumni.ncsu.edu     | ~Saksham_Thakur1     | N/A                                                   |
| Andrian0s     | Andrianos | Michail  | andrianos.michail@cl.uzh.ch         | ~Andrianos_Michail1 | University of Zurich|
| simon-clematide     | Simon | Clematide  | simon.clematide@cl.uzh.ch         | ~Simon_Clematide1 | University of Zurich|
| SaitejaUtpala     | Saiteja | Utpala  | saitejautpala@gmail.com         | ~Saiteja_Utpala1 | Microsoft Research|
<<<<<<< HEAD
| mmhamdy     | Mohammed | Hamdy  | mhamdy.res@gmail.com         | ~Mohammed_Hamdy1 | Cohere For AI Community|                                                 |
=======
| mmhamdy     | Mohammed | Hamdy  | mhamdy.res@gmail.com         | ~Mohammed_Hamdy1 | Cohere For AI Community|
| jupyterjazz       | Saba         | Sturua     | saba.sturua@jina.ai              |     ~Saba_Sturua1      | Jina AI                                                     |
| Ruqyai       | Ruqiya         | Bin Safi     | ruqiya.binsafi@libfstudy.ac.uk           |    ~Ruqiya_Bin_Safi1       | LIBF : The London Institute of Banking & Finance                                                    |
>>>>>>> d7d677c9
| kranthigv     | Kranthi Kiran | GV  | kranthi.gv@nyu.edu         | ~Kranthi_Kiran_GV1 | New York University|
| jupyterjazz       | Saba         | Sturua     | saba.sturua@jina.ai              |     ~Saba_Sturua1      | Jina AI   
| shreeya-dhakal            | Shreeya     | Dhakal     | ssdhakal57@gmail.com      |                      | Individual Contributor                                                   |
| dipam7 | Dipam | Vasani | dipam44@gmail.com | ~Dipam_Vasani1 | Individual Contributor                                                  |
| Art3mis07 | Gayatri | K | gayatrikrishnakumar0707@gmail.com | ~Gayatri_K1 | R. V. College of Engineering, Bengaluru | 
| jankounchained    | Jan        | Kostkan    | jan.kostkan@cas.au.dk | ~Jan_Kostkan1        | Aarhus University, Denmark                            |
| bp-high           | Bhavish       | Pahwa      | t-bpahwa@microsoft.com           | ~Bhavish_Pahwa1 | Microsoft Research                              |<|MERGE_RESOLUTION|>--- conflicted
+++ resolved
@@ -75,13 +75,9 @@
 | Andrian0s     | Andrianos | Michail  | andrianos.michail@cl.uzh.ch         | ~Andrianos_Michail1 | University of Zurich|
 | simon-clematide     | Simon | Clematide  | simon.clematide@cl.uzh.ch         | ~Simon_Clematide1 | University of Zurich|
 | SaitejaUtpala     | Saiteja | Utpala  | saitejautpala@gmail.com         | ~Saiteja_Utpala1 | Microsoft Research|
-<<<<<<< HEAD
-| mmhamdy     | Mohammed | Hamdy  | mhamdy.res@gmail.com         | ~Mohammed_Hamdy1 | Cohere For AI Community|                                                 |
-=======
 | mmhamdy     | Mohammed | Hamdy  | mhamdy.res@gmail.com         | ~Mohammed_Hamdy1 | Cohere For AI Community|
 | jupyterjazz       | Saba         | Sturua     | saba.sturua@jina.ai              |     ~Saba_Sturua1      | Jina AI                                                     |
 | Ruqyai       | Ruqiya         | Bin Safi     | ruqiya.binsafi@libfstudy.ac.uk           |    ~Ruqiya_Bin_Safi1       | LIBF : The London Institute of Banking & Finance                                                    |
->>>>>>> d7d677c9
 | kranthigv     | Kranthi Kiran | GV  | kranthi.gv@nyu.edu         | ~Kranthi_Kiran_GV1 | New York University|
 | jupyterjazz       | Saba         | Sturua     | saba.sturua@jina.ai              |     ~Saba_Sturua1      | Jina AI   
 | shreeya-dhakal            | Shreeya     | Dhakal     | ssdhakal57@gmail.com      |                      | Individual Contributor                                                   |
