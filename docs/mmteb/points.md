# Points

| GitHub            | Total points | New dataset | New task | Dataset annotations | (Bug)fixes | Running Models | Review PR |  Paper Writing | Ideation | Coordination |
|-------------------| ------------ |-------------| -------- | ------------------- | ---------- | -------------- |-----------| -------------- | -------- | ------------- |
<<<<<<< HEAD
| KennethEnevoldsen |              | 54          |          |                   8 |         16 |                | 11        |                |          |             5 |
=======
| KennethEnevoldsen |              | 54          |          |                   8 |         16 |                | 14        |                |          |             5 |
>>>>>>> 30d98170
| x-tabdeveloping   |              | 18          |          |                     |            |                |           |                |          |               |
| imenelydiaker     |              | 88          |          |                     |            |                | 7         |                |          |               |
| wissam-sib        |              | 88          |          |                     |            |                | 1         |                |          |               |
| GabrielSequeira   |              | 88          |          |                     |            |                |           |                |          |               |
| schmarion         |              | 88          |          |                     |            |                |           |                |          |               |
| MathieuCiancone   |              | 88          |          |                     |            |                |           |                |          |               |
| Sakshamrzt        |              | 10          |          |                     |            |                |           |                |          |               |
| MartinBernstorff  |              | 2           |          |                     | 7          |                | 3         |                |          |               |
| guenthermi        |              | 12          |          |                     |            |                |           |                |          |               |
| Muennighoff       |              |             |          |                     |            |                | 8         |                |          |               |
| rasdani           |              | 4           |          |                     |            |                |           |                |          |               |
| PhilipMay         |              |             |          |                     |            |                | 1         |                |          |               |
| slvnwhrl          |              | 8           |          |                     |            |                |           |                |          |               |
| staoxiao          |              | 50          |          |                     |            |                |           |                |          |               |
| NouamaneTazi      |              |             |          |                     |            |                | 1         |                |          |               |
| rafalposwiata     |              | 32          |          |                     |            |                |           |                |          |               |
| violenil          |              | 26          |          |                     |            |                |           |                |          |               |
| hanhainebula      |              | 2           |          |                     |            |                |           |                |          |               |
| taeminlee         |              | 8           |          |                     |            |                |           |                |          |               |
<<<<<<< HEAD
| xu3kev            |              | 8           |          |                     |            |                |           |                |          |               |
=======
| cassanof          |              | 6           |          |                     | 1          | 1              |           |                |          |               |
| taidnguyen        |              | 14          |          |                     |            |                |           |                |          |               |
| xu3kev            |              | 6           |          |                     |            |                |           |                |          |               |
| orionw         |              |            |          |                     |      2      |              |           |                |          |               |
>>>>>>> 30d98170

Note that coordination and ideation is not included in the points yet, but is used to determine first and last authors.

# Contributor Informations

First name and last name are as you want them to appear in a publication.

| GitHub            | First name | Last name  | Email                        | User on openreview   | Affiliations                                          |
| ----------------- | ---------- | ---------- | ---------------------------- | -------------------- | ----------------------------------------------------- |
| KennethEnevoldsen | Kenneth    | Enevoldsen | kennethcenevoldsen@gmail.com | ~Kenneth_Enevoldsen1 | Aarhus University, Denmark                            |
| x-tabdeveloping   | Márton     | Kardos     |                              | ~Márton_Kardos1      | Aarhus University, Denmark                            |
| imenelydiaker     | Imene      | Kerboua    |                              |                      | Esker, Lyon, France && INSA Lyon, LIRIS, Lyon, France |
| wissam-sib        | Wissam     | Siblini    | wissamsiblini92@gmail.com    |                      | N/A                                                   |
| GabrielSequeira   | Gabriel    | Sequeira   |                              |                      | N/A                                                   |
| schmarion         | Marion     | Schaeffer  |                              |  ~Marion_Schaeffer1  |  Wikit, Lyon, France                                  |
| MathieuCiancone   | Mathieu    | Ciancone   |                              |                      |  Wikit, Lyon, France                                  |
| MartinBernstorff  | Martin     | Bernstorff | martinbernstorff@gmail.com   | ~Martin_Bernstorff1  |  Aarhus University, Denmark                           |
| staoxiao          | Shitao     | Xiao       | 2906698981@qq.com            | ~Shitao_Xiao1        |  Beijing Academy of Artificial Intelligence           |
| cassanof          | Federico   | Cassano    | federico.cassanno@federico.codes | ~Federico_Cassano1 | Northeastern University, Boston, USA                |
| taidnguyen        | Nguyen     | Tai        | taing@seas.upenn.edu         | ~Nguyen_Tai1         |  University of Pennsylvania                           |
| xu3kev            | Wen-Ding   | Li         | wl678@cornell.edu            | ~Wen-Ding_Li1        |  Cornell University                                   |
| orionw          | Orion     | Weller       | oweller@cs.jhu.edu            | ~Orion_Weller1        |  Johns Hopkins University          |
<|MERGE_RESOLUTION|>--- conflicted
+++ resolved
@@ -2,11 +2,7 @@
 
 | GitHub            | Total points | New dataset | New task | Dataset annotations | (Bug)fixes | Running Models | Review PR |  Paper Writing | Ideation | Coordination |
 |-------------------| ------------ |-------------| -------- | ------------------- | ---------- | -------------- |-----------| -------------- | -------- | ------------- |
-<<<<<<< HEAD
-| KennethEnevoldsen |              | 54          |          |                   8 |         16 |                | 11        |                |          |             5 |
-=======
-| KennethEnevoldsen |              | 54          |          |                   8 |         16 |                | 14        |                |          |             5 |
->>>>>>> 30d98170
+| KennethEnevoldsen |              | 54          |          |                   8 |         16 |                | 16        |                |          |             5 |
 | x-tabdeveloping   |              | 18          |          |                     |            |                |           |                |          |               |
 | imenelydiaker     |              | 88          |          |                     |            |                | 7         |                |          |               |
 | wissam-sib        |              | 88          |          |                     |            |                | 1         |                |          |               |
@@ -26,14 +22,10 @@
 | violenil          |              | 26          |          |                     |            |                |           |                |          |               |
 | hanhainebula      |              | 2           |          |                     |            |                |           |                |          |               |
 | taeminlee         |              | 8           |          |                     |            |                |           |                |          |               |
-<<<<<<< HEAD
 | xu3kev            |              | 8           |          |                     |            |                |           |                |          |               |
-=======
 | cassanof          |              | 6           |          |                     | 1          | 1              |           |                |          |               |
 | taidnguyen        |              | 14          |          |                     |            |                |           |                |          |               |
-| xu3kev            |              | 6           |          |                     |            |                |           |                |          |               |
 | orionw         |              |            |          |                     |      2      |              |           |                |          |               |
->>>>>>> 30d98170
 
 Note that coordination and ideation is not included in the points yet, but is used to determine first and last authors.
 
