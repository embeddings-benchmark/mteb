# Points

| GitHub            | Total points | New dataset | New task | Dataset annotations | (Bug)fixes | Running Models | Review PR |  Paper Writing | Ideation | Coordination |
|-------------------| ------------ |-------------| -------- | ------------------- | ---------- | -------------- |-----------| -------------- | -------- | ------------- |
| KennethEnevoldsen |              | 54          |          |                   8 |         18 |                | 36        |                |          |             5 |
| x-tabdeveloping   |              | 48          |          |                     |            |                |           |                |          |               |
| imenelydiaker     |              | 88          |          |                     |          2 |                | 18        |                |          |               |
| wissam-sib        |              | 88          |          |                     |            |                | 1         |                |          |               |
| GabrielSequeira   |              | 88          |          |                     |            |                |           |                |          |               |
| schmarion         |              | 88          |          |                     |            |                |           |                |          |               |
| MathieuCiancone   |              | 88          |          |                     |            |                |           |                |          |               |
| Sakshamrzt        |              | 10          |          |                     |            |                | 2         |                |          |               |
| MartinBernstorff  |              | 2           |          |                     | 7          |                | 4         |                |          |               |
| guenthermi        |              | 12          |          |                     |            |                |           |                |          |               |
| Muennighoff       |              |             |          |                     |            |                | 8         |                |          |               |
| rasdani           |              | 4           |          |                     |            |                |           |                |          |               |
| PhilipMay         |              |             |          |                     |            |                | 1         |                |          |               |
| slvnwhrl          |              | 12          |          |                     |            |                |           |                |          |               |
| staoxiao          |              | 50          |          |                     |            |                |           |                |          |               |
| NouamaneTazi      |              |             |          |                     |            |                | 1         |                |          |               |
| rafalposwiata     |              | 32          |          |                     |            |                |           |                |          |               |
| violenil          |              | 26          |          |                     |            |                |           |                |          |               |
| hanhainebula      |              | 2           |          |                     |            |                |           |                |          |               |
| taeminlee         |              | 16          |          |                     |            |                |           |                |          |               |
| izhx              |              | 6           |          |                     |            |                |           |                |          |               |
| achibb            |              | 2           |          |                     |            |                | 0         |                |          |               |   
| xu3kev            |              | 10          |          |                     |            |                |           |                |          |               |
| cassanof          |              | 6           |          |                     | 1          | 1              |           |                |          |               |
| taidnguyen        |              | 14          |          |                     |            |                |           |                |          |               |
| orionw            |              |             |          |                     |      14    |                |           |                |          |               |
| mmhamdy           |              | 12          |          |                     |            |                |           |                |          |               |
| manandey          |              | 12          |          |                     |            |                |           |                |          |               |
<<<<<<< HEAD
| isaac-chung       |              | 30          |          |                     |            |                | 6         |                |          |               |
=======
| isaac-chung       |              | 36          |          |                     |            |                | 8         |                |          |               |
>>>>>>> d3c16edc
| asparius          |              | 8           |          |                     |            |                |           |                |          |               |
| rbroc             |              | 12          |          |                     |            |                |           |                |          |               |
| dwzhu-pku         |              | 12          |          |                     |            |                |           |                |          |               |


Note that coordination and ideation is not included in the points yet, but is used to determine first and last authors.

# Contributor Informations

First name and last name are as you want them to appear in a publication.

| GitHub            | First name | Last name  | Email                        | User on openreview   | Affiliations                                          |
| ----------------- | ---------- | ---------- | ---------------------------- | -------------------- | ----------------------------------------------------- |
| KennethEnevoldsen | Kenneth    | Enevoldsen | kennethcenevoldsen@gmail.com | ~Kenneth_Enevoldsen1 | Aarhus University, Denmark                            |
| x-tabdeveloping   | Márton     | Kardos     | martonkardos@cas.au.dk       | ~Márton_Kardos1      | Aarhus University, Denmark                            |
| imenelydiaker     | Imene      | Kerboua    |                              |                      | Esker, Lyon, France && INSA Lyon, LIRIS, Lyon, France |
| wissam-sib        | Wissam     | Siblini    | wissamsiblini92@gmail.com    |                      | N/A                                                   |
| GabrielSequeira   | Gabriel    | Sequeira   |                              |                      | N/A                                                   |
| schmarion         | Marion     | Schaeffer  |                              |  ~Marion_Schaeffer1  |  Wikit, Lyon, France                                  |
| MathieuCiancone   | Mathieu    | Ciancone   |                              |                      |  Wikit, Lyon, France                                  |
| MartinBernstorff  | Martin     | Bernstorff | martinbernstorff@gmail.com   | ~Martin_Bernstorff1  |  Aarhus University, Denmark                           |
| staoxiao          | Shitao     | Xiao       | 2906698981@qq.com            | ~Shitao_Xiao1        |  Beijing Academy of Artificial Intelligence           |
| achibb            | Aaron      | Chibb      |                              |                      | N/A                                                   |
| cassanof          | Federico   | Cassano    | federico.cassanno@federico.codes | ~Federico_Cassano1 | Northeastern University, Boston, USA                |
| taidnguyen        | Nguyen     | Tai        | taing@seas.upenn.edu         | ~Nguyen_Tai1         |  University of Pennsylvania                           |
| xu3kev            | Wen-Ding   | Li         | wl678@cornell.edu            | ~Wen-Ding_Li1        |  Cornell University                                   |
| taeminlee         | Taemin     | Lee        | taeminlee@korea.ac.kr        | ~Taemin_Lee1         | Korea University Human-Inspired AI Research           |
| izhx              | Xin        | Zhang      | zhangxin2023@stu.hit.edu.cn  |                      |  Harbin Institute of Technology, Shenzhen             |
| orionw            | Orion      | Weller     | oweller@cs.jhu.edu           | ~Orion_Weller1       |  Johns Hopkins University                             |
| slvnwhrl          | Silvan     | Wehrli     | wehrlis@rki.de               | ~Silvan_Wehrli1      | Robert Koch Institute, Berlin, Germany                |
| manandey          | Manan      | Dey        | manandey1@gmail.com          | ~Manan_Dey2          | Salesforce, India                                     |
| isaac-chung       | Isaac      | Chung      | chungisaac1217@gmail.com     | ~Isaac_Kwan_Yin_Chung1 | N/A                                                 |
| asparius          | Ömer       | Çağatan    | ocagatan19@ku.edu.tr         | ~Ömer_Veysel_Çağatan1 | Koç University,Turkey                                |
| rafalposwiata     | Rafał      | Poświata   | rposwiata@opi.org.pl         | ~Rafał_Poświata1     | National Information Processing Institute, Warsaw, Poland |
| rbroc             | Roberta    | Rocca      | roberta.rocca@cas.au.dk      | ~Roberta_Rocca1      | Aarhus University, Denmark                            |
<|MERGE_RESOLUTION|>--- conflicted
+++ resolved
@@ -30,11 +30,7 @@
 | orionw            |              |             |          |                     |      14    |                |           |                |          |               |
 | mmhamdy           |              | 12          |          |                     |            |                |           |                |          |               |
 | manandey          |              | 12          |          |                     |            |                |           |                |          |               |
-<<<<<<< HEAD
-| isaac-chung       |              | 30          |          |                     |            |                | 6         |                |          |               |
-=======
-| isaac-chung       |              | 36          |          |                     |            |                | 8         |                |          |               |
->>>>>>> d3c16edc
+| isaac-chung       |              | 36          |          |                     |            |                | 10        |                |          |               |
 | asparius          |              | 8           |          |                     |            |                |           |                |          |               |
 | rbroc             |              | 12          |          |                     |            |                |           |                |          |               |
 | dwzhu-pku         |              | 12          |          |                     |            |                |           |                |          |               |
