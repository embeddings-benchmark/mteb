--- conflicted
+++ resolved
@@ -21,20 +21,6 @@
 # Define a Pydantic model to represent each JSON object
 class JsonObject(BaseModel):
     model_config = ConfigDict(extra="forbid")
-<<<<<<< HEAD
-    GitHub: constr(min_length=1)
-    new_dataset: conint(ge=1) | None = Field(alias="New dataset", default=None)
-    new_task: conint(ge=2) | None = Field(alias="New task", default=None)
-    dataset_annotations: conint(ge=1) | None = Field(
-        alias="Dataset annotations", default=None
-    )
-    bug_fixes: conint(ge=1) | None = Field(alias="Bug fixes", default=None)
-    running_models: conint(ge=1) | None = Field(alias="Running Models", default=None)
-    review_pr: conint(ge=2) | None = Field(alias="Review PR", default=None)
-    paper_writing: int | None = Field(alias="Paper writing", default=None)
-    Ideation: int | None = None
-    Coordination: int | None = None
-=======
     GitHub: constr(min_length=1)  # noqa
     new_dataset: Optional[conint(ge=1)] = Field(alias="New dataset", default=None)  # noqa
     new_task: Optional[conint(ge=2)] = Field(alias="New task", default=None)  # noqa
@@ -47,7 +33,6 @@
     paper_writing: Optional[int] = Field(alias="Paper writing", default=None)  # noqa
     Ideation: Optional[int] = None  # noqa
     Coordination: Optional[int] = None  # noqa
->>>>>>> 16b22201
 
 
 def check_max_points(obj: JsonObject, commit_n: str):
