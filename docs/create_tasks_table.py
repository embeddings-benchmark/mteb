--- conflicted
+++ resolved
@@ -50,13 +50,9 @@
         f"[{name}]({task.metadata.reference})" if task.metadata.reference else name
     )
     domains = (
-<<<<<<< HEAD
-        "[" + ", ".join(task.metadata.domains) + "]" if task.metadata.domains else ""
-=======
         "[" + ", ".join(sorted(task.metadata.domains)) + "]"
         if task.metadata.domains
         else ""
->>>>>>> 476afc73
     )
     n_samples = task.metadata.n_samples
     dataset_statistics = round_floats_in_dict(task.metadata.descriptive_stats)
