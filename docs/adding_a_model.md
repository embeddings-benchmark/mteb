## Adding a model to the Leaderboard

The MTEB Leaderboard is available [here](https://huggingface.co/spaces/mteb/leaderboard). To submit to it:

1. Add the [model meta](https://github.com/embeddings-benchmark/mteb/blob/main/docs/adding_a_model.md#adding-a-model-implementation) to `mteb`
2. [Evaluate](https://github.com/embeddings-benchmark/mteb/blob/main/docs/usage/usage.md#evaluating-a-model) the desired model using `mteb` on the [desired benchmarks](https://github.com/embeddings-benchmark/mteb/blob/main/docs/usage/usage.md#selecting-a-benchmark)
3. Push the results to the [results repository](https://github.com/embeddings-benchmark/results) via a PR. Once merged they will appear on the leaderboard after a day.


## Adding a model implementation

Adding a model implementation to `mteb` is quite straightforward.
Typically it only requires that you fill in metadata about the model and add it to the [model directory](../mteb/models/):

```python
from mteb.model_meta import ModelMeta

my_model = ModelMeta(
    name="model_name",
    languages=["eng-Latn"], # follows ISO 639-3 and BCP-47
    open_weights=True,
    revision="5617a9f61b028005a4858fdac845db406aefb181",
    release_date="2025-01-01",
    n_parameters=568_000_000,
    memory_usage_mb=2167,
    embed_dim=4096,
    license="mit",
    max_tokens=8194,
    reference="https://huggingface.co/user-or-org/model-name",
    similarity_fn_name="cosine",
    framework=["Sentence Transformers", "PyTorch"],
    use_instructions=False,
    public_training_code="https://github.com/user-or-org/my-training-code",
    public_training_data="https://huggingface.co/datasets/user-or-org/full-dataset",
    training_datasets={"MSMARCO": ["train"]}, # if you trained on the MSMARCO training set
)
```

This works for all [Sentence Transformers](https://sbert.net) compatible models. Once filled out, you can submit your model to `mteb` by
submitting a PR.


### Calculating the Memory Usage

To calculate `memory_usage_mb`, run:

```py
model_meta = mteb.get_model_meta("model_name")
model_meta.calculate_memory_usage_mb()
```

### Adding instruction models

Some models, such as the [E5 models](https://huggingface.co/intfloat/multilingual-e5-large-instruct), use instructions or prompts.
You can directly add the prompts when saving and uploading your model to the Hub. Refer to this [configuration file as an example](https://huggingface.co/Snowflake/snowflake-arctic-embed-m-v1.5/blob/3b5a16eaf17e47bd997da998988dce5877a57092/config_sentence_transformers.json). 

However, you can also add these directly to the model configuration:

```python
model = ModelMeta(
<<<<<<< HEAD
    loader=sentence_transformers_loader
    loader_kwargs=dict(
=======
    loader=partial(
        sentence_transformers_loader,
        model_name="intfloat/multilingual-e5-small",
        revision="fd1525a9fd15316a2d503bf26ab031a61d056e98",
>>>>>>> 755a6eb7
        model_prompts={
           "query": "query: ",
           "passage": "passage: ",
        },
    ),
)
```

### Using a custom Implementation

If you need to use a custom implementation, you can specify the `loader` parameter in the `ModelMeta` class. For example:
```python
<<<<<<< HEAD
from mteb.encoder_interface import PromptType
import numpy as np

class CustomModel():
    def __init__(self, model_name: str, revision: str, **kwargs):
        pass # your implementation here

    def encode(
        self,
        inputs: DataLoader[BatchedInput],
        *,
        task_metadata: TaskMetadata,
        hf_split: str,
        hf_subset: str,
        prompt_type: PromptType | None = None,
        **kwargs,
    ) -> np.ndarray:

        arrays = []
        for batch in inputs:
            documents = batch["text"]
            # embed documents:
            embed_dim = 100
            embedding = np.zeros((len(documents), embed_dim))            
        
        embeddings = np.concat(arrays)
        return embeddings
```

Then you can specify the `loader` parameter in the `ModelMeta` class:

```python
your_model = ModelMeta(
    loader=CustomModel
    ...
)
```


### Adding model dependencies
If your are adding a model that requires additional dependencies, you can add them to the `pyproject.toml` file, under optional dependencies:

```toml
voyageai = ["voyageai>=1.0.0,<2.0.0"]
```

This ensure that the implementation does not break if a package is updated.

As it is an optional dependency, you can't use top-level dependencies, but will instead have to use import inside the wrapper scope:

In the [voyage_models.py](../mteb/models/voyage_models.py) file, we have added the following code:
```python
from mteb.requires_package import requires_package

class VoyageWrapper(Wrapper):
    def __init__(...) -> None:
        requires_package(self, "voyageai", model_name, "pip install 'mteb[voyageai]'")
        import voyageai
        ...
```
=======
from mteb.models.wrapper import Wrapper
from mteb.encoder_interface import PromptType
import numpy as np

class CustomWrapper(Wrapper):
    def __init__(self, model_name, model_revision):
        super().__init__(model_name, model_revision)
        # your custom implementation here

    def encode(
        self,
        sentences: list[str],
        *,
        task_name: str,
        prompt_type: PromptType | None = None,
        **kwargs
    ) -> np.ndarray:
        # your custom implementation here
        return np.zeros((len(sentences), self.embed_dim))
```

Then you can specify the `loader` parameter in the `ModelMeta` class:

```python
your_model = ModelMeta(
    loader=partial(
        CustomWrapper,
        model_name="model_name",
        model_revision="5617a9f61b028005a4858fdac845db406aefb181"
    ),
    ...
)
```


### Adding model dependencies
If your are adding a model that requires additional dependencies, you can add them to the `pyproject.toml` file, under optional dependencies:

```toml
voyageai = ["voyageai>=1.0.0,<2.0.0"]
```

This ensure that the implementation does not break if a package is updated.

As it is an optional dependency, you can't use top-level dependencies, but will instead have to use import inside the wrapper scope:

In the [voyage_models.py](../mteb/models/voyage_models.py) file, we have added the following code:
```python
from mteb.requires_package import requires_package

class VoyageWrapper(Wrapper):
    def __init__(...) -> None:
        requires_package(self, "voyageai", model_name, "pip install 'mteb[voyageai]'")
        import voyageai
        ...
```
>>>>>>> 755a6eb7
Here you will also see that we use  to ensure friendly error messages when package installations are required.
If you want to give a suggestion instead of a warning, you can use [`suggest_package`](../mteb/requires_packages.py).

### Submitting your model as a PR

When submitting you models as a PR, please copy and paste the following checklist into pull request message:

- [ ] I have filled out the ModelMeta object to the extent possible
- [ ] I have ensured that my model can be loaded using
  - [ ] `mteb.get_model(model_name, revision)` and
  - [ ] `mteb.get_model_meta(model_name, revision)`
- [ ] I have tested the implementation works on a representative set of tasks.
- [ ] The model is public, i.e. is available either as an API or the wieght are publicly avaiable to download <|MERGE_RESOLUTION|>--- conflicted
+++ resolved
@@ -52,21 +52,14 @@
 ### Adding instruction models
 
 Some models, such as the [E5 models](https://huggingface.co/intfloat/multilingual-e5-large-instruct), use instructions or prompts.
-You can directly add the prompts when saving and uploading your model to the Hub. Refer to this [configuration file as an example](https://huggingface.co/Snowflake/snowflake-arctic-embed-m-v1.5/blob/3b5a16eaf17e47bd997da998988dce5877a57092/config_sentence_transformers.json). 
+You can directly add the prompts when saving and uploading your model to the Hub. Refer to this [configuration file as an example](https://huggingface.co/Snowflake/snowflake-arctic-embed-m-v1.5/blob/3b5a16eaf17e47bd997da998988dce5877a57092/config_sentence_transformers.json).
 
 However, you can also add these directly to the model configuration:
 
 ```python
 model = ModelMeta(
-<<<<<<< HEAD
     loader=sentence_transformers_loader
     loader_kwargs=dict(
-=======
-    loader=partial(
-        sentence_transformers_loader,
-        model_name="intfloat/multilingual-e5-small",
-        revision="fd1525a9fd15316a2d503bf26ab031a61d056e98",
->>>>>>> 755a6eb7
         model_prompts={
            "query": "query: ",
            "passage": "passage: ",
@@ -79,7 +72,6 @@
 
 If you need to use a custom implementation, you can specify the `loader` parameter in the `ModelMeta` class. For example:
 ```python
-<<<<<<< HEAD
 from mteb.encoder_interface import PromptType
 import numpy as np
 
@@ -103,8 +95,8 @@
             documents = batch["text"]
             # embed documents:
             embed_dim = 100
-            embedding = np.zeros((len(documents), embed_dim))            
-        
+            embedding = np.zeros((len(documents), embed_dim))
+
         embeddings = np.concat(arrays)
         return embeddings
 ```
@@ -140,64 +132,6 @@
         import voyageai
         ...
 ```
-=======
-from mteb.models.wrapper import Wrapper
-from mteb.encoder_interface import PromptType
-import numpy as np
-
-class CustomWrapper(Wrapper):
-    def __init__(self, model_name, model_revision):
-        super().__init__(model_name, model_revision)
-        # your custom implementation here
-
-    def encode(
-        self,
-        sentences: list[str],
-        *,
-        task_name: str,
-        prompt_type: PromptType | None = None,
-        **kwargs
-    ) -> np.ndarray:
-        # your custom implementation here
-        return np.zeros((len(sentences), self.embed_dim))
-```
-
-Then you can specify the `loader` parameter in the `ModelMeta` class:
-
-```python
-your_model = ModelMeta(
-    loader=partial(
-        CustomWrapper,
-        model_name="model_name",
-        model_revision="5617a9f61b028005a4858fdac845db406aefb181"
-    ),
-    ...
-)
-```
-
-
-### Adding model dependencies
-If your are adding a model that requires additional dependencies, you can add them to the `pyproject.toml` file, under optional dependencies:
-
-```toml
-voyageai = ["voyageai>=1.0.0,<2.0.0"]
-```
-
-This ensure that the implementation does not break if a package is updated.
-
-As it is an optional dependency, you can't use top-level dependencies, but will instead have to use import inside the wrapper scope:
-
-In the [voyage_models.py](../mteb/models/voyage_models.py) file, we have added the following code:
-```python
-from mteb.requires_package import requires_package
-
-class VoyageWrapper(Wrapper):
-    def __init__(...) -> None:
-        requires_package(self, "voyageai", model_name, "pip install 'mteb[voyageai]'")
-        import voyageai
-        ...
-```
->>>>>>> 755a6eb7
 Here you will also see that we use  to ensure friendly error messages when package installations are required.
 If you want to give a suggestion instead of a warning, you can use [`suggest_package`](../mteb/requires_packages.py).
 
@@ -210,4 +144,4 @@
   - [ ] `mteb.get_model(model_name, revision)` and
   - [ ] `mteb.get_model_meta(model_name, revision)`
 - [ ] I have tested the implementation works on a representative set of tasks.
-- [ ] The model is public, i.e. is available either as an API or the wieght are publicly avaiable to download +- [ ] The model is public, i.e. is available either as an API or the wieght are publicly avaiable to download