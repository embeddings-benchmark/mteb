# Usage

This usage documentation follows a structure similar first it introduces a simple example of how to evaluate a model in MTEB.
Then introduces model detailed section of defining model, selecting tasks and running the evaluation. Each section contains subsections pertaining to
these.


## Evaluating a Model

Evaluating a model on MTEB follows a three step approach, 1) defining model, 2) selecting the tasks and 3) running the evaluation

```python
import mteb

# Specify the model that we want to evaluate
model = ...

# specify what you want to evaluate it on
tasks = mteb.get_tasks(tasks=["{task1}", "{task1}"])

# run the evaluation
results = mteb.evaluate(model, tasks=tasks)
```

For instance if we want to run [`"sentence-transformers/all-MiniLM-L6-v2"`](https://huggingface.co/sentence-transformers/all-MiniLM-L6-v2) on
`"Banking77Classification"` we can do this using the following code:

```python
model_name = "sentence-transformers/all-MiniLM-L6-v2"


# load the model using MTEB
model = mteb.get_model(model_name) # will default to SentenceTransformers(model_name) if not implemented in MTEB
# or using SentenceTransformers
model = SentenceTransformers(model_name)

# select the desired tasks and evaluate
tasks = mteb.get_tasks(tasks=["Banking77Classification"])
results = mteb.evaluate(model, tasks=tasks)
```


## Speeding up evaluations

Evaluation in MTEB consists of three main components. The download of the dataset, the encoding of the samples, and the evaluation. Typically, the most notable bottleneck are either in the encoding step or on the download step. We discuss how to speed these up in the following sections.

### Speeding up download

The fastest way to speed up downloads is by using Huggingface's [`xet`](https://huggingface.co/blog/xet-on-the-hub). You can use this simply using:

```bash
pip install mteb[xet]
```

For one of the larger datasets, `MrTidyRetrieval` (~15 GB), we have seen speed-ups from ~40 minutes to ~30 minutes while using `xet`.

### Evaluating on Different Modalities
MTEB is not only text evaluating, but also allow you to evaluate image and image-text embeddings.

> [!NOTE]
> Running MTEB on images requires you to install the optional dependencies using `pip install mteb[image]`

To evaluate image embeddings you can follow the same approach for any other task in `mteb`. Simply ensuring that the task contains the modality "image":

```python
tasks = mteb.get_tasks(modalities=["image"]) # Only select tasks with image modalities
task = task[0]

print(task.metadata.modalites)
# ['text', 'image']
```

However, we recommend starting with one of the predefined benchmarks:

```python
import mteb
benchmark = mteb.get_benchmark("MIEB(eng)")
model = mteb.get_model("{model-of-choice}")

results = mteb.evaluate(model, tasks=benchmark)
```

You can also specify exclusive modality filtering to only get tasks with exactly the requested modalities (default behavior with `exclusive_modality_filter=False`):
```python
# Get tasks with image modality, this will also include tasks having both text and image modalities
tasks = mteb.get_tasks(modalities=["image"], exclusive_modality_filter=False)

# Get tasks that have ONLY image modality
tasks = mteb.get_tasks(modalities=["image"], exclusive_modality_filter=True)
```






## Defining a Model

### Using a pre-defined Model

MTEB comes with an implementation of many popular models and APIs. These can be loaded using `mteb.get_model_meta`:

```python
model_name = "intfloat/multilingual-e5-small"
meta = mteb.get_model_meta(model_name)
model = meta.load_model()
# or directly using
model = mteb.get_model(model_name)
```

You can get an overview of the models available in `mteb` as follows:

```py
model_metas = mteb.get_model_metas()

# You can e.g. use the model metas to find all openai models
openai_models = [meta for meta in model_metas if "openai" in meta.name]
```
> [!TIP]
> Some models require additional dependencies to run on MTEB. An example of such a model is the OpenAI APIs.
> These dependencies can be installed using `pip install mteb[openai]`

### Using a Sentence Transformer Model

MTEB is made to be compatible with sentence transformers and thus you can readily evaluate any model that can be loaded via. sentence transformers
on `MTEB`:

```python
model = SentenceTransformers("sentence-transformers/LaBSE")

# select the desired tasks and evaluate
tasks = mteb.get_tasks(tasks=["Banking77Classification"])
results = mteb.evaluate(model, tasks=tasks)
```

However, we do recommend checking if mteb includes an implementation of the model before using sentence transformers since some models (e.g. the [multilingual e5 models](https://huggingface.co/collections/intfloat/multilingual-e5-text-embeddings-67b2b8bb9bff40dec9fb3534)) require a prompt and not specifying it may reduce performance.

> [!NOTE]
> If you want to evaluate a cross encoder on a reranking task, see section on [running cross encoders for reranking](#running-cross-encoders-on-reranking)

### Using a Custom Model

It is also possible to implement your own custom model in MTEB as long as it adheres to the [encoder interface](https://github.com/embeddings-benchmark/mteb/blob/main/mteb/encoder_interface.py#L21).

This entails implementing an `encode` function taking as input a list of sentences, and returning a list of embeddings (embeddings can be `np.array`, `torch.tensor`, etc.).

```python
import mteb
from mteb.encoder_interface import PromptType
import numpy as np


class CustomModel:
    def encode(
        self,
        sentences: list[str],
        task_name: str,
        prompt_type: PromptType | None = None,
        **kwargs,
    ) -> np.ndarray:
        """Encodes the given sentences using the encoder.

        Args:
            sentences: The sentences to encode.
            task_name: The name of the task.
            prompt_type: The prompt type to use.
            **kwargs: Additional arguments to pass to the encoder.

        Returns:
            The encoded sentences.
        """
        pass


# evaluating the model:
model = CustomModel()
tasks = mteb.get_tasks(tasks=["Banking77Classification"])
model = mteb.evaluate(model, tasks=tasks)
```

If you want to submit your implementation to be included in the leaderboard see the section on [submitting a model](https://github.com/embeddings-benchmark/mteb/blob/main/docs/adding_a_model.md).

## Selecting Tasks

This section describes how to select benchmarks and tasks to evaluate, including selecting specific subsets or splits to run.

### Selecting a Benchmark

`mteb` comes with a set of predefined benchmarks. These can be fetched using `mteb.get_benchmark` and run in a similar fashion to other sets of tasks.
For instance to select the English datasets that form the English leaderboard:

```python
import mteb
benchmark = mteb.get_benchmark("MTEB(eng, v2)")
model = ...
results = mteb.evaluate(model, tasks=benchmark)
```

The benchmark specified not only a list of tasks, but also what splits and language to run on.

To get an overview of all available benchmarks, simply run:

```python
import mteb
benchmarks = mteb.get_benchmarks()
```

> [!NOTE]
> Generally we use the naming scheme for benchmarks `MTEB(*)`, where the "*" denotes the target of the benchmark.
> In the case of a language, we use the three-letter language code.
> For large groups of languages, we use the group notation, e.g., `MTEB(Scandinavian, v1)` for Scandinavian languages.
> External benchmarks implemented in MTEB like `CoIR` use their original name.

When using a benchmark from MTEB please cite `mteb` along with the citations of the benchmark which you can access using:

```python
benchmark.citation
```

### Task selection

`mteb` comes with the utility function `mteb.get_task` and `mteb_get_tasks` for fetching and analysing the tasks of interest.

This can be done in multiple ways, e.g.:

* by the task name
* by their type (e.g. "Clustering" or "Classification")
* by their languages
* by their domains
* by their modalities
* and many more

```python
# by name
tasks = mteb.get_tasks(tasks=["Banking77Classification"])
# by type
tasks = mteb.get_tasks(task_types=["Clustering", "Retrieval"]) # Only select clustering and retrieval tasks
# by language
tasks = mteb.get_tasks(languages=["eng", "deu"]) # Only select datasets which contain "eng" or "deu" (iso 639-3 codes)
# by domain
tasks = get_tasks(domains=["Legal"])
# by modality
tasks = mteb.get_tasks(modalities=["text", "image"]) # Only select tasks with text or image modalities
# or using multiple
tasks = get_tasks(languages=["eng", "deu"], script=["Latn"], domains=["Legal"])
```

For more information see the documention for `mteb.get_tasks`

You can also specify which languages to load for multilingual/cross-lingual tasks like below:

```python
import mteb

tasks = [
    mteb.get_task("AmazonReviewsClassification", languages = ["eng", "fra"]),
    mteb.get_task("BUCCBitextMining", languages = ["deu"]), # all subsets containing "deu"
]
```

### Selecting Evaluation Split or Subsets
A task in `mteb` mirrors the structure of a dataset on Huggingface. It includes a splits (i.e. "test") and a subset.

```python
# selecting an evaluation split
task = mteb.get_task("Banking77Classification", eval_splits=["test"])
# selecting a Huggingface subset
task = mteb.get_task("AmazonReviewsClassification", hf_subsets=["en", "fr"])
```

> [!NOTE]
>  **What is a subset?** A subset on a Huggingface dataset is what you specify after the dataset name, e.g. `datasets.load_dataset("nyu-mll/glue", "cola")`.
> Often the subset does not need to be defined and is left as "default". The subset is however useful, especially for multilingual datasets to specify the
> desired language or language pair e.g. in [`mteb/bucc-bitext-mining`](https://huggingface.co/datasets/mteb/bucc-bitext-mining) we might want to evaluate only on the French-English subset `"fr-en"`.




### Using a Custom Task

To evaluate on a custom task, you can run the following code on your custom task.
See [how to add a new task](https://github.com/embeddings-benchmark/mteb/blob/main/docs/adding_a_dataset.md), for how to create a new task in MTEB.


```python
import mteb
from mteb.abstasks.AbsTaskReranking import AbsTaskReranking


class MyCustomTask(AbsTaskReranking):
    ...

model = mteb.get_model(...)
results = mteb.evaluate(model, tasks=[MyCustomTask()])
```


## Running the Evaluation

This section contains documentation related to the runtime of the evaluation. How to pass arguments to the encoder, saving outputs and similar.


### Introduction to `mteb.evaluate()`

Evalauting models in `mteb` typically takes the simple form:

```python
results = mteb.evaluate(model, tasks=tasks)
```


### Specifying the cache

<<<<<<< HEAD
By default `mteb` with save the results in cache folder located at `~/.cache/mteb`, however if you want to saving the results in a specific folder you
=======
By default `mteb` will save the results in the `results/{model_name}` folder, however if you want to save the results in a specific folder you
>>>>>>> cfa27d72
can specify it as follows:

```python
cache = mteb.ResultCache(cache_path="~/.cache/mteb")
results = mteb.evaluate(model, tasks=tasks, cache=cache)
```

### Tracking Carbon Emissions

`mteb` allows for easy tracking of carbon emission eq. using `codecarbon`. You simply need to install `mteb[codecarbon]` and enable co2 tracking:

```python
results = mteb.evaluate(tasks=tasks, co2_tracker=True)
```


### Passing in `encode` arguments

To pass in arguments to the model's `encode` function, you can use the encode keyword arguments (`encode_kwargs`):

```python
mteb.evaluate(model, tasks, encode_kwargs={"batch_size": 32})
```

### Running SentenceTransformer model with prompts

Prompts can be passed to the SentenceTransformer model using the `prompts` parameter. The following code shows how to use prompts with SentenceTransformer:

```python
from sentence_transformers import SentenceTransformer


model = SentenceTransformer("average_word_embeddings_komninos", prompts={"query": "Query:", "passage": "Passage:"})
results = mteb.evaluate(model, tasks=tasks)
```

In prompts the key can be:
1. Prompt types (`passage`, `query`) - they will be used in reranking and retrieval tasks
2. Task type - these prompts will be used in all tasks of the given type
   1. `BitextMining`
   2. `Classification`
   3. `MultilabelClassification`
   4. `Clustering`
   5. `PairClassification`
   6. `Reranking`
   7. `Retrieval`
   8. `STS`
   9. `Summarization`
   10. `InstructionRetrieval`
3. Pair of task type and prompt type like `Retrieval-query` - these prompts will be used in all Retrieval tasks
4. Task name - these prompts will be used in the specific task
5. Pair of task name and prompt type like `NFCorpus-query` - these prompts will be used in the specific task


### Running Cross Encoders on Reranking

To use a cross encoder for reranking, you can directly use a CrossEncoder from SentenceTransformers. The following code shows a two-stage run with the second stage reading results saved from the first stage.

```python
from mteb import MTEB
import mteb
from sentence_transformers import CrossEncoder, SentenceTransformer

cross_encoder = CrossEncoder("cross-encoder/ms-marco-TinyBERT-L-2-v2")
dual_encoder = SentenceTransformer("all-MiniLM-L6-v2")

tasks = mteb.get_tasks(tasks=["NFCorpus"], languages=["eng"])

subset = "default" # subset name used in the NFCorpus dataset
eval_splits = ["test"]

evaluation = MTEB(tasks=tasks)
evaluation.run(
    dual_encoder,
    eval_splits=eval_splits,
    save_predictions=True,
    output_folder="results/stage1",
)
evaluation.run(
    cross_encoder,
    eval_splits=eval_splits,
    top_k=5,
    save_predictions=True,
    output_folder="results/stage2",
    previous_results=f"results/stage1/NFCorpus_{subset}_predictions.json",
)
```


### Using Late Interaction Models

This section outlines how to use late interaction models for retrieval.

```python
from mteb import MTEB
import mteb


colbert = mteb.get_model("colbert-ir/colbertv2.0")
tasks = mteb.get_tasks(tasks=["NFCorpus"], languages=["eng"])

eval_splits = ["test"]

evaluation = MTEB(tasks=tasks)

evaluation.run(
    colbert,
    eval_splits=eval_splits,
    corpus_chunk_size=500,
)
```
This implementation employs the MaxSim operation to compute the similarity between sentences. While MaxSim provides high-quality results, it processes a larger number of embeddings, potentially leading to increased resource usage. To manage resource consumption, consider lowering the `corpus_chunk_size` parameter.


### Saving retrieval task predictions

To save the predictions from a retrieval task, add the `--save_predictions` flag in the CLI or set `save_predictions=True` in the run method. The filename will be in the "{task_name}_{subset}_predictions.json" format.

Python:
```python
from mteb import MTEB
import mteb
from sentence_transformers import SentenceTransformer

model = SentenceTransformer("all-MiniLM-L6-v2")

tasks = mteb.get_tasks(tasks=["NFCorpus"], languages=["eng"])

evaluation = MTEB(tasks=tasks)
evaluation.run(
    model,
    eval_splits=["test"],
    save_predictions=True,
    output_folder="results",
)
```

CLI:
```bash
mteb run -t NFCorpus -m all-MiniLM-L6-v2 --output_folder results --save_predictions
```

### Caching Embeddings To Re-Use Them

There are times you may want to cache the embeddings so you can re-use them. This may be true if you have multiple query sets for the same corpus (e.g. Wikipedia) or are doing some optimization over the queries (e.g. prompting, other experiments). You can setup a cache by using a simple wrapper, which will save the cache per task in the `<path_to_cache_dir>/<task_name>` folder:

```python
# define your task(s) and model above as normal
task = mteb.get_task("LccSentimentClassification")
model = mteb.get_model("minishlab/M2V_base_glove_subword")

# wrap the model with the cache wrapper
from mteb.models.cache_wrapper import CachedEmbeddingWrapper
model_with_cached_emb = CachedEmbeddingWrapper(model, cache_path='path_to_cache_dir')
# run as normal
results = mteb.evaluate(model_with_cached_emb, tasks=[task])
```

If you want to directly access the cached embeddings (e.g. for subsequent analyses) follow this example:

```python
import numpy as np
from mteb.models.cache_wrapper import TextVectorMap

# Access the memory-mapped file and convert to array
vector_map = TextVectorMap("path_to_cache_dir/LccSentimentClassification")
vector_map.load(name="LccSentimentClassification")
vectors = np.asarray(vector_map.vectors)

# Remove all "placeholders" in the embedding cache
zero_mask = (vectors == 0).all(axis=1)
vectors = vectors[~zero_mask]
```

## Leaderboard

This section contains information on how to interact with the leaderboard including running it locally, analysing the results, annotating contamination and more.

### Annotate Contamination

have your found contamination in the training data of a model? Please let us know, either by opening an issue or ideally by submitting a PR
annotating the training datasets of the model:

```py
model_w_contamination = ModelMeta(
    name = "model-with-contamination"
    ...
    training_datasets: {"ArguAna": # name of dataset within MTEB
                        ["test"]} # the splits that have been trained on
    ...
)
```


### Running the Leaderboard Locally

It is possible to completely deploy the leaderboard locally or self-host it. This can e.g. be relevant for companies that might want to
integrate build their own benchmarks or integrate custom tasks into existing benchmarks.

Running the leaderboard is quite easy. Simply run:
```bash
make run-leaderboard
```

The leaderboard requires gradio install, which can be installed using `pip install mteb[leaderboard]` and requires python >3.10.<|MERGE_RESOLUTION|>--- conflicted
+++ resolved
@@ -27,7 +27,6 @@
 
 ```python
 model_name = "sentence-transformers/all-MiniLM-L6-v2"
-
 
 # load the model using MTEB
 model = mteb.get_model(model_name) # will default to SentenceTransformers(model_name) if not implemented in MTEB
@@ -308,14 +307,9 @@
 results = mteb.evaluate(model, tasks=tasks)
 ```
 
-
 ### Specifying the cache
 
-<<<<<<< HEAD
 By default `mteb` with save the results in cache folder located at `~/.cache/mteb`, however if you want to saving the results in a specific folder you
-=======
-By default `mteb` will save the results in the `results/{model_name}` folder, however if you want to save the results in a specific folder you
->>>>>>> cfa27d72
 can specify it as follows:
 
 ```python
