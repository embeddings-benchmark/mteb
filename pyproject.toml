--- conflicted
+++ resolved
@@ -85,11 +85,8 @@
 nomic = ["einops>=0.8.1"]
 ark = ["volcengine-python-sdk[ark]==3.0.2", "tiktoken>=0.8.0"]
 colpali_engine = ["colpali_engine>=0.3.12"]
-<<<<<<< HEAD
 xet = ["huggingface_hub>=0.32.0"]
-=======
 youtu = ["tencentcloud-sdk-python-common>=3.0.1454", "tencentcloud-sdk-python-lkeap>=3.0.1451"]
->>>>>>> 3306aebe
 
 [dependency-groups]
 lint = [
@@ -280,8 +277,8 @@
     # conflicting versions of transformers:
     [{ extra = "llm2vec" }, { extra = "pylate" }],
     [{ extra = "colpali-engine" }, { extra = "pylate" }],
-<<<<<<< HEAD
-    [{ extra = "colpali-engine" }, { extra = "llm2vec" }]
+    [{ extra = "colpali-engine" }, { extra = "llm2vec" }],
+    [{ extra = "jina-v4" }, { extra = "llm2vec" }],
 ]
 
 [tool.mypy]
@@ -308,9 +305,4 @@
 [[tool.mypy.overrides]]
 # mypy can't resolve dataset dict
 module = ["mteb.abstasks.*"]
-disable_error_code = ["index"]
-=======
-    [{ extra = "colpali-engine" }, { extra = "llm2vec" }],
-    [{ extra = "jina-v4" }, { extra = "llm2vec" }],
-]
->>>>>>> 3306aebe
+disable_error_code = ["index"]