--- conflicted
+++ resolved
@@ -4,11 +4,7 @@
 
 [project]
 name = "mteb"
-<<<<<<< HEAD
-version = "1.36.34"
-=======
 version = "1.36.36"
->>>>>>> 8d87f41a
 description = "Massive Text Embedding Benchmark"
 readme = "README.md"
 authors = [
@@ -44,10 +40,7 @@
     "typing_extensions>=0.0.0",
     "eval_type_backport>=0.0.0",
     "polars>=0.20.22",
-<<<<<<< HEAD
     "torchaudio>=2.6.0"
-=======
->>>>>>> 8d87f41a
 ]
 
 
