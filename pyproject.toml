[build-system]
requires = ["setuptools>=42", "wheel"]
build-backend = "setuptools.build_meta"

[project]
name = "mteb"
<<<<<<< HEAD
version = "1.36.21"
=======
version = "1.36.25"
>>>>>>> 9ec55f71
description = "Massive Text Embedding Benchmark"
readme = "README.md"
authors = [
    { name = "MTEB Contributors", email = "niklas@huggingface.co" },
    { email = "nouamane@huggingface.co" },
    { email = "info@nils-reimers.de" },
]
license = { file = "LICENSE" }
keywords = ["deep learning", "text embeddings", "benchmark"]
classifiers = [
    "Development Status :: 5 - Production/Stable",
    "Environment :: Console",
    "Intended Audience :: Developers",
    "Intended Audience :: Information Technology",
    "License :: OSI Approved :: Apache Software License",
    "Operating System :: OS Independent",
    "Programming Language :: Python",
]
requires-python = ">=3.9,<3.13"
dependencies = [
    "datasets>=2.19.0",
    "numpy>=1.0.0,<3.0.0",
    "requests>=2.26.0",
    "scikit-learn>=1.4.0",
    "scipy>=0.0.0",
    "sentence_transformers>=3.0.0",
    "typing-extensions>=4.5.0",
    "torch>1.0.0",
    "tqdm>1.0.0",
    "rich>=0.0.0",
    "pytrec-eval-terrier>=0.5.6",
    "pydantic>=2.0.0",
    "typing_extensions>=0.0.0",
    "eval_type_backport>=0.0.0",
    "polars>=0.20.22",
    "codecarbon>=2.0.0",
    "torchvision>0.0.0",
]


[project.urls]
homepage = "https://github.com/embeddings-benchmark/mteb"
"Huggingface Organization" = "https://huggingface.co/mteb"
"Source Code" = "https://github.com/embeddings-benchmark/mteb"

[project.scripts]
mteb = "mteb.cli:main"

[project.optional-dependencies]
dev = [
    "ruff==0.9.7", # locked so we don't get PRs which fail only due to a lint update
    "pytest>=8.3.4",
    "pytest-xdist>=3.6.1",
    "pytest-coverage>=0.0",
    "pytest-rerunfailures>=15.0",
    "python-iso639>=2025.2.18", # used for tests/scripts/test_generate_model_meta.py
    "pre-commit>=4.1.0",
]
docs = [
  "mkdocs>=1.6.1",
  "mkdocs-material>=9.5.47",
  "mkdocstrings[python]>=0.18",
  "mkdocs-bibtex>=2.16.2",
]

speedtask = ["GPUtil>=1.4.0", "psutil>=5.9.8"]
peft = ["peft>=0.11.0"]
leaderboard = [
<<<<<<< HEAD
    "gradio>=5.16.0,<6.0.0; python_version > '3.9'",  # 3.10 is required for gradio
    "gradio_rangeslider>=0.0.8", 
    "plotly>=5.24.0,<6.0.0", 
    "cachetools>=5.2.0"
=======
    "gradio==5.16.0; python_version > '3.9'", # 3.10 is required for gradio
    "gradio_rangeslider>=0.0.8",
    "plotly>=5.24.0,<6.0.0",
    "cachetools>=5.2.0",
    "matplotlib>=3.9.4",
>>>>>>> 9ec55f71
]
flagembedding = ["FlagEmbedding"]
jina = ["einops>=0.8.0"]
flash_attention = ["flash-attn>=2.6.3"]
openai = ["openai>=1.41.0", "tiktoken>=0.8.0"]
model2vec = ["model2vec>=0.3.0"]
pylate = ["pylate>=1.1.6"]
bm25s = ["bm25s>=0.2.6", "PyStemmer>=2.2.0.3"]
gritlm = ["gritlm>=1.0.2"]
xformers = ["xformers>=0.0.29"]
blip2 = ["salesforce-lavis>=1.0.2"]


[tool.coverage.report]

omit = ["tests/*", "mteb/tasks/**/*", "scripts"]

# Regexes for lines to exclude from consideration
exclude_also = [
    # Don't complain about missing debug-only code:
    "def __repr__",
    "if self\\.debug",

    # Don't complain if tests don't hit defensive assertion code:
    "raise AssertionError",
    "raise NotImplementedError",

    # Don't complain if non-runnable code isn't run:
    "if 0:",
    "if __name__ == .__main__.:",

    # Don't complain about abstract methods, they aren't run:
    "@(abc\\.)?abstractmethod",
    ]

[tool.setuptools.packages.find]
exclude = ["tests", "results"]

[tool.setuptools.package-data]
"*" = ["*.json"]
"mteb.abstasks" = ["the_ugly_duckling.txt"]

[tool.ruff]

target-version = "py39"


[tool.ruff.lint]
select = [
    "F",  # pyflakes rules,
    "I",  # sorting for imports
    "E",  # formatting for docs
    "D",  # formatting for docs
    "UP", # upgrade to latest syntax if possible
    "FA", # Future annotations
    "C4", # cleaner comprehensions
]


ignore = ["E501",   # line too long
        "E741",     # ambiguous variable name
        "F403",     # undefined import
        "D100",     # Missing docstring in public module
        "D101",     # Missing docstring in public class
        "D102",     # Missing docstring in public method
        "D103",     # Missing docstring in public function
        "D105",     # Missing docstring in magic method
        "D104",     # Missing docstring in public package
        "D107",     # Missing docstring in __init__
        "D205",     # 1 blank line required between summary line and description
        "D415",     # First line should end with a period
        "C408",     # don't use unecc. collection call, e.g. dict over {}
]

[tool.ruff.lint.flake8-implicit-str-concat]
allow-multiline = false

[tool.ruff.lint.isort]
required-imports = ["from __future__ import annotations"]

[tool.ruff.lint.pydocstyle]
convention = "google"

[tool.ruff.lint.flake8-annotations]
mypy-init-return = true
suppress-none-returning = true

[tool.semantic_release]
branch = "main"
version_toml = ["pyproject.toml:project.version"]
build_command = "python -m pip install build; python -m build"
tag_format = "{version}"

[tool.semantic_release.commit_parser_options]
major_types = ["breaking"]
minor_types = ["feat"]
patch_types = ["fix", "perf"]


[tool.pytest.ini_options]
addopts = """
            --reruns 3
            --only-rerun requests.exceptions.ReadTimeout
            --only-rerun huggingface_hub.errors.HfHubHTTPError
            --only-rerun huggingface_hub.errors.LocalEntryNotFoundError
            --only-rerun FileNotFoundError
            --durations=5
            --reruns-delay 10
        """
# --reruns 3 -> # Retry failed tests 3 times
# requests.exceptions.ReadTimeout -> # HF Read timed out -> https://github.com/embeddings-benchmark/mteb/actions/runs/13275350693/job/37093688544
# huggingface_hub.errors.HfHubHTTPError -> # HF is unavailable, e.g. seen here: https://github.com/embeddings-benchmark/mteb/actions/runs/13275350693/job/37093688544
# huggingface_hub.errors.LocalEntryNotFoundError -> # Gateway Time-out from HF, e.g. seen here: https://github.com/embeddings-benchmark/mteb/actions/runs/13275350693/job/37093688544
# FileNotFoundError -> HF Cache is broken:  https://github.com/embeddings-benchmark/mteb/actions/runs/13302915091/job/37147507251?pr=2029
# --durations=5 -> Show the 5 slowest tests
# --reruns-delay 10 -> Delay between reruns in seconds to avoid running into the same issue again

<<<<<<< HEAD
markers = [
    "test_datasets: marks tests that tests dataset availability",
]

=======
>>>>>>> 9ec55f71
[tool.uv]
override-dependencies = [
    "salesforce-lavis", # salesforce-lavis is not valid with sentence transformers >=3.0.0
]<|MERGE_RESOLUTION|>--- conflicted
+++ resolved
@@ -4,11 +4,7 @@
 
 [project]
 name = "mteb"
-<<<<<<< HEAD
-version = "1.36.21"
-=======
 version = "1.36.25"
->>>>>>> 9ec55f71
 description = "Massive Text Embedding Benchmark"
 readme = "README.md"
 authors = [
@@ -76,19 +72,13 @@
 
 speedtask = ["GPUtil>=1.4.0", "psutil>=5.9.8"]
 peft = ["peft>=0.11.0"]
+
 leaderboard = [
-<<<<<<< HEAD
-    "gradio>=5.16.0,<6.0.0; python_version > '3.9'",  # 3.10 is required for gradio
-    "gradio_rangeslider>=0.0.8", 
-    "plotly>=5.24.0,<6.0.0", 
-    "cachetools>=5.2.0"
-=======
     "gradio==5.16.0; python_version > '3.9'", # 3.10 is required for gradio
     "gradio_rangeslider>=0.0.8",
     "plotly>=5.24.0,<6.0.0",
     "cachetools>=5.2.0",
     "matplotlib>=3.9.4",
->>>>>>> 9ec55f71
 ]
 flagembedding = ["FlagEmbedding"]
 jina = ["einops>=0.8.0"]
@@ -206,13 +196,10 @@
 # --durations=5 -> Show the 5 slowest tests
 # --reruns-delay 10 -> Delay between reruns in seconds to avoid running into the same issue again
 
-<<<<<<< HEAD
 markers = [
     "test_datasets: marks tests that tests dataset availability",
 ]
 
-=======
->>>>>>> 9ec55f71
 [tool.uv]
 override-dependencies = [
     "salesforce-lavis", # salesforce-lavis is not valid with sentence transformers >=3.0.0
