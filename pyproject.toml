[build-system]
requires = ["setuptools>=42", "wheel"]
build-backend = "setuptools.build_meta"

[project]
name = "mteb"
<<<<<<< HEAD
version = "1.29.14"
=======
version = "1.31.8"
>>>>>>> 476afc73
description = "Massive Text Embedding Benchmark"
readme = "README.md"
authors = [
    { name = "MTEB Contributors", email = "niklas@huggingface.co" },
    { email = "nouamane@huggingface.co" },
    { email = "info@nils-reimers.de" },
]
license = { file = "LICENSE" }
keywords = ["deep learning", "text embeddings", "benchmark"]
classifiers = [
    "Development Status :: 5 - Production/Stable",
    "Environment :: Console",
    "Intended Audience :: Developers",
    "Intended Audience :: Information Technology",
    "License :: OSI Approved :: Apache Software License",
    "Operating System :: OS Independent",
    "Programming Language :: Python",
]
requires-python = ">=3.9"
dependencies = [
    "datasets>=2.19.0,<3.0.0",
    "numpy>=1.0.0,<3.0.0",
    "requests>=2.26.0",
    "scikit_learn>=1.0.2",
    "scipy>=0.0.0",
    "sentence_transformers>=3.0.0",
    "typing-extensions>=4.5.0",
    "torch>1.0.0",
    "tqdm>1.0.0",
    "rich>=0.0.0",
    "pytrec-eval-terrier>=0.5.6",
    "pydantic>=2.0.0",
    "typing_extensions>=0.0.0",
    "eval_type_backport>=0.0.0",
    "polars>=0.20.22",
    "torchvision>0.0.0",
]


[project.urls]
homepage = "https://github.com/embeddings-benchmark/mteb"
"Huggingface Organization" = "https://huggingface.co/mteb"
"Source Code" = "https://github.com/embeddings-benchmark/mteb"

[project.scripts]
mteb = "mteb.cli:main"

[project.optional-dependencies]
dev = ["ruff==0.6.4", # locked so we don't get PRs which fail only due to a lint update
"pytest", "pytest-xdist", "pytest-coverage"]
codecarbon = ["codecarbon"]
speedtask = ["GPUtil>=1.4.0", "psutil>=5.9.8"]
peft = ["peft>=0.11.0"]
<<<<<<< HEAD
leaderboard = ["gradio>=5.7.1", "gradio_rangeslider>=0.0.8", "plotly>=5.24.0"]
=======
leaderboard = ["gradio>=5.7.1", "gradio_rangeslider>=0.0.8", "plotly>=5.24.0,<6.0.0"]
>>>>>>> 476afc73
flagembedding = ["FlagEmbedding"]
jina = ["einops>=0.8.0"]
flash_attention = ["flash-attn>=2.6.3"]
openai = ["openai>=1.41.0", "tiktoken>=0.8.0"]
model2vec = ["model2vec>=0.3.0"]
pylate = ["pylate>=1.1.4"]
bm25s = ["bm25s>=0.2.6", "PyStemmer>=2.2.0.3"]
gritlm = ["gritlm>=1.0.2"]
xformers = ["xformers>=0.0.29"]


[tool.coverage.report]

omit = ["tests/*", "mteb/tasks/**/*", "scripts"]

# Regexes for lines to exclude from consideration
exclude_also = [
    # Don't complain about missing debug-only code:
    "def __repr__",
    "if self\\.debug",

    # Don't complain if tests don't hit defensive assertion code:
    "raise AssertionError",
    "raise NotImplementedError",

    # Don't complain if non-runnable code isn't run:
    "if 0:",
    "if __name__ == .__main__.:",

    # Don't complain about abstract methods, they aren't run:
    "@(abc\\.)?abstractmethod",
    ]

[tool.setuptools.packages.find]
exclude = ["tests", "results"]

[tool.setuptools.package-data]
"*" = ["*.json"]
"mteb.abstasks" = ["the_ugly_duckling.txt"]

[tool.ruff]

target-version = "py39"


[tool.ruff.lint]
select = [
    "F",  # pyflakes rules, 
    "I",  # sorting for imports
    "E",  # formatting for docs
    "D",  # formatting for docs
    "UP", # upgrade to latest syntax if possible
    "FA", # Future annotations
    "C4", # cleaner comprehensions
]


ignore = ["E501",   # line too long 
        "E741",     # ambiguous variable name
        "F403",     # undefined import
        "D100",     # Missing docstring in public module
        "D101",     # Missing docstring in public class
        "D102",     # Missing docstring in public method
        "D103",     # Missing docstring in public function
        "D105",     # Missing docstring in magic method
        "D104",     # Missing docstring in public package
        "D107",     # Missing docstring in __init__
        "D205",     # 1 blank line required between summary line and description
        "D415",     # First line should end with a period
        "C408",     # don't use unecc. collection call, e.g. dict over {}
]

[tool.ruff.lint.flake8-implicit-str-concat]
allow-multiline = false

[tool.ruff.lint.isort]
required-imports = ["from __future__ import annotations"]

[tool.ruff.lint.pydocstyle]
convention = "google"

[tool.ruff.lint.flake8-annotations]
mypy-init-return = true
suppress-none-returning = true

[tool.semantic_release]
branch = "main"
version_toml = ["pyproject.toml:project.version"]
build_command = "python -m pip install build; python -m build"
tag_format = "{version}"

[tool.semantic_release.commit_parser_options]
major_types = ["breaking"]
minor_types = ["feat"]
patch_types = ["fix", "perf"]<|MERGE_RESOLUTION|>--- conflicted
+++ resolved
@@ -4,11 +4,7 @@
 
 [project]
 name = "mteb"
-<<<<<<< HEAD
-version = "1.29.14"
-=======
 version = "1.31.8"
->>>>>>> 476afc73
 description = "Massive Text Embedding Benchmark"
 readme = "README.md"
 authors = [
@@ -62,11 +58,7 @@
 codecarbon = ["codecarbon"]
 speedtask = ["GPUtil>=1.4.0", "psutil>=5.9.8"]
 peft = ["peft>=0.11.0"]
-<<<<<<< HEAD
-leaderboard = ["gradio>=5.7.1", "gradio_rangeslider>=0.0.8", "plotly>=5.24.0"]
-=======
 leaderboard = ["gradio>=5.7.1", "gradio_rangeslider>=0.0.8", "plotly>=5.24.0,<6.0.0"]
->>>>>>> 476afc73
 flagembedding = ["FlagEmbedding"]
 jina = ["einops>=0.8.0"]
 flash_attention = ["flash-attn>=2.6.3"]
