[build-system]
requires = ["setuptools>=42", "wheel"]
build-backend = "setuptools.build_meta"

[project]
name = "mteb"
<<<<<<< HEAD
version = "1.38.29"
=======
version = "1.38.34"
>>>>>>> cfa27d72
description = "Massive Text Embedding Benchmark"
readme = "README.md"
authors = [
    { name = "MTEB Contributors", email = "niklas@huggingface.co" },
    { email = "kenneth.enevoldsen@cas.au.dk" },
    { email = "nouamane@huggingface.co" },
    { email = "info@nils-reimers.de" },
]
license = { file = "LICENSE" }
keywords = ["deep learning", "text embeddings", "benchmark"]
classifiers = [
    "Development Status :: 5 - Production/Stable",
    "Environment :: Console",
    "Intended Audience :: Developers",
    "Intended Audience :: Information Technology",
    "License :: OSI Approved :: Apache Software License",
    "Operating System :: OS Independent",
    "Programming Language :: Python",
]
requires-python = ">=3.9,<3.13"
dependencies = [
    "datasets>=2.19.0, <4.0.0",
    "numpy>=1.0.0,<3.0.0",
    "requests>=2.26.0",
    "scikit-learn>=1.4.0",
    "scipy>=0.0.0",
    "sentence_transformers>=3.0.0",
    "typing-extensions>=4.5.0",
    "torch>1.0.0",
    "tqdm>1.0.0",
    "rich>=0.0.0",
    "pytrec-eval-terrier>=0.5.6",
    "pydantic>=2.0.0",
    "typing_extensions>=0.0.0",
    "eval_type_backport>=0.0.0",
    "polars>=0.20.22",
]


[project.urls]
homepage = "https://github.com/embeddings-benchmark/mteb"
"Huggingface Organization" = "https://huggingface.co/mteb"
"Source Code" = "https://github.com/embeddings-benchmark/mteb"

[project.scripts]
mteb = "mteb.cli:main"

[project.optional-dependencies]
image = ["torchvision>0.2.1"]
codecarbon = ["codecarbon>=2.0.0,<3.0.0"]
dev = [
<<<<<<< HEAD
    "ruff==0.11.13", # locked so we don't get PRs which fail only due to a lint update
    "pytest>=8.3.4",
    "pytest-xdist>=3.6.1",
    "pytest-coverage>=0.0",
    "pytest-rerunfailures>=15.0",
    "python-iso639>=2025.2.18", # used for tests/scripts/test_generate_model_meta.py
    "pre-commit>=4.1.0",
    "bibtexparser>=1.4.3" # used for tests/test_citation_formatting.py
=======
"ruff==0.11.13", # locked so we don't get PRs which fail only due to a lint update
"pytest>=8.3.4",
"pytest-xdist>=3.6.1",
"pytest-coverage>=0.0",
"pytest-rerunfailures>=15.0",
"iso639>=0.1.4", # used for tests/scripts/test_generate_model_meta.py
"pre-commit>=4.1.0",
"bibtexparser>=1.4.3" # used for tests/test_citation_formatting.py
>>>>>>> cfa27d72
]
docs = [
  "mkdocs>=1.6.1",
  "mkdocs-material>=9.5.47",
  "mkdocstrings[python]>=0.18",
  "mkdocs-bibtex>=2.16.2",
]
leaderboard = [
    "gradio==5.35.0; python_version > '3.9'", # 3.10 is required for gradio
    "plotly>=5.24.0,<6.0.0",
    "cachetools>=5.2.0",
    "matplotlib>=3.9.4",
]

# model specific optional dependencies:
peft = ["peft>=0.11.0"]
flagembedding = ["FlagEmbedding==1.3.4"]
jina = ["einops>=0.8.0"]
jina-v4 = ["peft>=0.15.2", "transformers>=4.52.0", "torchvision>=0.22.1"]
flash_attention = ["flash-attn>=2.6.3"]
openai = ["openai>=1.41.0", "tiktoken>=0.8.0"]
model2vec = ["model2vec>=0.3.0"]
pylate = ["pylate>=1.1.6"]
bm25s = ["bm25s>=0.2.6", "PyStemmer>=2.2.0.3"]
gritlm = ["gritlm>=1.0.2"]
xformers = ["xformers>=0.0.29"]
blip2 = ["salesforce-lavis>=1.0.2"]
voyageai = ["voyageai>0.3.0,<2.0.0"]
voyage_v = ["voyageai>0.3.0,<2.0.0", "tenacity>9.0.0"]
cohere = ["cohere==5.14.0"]
vertexai = ["vertexai==1.71.1"]
llm2vec = ["llm2vec>=0.2.3,<0.3.0"]
timm = ["timm>=1.0.15,<1.1.0"]
open_clip_torch = ["open_clip_torch==2.31.0"]
nomic = ["einops>=0.8.1"]
ark = ["volcengine-python-sdk[ark]==3.0.2", "tiktoken>=0.8.0"]
colpali_engine = ["colpali_engine>=0.3.10"]

[tool.coverage.report]

omit = ["tests/*", "mteb/tasks/**/*", "scripts"]

# Regexes for lines to exclude from consideration
exclude_also = [
    # Don't complain about missing debug-only code:
    "def __repr__",
    "if self\\.debug",

    # Don't complain if tests don't hit defensive assertion code:
    "raise AssertionError",
    "raise NotImplementedError",

    # Don't complain if non-runnable code isn't run:
    "if 0:",
    "if __name__ == .__main__.:",

    # Don't complain about abstract methods, they aren't run:
    "@(abc\\.)?abstractmethod",
    ]

[tool.setuptools.packages.find]
where = ["."]
include = ["mteb", "mteb.*"]
namespaces = false

[tool.setuptools.package-data]
"*" = ["*.json"]
"mteb.abstasks" = ["dataset_card_template.md"]

[tool.ruff]

target-version = "py39"


[tool.ruff.lint]
select = [
    "F",  # pyflakes rules,
    "I",  # sorting for imports
    "E",  # formatting for docs
    "D",  # formatting for docs
    "UP", # upgrade to latest syntax if possible
    "FA", # Future annotations
    "C4", # cleaner comprehensions
    "NPY", # numpy
]


ignore = [
    "E501",   # line too long
    "E741",     # ambiguous variable name
    "F403",     # undefined import
    "D100",     # Missing docstring in public module
    "D101",     # Missing docstring in public class
    "D102",     # Missing docstring in public method
    "D103",     # Missing docstring in public function
    "D105",     # Missing docstring in magic method
    "D104",     # Missing docstring in public package
    "D107",     # Missing docstring in __init__
    "D205",     # 1 blank line required between summary line and description
    "D415",     # First line should end with a period
    "C408",     # don't use unecc. collection call, e.g. dict over {}
]

[tool.ruff.lint.flake8-implicit-str-concat]
allow-multiline = false

[tool.ruff.lint.isort]
required-imports = ["from __future__ import annotations"]

[tool.ruff.lint.pydocstyle]
convention = "google"

[tool.ruff.lint.flake8-annotations]
mypy-init-return = true
suppress-none-returning = true

[tool.semantic_release]
branch = "main"
version_toml = ["pyproject.toml:project.version"]
build_command = "python -m pip install build; python -m build"
tag_format = "{version}"

[tool.semantic_release.commit_parser_options]
major_tags = ["breaking"]
minor_tags = ["minor", "feat"]
patch_tags = [
    "patch",
    "fix",
    "perf",
    "model",
    "dataset",
]

[tool.pytest.ini_options]
addopts = """
            --reruns 3
            --only-rerun requests.exceptions.ReadTimeout
            --only-rerun huggingface_hub.errors.HfHubHTTPError
            --only-rerun huggingface_hub.errors.LocalEntryNotFoundError
            --only-rerun FileNotFoundError
            --durations=5
            --reruns-delay 10
        """
# --reruns 3 -> # Retry failed tests 3 times
# requests.exceptions.ReadTimeout -> # HF Read timed out -> https://github.com/embeddings-benchmark/mteb/actions/runs/13275350693/job/37093688544
# huggingface_hub.errors.HfHubHTTPError -> # HF is unavailable, e.g. seen here: https://github.com/embeddings-benchmark/mteb/actions/runs/13275350693/job/37093688544
# huggingface_hub.errors.LocalEntryNotFoundError -> # Gateway Time-out from HF, e.g. seen here: https://github.com/embeddings-benchmark/mteb/actions/runs/13275350693/job/37093688544
# FileNotFoundError -> HF Cache is broken:  https://github.com/embeddings-benchmark/mteb/actions/runs/13302915091/job/37147507251?pr=2029
# --durations=5 -> Show the 5 slowest tests
# --reruns-delay 10 -> Delay between reruns in seconds to avoid running into the same issue again

markers = [
    "test_datasets: marks tests that tests dataset availability",
]

[tool.uv]
override-dependencies = [
    "salesforce-lavis", # salesforce-lavis is not valid with sentence transformers >=3.0.0
]
conflicts = [
    [{ extra = "timm" }, { extra = "blip2" }],
    [{ extra = "llm2vec" }, { extra = "model2vec" }],
    # conflicting versions of transformers:
    [{ extra = "llm2vec" }, { extra = "pylate" }],
    [{ extra = "colpali-engine" }, { extra = "pylate" }],
    [{ extra = "colpali-engine" }, { extra = "llm2vec" }]
]<|MERGE_RESOLUTION|>--- conflicted
+++ resolved
@@ -4,11 +4,7 @@
 
 [project]
 name = "mteb"
-<<<<<<< HEAD
-version = "1.38.29"
-=======
 version = "1.38.34"
->>>>>>> cfa27d72
 description = "Massive Text Embedding Benchmark"
 readme = "README.md"
 authors = [
@@ -60,7 +56,6 @@
 image = ["torchvision>0.2.1"]
 codecarbon = ["codecarbon>=2.0.0,<3.0.0"]
 dev = [
-<<<<<<< HEAD
     "ruff==0.11.13", # locked so we don't get PRs which fail only due to a lint update
     "pytest>=8.3.4",
     "pytest-xdist>=3.6.1",
@@ -69,22 +64,12 @@
     "python-iso639>=2025.2.18", # used for tests/scripts/test_generate_model_meta.py
     "pre-commit>=4.1.0",
     "bibtexparser>=1.4.3" # used for tests/test_citation_formatting.py
-=======
-"ruff==0.11.13", # locked so we don't get PRs which fail only due to a lint update
-"pytest>=8.3.4",
-"pytest-xdist>=3.6.1",
-"pytest-coverage>=0.0",
-"pytest-rerunfailures>=15.0",
-"iso639>=0.1.4", # used for tests/scripts/test_generate_model_meta.py
-"pre-commit>=4.1.0",
-"bibtexparser>=1.4.3" # used for tests/test_citation_formatting.py
->>>>>>> cfa27d72
 ]
 docs = [
-  "mkdocs>=1.6.1",
-  "mkdocs-material>=9.5.47",
-  "mkdocstrings[python]>=0.18",
-  "mkdocs-bibtex>=2.16.2",
+    "mkdocs>=1.6.1",
+    "mkdocs-material>=9.5.47",
+    "mkdocstrings[python]>=0.18",
+    "mkdocs-bibtex>=2.16.2",
 ]
 leaderboard = [
     "gradio==5.35.0; python_version > '3.9'", # 3.10 is required for gradio
@@ -116,6 +101,7 @@
 nomic = ["einops>=0.8.1"]
 ark = ["volcengine-python-sdk[ark]==3.0.2", "tiktoken>=0.8.0"]
 colpali_engine = ["colpali_engine>=0.3.10"]
+xet = ["huggingface_hub>=0.32.0"]
 
 [tool.coverage.report]
 
@@ -147,6 +133,7 @@
 [tool.setuptools.package-data]
 "*" = ["*.json"]
 "mteb.abstasks" = ["dataset_card_template.md"]
+"mteb.tasks.Image.ZeroShotClassification.eng.templates" = ["*.txt"]
 
 [tool.ruff]
 
