[build-system]
requires = ["setuptools>=42", "wheel"]
build-backend = "setuptools.build_meta"

[project]
name = "mteb"
<<<<<<< HEAD
version = "1.16.5"
=======
version = "1.29.11"
>>>>>>> 2fac8ba1
description = "Massive Text Embedding Benchmark"
readme = "README.md"
authors = [
    { name = "MTEB Contributors", email = "niklas@huggingface.co" },
    { email = "nouamane@huggingface.co" },
    { email = "info@nils-reimers.de" },
]
license = { file = "LICENSE" }
keywords = ["deep learning", "text embeddings", "benchmark"]
classifiers = [
    "Development Status :: 5 - Production/Stable",
    "Environment :: Console",
    "Intended Audience :: Developers",
    "Intended Audience :: Information Technology",
    "License :: OSI Approved :: Apache Software License",
    "Operating System :: OS Independent",
    "Programming Language :: Python",
]
requires-python = ">=3.9"
dependencies = [
<<<<<<< HEAD
    "datasets>=2.19.0",
=======
    "datasets>=2.19.0,<3.0.0",
>>>>>>> 2fac8ba1
    "numpy>=1.0.0,<3.0.0",
    "requests>=2.26.0",
    "scikit_learn>=1.0.2",
    "scipy>=0.0.0",
    "sentence_transformers>=3.0.0",
    "typing-extensions>=4.5.0",
    "torch>1.0.0",
    "tqdm>1.0.0",
    "rich>=0.0.0",
    "pytrec-eval-terrier>=0.5.6",
    "pydantic>=2.0.0",
    "typing_extensions>=0.0.0",
    "eval_type_backport>=0.0.0",
    "polars>=0.20.22",
    "torchvision>0.0.0",
]


[project.urls]
homepage = "https://github.com/embeddings-benchmark/mteb"
"Huggingface Organization" = "https://huggingface.co/mteb"
"Source Code" = "https://github.com/embeddings-benchmark/mteb"

[project.scripts]
mteb = "mteb.cli:main"

[project.optional-dependencies]
dev = ["ruff==0.6.4", # locked so we don't get PRs which fail only due to a lint update
"pytest", "pytest-xdist", "pytest-coverage"]
codecarbon = ["codecarbon"]
speedtask = ["GPUtil>=1.4.0", "psutil>=5.9.8"]
peft = ["peft>=0.11.0"]
<<<<<<< HEAD
leaderboard = ["gradio>=4.44.0", "gradio_rangeslider>=0.0.6"]
flagembedding = ["FlagEmbedding"]
e5v = ["accelerate>=0.26.0"]
=======
leaderboard = ["gradio>=5.7.1", "gradio_rangeslider>=0.0.8", "plotly>=5.24.0"]
flagembedding = ["FlagEmbedding"]
jina = ["einops>=0.8.0"]
flash_attention = ["flash-attn>=2.6.3"]
openai = ["openai>=1.41.0", "tiktoken>=0.8.0"]
model2vec = ["model2vec>=0.3.0"]
pylate = ["pylate>=1.1.4"]
bm25s = ["bm25s>=0.2.6", "PyStemmer>=2.2.0.3"]
gritlm = ["gritlm>=1.0.2"]
xformers = ["xformers>=0.0.29"]
>>>>>>> 2fac8ba1


[tool.coverage.report]

omit = ["tests/*", "mteb/tasks/**/*", "scripts"]

# Regexes for lines to exclude from consideration
exclude_also = [
    # Don't complain about missing debug-only code:
    "def __repr__",
    "if self\\.debug",

    # Don't complain if tests don't hit defensive assertion code:
    "raise AssertionError",
    "raise NotImplementedError",

    # Don't complain if non-runnable code isn't run:
    "if 0:",
    "if __name__ == .__main__.:",

    # Don't complain about abstract methods, they aren't run:
    "@(abc\\.)?abstractmethod",
    ]

[tool.setuptools.packages.find]
exclude = ["tests", "results"]

[tool.setuptools.package-data]
"*" = ["*.json"]
"mteb.abstasks" = ["the_ugly_duckling.txt"]

[tool.ruff]

target-version = "py39"


[tool.ruff.lint]
select = [
    "F",  # pyflakes rules, 
    "I",  # sorting for imports
    "E",  # formatting for docs
    "D",  # formatting for docs
    "UP", # upgrade to latest syntax if possible
    "FA", # Future annotations
    "C4", # cleaner comprehensions
]


ignore = ["E501",   # line too long 
        "E741",     # ambiguous variable name
        "F403",     # undefined import
        "D100",     # Missing docstring in public module
        "D101",     # Missing docstring in public class
        "D102",     # Missing docstring in public method
        "D103",     # Missing docstring in public function
        "D105",     # Missing docstring in magic method
        "D104",     # Missing docstring in public package
        "D107",     # Missing docstring in __init__
        "D205",     # 1 blank line required between summary line and description
        "D415",     # First line should end with a period
        "C408",     # don't use unecc. collection call, e.g. dict over {}
]

[tool.ruff.lint.flake8-implicit-str-concat]
allow-multiline = false

[tool.ruff.lint.isort]
required-imports = ["from __future__ import annotations"]

[tool.ruff.lint.pydocstyle]
convention = "google"

[tool.ruff.lint.flake8-annotations]
mypy-init-return = true
suppress-none-returning = true

[tool.semantic_release]
branch = "main"
version_toml = ["pyproject.toml:project.version"]
build_command = "python -m pip install build; python -m build"
tag_format = "{version}"

[tool.semantic_release.commit_parser_options]
major_types = ["breaking"]
minor_types = ["feat"]
patch_types = ["fix", "perf"]<|MERGE_RESOLUTION|>--- conflicted
+++ resolved
@@ -4,11 +4,7 @@
 
 [project]
 name = "mteb"
-<<<<<<< HEAD
-version = "1.16.5"
-=======
 version = "1.29.11"
->>>>>>> 2fac8ba1
 description = "Massive Text Embedding Benchmark"
 readme = "README.md"
 authors = [
@@ -29,11 +25,7 @@
 ]
 requires-python = ">=3.9"
 dependencies = [
-<<<<<<< HEAD
-    "datasets>=2.19.0",
-=======
     "datasets>=2.19.0,<3.0.0",
->>>>>>> 2fac8ba1
     "numpy>=1.0.0,<3.0.0",
     "requests>=2.26.0",
     "scikit_learn>=1.0.2",
@@ -66,11 +58,6 @@
 codecarbon = ["codecarbon"]
 speedtask = ["GPUtil>=1.4.0", "psutil>=5.9.8"]
 peft = ["peft>=0.11.0"]
-<<<<<<< HEAD
-leaderboard = ["gradio>=4.44.0", "gradio_rangeslider>=0.0.6"]
-flagembedding = ["FlagEmbedding"]
-e5v = ["accelerate>=0.26.0"]
-=======
 leaderboard = ["gradio>=5.7.1", "gradio_rangeslider>=0.0.8", "plotly>=5.24.0"]
 flagembedding = ["FlagEmbedding"]
 jina = ["einops>=0.8.0"]
@@ -81,7 +68,6 @@
 bm25s = ["bm25s>=0.2.6", "PyStemmer>=2.2.0.3"]
 gritlm = ["gritlm>=1.0.2"]
 xformers = ["xformers>=0.0.29"]
->>>>>>> 2fac8ba1
 
 
 [tool.coverage.report]
