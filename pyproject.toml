--- conflicted
+++ resolved
@@ -108,8 +108,7 @@
     "mkdocs-exclude>=1.0.2",
     "mkdocs-include-dir-to-nav>=1.2.0",
     "tabulate>=0.9.0",
-<<<<<<< HEAD
-=======
+    "tabulate>=0.9.0",
 ]
 typing = [
     "mypy>=1.18.1",
@@ -123,7 +122,6 @@
     # stubs require python >=3.10
     # "pandas-stubs>=2.3.2.250827",
     # "scipy-stubs>=1.15.3.0",
->>>>>>> 01a86e96
 ]
 dev = [
     {include-group = "lint"},
