--- conflicted
+++ resolved
@@ -4,11 +4,7 @@
 
 [project]
 name = "mteb"
-<<<<<<< HEAD
-version = "1.36.36"
-=======
 version = "1.38.4"
->>>>>>> a52ea2f7
 description = "Massive Text Embedding Benchmark"
 readme = "README.md"
 authors = [
@@ -44,10 +40,7 @@
     "typing_extensions>=0.0.0",
     "eval_type_backport>=0.0.0",
     "polars>=0.20.22",
-<<<<<<< HEAD
     "torchaudio>=2.6.0"
-=======
->>>>>>> a52ea2f7
 ]
 
 
@@ -69,14 +62,8 @@
 "pytest-rerunfailures>=15.0",
 "iso639>=0.1.4", # used for tests/scripts/test_generate_model_meta.py
 "pre-commit>=4.1.0",
-<<<<<<< HEAD
 ]
 codecarbon = ["codecarbon"]
-=======
-"bibtexparser>=1.4.3" # used for tests/test_citation_formatting.py
-]
-codecarbon = ["codecarbon>=2.0.0,<3.0.0"]
->>>>>>> a52ea2f7
 speedtask = [
     "setuptools!=78.0.1",  # https://github.com/pypa/setuptools/issues/4910
     "GPUtil>=1.4.0",
@@ -84,11 +71,7 @@
 ]
 peft = ["peft>=0.11.0"]
 leaderboard = [
-<<<<<<< HEAD
-    "gradio==5.16.0; python_version > '3.9'", # 3.10 is required for gradio
-=======
     "gradio==5.27.1; python_version > '3.9'", # 3.10 is required for gradio
->>>>>>> a52ea2f7
     "gradio_rangeslider>=0.0.8",
     "plotly>=5.24.0,<6.0.0",
     "cachetools>=5.2.0",
