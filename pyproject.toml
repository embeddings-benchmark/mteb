--- conflicted
+++ resolved
@@ -41,11 +41,7 @@
     "eval_type_backport>=0.0.0",
     "polars>=0.20.22",
     "torchvision>0.0.0",
-<<<<<<< HEAD
-    "torchaudio>0.0.0",
-=======
     "torchaudio>=2.6.0"
->>>>>>> 4f23fdf2
 ]
 
 
