[build-system]
requires = ["setuptools>=42", "wheel"]
build-backend = "setuptools.build_meta"

[project]
name = "mteb"
<<<<<<< HEAD
version = "1.34.29"
=======
version = "1.36.5"
>>>>>>> 29464aca
description = "Massive Text Embedding Benchmark"
readme = "README.md"
authors = [
    { name = "MTEB Contributors", email = "niklas@huggingface.co" },
    { email = "nouamane@huggingface.co" },
    { email = "info@nils-reimers.de" },
]
license = { file = "LICENSE" }
keywords = ["deep learning", "text embeddings", "benchmark"]
classifiers = [
    "Development Status :: 5 - Production/Stable",
    "Environment :: Console",
    "Intended Audience :: Developers",
    "Intended Audience :: Information Technology",
    "License :: OSI Approved :: Apache Software License",
    "Operating System :: OS Independent",
    "Programming Language :: Python",
]
requires-python = ">=3.9"
dependencies = [
    "datasets>=2.19.0",
    "numpy>=1.0.0,<3.0.0",
    "requests>=2.26.0",
    "scikit_learn>=1.0.2",
    "scipy>=0.0.0",
    "sentence_transformers>=3.0.0",
    "typing-extensions>=4.5.0",
    "torch>1.0.0",
    "tqdm>1.0.0",
    "rich>=0.0.0",
    "pytrec-eval-terrier>=0.5.6",
    "pydantic>=2.0.0",
    "typing_extensions>=0.0.0",
    "eval_type_backport>=0.0.0",
    "polars>=0.20.22",
    "codecarbon>=2.0.0",
    "torchvision>0.0.0",
]


[project.urls]
homepage = "https://github.com/embeddings-benchmark/mteb"
"Huggingface Organization" = "https://huggingface.co/mteb"
"Source Code" = "https://github.com/embeddings-benchmark/mteb"

[project.scripts]
mteb = "mteb.cli:main"

[project.optional-dependencies]
dev = [
    "ruff==0.9.7", # locked so we don't get PRs which fail only due to a lint update
    "pytest>=8.3.4",
    "pytest-xdist>=3.6.1",
    "pytest-coverage>=0.0",
    "pytest-rerunfailures>=15.0",
    "python-iso639>=2025.2.18" # used for tests/scripts/test_generate_model_meta.py
]
docs = [
  "mkdocs>=1.6.1",
  "mkdocs-material>=9.5.47",
  "mkdocstrings[python]>=0.18",
  "mkdocs-bibtex>=2.16.2",
]

speedtask = ["GPUtil>=1.4.0", "psutil>=5.9.8"]
peft = ["peft>=0.11.0"]
leaderboard = ["gradio>=5.16.0,<6.0.0", "gradio_rangeslider>=0.0.8", "plotly>=5.24.0,<6.0.0", "cachetools>=5.2.0"]
flagembedding = ["FlagEmbedding"]
jina = ["einops>=0.8.0"]
flash_attention = ["flash-attn>=2.6.3"]
openai = ["openai>=1.41.0", "tiktoken>=0.8.0"]
model2vec = ["model2vec>=0.3.0"]
pylate = ["pylate>=1.1.6"]
bm25s = ["bm25s>=0.2.6", "PyStemmer>=2.2.0.3"]
gritlm = ["gritlm>=1.0.2"]
xformers = ["xformers>=0.0.29"]
blip2 = ["salesforce-lavis>=1.0.2"]


[tool.coverage.report]

omit = ["tests/*", "mteb/tasks/**/*", "scripts"]

# Regexes for lines to exclude from consideration
exclude_also = [
    # Don't complain about missing debug-only code:
    "def __repr__",
    "if self\\.debug",

    # Don't complain if tests don't hit defensive assertion code:
    "raise AssertionError",
    "raise NotImplementedError",

    # Don't complain if non-runnable code isn't run:
    "if 0:",
    "if __name__ == .__main__.:",

    # Don't complain about abstract methods, they aren't run:
    "@(abc\\.)?abstractmethod",
    ]

[tool.setuptools.packages.find]
exclude = ["tests", "results"]

[tool.setuptools.package-data]
"*" = ["*.json"]
"mteb.abstasks" = ["the_ugly_duckling.txt"]

[tool.ruff]

target-version = "py39"


[tool.ruff.lint]
select = [
    "F",  # pyflakes rules, 
    "I",  # sorting for imports
    "E",  # formatting for docs
    "D",  # formatting for docs
    "UP", # upgrade to latest syntax if possible
    "FA", # Future annotations
    "C4", # cleaner comprehensions
]


ignore = ["E501",   # line too long 
        "E741",     # ambiguous variable name
        "F403",     # undefined import
        "D100",     # Missing docstring in public module
        "D101",     # Missing docstring in public class
        "D102",     # Missing docstring in public method
        "D103",     # Missing docstring in public function
        "D105",     # Missing docstring in magic method
        "D104",     # Missing docstring in public package
        "D107",     # Missing docstring in __init__
        "D205",     # 1 blank line required between summary line and description
        "D415",     # First line should end with a period
        "C408",     # don't use unecc. collection call, e.g. dict over {}
]

[tool.ruff.lint.flake8-implicit-str-concat]
allow-multiline = false

[tool.ruff.lint.isort]
required-imports = ["from __future__ import annotations"]

[tool.ruff.lint.pydocstyle]
convention = "google"

[tool.ruff.lint.flake8-annotations]
mypy-init-return = true
suppress-none-returning = true

[tool.semantic_release]
branch = "main"
version_toml = ["pyproject.toml:project.version"]
build_command = "python -m pip install build; python -m build"
tag_format = "{version}"

[tool.semantic_release.commit_parser_options]
major_types = ["breaking"]
minor_types = ["feat"]
patch_types = ["fix", "perf"]


[tool.pytest.ini_options]
addopts = """
            --reruns 3 
            --only-rerun requests.exceptions.ReadTimeout 
            --only-rerun huggingface_hub.errors.HfHubHTTPError 
            --only-rerun huggingface_hub.errors.LocalEntryNotFoundError
            --only-rerun FileNotFoundError
            --durations=5
            --reruns-delay 10
        """
# --reruns 3 -> # Retry failed tests 3 times
# requests.exceptions.ReadTimeout -> # HF Read timed out -> https://github.com/embeddings-benchmark/mteb/actions/runs/13275350693/job/37093688544
# huggingface_hub.errors.HfHubHTTPError -> # HF is unavailable, e.g. seen here: https://github.com/embeddings-benchmark/mteb/actions/runs/13275350693/job/37093688544
# huggingface_hub.errors.LocalEntryNotFoundError -> # Gateway Time-out from HF, e.g. seen here: https://github.com/embeddings-benchmark/mteb/actions/runs/13275350693/job/37093688544
# FileNotFoundError -> HF Cache is broken:  https://github.com/embeddings-benchmark/mteb/actions/runs/13302915091/job/37147507251?pr=2029
# --durations=5 -> Show the 5 slowest tests
# --reruns-delay 10 -> Delay between reruns in seconds to avoid running into the same issue again<|MERGE_RESOLUTION|>--- conflicted
+++ resolved
@@ -4,11 +4,7 @@
 
 [project]
 name = "mteb"
-<<<<<<< HEAD
-version = "1.34.29"
-=======
 version = "1.36.5"
->>>>>>> 29464aca
 description = "Massive Text Embedding Benchmark"
 readme = "README.md"
 authors = [
@@ -44,7 +40,6 @@
     "typing_extensions>=0.0.0",
     "eval_type_backport>=0.0.0",
     "polars>=0.20.22",
-    "codecarbon>=2.0.0",
     "torchvision>0.0.0",
 ]
 
