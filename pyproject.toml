--- conflicted
+++ resolved
@@ -105,13 +105,9 @@
     "mkdocs-material>=9.5.47",
     "mkdocstrings-python>=1.18.2",
     "mkdocs-bibtex>=2.16.2",
-<<<<<<< HEAD
-
-=======
     "mkdocs-exclude>=1.0.2",
     "mkdocs-include-dir-to-nav>=1.2.0",
-    "tabulate>=0.9.0"
->>>>>>> 45114a58
+    "tabulate>=0.9.0",
 ]
 dev = [
     {include-group = "lint"},
