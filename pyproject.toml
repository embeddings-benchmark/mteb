--- conflicted
+++ resolved
@@ -40,11 +40,7 @@
     "typing_extensions>=0.0.0",
     "eval_type_backport>=0.0.0",
     "polars>=0.20.22",
-<<<<<<< HEAD
-    "transformers<4.57.0",
-=======
     "transformers<4.57.0; python_version == '3.9'",  # https://github.com/huggingface/transformers/issues/41339
->>>>>>> 89bec7db
 ]
 
 
