[build-system]
requires = ["setuptools>=42", "wheel"]
build-backend = "setuptools.build_meta"

[project]
name = "mteb"
version = "2.4.2"
description = "Massive Text Embedding Benchmark"
readme = "README.md"
authors = [
    { name = "MTEB Contributors", email = "niklas@huggingface.co" },
    { name = "Kenneth Enevoldsen", email = "kenneth.enevoldsen@cas.au.dk" },
    { name = "Nouamane Tazi", email = "nouamane@huggingface.co" },
    { name = "Nils Reimers", email = "info@nils-reimers.de" },
]
maintainers = [
    { name = "Kenneth Enevoldsen", email = "kenneth.enevoldsen@cas.au.dk" },
    { name = "Roman Solomatin", email = "risolomatin@gmail.com" },
    { name = "Isaac Chung", email = "chungisaac1217@gmail.com" },
]
license = "Apache-2.0"
license-files = ["LICENSE"]
keywords = ["deep learning", "text embeddings", "embeddings", "multimodal", "benchmark", "retrieval", "information retrieval"]
classifiers = [
    "Development Status :: 5 - Production/Stable",
    "Environment :: Console",
    "Intended Audience :: Developers",
    "Intended Audience :: Information Technology",
    "Operating System :: OS Independent",
    "Programming Language :: Python",
]
requires-python = ">=3.10,<3.15"
dependencies = [
    "datasets>=2.19.0",
    "numpy>=1.0.0,<3.0.0",
    "requests>=2.26.0",
    "scikit-learn>=1.4.0",
    "scipy>=0.0.0",
    "sentence_transformers>=3.0.0",
    "typing-extensions>=4.5.0",
    "torch>1.0.0",
    "tqdm>1.0.0",
    "rich>=0.0.0",
    "pytrec-eval-terrier>=0.5.6",
    "pydantic>=2.0.0",
    "polars>=0.20.22",
]


[project.urls]
Homepage = "https://github.com/embeddings-benchmark/mteb"
Documentation = "https://embeddings-benchmark.github.io/mteb/"
Repository = "https://github.com/embeddings-benchmark/mteb"
"Hugging Face Organization" = "https://huggingface.co/mteb"

[project.scripts]
mteb = "mteb.cli:main"

[project.optional-dependencies]
<<<<<<< HEAD
image = ["torchvision>0.2.1"]
audio = [
    "torchaudio>=2.6.0",
    "datasets<4",  # https://github.com/huggingface/datasets/issues/7707
    "librosa>=0.11.0",
    "soundfile>=0.13.1",
=======
image = [
    "torchvision>0.2.1",
    "transformers[torch-vision,vision]",
>>>>>>> 0a0e3983
]
codecarbon = ["codecarbon>=2.0.0,<3.0.0"]
leaderboard = [
    "gradio==6.0.1",
    "plotly>=5.24.0,<6.0.0",
    "cachetools>=5.2.0",
    "matplotlib>=3.9.4",
]

# model specific optional dependencies:
peft = ["peft>=0.11.0"]
flagembedding = ["FlagEmbedding==1.3.4"]
jina = ["einops>=0.8.0"]
jina-v4 = ["peft>=0.15.2", "transformers>=4.52.0", "torchvision>=0.22.1"]
flash_attention = ["flash-attn>=2.6.3"]
openai = ["openai>=1.41.0", "tiktoken>=0.8.0"]
model2vec = ["model2vec>=0.3.0"]
pylate = ["pylate>=1.3.1; python_version < '3.13'"]  # Required for sentence-transformers 5.0.0 compatibility (otherwise 1.1.6), pylate requires voyager, which in turn requires <=3.12
msclap = ["msclap>=1.3.4"]
bm25s = ["bm25s>=0.2.6", "PyStemmer>=2.2.0.3"]
gritlm = ["gritlm>=1.0.2"]
xformers = ["xformers>=0.0.29"]
blip2 = ["salesforce-lavis>=1.0.2"]
voyageai = ["voyageai>0.3.0,<2.0.0"]
voyage_v = ["voyageai>0.3.0,<2.0.0", "tenacity>9.0.0"]
cohere = ["cohere==5.14.0"]
vertexai = ["vertexai==1.71.1"]
llm2vec = ["llm2vec>=0.2.3,<0.3.0"]
timm = ["timm>=1.0.15,<1.1.0"]
open_clip_torch = ["open_clip_torch==2.31.0"]
nomic = ["einops>=0.8.1"]
ark = ["volcengine-python-sdk[ark]==3.0.2", "tiktoken>=0.8.0"]
colpali_engine = ["colpali_engine>=0.3.12"]
colqwen3 = ["transformers>=4.57", "torchvision>=0.22.1"]
xet = ["huggingface_hub>=0.32.0"]
youtu = ["tencentcloud-sdk-python-common>=3.0.1454", "tencentcloud-sdk-python-lkeap>=3.0.1451"]
llama-embed-nemotron = ["transformers==4.51.0"]
faiss-cpu = ["faiss-cpu>=1.12.0"]
<<<<<<< HEAD
speechbrain = ["speechbrain>=0.5.12"]
muq = ["muq==0.1.0"]
wav2clip = ["wav2clip==0.1.0"]
torch-vggish-yamnet = ["torch-vggish-yamnet==0.2.1"]
=======
eager_embed = ["qwen_vl_utils>=0.0.14"]
>>>>>>> 0a0e3983

[dependency-groups]
lint = [
    "ruff==0.14.0", # locked so we don't get PRs which fail only due to a lint update
    "pre-commit>=4.1.0",
    "bibtexparser>=1.4.3", # used for tests/test_citation_formatting.py
    "typos>1",
]
test = [
    "pytest>=8.3.4,<8.4.0",
    "pytest-xdist>=3.6.1,<3.7.0",
    "pytest-coverage>=0.0",
    "pytest-rerunfailures>=15.0,<16.0",
    "iso639>=0.1.4", # used for tests/scripts/test_generate_model_meta.py
    "GitPython>=3.0.0",
]
docs = [
    "mkdocs>=1.6.1",
    "mkdocs-material>=9.5.47",
    "mkdocstrings-python>=1.18.2",
    "mkdocs-bibtex>=2.16.2",
    "mkdocs-exclude>=1.0.2",
    "mkdocs-include-dir-to-nav>=1.2.0",
    "tabulate>=0.9.0",
]
typing = [
    "mypy>=1.18.1",
    "types-cachetools>=6.2.0.20250827",
    "types-pysocks>=1.7.1.20250828",
    "types-pyyaml>=6.0.12.20250822",
    "types-requests>=2.32.4.20250913",
    "types-simplejson>=3.20.0.20250822",
    "types-tqdm>=4.67.0.20250809",
    "types-tensorflow>=2.18.0.20250809",
    # stubs require python >=3.10
    # "pandas-stubs>=2.3.2.250827",
    # "scipy-stubs>=1.15.3.0",
]
dev = [
    {include-group = "lint"},
    {include-group = "test"},
    {include-group = "typing"},
]


[tool.coverage.report]
omit = ["tests/*", "mteb/tasks/**/*", "scripts"]

# Regexes for lines to exclude from consideration
exclude_also = [
    # Don't complain about missing debug-only code:
    "def __repr__",
    "if self\\.debug",

    # Don't complain if tests don't hit defensive assertion code:
    "raise AssertionError",
    "raise NotImplementedError",

    # Don't complain if non-runnable code isn't run:
    "if 0:",
    "if __name__ == .__main__.:",

    # Don't complain about abstract methods, they aren't run:
    "@(abc\\.)?abstractmethod",
]

[tool.setuptools.packages.find]
where = ["."]
include = ["mteb", "mteb.*"]
namespaces = false

[tool.setuptools.package-data]
"mteb" = [
    "languages/*.json",  # for languages
    "descriptive_stats/*/*.json",  # for descriptive_stats image
    "descriptive_stats/Image/*/*.json",  # for descriptive_stats image
]
"mteb.abstasks" = ["dataset_card_template.md"]
"mteb.tasks.Image.ZeroShotClassification.eng.templates" = ["*.txt"]

[tool.ruff]
target-version = "py310"


[tool.ruff.lint]
select = [
    "F",  # pyflakes rules,
    "I",  # sorting for imports
    "E",  # formatting for docs
    "D",  # formatting for docs
    "UP", # upgrade to latest syntax if possible
    "FA", # Future annotations
    "C4", # cleaner comprehensions
    "NPY", # numpy
    "N",       # PEP8 naming convention
    "RUF009",  # function-call-in-dataclass-default-argument
    "RUF008",  # mutable-dataclass-default
    "RUF013",  # implicit-optional
    "RUF012",  # mutable-class-default
    "RUF015",  # unnecessary-iterable-allocation-for-first-element
    "RUF016",  # invalid-index-type
    "RUF017",  # quadratic-list-summation
    "RUF018",  # assignment-in-assert
    "RUF019",  # unnecessary-key-check
    "RUF020",  # never-union
    "RUF021",  # parenthesize-chained-operators
    "RUF022",  # unsorted-dunder-all
    "RUF024",  # mutable-fromkeys-value
    "RUF026",  # default-factory-kwarg
    "RUF033",  # post-init-default
    "RUF034",  # useless-if-else
    "RUF041",  # unnecessary-nested-literal
    "RUF040",  # invalid-assert-message-literal-argument
    "RUF046",  # unnecessary-cast-to-int
    "RUF051",  # if-key-in-dict-del
    "RUF100",  # unused-noqa
    "RUF101",  # redirected-noqa
    "RUF200",  # invalid-pyproject-toml
    "PTH",     # use pathlib
    "TID",     # tidy-imports
    "D",       # pydocstyle
]

ignore = [
    "E501",   # line too long
    "E741",     # ambiguous variable name
    "D100",     # Missing docstring in public module
    "D105",     # Missing docstring in magic method
    "D104",     # Missing docstring in public package
    "D107",     # Missing docstring in __init__
    "D415",     # First line should end with a period
    "C408",     # don't use unecc. collection call, e.g. dict over {}
]

[tool.ruff.lint.per-file-ignores]
"scripts/*" = ["ALL"]
"docs/*" = ["D", "DOC"]
"tests/*" = ["RUF012", "D", "DOC", "NPY"]
"mteb/abstasks/audio/*" = ["D"]
"mteb/evaluation/*" = ["D"]
"mteb/abstasks/image/abs_task_any2any_retrieval.py" = ["ALL"]
"mteb/evaluation/evaluators/image/any2any_retrieval_evaluator.py" = ["ALL"]
"mteb/tasks/*__init__.py" = ["F403"]  # undefined import `from .lang import *`
"mteb/tasks/*" = ["D", "DOC"]
"mteb/models/model_implementations/*" = ["D", "DOC"]

[tool.ruff.lint.flake8-implicit-str-concat]
allow-multiline = false

[tool.ruff.lint.pep8-naming]
ignore-names = [
    "F",  # torch.nn.functional
    "X_train",
    "X_test",
]

[tool.ruff.lint.pydocstyle]
convention = "google"

[tool.ruff.lint.flake8-annotations]
mypy-init-return = true
suppress-none-returning = true

[tool.semantic_release]
branch = "main"
version_toml = ["pyproject.toml:project.version"]
build_command = "python -m pip install build; python -m build"
tag_format = "{version}"

[tool.semantic_release.commit_parser_options]
minor_tags = ["minor", "feat"]
patch_tags = [
    "patch",
    "fix",
    "perf",
    "model",
    "dataset",
]

[tool.pytest.ini_options]
addopts = """
            --reruns 3
            --only-rerun requests.exceptions.ReadTimeout
            --only-rerun huggingface_hub.errors.HfHubHTTPError
            --only-rerun huggingface_hub.errors.LocalEntryNotFoundError
            --only-rerun FileNotFoundError
            --durations=5
            --reruns-delay 10
        """
# --reruns 3 -> # Retry failed tests 3 times
# requests.exceptions.ReadTimeout -> # HF Read timed out -> https://github.com/embeddings-benchmark/mteb/actions/runs/13275350693/job/37093688544
# huggingface_hub.errors.HfHubHTTPError -> # HF is unavailable, e.g. seen here: https://github.com/embeddings-benchmark/mteb/actions/runs/13275350693/job/37093688544
# huggingface_hub.errors.LocalEntryNotFoundError -> # Gateway Time-out from HF, e.g. seen here: https://github.com/embeddings-benchmark/mteb/actions/runs/13275350693/job/37093688544
# FileNotFoundError -> HF Cache is broken:  https://github.com/embeddings-benchmark/mteb/actions/runs/13302915091/job/37147507251?pr=2029
# --durations=5 -> Show the 5 slowest tests
# --reruns-delay 10 -> Delay between reruns in seconds to avoid running into the same issue again

markers = [
    "test_datasets: marks tests that tests dataset availability",
]

[tool.uv]
default-groups = ["test", "docs", "typing", "lint"]
override-dependencies = [
    "salesforce-lavis", # salesforce-lavis is not valid with sentence transformers >=3.0.0
]
conflicts = [
    [{ extra = "timm" }, { extra = "blip2" }],
    [{ extra = "llm2vec" }, { extra = "model2vec" }],
    [{ extra = "llm2vec" }, { extra = "pylate" }], # conflicting versions of transformers
    [{ extra = "llm2vec" }, { extra = "llama-embed-nemotron" }], # conflicting versions of transformers
    [{ extra = "colpali-engine" }, { extra = "pylate" }],
    [{ extra = "colpali-engine" }, { extra = "llm2vec" }],
    [{ extra = "colpali-engine" }, { extra = "llama-embed-nemotron" }], # conflicting version of transformers
    [{ extra = "colqwen3" }, { extra = "pylate" }], # conflicting versions of transformers
    [{ extra = "colqwen3" }, { extra = "llm2vec" }], # conflicting versions of transformers
    [{ extra = "colqwen3" }, { extra = "llama-embed-nemotron" }], # conflicting versions of transformers
    [{ extra = "jina-v4" }, { extra = "llm2vec" }],
    [{ extra = "jina-v4" }, { extra = "llama-embed-nemotron" }], # conflicting versions of transformers
    [{ extra = "msclap" }, { extra = "audio" }],
]

[tool.uv.extra-build-dependencies]
flash-attn = [{ requirement = "torch", match-runtime = true }]

[tool.mypy]
plugins = ['pydantic.mypy']

[[tool.mypy.overrides]]
# these modules not typed and don't have stubs
module = [
    "datasets",
    "sklearn",
    "sklearn.*",
]
ignore_missing_imports = true

[[tool.mypy.overrides]]
# don't typecheck these modules (too many issues)
module = [
    "mteb.models.model_implementations.*",
    "mteb.tasks.*",
    "mteb.leaderboard.*",
]
ignore_errors = true

[[tool.mypy.overrides]]
# mypy can't resolve dataset dict
module = ["mteb.abstasks.*"]
disable_error_code = ["index"]

[tool.typos.default]
binary = false
locale = "en"
extend-ignore-words-re = [
    # authors
    "Stap",
    "Asai",
    "Tung",
    "Gool",
    "Winn",
    "STIL",
    "Sherif",
    "Mor",
    "Ond",
    "Mehta",
    "Parth",
    # languages/bibtext artifacts
    "ba",
    "creen",
    "Accademia",
]
extend-ignore-re = [
    "author.*",  # ignore authors in citations
]

[tool.typos.files]
extend-exclude = [
    "*.json",
    "*.jsonl",
    "*.cff",
    "*.txt",  # zero shot labels
    "docs/mmteb",
    "scripts/",
    "docs/references.bib",
    "mteb/models/model_implementations/gme_v_models.py",  # video_grid_thw `thw`
    "mteb/models/model_implementations/vista_models.py",  # self.normlized: in visual bge
    "tests/mock_tasks.py",  #  "denne her matche ikke den ovenstående",
    "mteb/models/model_implementations/kalm_models.py",  # prompt:  classify ist topic",
    "mteb/tasks/reranking/eng/built_bench_reranking.py",  # prompt:   descriptions from buit asset
    "mteb/tasks/retrieval/eng/built_bench_retrieval.py",
    "mteb/tasks/retrieval/eng/llava_it2t_retrieval.py",
    # dutch prompts
    "mteb/tasks/classification/nld/",
    "mteb/tasks/clustering/nld/",
    "mteb/tasks/multilabel_classification/nld/",
    "mteb/tasks/pair_classification/nld/",
    "mteb/tasks/sts/nld/",
    "mteb/tasks/retrieval/nld/",
]

[tool.typos.type.py]
extend-ignore-re = [
    # ignore lang identifiers
    "...-....",
    "..._....",
]

[tool.typos.type.py.extend-identifiers]
BulgarianStoreReviewSentimentClassfication = "BulgarianStoreReviewSentimentClassfication"

[tool.typos.type.py.extend-words]
wdth = "wdth"
Allo = "Allo"   # AlloProfClusteringS2S.v2
# langs/splits
som = "som"
yor = "yor"
Beng = "Beng"
als = "als"
tha = "tha"
tham = "tham"
thi = "thi"
bre = "bre"
mak = "mak"
Maka = "Maka"
Mape = "Mape"
Mian = "Mian"
Ono = "Ono"
Yau = "Yau"
Altas = "Altas"
matche = "matche"<|MERGE_RESOLUTION|>--- conflicted
+++ resolved
@@ -57,18 +57,15 @@
 mteb = "mteb.cli:main"
 
 [project.optional-dependencies]
-<<<<<<< HEAD
-image = ["torchvision>0.2.1"]
+image = [
+    "torchvision>0.2.1",
+    "transformers[torch-vision,vision]",
+]
 audio = [
     "torchaudio>=2.6.0",
     "datasets<4",  # https://github.com/huggingface/datasets/issues/7707
     "librosa>=0.11.0",
     "soundfile>=0.13.1",
-=======
-image = [
-    "torchvision>0.2.1",
-    "transformers[torch-vision,vision]",
->>>>>>> 0a0e3983
 ]
 codecarbon = ["codecarbon>=2.0.0,<3.0.0"]
 leaderboard = [
@@ -107,14 +104,11 @@
 youtu = ["tencentcloud-sdk-python-common>=3.0.1454", "tencentcloud-sdk-python-lkeap>=3.0.1451"]
 llama-embed-nemotron = ["transformers==4.51.0"]
 faiss-cpu = ["faiss-cpu>=1.12.0"]
-<<<<<<< HEAD
+eager_embed = ["qwen_vl_utils>=0.0.14"]
 speechbrain = ["speechbrain>=0.5.12"]
 muq = ["muq==0.1.0"]
 wav2clip = ["wav2clip==0.1.0"]
 torch-vggish-yamnet = ["torch-vggish-yamnet==0.2.1"]
-=======
-eager_embed = ["qwen_vl_utils>=0.0.14"]
->>>>>>> 0a0e3983
 
 [dependency-groups]
 lint = [
@@ -253,10 +247,6 @@
 "scripts/*" = ["ALL"]
 "docs/*" = ["D", "DOC"]
 "tests/*" = ["RUF012", "D", "DOC", "NPY"]
-"mteb/abstasks/audio/*" = ["D"]
-"mteb/evaluation/*" = ["D"]
-"mteb/abstasks/image/abs_task_any2any_retrieval.py" = ["ALL"]
-"mteb/evaluation/evaluators/image/any2any_retrieval_evaluator.py" = ["ALL"]
 "mteb/tasks/*__init__.py" = ["F403"]  # undefined import `from .lang import *`
 "mteb/tasks/*" = ["D", "DOC"]
 "mteb/models/model_implementations/*" = ["D", "DOC"]
