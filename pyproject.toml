[build-system]
requires = ["setuptools>=42", "wheel"]
build-backend = "setuptools.build_meta"

[project]
name = "mteb"
<<<<<<< HEAD
version = "1.29.3"
=======
version = "1.29.7"
>>>>>>> 9733d85c
description = "Massive Text Embedding Benchmark"
readme = "README.md"
authors = [
    { name = "MTEB Contributors", email = "niklas@huggingface.co" },
    { email = "nouamane@huggingface.co" },
    { email = "info@nils-reimers.de" },
]
license = { file = "LICENSE" }
keywords = ["deep learning", "text embeddings", "benchmark"]
classifiers = [
    "Development Status :: 5 - Production/Stable",
    "Environment :: Console",
    "Intended Audience :: Developers",
    "Intended Audience :: Information Technology",
    "License :: OSI Approved :: Apache Software License",
    "Operating System :: OS Independent",
    "Programming Language :: Python",
]
requires-python = ">=3.9"
dependencies = [
    "datasets>=2.19.0,<3.0.0",
    "numpy>=1.0.0,<3.0.0",
    "requests>=2.26.0",
    "scikit_learn>=1.0.2",
    "scipy>=0.0.0",
    "sentence_transformers>=3.0.0",
    "typing-extensions>=4.5.0",
    "torch>1.0.0",
    "tqdm>1.0.0",
    "rich>=0.0.0",
    "pytrec-eval-terrier>=0.5.6",
    "pydantic>=2.0.0",
    "typing_extensions>=0.0.0",
    "eval_type_backport>=0.0.0",
    "polars>=0.20.22",
]


[project.urls]
homepage = "https://github.com/embeddings-benchmark/mteb"
"Huggingface Organization" = "https://huggingface.co/mteb"
"Source Code" = "https://github.com/embeddings-benchmark/mteb"

[project.scripts]
mteb = "mteb.cli:main"

[project.optional-dependencies]
dev = ["ruff==0.6.4", # locked so we don't get PRs which fail only due to a lint update
"pytest", "pytest-xdist", "pytest-coverage"]
codecarbon = ["codecarbon"]
speedtask = ["GPUtil>=1.4.0", "psutil>=5.9.8"]
peft = ["peft>=0.11.0"]
leaderboard = ["gradio>=5.7.1", "gradio_rangeslider>=0.0.8", "plotly>=5.24.0"]
flagembedding = ["FlagEmbedding"]
jina = ["einops>=0.8.0"]
flash_attention = ["flash-attn>=2.6.3"]
openai = ["openai>=1.41.0", "tiktoken>=0.8.0"]
model2vec = ["model2vec>=0.3.0"]
pylate = ["pylate>=1.1.4"]
bm25s = ["bm25s>=0.2.6", "PyStemmer>=2.2.0.3"]
gritlm = ["gritlm>=1.0.2"]
xformers = ["xformers>=0.0.29"]


[tool.coverage.report]

omit = ["tests/*", "mteb/tasks/**/*", "scripts"]

# Regexes for lines to exclude from consideration
exclude_also = [
    # Don't complain about missing debug-only code:
    "def __repr__",
    "if self\\.debug",

    # Don't complain if tests don't hit defensive assertion code:
    "raise AssertionError",
    "raise NotImplementedError",

    # Don't complain if non-runnable code isn't run:
    "if 0:",
    "if __name__ == .__main__.:",

    # Don't complain about abstract methods, they aren't run:
    "@(abc\\.)?abstractmethod",
    ]

[tool.setuptools.packages.find]
exclude = ["tests", "results"]

[tool.setuptools.package-data]
"*" = ["*.json"]
"mteb.abstasks" = ["the_ugly_duckling.txt"]

[tool.ruff]

target-version = "py39"


[tool.ruff.lint]
select = [
    "F",  # pyflakes rules, 
    "I",  # sorting for imports
    "E",  # formatting for docs
    "D",  # formatting for docs
    "UP", # upgrade to latest syntax if possible
    "FA", # Future annotations
    "C4", # cleaner comprehensions
]


ignore = ["E501",   # line too long 
        "E741",     # ambiguous variable name
        "F403",     # undefined import
        "D100",     # Missing docstring in public module
        "D101",     # Missing docstring in public class
        "D102",     # Missing docstring in public method
        "D103",     # Missing docstring in public function
        "D105",     # Missing docstring in magic method
        "D104",     # Missing docstring in public package
        "D107",     # Missing docstring in __init__
        "D205",     # 1 blank line required between summary line and description
        "D415",     # First line should end with a period
        "C408",     # don't use unecc. collection call, e.g. dict over {}
]

[tool.ruff.lint.flake8-implicit-str-concat]
allow-multiline = false

[tool.ruff.lint.isort]
required-imports = ["from __future__ import annotations"]

[tool.ruff.lint.pydocstyle]
convention = "google"

[tool.ruff.lint.flake8-annotations]
mypy-init-return = true
suppress-none-returning = true

[tool.semantic_release]
branch = "main"
version_toml = ["pyproject.toml:project.version"]
build_command = "python -m pip install build; python -m build"
tag_format = "{version}"

[tool.semantic_release.commit_parser_options]
major_types = ["breaking"]
minor_types = ["feat"]
patch_types = ["fix", "perf"]<|MERGE_RESOLUTION|>--- conflicted
+++ resolved
@@ -4,11 +4,7 @@
 
 [project]
 name = "mteb"
-<<<<<<< HEAD
-version = "1.29.3"
-=======
 version = "1.29.7"
->>>>>>> 9733d85c
 description = "Massive Text Embedding Benchmark"
 readme = "README.md"
 authors = [
