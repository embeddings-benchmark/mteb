--- conflicted
+++ resolved
@@ -1,8 +1,6 @@
 [build-system]
 requires = ["setuptools>=42", "wheel"]
 build-backend = "setuptools.build_meta"
-<<<<<<< HEAD
-=======
 
 [project]
 name = "mteb"
@@ -51,67 +49,6 @@
 
 [project.optional-dependencies]
 dev = [
-    "flake8",
-    "Flake8-pyproject>=1.2.3",
-    "isort",
-    "black==24.2.0",
-    "pytest",
-    "pytest-xdist"
-]
-
-
-[tool.setuptools.packages.find]
-exclude = ["tests", "results"]
->>>>>>> 769157b1
-
-[project]
-name = "mteb"
-version = "1.2.1.dev0"
-description = "Massive Text Embedding Benchmark"
-readme = "README.md"
-authors = [
-    { name = "MTEB Contributors", email = "niklas@huggingface.co" },
-    { email = "nouamane@huggingface.co" },
-    { email = "info@nils-reimers.de" }
-]
-license = { file = "LICENSE" }
-keywords = ["deep learning", "text embeddings", "benchmark"]
-classifiers = [
-    "Development Status :: 4 - Beta",
-    "Environment :: Console",
-    "Intended Audience :: Developers",
-    "Intended Audience :: Information Technology",
-    "License :: OSI Approved :: Apache Software License",
-    "Operating System :: OS Independent",
-    "Programming Language :: Python"
-]
-requires-python = ">=3.8"
-dependencies = [
-    "datasets>=2.2.0",
-    "jsonlines",
-    "numpy",
-    "requests>=2.26.0",
-    "scikit_learn>=1.0.2",
-    "scipy",
-    "sentence_transformers>=2.2.0",
-    "torch",
-    "tqdm",
-    "rich",
-    "pytrec_eval"
-]
-
-<<<<<<< HEAD
-
-[project.urls]
-homepage = "https://github.com/embeddings-benchmark/mteb"
-"Huggingface Organization" = "https://huggingface.co/mteb"
-"Source Code" = "https://github.com/embeddings-benchmark/mteb"
-
-[project.scripts]
-mteb = "mteb.cmd:main"
-
-[project.optional-dependencies]
-dev = [
     "ruff>=0.0.254",
     "pytest",
     "pytest-xdist"
@@ -125,63 +62,10 @@
 target-version = "py38"
 
 [tool.ruff.lint]
-=======
-[tool.isort]
-profile = "black"
-default_section = "FIRSTPARTY"
-ensure_newline_before_comments = true
-force_grid_wrap = 0
-include_trailing_comma = true
-known_first_party = "transformers"
-known_third_party = [
-    "absl",
-    "conllu",
-    "datasets",
-    "elasticsearch",
-    "fairseq",
-    "faiss-cpu",
-    "fastprogress",
-    "fire",
-    "fugashi",
-    "git",
-    "h5py",
-    "matplotlib",
-    "nltk",
-    "numpy",
-    "packaging",
-    "pandas",
-    "PIL",
-    "psutil",
-    "pytest",
-    "pytorch_lightning",
-    "rouge_score",
-    "sacrebleu",
-    "seqeval",
-    "sklearn",
-    "streamlit",
-    "tensorboardX",
-    "tensorflow",
-    "tensorflow_datasets",
-    "timeout_decorator",
-    "torch",
-    "torchaudio",
-    "torchtext",
-    "torchvision",
-    "torch_xla",
-    "tqdm",
-]
-line_length = 119
-lines_after_imports = 2
-multi_line_output = 3
-use_parentheses = true
-
-[tool.flake8]
->>>>>>> 769157b1
 ignore = [
     "E203",
     "E501",
     "E741",
-<<<<<<< HEAD
     "F403"
 ]
 ignore-init-module-imports = true
@@ -200,10 +84,4 @@
 
 [tool.semantic_release.commit_parser_options]
 minor_types = ["feat"]
-patch_types = ["*", "fix", "perf"] # "*" mean always patch
-=======
-    "W503",
-    "W605",
-]
-max-line-length = 119
->>>>>>> 769157b1
+patch_types = ["*", "fix", "perf"] # "*" mean always patch