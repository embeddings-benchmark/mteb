--- conflicted
+++ resolved
@@ -41,7 +41,6 @@
     "eval_type_backport>=0.0.0",
     "polars>=0.20.22",
     "codecarbon>=2.0.0",
-    "torchvision>0.0.0",
 ]
 
 
@@ -64,19 +63,11 @@
     "python-iso639>=2025.2.18", # used for tests/scripts/test_generate_model_meta.py
     "pre-commit>=4.1.0",
 ]
-<<<<<<< HEAD
 docs = [
   "mkdocs>=1.6.1",
   "mkdocs-material>=9.5.47",
   "mkdocstrings[python]>=0.18",
   "mkdocs-bibtex>=2.16.2",
-=======
-codecarbon = ["codecarbon>=2.0.0,<3.0.0"]
-speedtask = [
-    "setuptools!=78.0.1",  # https://github.com/pypa/setuptools/issues/4910
-    "GPUtil>=1.4.0",
-    "psutil>=5.9.8"
->>>>>>> 20baefb1
 ]
 peft = ["peft>=0.11.0"]
 leaderboard = [
