--- conflicted
+++ resolved
@@ -225,17 +225,12 @@
 ]
 
 [tool.ruff.lint.per-file-ignores]
-<<<<<<< HEAD
-"scripts/*" = ["PTH", "N"]
-"tests/*" = ["RUF012"]
-"mteb/tasks/*__init__.py" = ["F403"]  # undefined import `from .lang import *`
-=======
 "scripts/*" = ["ALL"]
 "docs/*" = ["D", "DOC"]
 "tests/*" = ["RUF012", "D", "DOC"]
+"mteb/tasks/*__init__.py" = ["F403"]  # undefined import `from .lang import *`
 "mteb/tasks/*" = ["D", "DOC"]
 "mteb/models/model_implementations/*" = ["D", "DOC"]
->>>>>>> afab34e5
 
 [tool.ruff.lint.flake8-implicit-str-concat]
 allow-multiline = false
