--- conflicted
+++ resolved
@@ -4,11 +4,7 @@
 
 [project]
 name = "mteb"
-<<<<<<< HEAD
 version = "1.38.52"
-=======
-version = "1.38.46"
->>>>>>> 21c2fce8
 description = "Massive Text Embedding Benchmark"
 readme = "README.md"
 authors = [
@@ -95,10 +91,6 @@
 xet = ["huggingface_hub>=0.32.0"]
 ark = ["volcengine-python-sdk[ark]==3.0.2", "tiktoken>=0.8.0"]
 colpali_engine = ["colpali_engine>=0.3.12"]
-<<<<<<< HEAD
-=======
-muq = ["muq==0.1.0"]
->>>>>>> 21c2fce8
 
 [dependency-groups]
 lint = [
@@ -118,6 +110,7 @@
     {include-group = "test"},
 ]
 
+muq = ["muq==0.1.0"]
 
 [tool.coverage.report]
 omit = ["tests/*", "mteb/tasks/**/*", "scripts"]
