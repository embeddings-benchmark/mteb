--- conflicted
+++ resolved
@@ -55,29 +55,7 @@
 [project.optional-dependencies]
 image = ["torchvision>0.2.1"]
 codecarbon = ["codecarbon>=2.0.0,<3.0.0"]
-<<<<<<< HEAD
-dev = [
-    "ruff==0.11.13", # locked so we don't get PRs which fail only due to a lint update
-    "pytest>=8.3.4",
-    "pytest-xdist>=3.6.1",
-    "pytest-coverage>=0.0",
-    "pytest-rerunfailures>=15.0",
-    "python-iso639>=2025.2.18", # used for tests/scripts/test_generate_model_meta.py
-    "pre-commit>=4.1.0",
-    "bibtexparser>=1.4.3" # used for tests/test_citation_formatting.py
-]
-docs = [
-    "mkdocs>=1.6.1",
-    "mkdocs-material>=9.5.47",
-    "mkdocstrings[python]>=0.18",
-    "mkdocs-bibtex>=2.16.2",
-=======
-speedtask = [
-    "setuptools!=78.0.1",  # https://github.com/pypa/setuptools/issues/4910
-    "GPUtil>=1.4.0",
-    "psutil>=5.9.8"
->>>>>>> 9586697f
-]
+peft = ["peft>=0.11.0"]
 leaderboard = [
     "gradio==5.35.0; python_version > '3.9'", # 3.10 is required for gradio
     "plotly>=5.24.0,<6.0.0",
@@ -107,12 +85,8 @@
 open_clip_torch = ["open_clip_torch==2.31.0"]
 nomic = ["einops>=0.8.1"]
 ark = ["volcengine-python-sdk[ark]==3.0.2", "tiktoken>=0.8.0"]
-<<<<<<< HEAD
-colpali_engine = ["colpali_engine>=0.3.10"]
+colpali_engine = ["colpali_engine>=0.3.12"]
 xet = ["huggingface_hub>=0.32.0"]
-=======
-colpali_engine = ["colpali_engine>=0.3.12"]
->>>>>>> 9586697f
 
 [dependency-groups]
 lint = [
@@ -127,11 +101,16 @@
     "pytest-rerunfailures>=15.0,<16.0",
     "iso639>=0.1.4", # used for tests/scripts/test_generate_model_meta.py
 ]
+docs = [
+    "mkdocs>=1.6.1",
+    "mkdocs-material>=9.5.47",
+    "mkdocstrings[python]>=0.18",
+    "mkdocs-bibtex>=2.16.2",
+]
 dev = [
     {include-group = "lint"},
     {include-group = "test"},
 ]
-
 
 [tool.coverage.report]
 omit = ["tests/*", "mteb/tasks/**/*", "scripts"]
