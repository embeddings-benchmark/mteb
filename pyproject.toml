[build-system]
requires = ["setuptools>=42", "wheel"]
build-backend = "setuptools.build_meta"

[project]
name = "mteb"
<<<<<<< HEAD
version = "2.0.0"
=======
version = "2.0.1"
>>>>>>> 48b11a71
description = "Massive Text Embedding Benchmark"
readme = "README.md"
authors = [
    { name = "MTEB Contributors", email = "niklas@huggingface.co" },
    { name = "Kenneth Enevoldsen", email = "kenneth.enevoldsen@cas.au.dk" },
    { name = "Nouamane Tazi", email = "nouamane@huggingface.co" },
    { name = "Nils Reimers", email = "info@nils-reimers.de" },
]
maintainers = [
    { name = "Kenneth Enevoldsen", email = "kenneth.enevoldsen@cas.au.dk" },
    { name = "Roman Solomatin", email = "risolomatin@gmail.com" },
    { name = "Isaac Chung", email = "chungisaac1217@gmail.com" },
]
license = { file = "LICENSE" }
keywords = ["deep learning", "text embeddings", "embeddings", "multimodal", "benchmark", "retrieval", "information retrieval"]
classifiers = [
    "Development Status :: 5 - Production/Stable",
    "Environment :: Console",
    "Intended Audience :: Developers",
    "Intended Audience :: Information Technology",
    "License :: OSI Approved :: Apache Software License",
    "Operating System :: OS Independent",
    "Programming Language :: Python",
]
requires-python = ">=3.10,<3.14"
dependencies = [
    "datasets>=2.19.0",
    "numpy>=1.0.0,<3.0.0",
    "requests>=2.26.0",
    "scikit-learn>=1.4.0",
    "scipy>=0.0.0",
    "sentence_transformers>=3.0.0",
    "typing-extensions>=4.5.0",
    "torch>1.0.0",
    "tqdm>1.0.0",
    "rich>=0.0.0",
    "pytrec-eval-terrier>=0.5.6",
    "pydantic>=2.0.0",
    "polars>=0.20.22",
]


[project.urls]
Homepage = "https://github.com/embeddings-benchmark/mteb"
Documentation = "https://embeddings-benchmark.github.io/mteb/"
Repository = "https://github.com/embeddings-benchmark/mteb"
"Hugging Face Organization" = "https://huggingface.co/mteb"

[project.scripts]
mteb = "mteb.cli:main"

[project.optional-dependencies]
image = ["torchvision>0.2.1"]
codecarbon = ["codecarbon>=2.0.0,<3.0.0"]
leaderboard = [
    "gradio==5.35.0",
    "plotly>=5.24.0,<6.0.0",
    "cachetools>=5.2.0",
    "matplotlib>=3.9.4",
]

# model specific optional dependencies:
peft = ["peft>=0.11.0"]
flagembedding = ["FlagEmbedding==1.3.4"]
jina = ["einops>=0.8.0"]
jina-v4 = ["peft>=0.15.2", "transformers>=4.52.0", "torchvision>=0.22.1"]
flash_attention = ["flash-attn>=2.6.3"]
openai = ["openai>=1.41.0", "tiktoken>=0.8.0"]
model2vec = ["model2vec>=0.3.0"]
pylate = ["pylate>=1.3.1; python_version < '3.13'"]  # Required for sentence-transformers 5.0.0 compatibility (otherwise 1.1.6), pylate requires voyager, which in turn requires <=3.12
bm25s = ["bm25s>=0.2.6", "PyStemmer>=2.2.0.3"]
gritlm = ["gritlm>=1.0.2"]
xformers = ["xformers>=0.0.29"]
blip2 = ["salesforce-lavis>=1.0.2"]
voyageai = ["voyageai>0.3.0,<2.0.0"]
voyage_v = ["voyageai>0.3.0,<2.0.0", "tenacity>9.0.0"]
cohere = ["cohere==5.14.0"]
vertexai = ["vertexai==1.71.1"]
llm2vec = ["llm2vec>=0.2.3,<0.3.0"]
timm = ["timm>=1.0.15,<1.1.0"]
open_clip_torch = ["open_clip_torch==2.31.0"]
nomic = ["einops>=0.8.1"]
ark = ["volcengine-python-sdk[ark]==3.0.2", "tiktoken>=0.8.0"]
colpali_engine = ["colpali_engine>=0.3.12"]
xet = ["huggingface_hub>=0.32.0"]
youtu = ["tencentcloud-sdk-python-common>=3.0.1454", "tencentcloud-sdk-python-lkeap>=3.0.1451"]
llama-embed-nemotron = ["transformers==4.51.0"]
faiss-cpu = ["faiss-cpu>=1.12.0"]

[dependency-groups]
lint = [
    "ruff==0.14.0", # locked so we don't get PRs which fail only due to a lint update
    "pre-commit>=4.1.0",
    "bibtexparser>=1.4.3" # used for tests/test_citation_formatting.py
]
test = [
    "pytest>=8.3.4,<8.4.0",
    "pytest-xdist>=3.6.1,<3.7.0",
    "pytest-coverage>=0.0",
    "pytest-rerunfailures>=15.0,<16.0",
    "iso639>=0.1.4", # used for tests/scripts/test_generate_model_meta.py
    "GitPython>=3.0.0",
]
docs = [
    "mkdocs>=1.6.1",
    "mkdocs-material>=9.5.47",
    "mkdocstrings-python>=1.18.2",
    "mkdocs-bibtex>=2.16.2",
    "mkdocs-exclude>=1.0.2",
    "mkdocs-include-dir-to-nav>=1.2.0",
    "tabulate>=0.9.0",
]
typing = [
    "mypy>=1.18.1",
    "types-cachetools>=6.2.0.20250827",
    "types-pysocks>=1.7.1.20250828",
    "types-pyyaml>=6.0.12.20250822",
    "types-requests>=2.32.4.20250913",
    "types-simplejson>=3.20.0.20250822",
    "types-tqdm>=4.67.0.20250809",
    "types-tensorflow>=2.18.0.20250809",
    # stubs require python >=3.10
    # "pandas-stubs>=2.3.2.250827",
    # "scipy-stubs>=1.15.3.0",
]
dev = [
    {include-group = "lint"},
    {include-group = "test"},
    {include-group = "typing"},
]


[tool.coverage.report]
omit = ["tests/*", "mteb/tasks/**/*", "scripts"]

# Regexes for lines to exclude from consideration
exclude_also = [
    # Don't complain about missing debug-only code:
    "def __repr__",
    "if self\\.debug",

    # Don't complain if tests don't hit defensive assertion code:
    "raise AssertionError",
    "raise NotImplementedError",

    # Don't complain if non-runnable code isn't run:
    "if 0:",
    "if __name__ == .__main__.:",

    # Don't complain about abstract methods, they aren't run:
    "@(abc\\.)?abstractmethod",
]

[tool.setuptools.packages.find]
where = ["."]
include = ["mteb", "mteb.*"]
namespaces = false

[tool.setuptools.package-data]
"mteb" = [
    "languages/*.json",  # for languages
    "descriptive_stats/*/*.json",  # for descriptive_stats image
    "descriptive_stats/Image/*/*.json",  # for descriptive_stats image
]
"mteb.abstasks" = ["dataset_card_template.md"]
"mteb.tasks.Image.ZeroShotClassification.eng.templates" = ["*.txt"]

[tool.ruff]
target-version = "py310"


[tool.ruff.lint]
select = [
    "F",  # pyflakes rules,
    "I",  # sorting for imports
    "E",  # formatting for docs
    "D",  # formatting for docs
    "UP", # upgrade to latest syntax if possible
    "FA", # Future annotations
    "C4", # cleaner comprehensions
    "NPY", # numpy
    "N",       # PEP8 naming convention
    "RUF009",  # function-call-in-dataclass-default-argument
    "RUF008",  # mutable-dataclass-default
    "RUF013",  # implicit-optional
    "RUF012",  # mutable-class-default
    "RUF015",  # unnecessary-iterable-allocation-for-first-element
    "RUF016",  # invalid-index-type
    "RUF017",  # quadratic-list-summation
    "RUF018",  # assignment-in-assert
    "RUF019",  # unnecessary-key-check
    "RUF020",  # never-union
    "RUF021",  # parenthesize-chained-operators
    "RUF022",  # unsorted-dunder-all
    "RUF024",  # mutable-fromkeys-value
    "RUF026",  # default-factory-kwarg
    "RUF033",  # post-init-default
    "RUF034",  # useless-if-else
    "RUF041",  # unnecessary-nested-literal
    "RUF040",  # invalid-assert-message-literal-argument
    "RUF046",  # unnecessary-cast-to-int
    "RUF051",  # if-key-in-dict-del
    "RUF100",  # unused-noqa
    "RUF101",  # redirected-noqa
    "RUF200",  # invalid-pyproject-toml
    "PTH",     # use pathlib
    "TID",     # tidy-imports
    "D",       # pydocstyle
]

ignore = [
    "E501",   # line too long
    "E741",     # ambiguous variable name
    "D100",     # Missing docstring in public module
    "D105",     # Missing docstring in magic method
    "D104",     # Missing docstring in public package
    "D107",     # Missing docstring in __init__
    "D415",     # First line should end with a period
    "C408",     # don't use unecc. collection call, e.g. dict over {}
]

[tool.ruff.lint.per-file-ignores]
"scripts/*" = ["ALL"]
"docs/*" = ["D", "DOC"]
"tests/*" = ["RUF012", "D", "DOC"]
"mteb/tasks/*__init__.py" = ["F403"]  # undefined import `from .lang import *`
"mteb/tasks/*" = ["D", "DOC"]
"mteb/models/model_implementations/*" = ["D", "DOC"]

[tool.ruff.lint.flake8-implicit-str-concat]
allow-multiline = false

[tool.ruff.lint.pep8-naming]
ignore-names = [
    "F",  # torch.nn.functional
    "X_train",
    "X_test",
]

[tool.ruff.lint.pydocstyle]
convention = "google"

[tool.ruff.lint.flake8-annotations]
mypy-init-return = true
suppress-none-returning = true

[tool.semantic_release]
branch = "main"
version_toml = ["pyproject.toml:project.version"]
build_command = "python -m pip install build; python -m build"
tag_format = "{version}"

[tool.semantic_release.commit_parser_options]
major_tags = ["breaking"]
minor_tags = ["minor", "feat"]
patch_tags = [
    "patch",
    "fix",
    "perf",
    "model",
    "dataset",
]

[tool.pytest.ini_options]
addopts = """
            --reruns 3
            --only-rerun requests.exceptions.ReadTimeout
            --only-rerun huggingface_hub.errors.HfHubHTTPError
            --only-rerun huggingface_hub.errors.LocalEntryNotFoundError
            --only-rerun FileNotFoundError
            --durations=5
            --reruns-delay 10
        """
# --reruns 3 -> # Retry failed tests 3 times
# requests.exceptions.ReadTimeout -> # HF Read timed out -> https://github.com/embeddings-benchmark/mteb/actions/runs/13275350693/job/37093688544
# huggingface_hub.errors.HfHubHTTPError -> # HF is unavailable, e.g. seen here: https://github.com/embeddings-benchmark/mteb/actions/runs/13275350693/job/37093688544
# huggingface_hub.errors.LocalEntryNotFoundError -> # Gateway Time-out from HF, e.g. seen here: https://github.com/embeddings-benchmark/mteb/actions/runs/13275350693/job/37093688544
# FileNotFoundError -> HF Cache is broken:  https://github.com/embeddings-benchmark/mteb/actions/runs/13302915091/job/37147507251?pr=2029
# --durations=5 -> Show the 5 slowest tests
# --reruns-delay 10 -> Delay between reruns in seconds to avoid running into the same issue again

markers = [
    "test_datasets: marks tests that tests dataset availability",
]

[tool.uv]
default-groups = ["test", "docs", "typing", "lint"]
override-dependencies = [
    "salesforce-lavis", # salesforce-lavis is not valid with sentence transformers >=3.0.0
]
conflicts = [
    [{ extra = "timm" }, { extra = "blip2" }],
    [{ extra = "llm2vec" }, { extra = "model2vec" }],
    [{ extra = "llm2vec" }, { extra = "pylate" }], # conflicting versions of transformers
    [{ extra = "llm2vec" }, { extra = "llama-embed-nemotron" }], # conflicting versions of transformers
    [{ extra = "colpali-engine" }, { extra = "pylate" }],
    [{ extra = "colpali-engine" }, { extra = "llm2vec" }],
    [{ extra = "colpali-engine" }, { extra = "llama-embed-nemotron" }], # conflicting version of transformers
    [{ extra = "jina-v4" }, { extra = "llm2vec" }],
    [{ extra = "jina-v4" }, { extra = "llama-embed-nemotron" }], # conflicting versions of transformers
]

[tool.uv.extra-build-dependencies]
flash-attn = [{ requirement = "torch", match-runtime = true }]

[tool.mypy]
plugins = ['pydantic.mypy']

[[tool.mypy.overrides]]
# these modules not typed and don't have stubs
module = [
    "datasets",
    "sklearn",
    "sklearn.*",
]
ignore_missing_imports = true

[[tool.mypy.overrides]]
# don't typecheck these modules (too many issues)
module = [
    "mteb.models.model_implementations.*",
    "mteb.tasks.*",
    "mteb.leaderboard.*",
]
ignore_errors = true

[[tool.mypy.overrides]]
# mypy can't resolve dataset dict
module = ["mteb.abstasks.*"]
disable_error_code = ["index"]<|MERGE_RESOLUTION|>--- conflicted
+++ resolved
@@ -4,11 +4,7 @@
 
 [project]
 name = "mteb"
-<<<<<<< HEAD
-version = "2.0.0"
-=======
 version = "2.0.1"
->>>>>>> 48b11a71
 description = "Massive Text Embedding Benchmark"
 readme = "README.md"
 authors = [
