## Contributing to MTEB
We welcome contributions. Please see the current open issues or open an issue yourself. Once you have decided on what you'd like to contribute, this document describes how to set up the repository for development.
<<<<<<< HEAD

=======
>>>>>>> 9ec55f71

### Development Installation
If you want to submit a dataset or in other ways contribute to MTEB, you can install the package in development mode:

```bash
# download the git repository
git clone https://github.com/embeddings-benchmark/mteb
cd mteb

# create your virtual environment and activate it
make install
```

This uses [make](https://www.gnu.org/software/make/) to define the install command. You can see what each command does in the [makefile](https://github.com/embeddings-benchmark/mteb/blob/main/Makefile).

### Running Tests

To run the tests, you can use the following command:

```bash
make test
```

This is also run by the CI pipeline, so you can be sure that your changes do not break the package. We recommend running the tests in the lowest version of Python supported by the package (see the pyproject.toml) to ensure compatibility.

### Running linting
To run the linting before a PR, you can use the following command:

```bash
make lint
```

This command is equivalent to the command run during CI. It will check for code style and formatting issues.


## Semantic Versioning and Releases
MTEB follows [semantic versioning](https://semver.org/). This means that the version number of the package is composed of three numbers: `MAJOR.MINOR.PATCH`. This allows us to use existing tools to manage the versioning of the package automatically. For maintainers (and contributors), this means that commits with the following prefixes will automatically trigger a version bump:

- `fix:` for patches
- `feat:` for minor versions
- `breaking:` for major versions

Any commit with one of these prefixes will trigger a version bump upon merging to the main branch, as long as the tests pass. A version bump will then trigger a new release on PyPI as well as a new release on GitHub.

Other prefixes will not trigger a version bump. For example, `docs:`, `chore:`, `refactor:`, etc., however they will structure the commit history and the changelog. You can find more information about this in the [python-semantic-release documentation](https://python-semantic-release.readthedocs.io/en/latest/). If you do not intend to trigger a version bump, you're not required to follow this convention when contributing to MTEB.<|MERGE_RESOLUTION|>--- conflicted
+++ resolved
@@ -1,9 +1,6 @@
 ## Contributing to MTEB
 We welcome contributions. Please see the current open issues or open an issue yourself. Once you have decided on what you'd like to contribute, this document describes how to set up the repository for development.
-<<<<<<< HEAD
 
-=======
->>>>>>> 9ec55f71
 
 ### Development Installation
 If you want to submit a dataset or in other ways contribute to MTEB, you can install the package in development mode:
@@ -20,7 +17,6 @@
 This uses [make](https://www.gnu.org/software/make/) to define the install command. You can see what each command does in the [makefile](https://github.com/embeddings-benchmark/mteb/blob/main/Makefile).
 
 ### Running Tests
-
 To run the tests, you can use the following command:
 
 ```bash
