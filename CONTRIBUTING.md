<<<<<<< HEAD
## Contributing to mteb

We welcome contributions to `mteb` such as new tasks, code optimization or benchmarks.
=======
## Contributing to MTEB
We welcome contributions such as new datasets to MTEB! Please see detailed see the related [issue](https://github.com/embeddings-benchmark/mteb/issues/360) for more information.
>>>>>>> 7965aad1

Once you have decided on your contribution, this document describes how to set up the repository for development.


### Development Installation

If you want to submit a task or on other ways contribute to `mteb`, you will need to install the package in development mode:

```bash
# download the git repository
git clone https://github.com/embeddings-benchmark/mteb
cd mteb

# create your virtual environment and activate it
make install
```

This uses [make](https://www.gnu.org/software/make/) to define the install command. You can see what each command does in the [makefile](https://github.com/embeddings-benchmark/mteb/blob/main/Makefile).  

### Running Tests

To run the tests, you can use the following command:

```bash
make test
```

This is also run by the CI pipeline, so if this passed locally, you can be almost sure that your changes will not cause a failed test once you create a pull request. We recommend running the tests in the lowest version of python supported by the package (see the [pyproject.toml](https://github.com/embeddings-benchmark/mteb/blob/main/pyproject.toml)) to ensure compatibility.


### Running linting

To run the linting before submitting a pull request, use:

```bash
make lint
```

This command is equivalent to the command run during CI. It will check for code style and formatting issues.


## Semantic Versioning and Releases

`mteb` follows [semantic versioning](https://semver.org/). This means that the version number of the package is composed of three numbers: `MAJOR.MINOR.PATCH`. This allow us to use existing tools to automatically manage the versioning of the package. For maintainers (and contributors), this means that commits with the following prefixes will automatically trigger a version bump:

- `fix:` for patches
- `feat:` for minor versions
- `breaking:` for major versions

Any commit with one of these prefixes will trigger a version bump upon merging to the main branch as long as tests pass. A version bump will then trigger a new release on PyPI as well as a new release on GitHub.

Other prefixes will not trigger a version bump. For example, `docs:`, `chore:`, `refactor:`, etc., however they will structure the commit history and the changelog. You can find more information about this in the [python-semantic-release documentation](https://python-semantic-release.readthedocs.io/en/latest/). If you do not intend to trigger a version bump you're not required to follow this convention when contributing to `mteb`.<|MERGE_RESOLUTION|>--- conflicted
+++ resolved
@@ -1,11 +1,6 @@
-<<<<<<< HEAD
-## Contributing to mteb
+## Contributing to MTEB
 
 We welcome contributions to `mteb` such as new tasks, code optimization or benchmarks.
-=======
-## Contributing to MTEB
-We welcome contributions such as new datasets to MTEB! Please see detailed see the related [issue](https://github.com/embeddings-benchmark/mteb/issues/360) for more information.
->>>>>>> 7965aad1
 
 Once you have decided on your contribution, this document describes how to set up the repository for development.
 
@@ -57,4 +52,4 @@
 
 Any commit with one of these prefixes will trigger a version bump upon merging to the main branch as long as tests pass. A version bump will then trigger a new release on PyPI as well as a new release on GitHub.
 
-Other prefixes will not trigger a version bump. For example, `docs:`, `chore:`, `refactor:`, etc., however they will structure the commit history and the changelog. You can find more information about this in the [python-semantic-release documentation](https://python-semantic-release.readthedocs.io/en/latest/). If you do not intend to trigger a version bump you're not required to follow this convention when contributing to `mteb`.+Other prefixes will not trigger a version bump. For example, `docs:`, `chore:`, `refactor:`, etc., however they will structure the commit history and the changelog. You can find more information about this in the [python-semantic-release documentation](https://python-semantic-release.readthedocs.io/en/latest/). If you do not intend to trigger a version bump you're not required to follow this convention when contributing to MTEB.